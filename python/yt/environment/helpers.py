<<<<<<< HEAD
=======
import re
import socket

GEN_PORT_ATTEMPTS = 10

>>>>>>> 8804157b
try:
    from unittest.util import unorderable_list_difference
except ImportError:
    def unorderable_list_difference(expected, actual, ignore_duplicate=False):
        """Same behavior as sorted_list_difference but
        for lists of unorderable items (like dicts).

        As it does a linear search per item (remove) it
        has O(n*n) performance.
        """
        missing = []
        unexpected = []
        while expected:
            item = expected.pop()
            try:
                actual.remove(item)
            except ValueError:
                missing.append(item)
            if ignore_duplicate:
                for lst in expected, actual:
                    try:
                        while True:
                            lst.remove(item)
                    except ValueError:
                        pass
        if ignore_duplicate:
            while actual:
                item = actual.pop()
                unexpected.append(item)
                try:
                    while True:
                        actual.remove(item)
                except ValueError:
                    pass
            return missing, unexpected

        # anything left in actual is unexpected
        return missing, actual

try:
    from collections import Counter
except ImportError:
    def Counter(iterable):
        result = {}
        for item in iterable:
            result[item] = result.get(item, 0) + 1
        return result

<<<<<<< HEAD
def assert_items_equal(actual_seq, expected_seq):
    # It is simplified version of the same method of unittest.TestCase
    try:
        actual = Counter(iter(actual_seq))
        expected = Counter(iter(expected_seq))
    except TypeError:
        # Unsortable items (example: set(), complex(), ...)
        actual = list(actual_seq)
        expected = list(expected_seq)
        missing, unexpected = unorderable_list_difference(expected, actual)
    else:
        if actual == expected:
            return
        missing = list(expected - actual)
        unexpected = list(actual - expected)

    assert not missing, "Expected, but missing:\n    %s" % repr(missing)
    assert not unexpected, "Unexpected, but present:\n    %s" % repr(unexpected)
=======
def get_open_port():
    if not hasattr(get_open_port, "busy_ports"):
        get_open_port.busy_ports = set()

    for _ in xrange(GEN_PORT_ATTEMPTS):
        try:
            sock = socket.socket(socket.AF_INET, socket.SOCK_STREAM)
            sock.bind(("", 0))
            sock.listen(1)
            port = sock.getsockname()[1]
        finally:
            sock.close()

        if port in get_open_port.busy_ports:
            continue

        get_open_port.busy_ports.add(port)

        return port

    raise RuntimeError("Failed to generate random port")

def versions_cmp(version1, version2):
    def normalize(v):
        return map(int, v.split("."))
    return cmp(normalize(version1), normalize(version2))
>>>>>>> 8804157b
<|MERGE_RESOLUTION|>--- conflicted
+++ resolved
@@ -1,11 +1,8 @@
-<<<<<<< HEAD
-=======
 import re
 import socket
 
 GEN_PORT_ATTEMPTS = 10
 
->>>>>>> 8804157b
 try:
     from unittest.util import unorderable_list_difference
 except ImportError:
@@ -54,7 +51,6 @@
             result[item] = result.get(item, 0) + 1
         return result
 
-<<<<<<< HEAD
 def assert_items_equal(actual_seq, expected_seq):
     # It is simplified version of the same method of unittest.TestCase
     try:
@@ -73,7 +69,7 @@
 
     assert not missing, "Expected, but missing:\n    %s" % repr(missing)
     assert not unexpected, "Unexpected, but present:\n    %s" % repr(unexpected)
-=======
+
 def get_open_port():
     if not hasattr(get_open_port, "busy_ports"):
         get_open_port.busy_ports = set()
@@ -99,5 +95,4 @@
 def versions_cmp(version1, version2):
     def normalize(v):
         return map(int, v.split("."))
-    return cmp(normalize(version1), normalize(version2))
->>>>>>> 8804157b
+    return cmp(normalize(version1), normalize(version2))