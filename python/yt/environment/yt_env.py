<<<<<<< HEAD
import configs
=======
from configs_provider import ConfigsProvider, _init_logging
from helpers import unorderable_list_difference, _AssertRaisesContext, Counter, versions_cmp
>>>>>>> 090738d1

from yt.common import update, YtError
import yt.yson as yson

import logging
import os
import re
import time
import signal
import errno
import socket
import shutil
import subprocess
import sys
import getpass
import yt.packages.simplejson as json
from collections import defaultdict
from datetime import datetime, timedelta
from itertools import chain
from copy import deepcopy

GEN_PORT_ATTEMPTS = 10

logger = logging.getLogger("Yt.local")

def _write_config(config, filename, format="yson"):
    with open(filename, "wt") as f:
        if format == "yson":
            yson.dump(config, f, yson_format="pretty", boolean_as_string=False)
        else:  # json
            json.dump(config, f, indent=4)

def _is_binary_found(binary_name):
    for path in os.environ["PATH"].split(os.pathsep):
        if os.access(os.path.join(path, binary_name), os.X_OK):
            return True
    return False

def _get_ytserver_version():
    if not _is_binary_found("ytserver"):
        raise YtError("Failed to start ytserver. Make sure that ytserver binary is installed")
    # Output example: "\nytserver  version: 0.17.3-unknown~debug~0+local\n\n"
    output = subprocess.check_output(["ytserver", "--version"])
    return output.split(":", 1)[1].split("-", 1)[0]

def _makedirp(path):
    try:
        os.makedirs(path)
    except OSError as err:
        if err.errno != errno.EEXIST:
            raise

class YTEnv(object):
    failureException = Exception

    NUM_MASTERS = 3
    NUM_SECONDARY_MASTER_CELLS = 0
    START_SECONDARY_MASTER_CELLS = True
    NUM_NODES = 5
    NUM_SCHEDULERS = 0
    START_PROXY = False
    USE_PROXY_FROM_PACKAGE = False

    DELTA_MASTER_CONFIG = {}
    DELTA_NODE_CONFIG = {}
    DELTA_SCHEDULER_CONFIG = {}
    DELTA_PROXY_CONFIG = {}

    # to be redefined in successors
    def modify_master_config(self, config):
        pass

    # to be redefined in successors
    def modify_node_config(self, config):
        pass

    # to be redefined in successors
    def modify_scheduler_config(self, config):
        pass

    # to be redefined in successors
    def modify_proxy_config(self, config):
        pass

    def start(self, path_to_run, pids_filename, proxy_port=None, supress_yt_output=False):
        logger.propagate = False
        if not logger.handlers:
            logger.addHandler(logging.StreamHandler())
        logger.handlers[0].setFormatter(logging.Formatter("%(message)s"))

        self.supress_yt_output = supress_yt_output
        self.path_to_run = os.path.abspath(path_to_run)
        self.pids_filename = pids_filename

        if os.path.exists(self.path_to_run):
            shutil.rmtree(self.path_to_run, ignore_errors=True)
        _makedirp(self.path_to_run)

        self.configs = defaultdict(list)
        self.config_paths = defaultdict(list)
        self.log_paths = defaultdict(list)

        self._hostname = socket.getfqdn()
        self._master_addresses = defaultdict(list)
        self._node_addresses = defaultdict(list)
        self._scheduler_addresses = defaultdict(list)
        self._proxy_address = ""
        self._process_to_kill = defaultdict(list)
        self._all_processes = {}
        self._kill_previously_run_services()

        self._ytserver_version = _get_ytserver_version()

        self._run_all(self.NUM_MASTERS,
                      self.NUM_SECONDARY_MASTER_CELLS,
                      self.NUM_NODES,
                      self.NUM_SCHEDULERS,
                      self.START_PROXY,
                      use_proxy_from_package=self.USE_PROXY_FROM_PACKAGE,
                      start_secondary_master_cells=self.START_SECONDARY_MASTER_CELLS,
                      proxy_port=proxy_port)

    def get_master_addresses(self):
        return list(chain.from_iterable(self._master_addresses.values()))

    def get_node_addresses(self):
        return list(chain.from_iterable(self._node_addresses.values()))

    def get_scheduler_addresses(self):
        return list(chain.from_iterable(self._scheduler_addresses.values()))

    def get_proxy_address(self):
        if not self.START_PROXY:
            raise YtError("Proxy is not started")
        return self._proxy_address

    def kill_service(self, name):
        logger.info("Killing %s", name)

        ok = True
        message_parts = []
        remaining_processes = []
        for p in self._process_to_kill[name]:
            p_ok, p_message = self._kill_process(p, name)
            if not p_ok:
                ok = False
                remaining_processes.append(p)
            else:
                del self._all_processes[p.pid]
            message_parts.append(p_message)

        self._process_to_kill[name] = remaining_processes

        return ok, "".join(message_parts)

    def clear_environment(self, safe=True):
        total_ok = True
        total_message_parts = []
        for name in self.configs:
            ok, message = self.kill_service(name)
            if not ok:
                total_ok = False
                total_message_parts.append(message)
        if safe and not total_ok:
            raise YtError("Failed to clear environment. Message: {0}"\
                          .format("\n\n".join(total_message_parts)))

    def check_liveness(self, callback_func):
        for pid, info in self._all_processes.iteritems():
            proc, args = info
            proc.poll()
            if proc.returncode is not None:
                callback_func(self, args)
                break

    def _run_all(self, masters_count, secondary_master_cell_count, nodes_count, schedulers_count, has_proxy,
                 use_proxy_from_package=False, start_secondary_master_cells=True, instance_id="", cell_tag=0, proxy_port=None):

        master_name = "master" + instance_id
        scheduler_name = "scheduler" + instance_id
        node_name = "node" + instance_id
        driver_name = "driver" + instance_id
        console_driver_name = "console_driver" + instance_id
        proxy_name = "proxy" + instance_id

        if secondary_master_cell_count > 0 and versions_cmp(self._ytserver_version, "0.18") < 0:
            raise YtError("Multicell is not supported for ytserver version < 0.18")

        self._configs_provider = ConfigsProvider.create_for_version(self._ytserver_version)

        logger.info("Starting up cluster instance as follows:")
        logger.info("  masters          %d", masters_count)
        logger.info("  nodes            %d", nodes_count)
        logger.info("  schedulers       %d", schedulers_count)
        logger.info("  secondary cells  %d", secondary_master_cell_count)
        logger.info("  proxies          %d", int(has_proxy))
        logger.info("  working dir      %s", self.path_to_run)

        if masters_count == 0:
            logger.info("Do nothing, because we have 0 masters")
            shutil.rmtree(self.path_to_run, ignore_errors=True)
            return

        try:
            self._run_masters(masters_count, master_name, secondary_master_cell_count, cell_tag, start_secondary_master_cells=start_secondary_master_cells)
            self._run_schedulers(schedulers_count, scheduler_name)
            self._run_nodes(nodes_count, node_name)
            self._prepare_driver(driver_name, secondary_master_cell_count)
            self._prepare_console_driver(console_driver_name, self.configs[driver_name])
            self._run_proxy(has_proxy, proxy_name, use_proxy_from_package=use_proxy_from_package, proxy_port=proxy_port)
            self._write_environment_info_to_file(masters_count, secondary_master_cell_count, schedulers_count, nodes_count, has_proxy)
        except:
            self.clear_environment()
            raise

    def _write_environment_info_to_file(self, masters_count, secondary_master_cell_count, schedulers_count, nodes_count, has_proxy):
        info = {}
        info["master"] = {"addresses": self.get_master_addresses()}
        if secondary_master_cell_count > 0:
            info["secondary_master_cell_count"] = secondary_master_cell_count
        if schedulers_count > 0:
            info["scheduler"] = {"addresses": self.get_scheduler_addresses()}
        if nodes_count > 0:
            info["node"] = {"addresses": self.get_node_addresses()}
        if has_proxy:
            info["proxy"] = {"address": self.get_proxy_address()}
        with open(os.path.join(self.path_to_run, "info.yson"), "w") as fout:
            yson.dump(info, fout, yson_format="pretty")

    def _kill_process(self, proc, name):
        proc.poll()
        if proc.returncode is not None:
            return False, "{0} (pid: {1}, working directory: {2}) is already terminated with exit code {3}\n"\
                .format(name, proc.pid, os.path.join(self.path_to_run), proc.returncode)
        else:
            os.killpg(proc.pid, signal.SIGKILL)

        time.sleep(0.250)

        # now try to kill unkilled process
        for i in xrange(50):
            proc.poll()
            if proc.returncode is not None:
                break
            logger.warning("%s (pid %d) was not killed by the kill command", name, proc.pid)

            os.killpg(proc.pid, signal.SIGKILL)
            time.sleep(0.100)

        if proc.returncode is None:
            return False, "Alarm! {0} (pid {1}) was not killed after 50 iterations\n".format(name, proc.pid)

        return True, ""

    def _secondary_master_name(self, master_name, index):
        return master_name + "_secondary_" + str(index)

    def _append_pid(self, pid):
        self.pids_file.write(str(pid) + "\n")
        self.pids_file.flush()

    def _run(self, args, name, number=1, timeout=0.1):
        if self.supress_yt_output:
            stdout = open("/dev/null", "w")
            stderr = open("/dev/null", "w")
        else:
            stdout = sys.stdout
            stderr = sys.stderr
        p = subprocess.Popen(args, shell=False, close_fds=True, preexec_fn=os.setsid, cwd=self.path_to_run,
                             stdout=stdout, stderr=stderr)
        self._process_to_kill[name].append(p)
        self._all_processes[p.pid] = (p, args)
        self._append_pid(p.pid)

        time.sleep(timeout)
        if p.poll():
            raise YtError("Process %s-%d unexpectedly terminated with error code %d. "
                          "If the problem is reproducible please report to yt@yandex-team.ru mailing list",
                          name, number, p.returncode)

    def _run_ytserver(self, service_name, name):
        logger.info("Starting %s", name)

        if not _is_binary_found("ytserver"):
            raise YtError("Failed to start ytserver. Make sure that ytserver binary is installed")

        for i in xrange(len(self.configs[name])):
            command = [
                "ytserver", "--" + service_name,
                "--config", self.config_paths[name][i]
            ]
            if service_name == "node":
                user_name = getpass.getuser()
                for type_ in ["cpuacct", "blkio", "memory", "freezer"]:
                    cgroup_path = "/sys/fs/cgroup/{0}/{1}/yt/node{2}".format(type_, user_name, i)
                    command.extend(["--cgroup", cgroup_path])
            self._run(command, name, i)

    def _kill_previously_run_services(self):
        if os.path.exists(self.pids_filename):
            with open(self.pids_filename, "rt") as f:
                for pid in map(int, f.xreadlines()):
                    try:
                        os.killpg(pid, signal.SIGKILL)
                    except OSError:
                        continue
                    logger.warning("Killed alive process with pid %d from previously run instance", pid)

        dirname = os.path.dirname(self.pids_filename)
        if not os.path.exists(dirname):
            os.makedirs(dirname)
        self.pids_file = open(self.pids_filename, "wt")

    def _prepare_masters(self, masters_count, master_name, secondary_master_cell_count, cell_tag):
        if masters_count == 0:
            return

        self._master_cell_tags = {}
        self._primary_masters = {}

        dirs = []
        for cell_index in xrange(secondary_master_cell_count + 1):
            if cell_index == 0:
                name = master_name
            else:
                name = self._secondary_master_name(master_name, cell_index - 1)
            dirs.append([os.path.join(self.path_to_run, name, str(i))
                         for i in xrange(masters_count)])
            map(_makedirp, dirs[cell_index])

        configs, addresses = self._configs_provider.\
                get_master_configs(masters_count, dirs, secondary_master_cell_count, cell_tag)

        for cell_index in xrange(secondary_master_cell_count + 1):
            if cell_index == 0:
                current_master_name = master_name
            else:
                current_master_name = self._secondary_master_name(master_name, cell_index - 1)

            # Will be used for waiting
            self._master_cell_tags[current_master_name] = cell_tag + cell_index
            self._primary_masters[current_master_name] = master_name

            for master_index, config in enumerate(configs[cell_index]):
                current_path = os.path.join(self.path_to_run, current_master_name, str(master_index))

                self.modify_master_config(config)
                update(config, self.DELTA_MASTER_CONFIG)

                config_path = os.path.join(current_path, "master_config.yson")
                _write_config(config, config_path)

                self.configs[current_master_name].append(config)
                self.config_paths[current_master_name].append(config_path)
                self.log_paths[current_master_name].append(config["logging"]["writers"]["info"]["file_name"])

            self._master_addresses[current_master_name] = deepcopy(addresses[cell_index])

    def start_masters(self, master_name, secondary=None):
        if secondary is None:
            secondary = "secondary" in master_name

        masters_count = len(self.log_paths[master_name])
        if masters_count == 0:
            return

        self._run_ytserver("master", master_name)
        def masters_ready():
            if versions_cmp(self._ytserver_version, "0.17.3") < 0:
                leader_ready_marker = "Leader active"
            else:
                leader_ready_marker = "Initial changelog rotated"

            world_init_completed_marker = "World initialization completed"

            bad_markers = ["Logging started", "Stopped leading"]

            secondary_master_registered = re.compile(r"Secondary master registered.*CellTag: {0}"\
                    .format(self._master_cell_tags[master_name]))

            is_world_initialization_done = False
            is_leader_ready = False

            ok = False

            master_id = 0

            for logging_file in self.log_paths[master_name]:
                if not os.path.exists(logging_file):
                    continue

                if ok:
                    break

                restart_occured_and_not_ready = False

                for line in reversed(open(logging_file).readlines()):
                    if any([bad_marker in line for bad_marker in bad_markers]) and \
                            not is_leader_ready:
                        restart_occured_and_not_ready = True

                    if world_init_completed_marker in line:
                        is_world_initialization_done = True

                    if leader_ready_marker in line \
                            and not restart_occured_and_not_ready:
                        is_leader_ready = True
                        if not secondary:
                            self.leader_log = logging_file
                            self.leader_id = master_id

                    if is_leader_ready and is_world_initialization_done:
                        ok = True
                        break

                master_id += 1

            if not ok:
                return False

            if secondary:
                ok = False
                primary_master_name = self._primary_masters[master_name]
                for logging_file in self.log_paths[primary_master_name]:
                    if not os.path.exists(logging_file):
                        continue

                    if ok:
                        break

                    for line in reversed(open(logging_file).readlines()):
                        if secondary_master_registered.search(line):
                            ok = True
                            break

            return ok

        self._wait_for(masters_ready, name=master_name, max_wait_time=30)
        if secondary:
            logger.info("Secondary master %s registered", master_name.rsplit("_", 1)[1])
        else:
            if masters_count > 1:
                logger.info("Leader master index: %d", self.leader_id)

    def start_all_masters(self, master_name, secondary_master_cell_count, start_secondary_master_cells):
        self.start_masters(master_name)
        if start_secondary_master_cells:
            for i in xrange(secondary_master_cell_count):
                self.start_masters(self._secondary_master_name(master_name, i), secondary=True)

    def _run_masters(self, masters_count, master_name, secondary_master_cell_count, cell_tag, start_secondary_master_cells):
        self._prepare_masters(masters_count, master_name, secondary_master_cell_count, cell_tag)
        self.start_all_masters(master_name, secondary_master_cell_count, start_secondary_master_cells)

    def _prepare_nodes(self, nodes_count, node_name):
        if nodes_count == 0:
            return

        dirs = [os.path.join(self.path_to_run, node_name, str(i))
                for i in xrange(nodes_count)]
        map(_makedirp, dirs)

        configs, addresses = self._configs_provider.get_node_configs(nodes_count, dirs)

        for i, config in enumerate(configs):
            current_path = os.path.join(self.path_to_run, node_name, str(i))

            self.modify_node_config(config)
            update(config, self.DELTA_NODE_CONFIG)

            config_path = os.path.join(current_path, "node_config.yson")
            _write_config(config, config_path)

            self.configs[node_name].append(config)
            self.config_paths[node_name].append(config_path)
            self.log_paths[node_name].append(config["logging"]["writers"]["info"]["file_name"])

        self._node_addresses[node_name] = deepcopy(addresses)

    def start_nodes(self, node_name):
        nodes_count = len(self.log_paths[node_name])
        if nodes_count == 0:
            return

        self._run_ytserver("node", node_name)

        scheduler_logs = self.log_paths[node_name.replace("node", "scheduler", 1)]

        def all_nodes_ready():
            nodes_status = {}

            scheduler_good_marker = re.compile(r".*Node online.*")
            node_good_marker = re.compile(r".*Node online .*Address: ([a-zA-z0-9:_\-.]+).*")
            node_bad_marker = re.compile(r".*Node unregistered .*Address: ([a-zA-z0-9:_\-.]+).*")

            def update_status(marker, line, status, value):
                match = marker.match(line)
                if match:
                    address = match.group(1)
                    if address not in status:
                        status[address] = value

            for line in reversed(open(self.leader_log).readlines()):
                update_status(node_good_marker, line, nodes_status, True)
                update_status(node_bad_marker, line, nodes_status, False)

            schedulers_ready = False
            if scheduler_logs:
                for log in scheduler_logs:
                    ready = 0
                    for line in reversed(open(log).readlines()):
                        if scheduler_good_marker.match(line):
                            ready += 1
                    if ready == nodes_count:
                        schedulers_ready = True
            else:
                schedulers_ready = True

            if len(nodes_status) != nodes_count:
                return False

            return all(nodes_status.values()) and schedulers_ready

        self._wait_for(all_nodes_ready, name=node_name,
                       max_wait_time=max(nodes_count * 6.0, 20))

    def _run_nodes(self, nodes_count, node_name):
        self._prepare_nodes(nodes_count, node_name)
        self.start_nodes(node_name)

    def _get_cache_addresses(self, instance_id):
        if len(self._node_addresses["node" + instance_id]) > 0:
            return self._node_addresses["node" + instance_id]
        else:
            return self._master_addresses["master" + instance_id]

    def _prepare_schedulers(self, schedulers_count, scheduler_name):
        if schedulers_count == 0:
            return

        dirs = [os.path.join(self.path_to_run, scheduler_name, str(i))
                for i in xrange(schedulers_count)]
        map(_makedirp, dirs)

        configs, addresses = self._configs_provider.get_scheduler_configs(schedulers_count, dirs)

        for i, config in enumerate(configs):
            current_path = os.path.join(self.path_to_run, scheduler_name, str(i))

            self.modify_scheduler_config(config)
            update(config, self.DELTA_SCHEDULER_CONFIG)

            config_path = os.path.join(current_path, "scheduler_config.yson")
            _write_config(config, config_path)

            self.configs[scheduler_name].append(config)
            self.config_paths[scheduler_name].append(config_path)
            self.log_paths[scheduler_name].append(config["logging"]["writers"]["info"]["file_name"])

        self._scheduler_addresses[scheduler_name] = deepcopy(addresses)

    def start_schedulers(self, scheduler_name):
        schedulers_count = len(self.log_paths[scheduler_name])
        if schedulers_count == 0:
            return

        self._run_ytserver("scheduler", scheduler_name)

        def scheduler_ready():
            good_marker_for_primary_scheduler = re.compile(r".*Master connected.*")
            good_marker_for_secondary_scheduler = re.compile(r"Cannot.*lock.*//sys/scheduler/lock")

            is_primary_scheduler_exists = False
            ready_schedulers_count = 0

            for log in self.log_paths[scheduler_name]:
                if not os.path.exists(log):
                    return False
                for line in reversed(open(log).readlines()):
                    if good_marker_for_primary_scheduler.search(line):
                        is_primary_scheduler_exists = True
                        ready_schedulers_count += 1
                        break
                    elif good_marker_for_secondary_scheduler.search(line):
                        ready_schedulers_count += 1
                        break
            if ready_schedulers_count != schedulers_count or not is_primary_scheduler_exists:
                return False
            return True

        self._wait_for(scheduler_ready, name=scheduler_name)

    def _run_schedulers(self, schedulers_count, scheduler_name):
        self._prepare_schedulers(schedulers_count, scheduler_name)
        self.start_schedulers(scheduler_name)

    def _prepare_driver(self, driver_name, secondary_master_cell_count):
        configs = self._configs_provider.get_driver_configs()
        for cell_index, config in enumerate(configs):
            if cell_index == 0:
                current_driver_name = driver_name
            else:
                current_driver_name = driver_name + "_secondary_" + str(cell_index - 1)

            self.configs[current_driver_name] = config
            self.driver_logging_config = _init_logging(None, self.path_to_run, "driver")

    def _prepare_console_driver(self, console_driver_name, driver_config):
            from default_configs import get_console_driver_config

            config = get_console_driver_config()

            config["driver"] = driver_config
            config["logging"] = _init_logging(config["logging"], self.path_to_run, "console_driver")

            config_path = os.path.join(self.path_to_run, "console_driver_config.yson")

            _write_config(config, config_path)

            self.configs[console_driver_name].append(config)
            self.config_paths[console_driver_name].append(config_path)
            self.log_paths[console_driver_name].append(config["logging"]["writers"]["info"]["file_name"])

    def _prepare_proxy(self, has_proxy, proxy_name, proxy_port):
        if not has_proxy:
            return

        proxy_dir = os.path.join(self.path_to_run, proxy_name)
        _makedirp(proxy_dir)

        proxy_config, proxy_address = self._configs_provider.get_proxy_config(proxy_dir, proxy_port)

        self.modify_proxy_config(proxy_config)
        update(proxy_config, self.DELTA_PROXY_CONFIG)

        config_path = os.path.join(proxy_dir, "proxy_config.json")
        _write_config(proxy_config, config_path, format="json")

        self.configs[proxy_name] = proxy_config
        self.config_paths[proxy_name] = config_path
        self.log_paths[proxy_name] = os.path.join(proxy_dir, "http_application.log")
        self._proxy_address = proxy_address

    def _start_proxy_from_package(self, proxy_name):
        node_path = os.environ.get("NODE_PATH", "").split(":")
        for path in node_path + ["/usr/lib/node_modules"]:
            proxy_binary_path = os.path.join(path, "yt", "bin", "yt_http_proxy")
            if os.path.exists(proxy_binary_path):
                break
        else:
            raise YtError("Failed to find YT http proxy binary. "
                          "Make sure you installed yandex-yt-http-proxy package")

        try:
            version = subprocess.check_output(["node", "-v"])
        except subprocess.CalledProcessError:
            raise YtError("Failed to find nodejs binary to start proxy. "
                          "Make sure you added nodejs directory to PATH variable")

        if not version.startswith("v0.8"):
            raise YtError("Failed to find appropriate nodejs version (should start with 0.8)")

        self._run(["node",
                   proxy_binary_path,
                   "-c", self.config_paths[proxy_name],
                   "-l", self.log_paths[proxy_name]],
                   "proxy",
                   timeout=3.0)

    def start_proxy(self, proxy_name, use_proxy_from_package=False):
        logger.info("Starting %s", proxy_name)
        if use_proxy_from_package:
            self._start_proxy_from_package(proxy_name)
        else:
            if not _is_binary_found("run_proxy.sh"):
                raise YtError("Failed to start proxy from source tree. "
                              "Make sure you added directory with run_proxy.sh to PATH")
            self._run(["run_proxy.sh",
                       "-c", self.config_paths[proxy_name],
                       "-l", self.log_paths[proxy_name]],
                       "proxy",
                       timeout=3.0)

        def started():
            try:
                sock = socket.socket(socket.AF_INET, socket.SOCK_STREAM)
                sock.connect(("127.0.0.1", int(self._proxy_address.split(":", 1)[1])))
                sock.shutdown(2)
                return True
            except:
                return False
            finally:
                sock.close()

        self._wait_for(started, name="proxy", max_wait_time=20)

    def _run_proxy(self, has_proxy, proxy_name, use_proxy_from_package=False, proxy_port=None):
        self._prepare_proxy(has_proxy, proxy_name, proxy_port)
        if has_proxy:
            self.start_proxy(proxy_name, use_proxy_from_package)

    def _wait_for(self, condition, max_wait_time=20, sleep_quantum=0.1, name=""):
        print_dot_timeout = timedelta(seconds=0.5)
        last_print_dot_time = datetime.now()

        current_wait_time = 0
        logger.info("Waiting for %s...", name)
        while current_wait_time < max_wait_time:
            if last_print_dot_time < datetime.now():
                last_print_dot_time += print_dot_timeout
            if condition():
                logger.info("%s ready", name.capitalize())
                return
            time.sleep(sleep_quantum)
            current_wait_time += sleep_quantum
        raise YtError("{0} still not ready after {1} seconds".format(name, max_wait_time))
<|MERGE_RESOLUTION|>--- conflicted
+++ resolved
@@ -1,9 +1,5 @@
-<<<<<<< HEAD
-import configs
-=======
 from configs_provider import ConfigsProvider, _init_logging
-from helpers import unorderable_list_difference, _AssertRaisesContext, Counter, versions_cmp
->>>>>>> 090738d1
+from helpers import versions_cmp
 
 from yt.common import update, YtError
 import yt.yson as yson
