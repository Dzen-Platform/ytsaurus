--- conflicted
+++ resolved
@@ -139,11 +139,7 @@
             # NB: os.readlink is not defined on Windows.
             self.filename_hint = os.readlink("/proc/self/fd/0")
         except (IOError, OSError, AttributeError):
-<<<<<<< HEAD
-            pass
-=======
             self.filename_hint = None
->>>>>>> 3059578c
 
         # Read stream by chunks. Also it helps to correctly process StringIO from cStringIO
         # (it has bug with default iteration). Also it allows to avoid reading file
