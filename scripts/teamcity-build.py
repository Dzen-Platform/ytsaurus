#!/usr/bin/env python

import os
import sys
# TODO(asaitgalin): Maybe replace it with PYTHONPATH=... in teamcity command?
sys.path.insert(0, os.path.join(os.path.dirname(__file__), "teamcity-build", "python"))

from teamcity import build_step, cleanup_step, teamcity_main, \
                     teamcity_message, teamcity_interact, \
                     StepFailedWithNonCriticalError

from helpers import mkdirp, run, run_captured, cwd, copytree, \
                    kill_by_name, sudo_rmtree, ls, get_size, \
                    rmtree, rm_content, \
                    format_yes_no, parse_yes_no_bool, ChildHasNonZeroExitCode

from pytest_helpers import get_sandbox_dirs, save_failed_test, find_and_report_core_dumps

import argparse
import glob
import os.path
import pprint
import re
import socket
import tempfile
import shutil
import xml.etree.ElementTree as etree
import xml.parsers.expat

@build_step
def prepare(options):
    os.environ["LANG"] = "en_US.UTF-8"
    os.environ["LC_ALL"] = "en_US.UTF-8"

    script_directory = os.path.dirname(os.path.realpath(__file__))

    options.build_number = os.environ["BUILD_NUMBER"]
    options.build_vcs_number = os.environ["BUILD_VCS_NUMBER"]
    options.build_git_depth = run_captured(
        [os.path.join(script_directory, "git-depth.py")],
        cwd=options.checkout_directory)

    options.build_enable_nodejs = parse_yes_no_bool(os.environ.get("BUILD_ENABLE_NODEJS", "YES"))
    options.build_enable_python_2_6 = parse_yes_no_bool(os.environ.get("BUILD_ENABLE_PYTHON_2_6", "YES"))
    options.build_enable_python_2_7 = parse_yes_no_bool(os.environ.get("BUILD_ENABLE_PYTHON_2_7", "YES"))
    options.build_enable_python_skynet = parse_yes_no_bool(os.environ.get("BUILD_ENABLE_PYTHON_SKYNET", "YES"))
    options.build_enable_perl = parse_yes_no_bool(os.environ.get("BUILD_ENABLE_PERL", "YES"))

    options.branch = re.sub(r"^refs/heads/", "", options.branch)
    options.branch = options.branch.split("/")[0]

    codename = run_captured(["lsb_release", "-c"])
    codename = re.sub(r"^Codename:\s*", "", codename)

    if codename not in ["lucid", "precise", "trusty"]:
        raise RuntimeError("Unknown LSB distribution code name: {0}".format(codename))

    if codename == "lucid":
        options.build_enable_python = options.build_enable_python_2_6
    elif codename in ["precise", "trusty"]:
        options.build_enable_python = options.build_enable_python_2_7

    options.codename = codename
    options.repositories = ["yt-" + codename]

    # Now determine the compiler.
    options.cc = run_captured(["which", options.cc])
    options.cxx = run_captured(["which", options.cxx])

    if not options.cc:
        raise RuntimeError("Failed to locate C compiler")

    if not options.cxx:
        raise RuntimeError("Failed to locate CXX compiler")

    # Temporaly turn off
    # options.use_lto = (options.type != "Debug")
    options.use_lto = False

    if os.path.exists(options.working_directory) and options.clean_working_directory:
        teamcity_message("Cleaning working directory...", status="WARNING")
        rmtree(options.working_directory)
    mkdirp(options.working_directory)

    if os.path.exists(options.sandbox_directory) and options.clean_sandbox_directory:
        teamcity_message("Cleaning sandbox directory...", status="WARNING")
        rmtree(options.sandbox_directory)

        sandbox_storage = os.path.expanduser("~/sandbox_storage/")
        if os.path.exists(sandbox_storage):
            rmtree(sandbox_storage)

    teamcity_message("Creating cgroups...", status="WARNING")
    cgroup_names = ("blkio", "cpu", "cpuacct", "freezer", "memory")
    teamcity_cgpaths = [os.path.join("/sys/fs/cgroup", name, "teamcity") for name in cgroup_names]
    yt_cgpaths = [os.path.join(path, "yt") for path in teamcity_cgpaths]
    run(["sudo", "mkdir", "-p"] + yt_cgpaths)
    run(["sudo", "chown", "-R", str(os.getuid())+":"+str(os.getgid())] + teamcity_cgpaths)
    run(["sudo", "chmod", "-R", "u+rw"] + teamcity_cgpaths)

    teamcity_message("Cleaning cgroups...", status="WARNING")
    for cgpath in yt_cgpaths:
        for root, subFolders, files in os.walk(cgpath, topdown=False):
            if root != cgpath:
                try:
                    os.rmdir(root)
                except:
                    pass

    run(["sudo", "rm", "-rf", "/tmp/tmp*"])

    # Clean core path from previous builds.
    rm_content(options.core_path)

    mkdirp(options.sandbox_directory)

    os.chdir(options.sandbox_directory)

    teamcity_message(pprint.pformat(options.__dict__))


@build_step
def configure(options):
    run([
        "cmake",
        "-DCMAKE_INSTALL_PREFIX=/usr",
        "-DCMAKE_BUILD_TYPE={0}".format(options.type),
        "-DCMAKE_COLOR_MAKEFILE:BOOL=OFF",
        "-DYT_BUILD_ENABLE_EXPERIMENTS:BOOL=ON",
        "-DYT_BUILD_ENABLE_TESTS:BOOL=ON",
        "-DYT_BUILD_ENABLE_GDB_INDEX:BOOL=ON",
        "-DYT_BUILD_BRANCH={0}".format(options.branch),
        "-DYT_BUILD_NUMBER={0}".format(options.build_number),
        "-DYT_BUILD_VCS_NUMBER={0}".format(options.build_vcs_number[0:7]),
        "-DYT_BUILD_GIT_DEPTH={0}".format(options.build_git_depth),
        "-DYT_BUILD_ENABLE_NODEJS={0}".format(format_yes_no(options.build_enable_nodejs)),
        "-DYT_BUILD_ENABLE_PYTHON_2_6={0}".format(format_yes_no(options.build_enable_python_2_6)),
        "-DYT_BUILD_ENABLE_PYTHON_2_7={0}".format(format_yes_no(options.build_enable_python_2_7)),
        "-DYT_BUILD_ENABLE_PYTHON_SKYNET={0}".format(format_yes_no(options.build_enable_python_skynet)),
        "-DYT_BUILD_ENABLE_PERL={0}".format(format_yes_no(options.build_enable_perl)),
        "-DYT_USE_LTO={0}".format(options.use_lto),
        "-DCMAKE_CXX_COMPILER={0}".format(options.cxx),
        "-DCMAKE_C_COMPILER={0}".format(options.cc),
        options.checkout_directory],
        cwd=options.working_directory)


@build_step
def fast_build(options):
    cpus = int(os.sysconf("SC_NPROCESSORS_ONLN"))
    try:
        run(["make", "-j", str(cpus)], cwd=options.working_directory, silent_stdout=True)
    except ChildHasNonZeroExitCode:
        teamcity_message("(ignoring child failure to provide meaningful diagnostics in `slow_build`)")


@build_step
def slow_build(options):
    run(["make"], cwd=options.working_directory)


@build_step
def set_suid_bit(options):
    path = "{0}/bin/ytserver".format(options.working_directory)
    run(["sudo", "chown", "root", path])
    run(["sudo", "chmod", "4755", path])


@build_step
def package(options):
    if not options.package:
        return

    with cwd(options.working_directory):
        run(["make", "-j", "8", "package"])
        run(["make", "-j", "8", "python-package"])
        run(["make", "version"])

        with open("ytversion") as handle:
            version = handle.read().strip()

        teamcity_message("We have built a package")
        teamcity_interact("setParameter", name="yt.package_built", value=1)
        teamcity_interact("setParameter", name="yt.package_version", value=version)
        teamcity_interact("buildStatus", text="{{build.status.text}}; Package: {0}".format(version))

        artifacts = glob.glob("./ARTIFACTS/yandex-yt*{0}*.changes".format(version))
        if artifacts:
            for repository in options.repositories:
                run(["dupload", "--to", repository, "--nomail", "--force"] + artifacts)
                teamcity_message("We have uploaded a package to " + repository)
                teamcity_interact("setParameter", name="yt.package_uploaded." + repository, value=1)


@build_step
def run_prepare(options):
    with cwd(options.checkout_directory):
        run(["make", "-C", "./python/yt/wrapper"])
        run(["make", "-C", "./python", "version"])

    with cwd(options.working_directory, "yt/nodejs"):
        if os.path.exists("node_modules"):
            rmtree("node_modules")
        run(["npm", "install"])


@build_step
def run_unit_tests(options):
    sandbox_current = os.path.join(options.sandbox_directory, "unit_tests")
    sandbox_archive = os.path.join(options.failed_tests_path,
        "__".join([options.btid, options.build_number, "unit_tests"]))

    mkdirp(sandbox_current)
    try:
        run([
            "gdb",
            "--batch",
            "--return-child-result",
            "--command={0}/scripts/teamcity-build/teamcity-gdb-script".format(options.checkout_directory),
            "--args",
            os.path.join(options.working_directory, "bin", "unittester"),
            "--gtest_color=no",
            "--gtest_death_test_style=threadsafe",
            "--gtest_output=xml:" + os.path.join(options.working_directory, "gtest_unittester.xml")],
            cwd=sandbox_current,
            timeout=15 * 60)
    except ChildHasNonZeroExitCode as err:
        teamcity_message('Copying unit tests sandbox from "{0}" to "{1}"'.format(
            sandbox_current, sandbox_archive), status="WARNING")
        copytree(sandbox_current, sandbox_archive)
        shutil.copy2(
            os.path.join(options.working_directory, "bin", "unittester"),
            os.path.join(sandbox_archive, "unittester"))

        raise StepFailedWithNonCriticalError(str(err))
    finally:
        rmtree(sandbox_current)

    find_and_report_core_dumps(options, "unit_tests", sandbox_current)


@build_step
def run_javascript_tests(options):
    if not options.build_enable_nodejs:
        return

    tests_path = "{0}/yt/nodejs".format(options.working_directory)

    try:
        run(
            ["./run_tests.sh", "-R", "xunit"],
            cwd=tests_path,
            env={"MOCHA_OUTPUT_FILE": "{0}/junit_nodejs_run_tests.xml".format(options.working_directory)})
    except ChildHasNonZeroExitCode as err:
        raise StepFailedWithNonCriticalError(str(err))

    find_and_report_core_dumps(options, "javascript", tests_path)


def run_pytest(options, suite_name, suite_path, pytest_args=None, env=None):
    if not options.build_enable_python:
        return

    if pytest_args is None:
        pytest_args = []

    sandbox_current, sandbox_storage = get_sandbox_dirs(options, suite_name)
    mkdirp(sandbox_current)

    failed = False

    if env is None:
        env = {}

    env["PATH"] = "{0}/bin:{0}/yt/nodejs:{1}".format(options.working_directory, os.environ.get("PATH", ""))
    env["PYTHONPATH"] = "{0}/python:{1}".format(options.checkout_directory, os.environ.get("PYTHONPATH", ""))
    env["TESTS_SANDBOX"] = sandbox_current
    env["TESTS_SANDBOX_STORAGE"] = sandbox_storage
    env["YT_CAPTURE_STDERR_TO_FILE"] = "1"
    env["YT_ENABLE_VERBOSE_LOGGING"] = "1"
    for var in ["TEAMCITY_YT_TOKEN", "TEAMCITY_SANDBOX_TOKEN"]:
        if var in os.environ:
            env[var] = os.environ[var]

    with tempfile.NamedTemporaryFile() as handle:
        try:
            run([
                "py.test",
                "-r", "x",
                "--verbose",
                "--capture=fd",
                "--tb=native",
                "--timeout=3000",
                "--debug",
                "--junitxml={0}".format(handle.name)]
                + pytest_args,
                cwd=suite_path,
                env=env)
        except ChildHasNonZeroExitCode as err:
            if err.return_code == 66:
                teamcity_interact("buildProblem", description="Too many executors crashed during {0} tests. "
                                                              "Test session was terminated.".format(suite_name))

            teamcity_message("(ignoring child failure since we are reading test results from XML)")
            failed = True

        if hasattr(etree, "ParseError"):
            ParseError = etree.ParseError
        else:
            # Lucid case.
            ParseError = TypeError


        try:
            result = etree.parse(handle)
            for node in (result.iter() if hasattr(result, "iter") else result.getiterator()):
                if isinstance(node.text, str):
                    node.text = node.text \
                        .replace("&quot;", "\"") \
                        .replace("&apos;", "\'") \
                        .replace("&amp;", "&") \
                        .replace("&lt;", "<") \
                        .replace("&gt;", ">")

            with open("{0}/junit_python_{1}.xml".format(options.working_directory, suite_name), "w+b") as handle:
                result.write(handle, encoding="utf-8")

        except (UnicodeDecodeError, ParseError, xml.parsers.expat.ExpatError):
            failed = True
            teamcity_message("Failed to parse pytest output:\n" + open(handle.name).read())

    find_and_report_core_dumps(options, suite_name, suite_path)

    try:
        if failed:
            save_failed_test(options, suite_name, suite_path)
            raise StepFailedWithNonCriticalError("Tests '{0}' failed".format(suite_name))
    finally:
        # Note: ytserver tests may create files with that cannot be deleted by teamcity user.
        sudo_rmtree(sandbox_current)
        if os.path.exists(sandbox_storage):
            sudo_rmtree(sandbox_storage)

@build_step
def run_integration_tests(options):
    kill_by_name("^ytserver")

    pytest_args = []
    if options.enable_parallel_testing:
        pytest_args.extend(["--process-count", "6"])

    run_pytest(options, "integration", "{0}/tests/integration".format(options.checkout_directory),
               pytest_args=pytest_args)


@build_step
def run_python_libraries_tests(options):
    kill_by_name("ytserver")
    kill_by_name("node")
    kill_by_name("run_proxy")

    pytest_args = []
    if options.enable_parallel_testing:
        pytest_args.extend(["--process-count", "4"])

    run_pytest(options, "python_libraries", "{0}/python".format(options.checkout_directory),
               pytest_args=pytest_args,
               env={
                   "TESTS_JOB_CONTROL": "1",
                   "YT_ENABLE_REQUEST_LOGGING": "1"
                })


@build_step
def build_python_packages(options):
    if not options.package:
        return

<<<<<<< HEAD
    # "yandex-yt-python-yson"
=======
>>>>>>> 6bb4b306
    packages = ["yandex-yt-python", "yandex-yt-python-tools",
                "yandex-yt-transfer-manager", "yandex-yt-transfer-manager-client",
                "yandex-yt-fennel", "yandex-yt-local"]

    for package in packages:
        if package == "yandex-yt-fennel" and not options.build_enable_python_2_7:
            continue
        if package == "yandex-yt-local" and options.codename == "lucid":
            continue
        with cwd(options.checkout_directory, "python", package):
            package_version = run_captured(
                "dpkg-parsechangelog | grep Version | awk '{print $2}'", shell=True).strip()
            run(["dch", "-r", package_version, "'Resigned by teamcity'"])
        with cwd(options.checkout_directory, "python"):
            run(["./deploy.sh", package], cwd=os.path.join(options.checkout_directory, "python"))


@build_step
def run_perl_tests(options):
    if not options.build_enable_perl:
        return
    kill_by_name("^ytserver")
    run_pytest(options, "perl", "{0}/perl/tests".format(options.checkout_directory))


@cleanup_step
def clean_artifacts(options, n=10):
    for path in ls("{0}/ARTIFACTS".format(options.working_directory),
                   reverse=True,
                   select=os.path.isfile,
                   start=n,
                   stop=sys.maxint):
        teamcity_message("Removing {0}...".format(path), status="WARNING")
        if os.path.isdir(path):
            rmtree(path)
        else:
            os.unlink(path)


@cleanup_step
def clean_failed_tests(options, max_allowed_size=None):
    if options.is_bare_metal:
        max_allowed_size = 200 * 1024 * 1024 * 1024
    else:
        max_allowed_size = 50 * 1024 * 1024 * 1024

    total_size = 0
    for path in ls(options.failed_tests_path,
                   select=os.path.isdir,
                   stop=sys.maxint):
        size = get_size(path, enable_cache=True)
        if total_size + size > max_allowed_size:
            teamcity_message("Removing {0}...".format(path), status="WARNING")
            if os.path.isdir(path):
                rmtree(path)
                if os.path.exists(path + ".size"):
                    os.remove(path + ".size")
            else:
                os.unlink(path)
        else:
            total_size += size


################################################################################
# This is an entry-point. Just boiler-plate.

def main():
    def parse_bool(s):
        if s == "YES":
            return True
        if s == "NO":
            return False
        raise argparse.ArgumentTypeError("Expected YES or NO")
    parser = argparse.ArgumentParser(description="YT Build Script")

    parser.add_argument("--btid", type=str, action="store", required=True)
    parser.add_argument("--branch", type=str, action="store", required=True)

    parser.add_argument(
        "--checkout_directory", metavar="DIR",
        type=str, action="store", required=True)

    parser.add_argument(
        "--working_directory", metavar="DIR",
        type=str, action="store", required=True)
    parser.add_argument(
        "--clean_working_directory",
        type=parse_bool, action="store", default=False)

    parser.add_argument(
        "--sandbox_directory", metavar="DIR",
        type=str, action="store", required=True)
    parser.add_argument(
        "--clean_sandbox_directory",
        type=parse_bool, action="store", default=True)

    parser.add_argument(
        "--type",
        type=str, action="store", required=True, choices=("Debug", "Release", "RelWithDebInfo"))

    parser.add_argument(
        "--package",
        type=parse_bool, action="store", default=False)

    parser.add_argument(
        "--cc",
        type=str, action="store", required=False, default="gcc-4.8")
    parser.add_argument(
        "--cxx",
        type=str, action="store", required=False, default="g++-4.8")

    options = parser.parse_args()
    options.failed_tests_path = os.path.expanduser("~/failed_tests")
    options.core_path = os.path.expanduser("~/core")
    options.is_bare_metal = socket.getfqdn().endswith("tc.yt.yandex.net")
    # NB: parallel testing is enabled by default only for bare metal machines.
    options.enable_parallel_testing = options.is_bare_metal
    teamcity_main(options)


if __name__ == "__main__":
    main()<|MERGE_RESOLUTION|>--- conflicted
+++ resolved
@@ -376,10 +376,6 @@
     if not options.package:
         return
 
-<<<<<<< HEAD
-    # "yandex-yt-python-yson"
-=======
->>>>>>> 6bb4b306
     packages = ["yandex-yt-python", "yandex-yt-python-tools",
                 "yandex-yt-transfer-manager", "yandex-yt-transfer-manager-client",
                 "yandex-yt-fennel", "yandex-yt-local"]
