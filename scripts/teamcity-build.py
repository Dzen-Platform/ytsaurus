#!/usr/bin/env python

import os
import sys
# TODO(asaitgalin): Maybe replace it with PYTHONPATH=... in teamcity command?
sys.path.insert(0, os.path.join(os.path.dirname(__file__), "teamcity-build", "python"))

from teamcity import build_step, cleanup_step, teamcity_main, \
                     teamcity_message, teamcity_interact, \
                     StepFailedWithNonCriticalError

from helpers import mkdirp, run, run_captured, cwd, copytree, \
                    kill_by_name, sudo_rmtree, ls, get_size, \
                    rmtree, parse_yes_no_bool, ChildHasNonZeroExitCode

from pytest_helpers import get_sandbox_dirs, save_failed_test

import argparse
import glob
import os.path
import pprint
import re
<<<<<<< HEAD
import socket
=======
import resource
import select
import socket
import shutil
import signal
import subprocess
import sys
>>>>>>> 4c21d8c5
import tempfile
import xml.etree.ElementTree as etree

@build_step
def prepare(options):
    os.environ["LANG"] = "en_US.UTF-8"
    os.environ["LC_ALL"] = "en_US.UTF-8"

    script_directory = os.path.dirname(os.path.realpath(__file__))

    options.build_number = os.environ["BUILD_NUMBER"]
    options.build_vcs_number = os.environ["BUILD_VCS_NUMBER"]
    options.build_git_depth = run_captured(
        [os.path.join(script_directory, "git-depth.py")],
        cwd=options.checkout_directory)

    options.build_enable_nodejs = parse_yes_no_bool(os.environ.get("BUILD_ENABLE_NODEJS", "YES"))
    options.build_enable_python = parse_yes_no_bool(os.environ.get("BUILD_ENABLE_PYTHON", "YES"))
    options.build_enable_perl = parse_yes_no_bool(os.environ.get("BUILD_ENABLE_PERL", "YES"))

    options.branch = re.sub(r"^refs/heads/", "", options.branch)
    options.branch = options.branch.split("/")[0]

    codename = run_captured(["lsb_release", "-c"])
    codename = re.sub(r"^Codename:\s*", "", codename)

    if codename not in ["lucid", "precise", "trusty"]:
        raise RuntimeError("Unknown LSB distribution code name: {0}".format(codename))

    options.codename = codename
    options.repositories = ["yt-" + codename]

    # Now determine the compiler.
    options.cc = run_captured(["which", options.cc])
    options.cxx = run_captured(["which", options.cxx])

    if not options.cc:
        raise RuntimeError("Failed to locate C compiler")

    if not options.cxx:
        raise RuntimeError("Failed to locate CXX compiler")

    # Temporaly turn off
    # options.use_lto = (options.type != "Debug")
    options.use_lto = False

    if os.path.exists(options.working_directory) and options.clean_working_directory:
        teamcity_message("Cleaning working directory...", status="WARNING")
        rmtree(options.working_directory)
    mkdirp(options.working_directory)

    if os.path.exists(options.sandbox_directory) and options.clean_sandbox_directory:
        teamcity_message("Cleaning sandbox directory...", status="WARNING")
        rmtree(options.sandbox_directory)

        sandbox_storage = os.path.expanduser("~/sandbox_storage/")
        if os.path.exists(sandbox_storage):
            rmtree(sandbox_storage)

    teamcity_message("Creating cgroups...", status="WARNING")
    cgroup_names = ("blkio", "cpu", "cpuacct", "freezer", "memory")
    teamcity_cgpaths = [os.path.join("/sys/fs/cgroup", name, "teamcity") for name in cgroup_names]
    yt_cgpaths = [os.path.join(path, "yt") for path in teamcity_cgpaths]
    run(["sudo", "mkdir", "-p"] + yt_cgpaths)
    run(["sudo", "chown", "-R", str(os.getuid())+":"+str(os.getgid())] + teamcity_cgpaths)
    run(["sudo", "chmod", "-R", "u+rw"] + teamcity_cgpaths)

    teamcity_message("Cleaning cgroups...", status="WARNING")
    for cgpath in yt_cgpaths:
        for root, subFolders, files in os.walk(cgpath, topdown=False):
            if root != cgpath:
                try:
                    os.rmdir(root)
                except:
                    pass

    mkdirp(options.sandbox_directory)

    os.chdir(options.sandbox_directory)

    teamcity_message(pprint.pformat(options.__dict__))


@build_step
def configure(options):
    run([
        "cmake",
        "-DCMAKE_INSTALL_PREFIX=/usr",
        "-DCMAKE_BUILD_TYPE={0}".format(options.type),
        "-DCMAKE_COLOR_MAKEFILE:BOOL=OFF",
        "-DYT_BUILD_ENABLE_EXPERIMENTS:BOOL=ON",
        "-DYT_BUILD_ENABLE_TESTS:BOOL=ON",
        "-DYT_BUILD_BRANCH={0}".format(options.branch),
        "-DYT_BUILD_NUMBER={0}".format(options.build_number),
        "-DYT_BUILD_VCS_NUMBER={0}".format(options.build_vcs_number[0:7]),
        "-DYT_BUILD_GIT_DEPTH={0}".format(options.build_git_depth),
        "-DYT_BUILD_ENABLE_NODEJS={0}".format(options.build_enable_nodejs),
        "-DYT_BUILD_ENABLE_PYTHON={0}".format(options.build_enable_python),
        "-DYT_BUILD_ENABLE_PERL={0}".format(options.build_enable_perl),
        "-DYT_USE_LTO={0}".format(options.use_lto),
        "-DCMAKE_CXX_COMPILER={0}".format(options.cxx),
        "-DCMAKE_C_COMPILER={0}".format(options.cc),
        options.checkout_directory],
        cwd=options.working_directory)


@build_step
def fast_build(options):
    cpus = int(os.sysconf("SC_NPROCESSORS_ONLN"))
    try:
        run(["make", "-j", str(cpus)], cwd=options.working_directory, silent_stdout=True)
    except ChildHasNonZeroExitCode:
        teamcity_message("(ignoring child failure to provide meaningful diagnostics in `slow_build`)")


@build_step
def slow_build(options):
    run(["make"], cwd=options.working_directory)


@build_step
def set_suid_bit(options):
    path = "{0}/bin/ytserver".format(options.working_directory)
    run(["sudo", "chown", "root", path])
    run(["sudo", "chmod", "4755", path])


@build_step
def package(options):
    if not options.package:
        return

    with cwd(options.working_directory):
        run(["make", "-j", "8", "package"])
        run(["make", "-j", "8", "python-package"])
        run(["make", "version"])

        with open("ytversion") as handle:
            version = handle.read().strip()

        teamcity_message("We have built a package")
        teamcity_interact("setParameter", name="yt.package_built", value=1)
        teamcity_interact("setParameter", name="yt.package_version", value=version)
        teamcity_interact("buildStatus", text="{{build.status.text}}; Package: {0}".format(version))

        artifacts = glob.glob("./ARTIFACTS/yandex-yt*{0}*.changes".format(version))
        if artifacts:
            for repository in options.repositories:
                run(["dupload", "--to", repository, "--nomail", "--force"] + artifacts)
                teamcity_message("We have uploaded a package to " + repository)
                teamcity_interact("setParameter", name="yt.package_uploaded." + repository, value=1)


@build_step
def run_prepare(options):
    with cwd(options.checkout_directory):
        run(["make", "-C", "./python/yt/wrapper"])
        run(["make", "-C", "./python", "version"])

    with cwd(options.working_directory, "yt/nodejs"):
        if os.path.exists("node_modules"):
            rmtree("node_modules")
        run(["npm", "install"])


@build_step
def run_unit_tests(options):
    sandbox_current = os.path.join(options.sandbox_directory, "unit_tests")
    sandbox_archive = os.path.join(options.failed_tests_path,
        "__".join([options.btid, options.build_number, "unit_tests"]))

    mkdirp(sandbox_current)
    try:
        run([
            "gdb",
            "--batch",
            "--return-child-result",
            "--command={0}/scripts/teamcity-build/teamcity-gdb-script".format(options.checkout_directory),
            "--args",
            os.path.join(options.working_directory, "bin", "unittester"),
            "--gtest_color=no",
            "--gtest_death_test_style=threadsafe",
            "--gtest_output=xml:" + os.path.join(options.working_directory, "gtest_unittester.xml")],
            cwd=sandbox_current)
    except ChildHasNonZeroExitCode as err:
        teamcity_message('Copying unit tests sandbox from "{0}" to "{1}"'.format(
            sandbox_current, sandbox_archive), status="WARNING")
        copytree(sandbox_current, sandbox_archive)

        raise StepFailedWithNonCriticalError(str(err))
    finally:
<<<<<<< HEAD
        rmtree(sandbox_current)
=======
        shutil.rmtree(sandbox_current)
>>>>>>> 4c21d8c5


@build_step
def run_javascript_tests(options):
    if not options.build_enable_nodejs:
        return

    try:
        run(
            ["./run_tests.sh", "-R", "xunit"],
            cwd="{0}/yt/nodejs".format(options.working_directory),
            env={"MOCHA_OUTPUT_FILE": "{0}/junit_nodejs_run_tests.xml".format(options.working_directory)})
    except ChildHasNonZeroExitCode as err:
        raise StepFailedWithNonCriticalError(str(err))

def get_sandbox_dirs(options, suite_name):
    sandbox_current = os.path.join(options.sandbox_directory, suite_name)
    sandbox_storage = os.path.join(os.path.expanduser("~/sandbox_storage"), suite_name)
    return sandbox_current, sandbox_storage

def save_failed_test(options, suite_name, suite_path):
    sandbox_current, sandbox_storage = get_sandbox_dirs(options, suite_name)
    sandbox_archive = os.path.join(options.failed_tests_path,
        "__".join([options.btid, options.build_number, suite_name]))


    # Copy sandboxes to archive.
    failed_tests_sandbox_path = os.path.join(sandbox_archive, "sandbox")
    for dir_ in [sandbox_storage, sandbox_current]:
        if not os.path.exists(dir_):
            continue
        teamcity_message("Copying failed tests from '{0}' to {1}'...".format(
            dir_,
            failed_tests_sandbox_path),
            status="WARNING")
        copytree(dir_, failed_tests_sandbox_path,
                 ignore=shutil.ignore_patterns("chunk_cache", "chunk_store"))

    artifact_path = os.path.join(sandbox_archive, "artifacts")
    core_dumps_path = os.path.join(sandbox_archive, "core_dumps")
    mkdirp(artifact_path)
    mkdirp(core_dumps_path)

    # Copy artifacts.
    working_files_to_archive = ["bin/yt", "bin/ytserver", "lib/*.so"]
    artifacts = set()
    for fileglob in working_files_to_archive:
        for file in glob.glob(os.path.join(options.working_directory, fileglob)):
            artifacts.add(os.path.basename(file))
            shutil.copy(file, artifact_path)

    # Put cores to special dir and output stderr of ytserver daemons.
    for dir, _, files in os.walk(failed_tests_sandbox_path):
        for file in files:
            if file.startswith("core."):
                shutil.move(os.path.join(dir, file), core_dumps_path)
            if file.startswith("stderr."):
                fullpath = os.path.join(dir, file)
                content = open(fullpath).read()
                if content:
                    teamcity_message("Detected non-empty daemon stderr {0}:\n{1}"
                                     .format(fullpath, content), status="WARNING")

    # Look for cores and pytest logs in suitepath.
    for dir, _, files in os.walk(suite_path):
        for file in files:
            if file.startswith("core."):
                shutil.copy(os.path.join(dir, file), core_dumps_path)
            if file == "pytestdebug.log":
                shutil.copy(os.path.join(dir, file), sandbox_archive)


    # Write gdb commands for cores.
    for core_dump in os.listdir(core_dumps_path):
        core_path = os.path.join(core_dumps_path, core_dump)

        command = get_command_from_core_file(core_path)
        if command:
            binary = os.path.basename(command)
            if binary in artifacts:
                binary = os.path.join(artifact_path, binary)

            gdb_command = "gdb {0} {1}".format(binary, core_path)
            teamcity_message("Detected core file {0}. Gdb command:\n{1}"
                             .format(core_path, gdb_command), status="WARNING")
        else:
            teamcity_message("Detected core file {0}".format(core_path), status="WARNING")

def run_pytest(options, suite_name, suite_path, pytest_args=None):
    if not options.build_enable_python:
        return

    if pytest_args is None:
        pytest_args = []

    sandbox_current, sandbox_storage = get_sandbox_dirs(options, suite_name)
    mkdirp(sandbox_current)

    failed = False

    with tempfile.NamedTemporaryFile() as handle:
        try:
            run([
                "py.test",
                "-r", "x",
                "--verbose",
                "--capture=fd",
                "--tb=native",
                "--timeout=600",
                "--debug",
                "--junitxml={0}".format(handle.name)]
                + pytest_args,
                cwd=suite_path,
                env={
                    "PATH": "{0}/bin:{0}/yt/nodejs:{1}".format(options.working_directory, os.environ.get("PATH", "")),
                    "PYTHONPATH": "{0}/python:{1}".format(options.checkout_directory, os.environ.get("PYTHONPATH", "")),
                    "TESTS_SANDBOX": sandbox_current,
                    "TESTS_SANDBOX_STORAGE": sandbox_storage,
<<<<<<< HEAD
                    "YT_CAPTURE_STDERR_TO_FILE": "1",
                    "YT_ENABLE_VERBOSE_LOGGING": "1"
=======
                    "YT_CAPTURE_STDERR_TO_FILE": "1"
>>>>>>> 4c21d8c5
                })
        except ChildHasNonZeroExitCode:
            teamcity_message("(ignoring child failure since we are reading test results from XML)")
            failed = True

        if hasattr(etree, "ParseError"):
            ParseError = etree.ParseError
        else:
            # Lucid case.
            ParseError = TypeError

        try:
            result = etree.parse(handle)
            for node in (result.iter() if hasattr(result, "iter") else result.getiterator()):
                if isinstance(node.text, str):
                    node.text = node.text \
                        .replace("&quot;", "\"") \
                        .replace("&apos;", "\'") \
                        .replace("&amp;", "&") \
                        .replace("&lt;", "<") \
                        .replace("&gt;", ">")

            with open("{0}/junit_python_{1}.xml".format(options.working_directory, suite_name), "w+b") as handle:
                result.write(handle, encoding="utf-8")

        except (UnicodeDecodeError, ParseError):
            failed = True
            teamcity_message("Failed to parse pytest output:\n" + open(handle.name).read())

    try:
        if failed:
            save_failed_test(options, suite_name, suite_path)
            raise StepFailedWithNonCriticalError("Tests '{0}' failed".format(suite_name))
    finally:
        # Note: ytserver tests may create files with that cannot be deleted by teamcity user.
        sudo_rmtree(sandbox_current)
        if os.path.exists(sandbox_storage):
            sudo_rmtree(sandbox_storage)


@build_step
def run_integration_tests(options):
    kill_by_name("^ytserver")

    pytest_args = []
    if options.enable_parallel_testing:
        pytest_args.extend(["--process-count", "6"])

<<<<<<< HEAD
=======
@yt_register_build_step
def run_integration_tests(options):
    kill_by_name("^ytserver")

    pytest_args = []
    if options.enable_parallel_testing:
        pytest_args.extend(["--process-count", "6"])

>>>>>>> 4c21d8c5
    run_pytest(options, "integration", "{0}/tests/integration".format(options.checkout_directory),
               pytest_args=pytest_args)


@build_step
def run_python_libraries_tests(options):
    kill_by_name("^ytserver")
    kill_by_name("^node")

    pytest_args = []
    if options.enable_parallel_testing:
        pytest_args.extend(["--process-count", "4"])

    run_pytest(options, "python_libraries", "{0}/python".format(options.checkout_directory),
<<<<<<< HEAD
               pytest_args=pytest_args)
=======
               pytest_args=["--ignore=pyinstaller"] + pytest_args)
>>>>>>> 4c21d8c5


@build_step
def build_python_packages(options):
    def versions_cmp(version1, version2):
        def normalize(v):
            return map(int, v.replace("-", ".").split("."))
        return cmp(normalize(version1), normalize(version2))

    def extract_version(package):
        versions = []

        output = run_captured(["apt-cache", "policy", package])
        versions_part = output.split("Version table:")[1]
        for line in versions_part.split("\n"):
            line = line.replace("***", "   ")
            if line.startswith(" " * 5) and not line.startswith(" " * 6):
                versions.append(line.split()[0])

        versions.sort(reverse=True, cmp=versions_cmp)
        if versions:
            return versions[0]
        else:
            return "0"

    retry_count = 5
    for i in xrange(retry_count):
        try:
            run(["sudo", "apt-get", "update"])
            break
        except ChildHasNonZeroExitCode:
            if i == retry_count - 1:
                raise

    packages = ["yandex-yt-python", "yandex-yt-python-tools", "yandex-yt-python-yson",
                "yandex-yt-transfer-manager", "yandex-yt-transfer-manager-client",
                "yandex-yt-python-fennel"]

    if options.codename == "precise":
        packages.append("yandex-yt-local")

    for package in packages:
        with cwd(options.checkout_directory, "python", package):
            package_version = run_captured(
                "dpkg-parsechangelog | grep Version | awk '{print $2}'", shell=True).strip()
            uploaded_version = extract_version(package)
            teamcity_message(
                "Package {0}; package version: {1}; uploaded version: {2}".format(
                    package, package_version, uploaded_version))
            if versions_cmp(package_version, uploaded_version) <= 0:
                continue
            run(["dch", "-r", package_version, "'Resigned by teamcity'"])
        with cwd(options.checkout_directory, "python"):
            run(["./deploy.sh", package], cwd=os.path.join(options.checkout_directory, "python"))


@build_step
def run_perl_tests(options):
    if not options.build_enable_perl:
        return
    kill_by_name("^ytserver")
    run_pytest(options, "perl", "{0}/perl/tests".format(options.checkout_directory))


@cleanup_step
def clean_artifacts(options, n=10):
    for path in ls("{0}/ARTIFACTS".format(options.working_directory),
                   reverse=True,
                   select=os.path.isfile,
                   start=n,
                   stop=sys.maxint):
        teamcity_message("Removing {0}...".format(path), status="WARNING")
        if os.path.isdir(path):
<<<<<<< HEAD
            rmtree(path)
=======
            shutil.rmtree(path, onerror=rmtree_onerror)
>>>>>>> 4c21d8c5
        else:
            os.unlink(path)


<<<<<<< HEAD
@cleanup_step
=======
@yt_register_cleanup_step
>>>>>>> 4c21d8c5
def clean_failed_tests(options, max_allowed_size=None):
    if options.is_bare_metal:
        max_allowed_size = 200 * 1024 * 1024 * 1024
    else:
        max_allowed_size = 50 * 1024 * 1024 * 1024

    total_size = 0
    for path in ls(options.failed_tests_path,
                   select=os.path.isdir,
                   stop=sys.maxint):
        size = get_size(path, enable_cache=True)
        if total_size + size > max_allowed_size:
            teamcity_message("Removing {0}...".format(path), status="WARNING")
            if os.path.isdir(path):
<<<<<<< HEAD
                rmtree(path)
=======
                shutil.rmtree(path, onerror=rmtree_onerror)
>>>>>>> 4c21d8c5
                if os.path.exists(path + ".size"):
                    os.remove(path + ".size")
            else:
                os.unlink(path)
        else:
            total_size += size


################################################################################
<<<<<<< HEAD
=======
# Below are meaty guts. Be warned.

################################################################################
################################################################################
#     *                             )                         (      ____
#   (  `          (       *   )  ( /(   (               *   ) )\ )  |   /
#   )\))(   (     )\    ` )  /(  )\())  )\ )       (  ` )  /((()/(  |  /
#  ((_)()\  )\ ((((_)(   ( )(_))((_)\  (()/(       )\  ( )(_))/(_)) | /
#  (_()((_)((_) )\ _ )\ (_(_())__ ((_)  /(_))_  _ ((_)(_(_())(_))   |/
#  |  \/  || __|(_)_\(_)|_   _|\ \ / / (_)) __|| | | ||_   _|/ __| (
#  | |\/| || _|  / _ \    | |   \ V /    | (_ || |_| |  | |  \__ \ )\
#  |_|  |_||___|/_/ \_\   |_|    |_|      \___| \___/   |_|  |___/((_)
#
################################################################################
################################################################################

################################################################################
# These methods are used to interact with TeamCity.
# See http://confluence.jetbrains.com/display/TCD8/Build+Script+Interaction+with+TeamCity

def teamcity_escape(s):
    s = re.sub("(['\\[\\]|])", "|\\1", s)
    s = s.replace("\n", "|n").replace("\r", "|r")
    s = "'" + s + "'"
    return s


def teamcity_interact(message, *args, **kwargs):

    r = " ".join(itertools.chain(
        [message],
        (
            teamcity_escape(str(x))
            for x in args
        ),
        (
            "{0}={1}".format(str(k), teamcity_escape(str(v)))
            for k, v in kwargs.iteritems())
        ))
    r = "##teamcity[" + r + "]\n"
    sys.stdout.flush()
    sys.stderr.write(r)
    sys.stderr.flush()


def teamcity_message(text, status="NORMAL"):
    if status not in ["NORMAL", "WARNING", "FAILURE", "ERROR"]:
        raise ValueError("Invalid |status|: {0}".format(status))

    if status == "NORMAL":
        teamcity_interact("message", text=text)
    else:
        teamcity_interact("message", text=text, status=status)


@contextlib.contextmanager
def teamcity_block(name):
    try:
        teamcity_interact("blockOpened", name=name)
        yield
    finally:
        teamcity_interact("blockClosed", name=name)


@contextlib.contextmanager
def teamcity_step(name, funcname):
    now = time.time()

    try:
        teamcity_message("Executing: {0}".format(name))
        with teamcity_block(name):
            yield
        teamcity_message("Completed: {0}".format(name))
    except:
        teamcity_interact(
            "message",
            text="Caught exception; failing...".format(name),
            errorDetails=traceback.format_exc(),
            status="ERROR")
        teamcity_message("Failed: {0}".format(name), status="FAILURE")
        raise
    finally:
        teamcity_interact("buildStatisticValue", key=funcname, value=int(1000.0 * (time.time() - now)))


@contextlib.contextmanager
def cwd(*args):
    old_path = os.getcwd()
    new_path = os.path.join(*args)
    try:
        teamcity_message("Changing current directory to {0}".format(new_path))
        os.chdir(new_path)
        yield
    finally:
        if os.path.exists(old_path):
            teamcity_message("Changing current directory to {0}".format(old_path))
            os.chdir(old_path)
        else:
            teamcity_message("Previous directory {0} has vanished!".format(old_path), status="WARNING")


def ls(path, reverse=True, select=None, start=0, stop=None):
    if not os.path.isdir(path):
        return []
    iterable = os.listdir(path)
    iterable = map(lambda x: os.path.realpath(os.path.join(path, x)), iterable)
    iterable = sorted(iterable, key=lambda x: os.stat(x).st_mtime, reverse=reverse)
    iterable = itertools.ifilter(select, iterable)
    iterable = itertools.islice(iterable, start, stop)
    return iterable

def get_size(path, enable_cache=False):
    if enable_cache and os.path.isdir(path) and os.path.exists(path + ".size"):
        try:
            return int(open(path + ".size").read())
        except ValueError:
            pass

    size = 0
    for dirpath, dirnames, filenames in os.walk(path):
        for filename in filenames:
            size += os.stat(os.path.join(dirpath, filename)).st_size

    if enable_cache:
        with open(path + ".size", "w") as fout:
            fout.write(str(size))

    return size

def mkdirp(path):
    try:
        os.makedirs(path)
    except OSError as ex:
        if ex.errno != errno.EEXIST:
            raise

def copytree(src, dst, symlinks=False, ignore=None):
    if not os.path.exists(dst):
        os.makedirs(dst)
        shutil.copystat(src, dst)

    names = os.listdir(src)
    if ignore is not None:
        ignored_names = ignore(src, names)
    else:
        ignored_names = set()

    for name in names:
        if name in ignored_names:
            continue
        src_path = os.path.join(src, name)
        dst_path = os.path.join(dst, name)
        if os.path.isdir(src_path):
            copytree(src_path, dst_path, symlinks=symlinks, ignore=ignore)
        elif os.path.islink(src) and symlinks:
            if os.path.lexists(dst_path):
                os.remove(dst_path)
            os.symlink(os.readlink(src_path), dst_path)
        else:
            shutil.copy2(src_path, dst_path)

def sudo_rmtree(path):
    abspath = os.path.abspath(path)
    assert abspath.startswith("/home/teamcity")
    run(["sudo", "rm", "-rf", abspath])

def get_command_from_core_file(core_path):
    # Example output:
    # core: ELF 64-bit LSB core file x86-64, version 1 (SYSV), SVR4-style, from 'ytserver <args>'
    output = subprocess.check_output(["file", core_path]).split(" from ")
    try:
        command = output[1][1:-1]  # strip quotes
        return command.split(None, 1)[0].strip()  # extract binary name
    except IndexError:
        return None


_signals = dict((k, v) for v, k in signal.__dict__.iteritems() if v.startswith("SIG"))


class ChildKeepsRunningInIsolation(Exception):
    pass


class ChildHasNonZeroExitCode(Exception):
    pass


class StepFailedWithNonCriticalError(Exception):
    pass


def run_captured(*args, **kwargs):
    ignore_return_code = kwargs.get("ignore_return_code", False)
    if "ignore_return_code" in kwargs:
        del kwargs["ignore_return_code"]

    process = subprocess.Popen(*args, bufsize=1, stdout=subprocess.PIPE, **kwargs)

    output, unused_err = process.communicate()
    return_code = process.poll()
    if return_code and not ignore_return_code:
        cmd = kwargs.get("args")
        if cmd is None:
            cmd = args[0]
        error = subprocess.CalledProcessError(return_code, cmd)
        error.output = output
        raise error

    return output.strip()


def run_preexec():
    resource.setrlimit(resource.RLIMIT_CORE, (resource.RLIM_INFINITY, resource.RLIM_INFINITY))


def run(args, cwd=None, env=None, silent_stdout=False, silent_stderr=False, shell=False):
    POLL_TIMEOUT = 1.0
    POLL_ITERATIONS = 5
    READ_SIZE = 4096

    with teamcity_block("({0})".format(args[0])):
        saved_env = env
        if saved_env:
            tmp = os.environ.copy()
            tmp.update(saved_env)
            env = tmp

        child = subprocess.Popen(
            args,
            bufsize=0,
            stdin=None,
            stdout=subprocess.PIPE,
            stderr=subprocess.PIPE,
            preexec_fn=run_preexec,
            close_fds=True,
            cwd=cwd,
            env=env,
            shell=shell)

        teamcity_message("run({0}) => {1}".format(
            pprint.pformat({"args": args, "cwd": cwd, "env": saved_env}),
            child.pid))

        # Since we are doing non-blocking read, we have to deal with splitting
        # by ourselves. See http://bugs.python.org/issue1175#msg56041.
        evmask_read = select.POLLIN | select.POLLPRI
        evmask_error = select.POLLHUP | select.POLLERR | select.POLLNVAL

        poller = select.poll()
        poller.register(child.stdout, evmask_read | evmask_error)
        poller.register(child.stderr, evmask_read | evmask_error)

        # Determines whether to silent any stream.
        silent_for = {
            child.stdout.fileno(): silent_stdout,
            child.stderr.fileno(): silent_stderr
        }

        # Holds the data from incomplete read()s.
        data_for = {
            child.stdout.fileno(): "",
            child.stderr.fileno(): ""
        }

        # Holds the message status.
        status_for = {
            child.stdout.fileno(): "NORMAL",
            child.stderr.fileno(): "WARNING"
        }

        # Switch FDs to non-blocking mode.
        for fd in [child.stdout.fileno(), child.stderr.fileno()]:
            fl = fcntl.fcntl(fd, fcntl.F_GETFL)
            fcntl.fcntl(fd, fcntl.F_SETFL, fl | os.O_NONBLOCK)

        def consume(fd, eof):
            # Try to read as much as possible from the FD.
            result = ""
            try:
                while True:
                    delta = os.read(fd, READ_SIZE)
                    if len(delta) > 0:
                        result += delta
                    else:
                        eof = True
                        break
            except OSError as e:
                if e.errno not in [errno.EAGAIN, errno.EWOULDBLOCK]:
                    raise

            # Emit complete lines from the buffer.
            data = data_for[fd] + result
            i = 0
            j = -1
            while True:
                j = data.find("\n", i)
                if j < 0:
                    break
                if not silent_for[fd]:
                    teamcity_message(data[i:j], status_for[fd])
                i = j + 1
            data_for[fd] = data[i:]

            # Emit incomplete lines from the buffer when there is no more data.
            if eof and len(data_for[fd]) > 0:
                if not silent_for[fd]:
                    teamcity_message(data_for[fd], status_for[fd])
                data_for[fd] = ""

        # Poll while we have alive FDs.
        while len(data_for) > 0:
            for fd, event in poller.poll(POLL_TIMEOUT):
                if event & evmask_read:
                    consume(fd, False)
                if event & evmask_error:
                    consume(fd, True)
                    poller.unregister(fd)
                    del data_for[fd]
                    del status_for[fd]

        # Await for the child to terminate.
        for i in xrange(POLL_ITERATIONS):
            if child.poll() is None:
                teamcity_message("Child is still running.", "WARNING")
                time.sleep(POLL_TIMEOUT)
            else:
                break

        if child.returncode is None:
            teamcity_message("Child is still running; killing it.", "WARNING")
            child.kill()
            raise ChildKeepsRunningInIsolation()

        if child.returncode < 0:
            teamcity_message(
                "Child was terminated by signal {0}".format(_signals[-child.returncode]),
                "FAILURE")

        if child.returncode > 0:
            teamcity_message(
                "Child has exited with return code {0}".format(child.returncode),
                "FAILURE")

        if child.returncode == 0:
            teamcity_message("Child has exited successfully")
        else:
            raise ChildHasNonZeroExitCode(str(child.returncode))


################################################################################
>>>>>>> 4c21d8c5
# This is an entry-point. Just boiler-plate.

def main():
    def parse_bool(s):
        if s == "YES":
            return True
        if s == "NO":
            return False
        raise argparse.ArgumentTypeError("Expected YES or NO")
    parser = argparse.ArgumentParser(description="YT Build Script")

    parser.add_argument("--btid", type=str, action="store", required=True)
    parser.add_argument("--branch", type=str, action="store", required=True)

    parser.add_argument(
        "--checkout_directory", metavar="DIR",
        type=str, action="store", required=True)

    parser.add_argument(
        "--working_directory", metavar="DIR",
        type=str, action="store", required=True)
    parser.add_argument(
        "--clean_working_directory",
        type=parse_bool, action="store", default=False)

    parser.add_argument(
        "--sandbox_directory", metavar="DIR",
        type=str, action="store", required=True)
    parser.add_argument(
        "--clean_sandbox_directory",
        type=parse_bool, action="store", default=True)

    parser.add_argument(
        "--type",
        type=str, action="store", required=True, choices=("Debug", "Release", "RelWithDebInfo"))

    parser.add_argument(
        "--package",
        type=parse_bool, action="store", default=False)

    parser.add_argument(
        "--cc",
        type=str, action="store", required=False, default="gcc-4.8")
    parser.add_argument(
        "--cxx",
        type=str, action="store", required=False, default="g++-4.8")

    options = parser.parse_args()
    options.failed_tests_path = os.path.expanduser("~/failed_tests")
    options.is_bare_metal = socket.getfqdn().endswith("tc.yt.yandex.net")
    # NB: parallel testing is enabled by default only for bare metal machines.
    options.enable_parallel_testing = options.is_bare_metal
<<<<<<< HEAD
    teamcity_main(options)
=======

    status = 0
    try:
        for step in _build_steps:
            try:
                with teamcity_step("Build Step '{0}'".format(step.func_name), step.func_name):
                    step(options)
            except StepFailedWithNonCriticalError as err:
                teamcity_message(err)
                status = 42
    except:
        teamcity_message("Terminating...", status="FAILURE")
        status = 43
    finally:
        for step in _cleanup_steps:
            try:
                with teamcity_step("Clean-up Step '{0}'".format(step.func_name), step.func_name):
                    step(options)
            except:
                teamcity_interact(
                    "message",
                    text="Caught exception during cleanup phase; ignoring...",
                    errorDetails=traceback.format_exc(),
                    status="ERROR")
        teamcity_message("Done!")
        sys.exit(status)
>>>>>>> 4c21d8c5


if __name__ == "__main__":
    main()<|MERGE_RESOLUTION|>--- conflicted
+++ resolved
@@ -20,17 +20,7 @@
 import os.path
 import pprint
 import re
-<<<<<<< HEAD
 import socket
-=======
-import resource
-import select
-import socket
-import shutil
-import signal
-import subprocess
-import sys
->>>>>>> 4c21d8c5
 import tempfile
 import xml.etree.ElementTree as etree
 
@@ -222,11 +212,7 @@
 
         raise StepFailedWithNonCriticalError(str(err))
     finally:
-<<<<<<< HEAD
         rmtree(sandbox_current)
-=======
-        shutil.rmtree(sandbox_current)
->>>>>>> 4c21d8c5
 
 
 @build_step
@@ -242,78 +228,6 @@
     except ChildHasNonZeroExitCode as err:
         raise StepFailedWithNonCriticalError(str(err))
 
-def get_sandbox_dirs(options, suite_name):
-    sandbox_current = os.path.join(options.sandbox_directory, suite_name)
-    sandbox_storage = os.path.join(os.path.expanduser("~/sandbox_storage"), suite_name)
-    return sandbox_current, sandbox_storage
-
-def save_failed_test(options, suite_name, suite_path):
-    sandbox_current, sandbox_storage = get_sandbox_dirs(options, suite_name)
-    sandbox_archive = os.path.join(options.failed_tests_path,
-        "__".join([options.btid, options.build_number, suite_name]))
-
-
-    # Copy sandboxes to archive.
-    failed_tests_sandbox_path = os.path.join(sandbox_archive, "sandbox")
-    for dir_ in [sandbox_storage, sandbox_current]:
-        if not os.path.exists(dir_):
-            continue
-        teamcity_message("Copying failed tests from '{0}' to {1}'...".format(
-            dir_,
-            failed_tests_sandbox_path),
-            status="WARNING")
-        copytree(dir_, failed_tests_sandbox_path,
-                 ignore=shutil.ignore_patterns("chunk_cache", "chunk_store"))
-
-    artifact_path = os.path.join(sandbox_archive, "artifacts")
-    core_dumps_path = os.path.join(sandbox_archive, "core_dumps")
-    mkdirp(artifact_path)
-    mkdirp(core_dumps_path)
-
-    # Copy artifacts.
-    working_files_to_archive = ["bin/yt", "bin/ytserver", "lib/*.so"]
-    artifacts = set()
-    for fileglob in working_files_to_archive:
-        for file in glob.glob(os.path.join(options.working_directory, fileglob)):
-            artifacts.add(os.path.basename(file))
-            shutil.copy(file, artifact_path)
-
-    # Put cores to special dir and output stderr of ytserver daemons.
-    for dir, _, files in os.walk(failed_tests_sandbox_path):
-        for file in files:
-            if file.startswith("core."):
-                shutil.move(os.path.join(dir, file), core_dumps_path)
-            if file.startswith("stderr."):
-                fullpath = os.path.join(dir, file)
-                content = open(fullpath).read()
-                if content:
-                    teamcity_message("Detected non-empty daemon stderr {0}:\n{1}"
-                                     .format(fullpath, content), status="WARNING")
-
-    # Look for cores and pytest logs in suitepath.
-    for dir, _, files in os.walk(suite_path):
-        for file in files:
-            if file.startswith("core."):
-                shutil.copy(os.path.join(dir, file), core_dumps_path)
-            if file == "pytestdebug.log":
-                shutil.copy(os.path.join(dir, file), sandbox_archive)
-
-
-    # Write gdb commands for cores.
-    for core_dump in os.listdir(core_dumps_path):
-        core_path = os.path.join(core_dumps_path, core_dump)
-
-        command = get_command_from_core_file(core_path)
-        if command:
-            binary = os.path.basename(command)
-            if binary in artifacts:
-                binary = os.path.join(artifact_path, binary)
-
-            gdb_command = "gdb {0} {1}".format(binary, core_path)
-            teamcity_message("Detected core file {0}. Gdb command:\n{1}"
-                             .format(core_path, gdb_command), status="WARNING")
-        else:
-            teamcity_message("Detected core file {0}".format(core_path), status="WARNING")
 
 def run_pytest(options, suite_name, suite_path, pytest_args=None):
     if not options.build_enable_python:
@@ -345,12 +259,8 @@
                     "PYTHONPATH": "{0}/python:{1}".format(options.checkout_directory, os.environ.get("PYTHONPATH", "")),
                     "TESTS_SANDBOX": sandbox_current,
                     "TESTS_SANDBOX_STORAGE": sandbox_storage,
-<<<<<<< HEAD
                     "YT_CAPTURE_STDERR_TO_FILE": "1",
                     "YT_ENABLE_VERBOSE_LOGGING": "1"
-=======
-                    "YT_CAPTURE_STDERR_TO_FILE": "1"
->>>>>>> 4c21d8c5
                 })
         except ChildHasNonZeroExitCode:
             teamcity_message("(ignoring child failure since we are reading test results from XML)")
@@ -390,7 +300,6 @@
         if os.path.exists(sandbox_storage):
             sudo_rmtree(sandbox_storage)
 
-
 @build_step
 def run_integration_tests(options):
     kill_by_name("^ytserver")
@@ -399,17 +308,6 @@
     if options.enable_parallel_testing:
         pytest_args.extend(["--process-count", "6"])
 
-<<<<<<< HEAD
-=======
-@yt_register_build_step
-def run_integration_tests(options):
-    kill_by_name("^ytserver")
-
-    pytest_args = []
-    if options.enable_parallel_testing:
-        pytest_args.extend(["--process-count", "6"])
-
->>>>>>> 4c21d8c5
     run_pytest(options, "integration", "{0}/tests/integration".format(options.checkout_directory),
                pytest_args=pytest_args)
 
@@ -424,11 +322,7 @@
         pytest_args.extend(["--process-count", "4"])
 
     run_pytest(options, "python_libraries", "{0}/python".format(options.checkout_directory),
-<<<<<<< HEAD
                pytest_args=pytest_args)
-=======
-               pytest_args=["--ignore=pyinstaller"] + pytest_args)
->>>>>>> 4c21d8c5
 
 
 @build_step
@@ -502,20 +396,12 @@
                    stop=sys.maxint):
         teamcity_message("Removing {0}...".format(path), status="WARNING")
         if os.path.isdir(path):
-<<<<<<< HEAD
             rmtree(path)
-=======
-            shutil.rmtree(path, onerror=rmtree_onerror)
->>>>>>> 4c21d8c5
         else:
             os.unlink(path)
 
 
-<<<<<<< HEAD
 @cleanup_step
-=======
-@yt_register_cleanup_step
->>>>>>> 4c21d8c5
 def clean_failed_tests(options, max_allowed_size=None):
     if options.is_bare_metal:
         max_allowed_size = 200 * 1024 * 1024 * 1024
@@ -530,11 +416,7 @@
         if total_size + size > max_allowed_size:
             teamcity_message("Removing {0}...".format(path), status="WARNING")
             if os.path.isdir(path):
-<<<<<<< HEAD
                 rmtree(path)
-=======
-                shutil.rmtree(path, onerror=rmtree_onerror)
->>>>>>> 4c21d8c5
                 if os.path.exists(path + ".size"):
                     os.remove(path + ".size")
             else:
@@ -544,360 +426,6 @@
 
 
 ################################################################################
-<<<<<<< HEAD
-=======
-# Below are meaty guts. Be warned.
-
-################################################################################
-################################################################################
-#     *                             )                         (      ____
-#   (  `          (       *   )  ( /(   (               *   ) )\ )  |   /
-#   )\))(   (     )\    ` )  /(  )\())  )\ )       (  ` )  /((()/(  |  /
-#  ((_)()\  )\ ((((_)(   ( )(_))((_)\  (()/(       )\  ( )(_))/(_)) | /
-#  (_()((_)((_) )\ _ )\ (_(_())__ ((_)  /(_))_  _ ((_)(_(_())(_))   |/
-#  |  \/  || __|(_)_\(_)|_   _|\ \ / / (_)) __|| | | ||_   _|/ __| (
-#  | |\/| || _|  / _ \    | |   \ V /    | (_ || |_| |  | |  \__ \ )\
-#  |_|  |_||___|/_/ \_\   |_|    |_|      \___| \___/   |_|  |___/((_)
-#
-################################################################################
-################################################################################
-
-################################################################################
-# These methods are used to interact with TeamCity.
-# See http://confluence.jetbrains.com/display/TCD8/Build+Script+Interaction+with+TeamCity
-
-def teamcity_escape(s):
-    s = re.sub("(['\\[\\]|])", "|\\1", s)
-    s = s.replace("\n", "|n").replace("\r", "|r")
-    s = "'" + s + "'"
-    return s
-
-
-def teamcity_interact(message, *args, **kwargs):
-
-    r = " ".join(itertools.chain(
-        [message],
-        (
-            teamcity_escape(str(x))
-            for x in args
-        ),
-        (
-            "{0}={1}".format(str(k), teamcity_escape(str(v)))
-            for k, v in kwargs.iteritems())
-        ))
-    r = "##teamcity[" + r + "]\n"
-    sys.stdout.flush()
-    sys.stderr.write(r)
-    sys.stderr.flush()
-
-
-def teamcity_message(text, status="NORMAL"):
-    if status not in ["NORMAL", "WARNING", "FAILURE", "ERROR"]:
-        raise ValueError("Invalid |status|: {0}".format(status))
-
-    if status == "NORMAL":
-        teamcity_interact("message", text=text)
-    else:
-        teamcity_interact("message", text=text, status=status)
-
-
-@contextlib.contextmanager
-def teamcity_block(name):
-    try:
-        teamcity_interact("blockOpened", name=name)
-        yield
-    finally:
-        teamcity_interact("blockClosed", name=name)
-
-
-@contextlib.contextmanager
-def teamcity_step(name, funcname):
-    now = time.time()
-
-    try:
-        teamcity_message("Executing: {0}".format(name))
-        with teamcity_block(name):
-            yield
-        teamcity_message("Completed: {0}".format(name))
-    except:
-        teamcity_interact(
-            "message",
-            text="Caught exception; failing...".format(name),
-            errorDetails=traceback.format_exc(),
-            status="ERROR")
-        teamcity_message("Failed: {0}".format(name), status="FAILURE")
-        raise
-    finally:
-        teamcity_interact("buildStatisticValue", key=funcname, value=int(1000.0 * (time.time() - now)))
-
-
-@contextlib.contextmanager
-def cwd(*args):
-    old_path = os.getcwd()
-    new_path = os.path.join(*args)
-    try:
-        teamcity_message("Changing current directory to {0}".format(new_path))
-        os.chdir(new_path)
-        yield
-    finally:
-        if os.path.exists(old_path):
-            teamcity_message("Changing current directory to {0}".format(old_path))
-            os.chdir(old_path)
-        else:
-            teamcity_message("Previous directory {0} has vanished!".format(old_path), status="WARNING")
-
-
-def ls(path, reverse=True, select=None, start=0, stop=None):
-    if not os.path.isdir(path):
-        return []
-    iterable = os.listdir(path)
-    iterable = map(lambda x: os.path.realpath(os.path.join(path, x)), iterable)
-    iterable = sorted(iterable, key=lambda x: os.stat(x).st_mtime, reverse=reverse)
-    iterable = itertools.ifilter(select, iterable)
-    iterable = itertools.islice(iterable, start, stop)
-    return iterable
-
-def get_size(path, enable_cache=False):
-    if enable_cache and os.path.isdir(path) and os.path.exists(path + ".size"):
-        try:
-            return int(open(path + ".size").read())
-        except ValueError:
-            pass
-
-    size = 0
-    for dirpath, dirnames, filenames in os.walk(path):
-        for filename in filenames:
-            size += os.stat(os.path.join(dirpath, filename)).st_size
-
-    if enable_cache:
-        with open(path + ".size", "w") as fout:
-            fout.write(str(size))
-
-    return size
-
-def mkdirp(path):
-    try:
-        os.makedirs(path)
-    except OSError as ex:
-        if ex.errno != errno.EEXIST:
-            raise
-
-def copytree(src, dst, symlinks=False, ignore=None):
-    if not os.path.exists(dst):
-        os.makedirs(dst)
-        shutil.copystat(src, dst)
-
-    names = os.listdir(src)
-    if ignore is not None:
-        ignored_names = ignore(src, names)
-    else:
-        ignored_names = set()
-
-    for name in names:
-        if name in ignored_names:
-            continue
-        src_path = os.path.join(src, name)
-        dst_path = os.path.join(dst, name)
-        if os.path.isdir(src_path):
-            copytree(src_path, dst_path, symlinks=symlinks, ignore=ignore)
-        elif os.path.islink(src) and symlinks:
-            if os.path.lexists(dst_path):
-                os.remove(dst_path)
-            os.symlink(os.readlink(src_path), dst_path)
-        else:
-            shutil.copy2(src_path, dst_path)
-
-def sudo_rmtree(path):
-    abspath = os.path.abspath(path)
-    assert abspath.startswith("/home/teamcity")
-    run(["sudo", "rm", "-rf", abspath])
-
-def get_command_from_core_file(core_path):
-    # Example output:
-    # core: ELF 64-bit LSB core file x86-64, version 1 (SYSV), SVR4-style, from 'ytserver <args>'
-    output = subprocess.check_output(["file", core_path]).split(" from ")
-    try:
-        command = output[1][1:-1]  # strip quotes
-        return command.split(None, 1)[0].strip()  # extract binary name
-    except IndexError:
-        return None
-
-
-_signals = dict((k, v) for v, k in signal.__dict__.iteritems() if v.startswith("SIG"))
-
-
-class ChildKeepsRunningInIsolation(Exception):
-    pass
-
-
-class ChildHasNonZeroExitCode(Exception):
-    pass
-
-
-class StepFailedWithNonCriticalError(Exception):
-    pass
-
-
-def run_captured(*args, **kwargs):
-    ignore_return_code = kwargs.get("ignore_return_code", False)
-    if "ignore_return_code" in kwargs:
-        del kwargs["ignore_return_code"]
-
-    process = subprocess.Popen(*args, bufsize=1, stdout=subprocess.PIPE, **kwargs)
-
-    output, unused_err = process.communicate()
-    return_code = process.poll()
-    if return_code and not ignore_return_code:
-        cmd = kwargs.get("args")
-        if cmd is None:
-            cmd = args[0]
-        error = subprocess.CalledProcessError(return_code, cmd)
-        error.output = output
-        raise error
-
-    return output.strip()
-
-
-def run_preexec():
-    resource.setrlimit(resource.RLIMIT_CORE, (resource.RLIM_INFINITY, resource.RLIM_INFINITY))
-
-
-def run(args, cwd=None, env=None, silent_stdout=False, silent_stderr=False, shell=False):
-    POLL_TIMEOUT = 1.0
-    POLL_ITERATIONS = 5
-    READ_SIZE = 4096
-
-    with teamcity_block("({0})".format(args[0])):
-        saved_env = env
-        if saved_env:
-            tmp = os.environ.copy()
-            tmp.update(saved_env)
-            env = tmp
-
-        child = subprocess.Popen(
-            args,
-            bufsize=0,
-            stdin=None,
-            stdout=subprocess.PIPE,
-            stderr=subprocess.PIPE,
-            preexec_fn=run_preexec,
-            close_fds=True,
-            cwd=cwd,
-            env=env,
-            shell=shell)
-
-        teamcity_message("run({0}) => {1}".format(
-            pprint.pformat({"args": args, "cwd": cwd, "env": saved_env}),
-            child.pid))
-
-        # Since we are doing non-blocking read, we have to deal with splitting
-        # by ourselves. See http://bugs.python.org/issue1175#msg56041.
-        evmask_read = select.POLLIN | select.POLLPRI
-        evmask_error = select.POLLHUP | select.POLLERR | select.POLLNVAL
-
-        poller = select.poll()
-        poller.register(child.stdout, evmask_read | evmask_error)
-        poller.register(child.stderr, evmask_read | evmask_error)
-
-        # Determines whether to silent any stream.
-        silent_for = {
-            child.stdout.fileno(): silent_stdout,
-            child.stderr.fileno(): silent_stderr
-        }
-
-        # Holds the data from incomplete read()s.
-        data_for = {
-            child.stdout.fileno(): "",
-            child.stderr.fileno(): ""
-        }
-
-        # Holds the message status.
-        status_for = {
-            child.stdout.fileno(): "NORMAL",
-            child.stderr.fileno(): "WARNING"
-        }
-
-        # Switch FDs to non-blocking mode.
-        for fd in [child.stdout.fileno(), child.stderr.fileno()]:
-            fl = fcntl.fcntl(fd, fcntl.F_GETFL)
-            fcntl.fcntl(fd, fcntl.F_SETFL, fl | os.O_NONBLOCK)
-
-        def consume(fd, eof):
-            # Try to read as much as possible from the FD.
-            result = ""
-            try:
-                while True:
-                    delta = os.read(fd, READ_SIZE)
-                    if len(delta) > 0:
-                        result += delta
-                    else:
-                        eof = True
-                        break
-            except OSError as e:
-                if e.errno not in [errno.EAGAIN, errno.EWOULDBLOCK]:
-                    raise
-
-            # Emit complete lines from the buffer.
-            data = data_for[fd] + result
-            i = 0
-            j = -1
-            while True:
-                j = data.find("\n", i)
-                if j < 0:
-                    break
-                if not silent_for[fd]:
-                    teamcity_message(data[i:j], status_for[fd])
-                i = j + 1
-            data_for[fd] = data[i:]
-
-            # Emit incomplete lines from the buffer when there is no more data.
-            if eof and len(data_for[fd]) > 0:
-                if not silent_for[fd]:
-                    teamcity_message(data_for[fd], status_for[fd])
-                data_for[fd] = ""
-
-        # Poll while we have alive FDs.
-        while len(data_for) > 0:
-            for fd, event in poller.poll(POLL_TIMEOUT):
-                if event & evmask_read:
-                    consume(fd, False)
-                if event & evmask_error:
-                    consume(fd, True)
-                    poller.unregister(fd)
-                    del data_for[fd]
-                    del status_for[fd]
-
-        # Await for the child to terminate.
-        for i in xrange(POLL_ITERATIONS):
-            if child.poll() is None:
-                teamcity_message("Child is still running.", "WARNING")
-                time.sleep(POLL_TIMEOUT)
-            else:
-                break
-
-        if child.returncode is None:
-            teamcity_message("Child is still running; killing it.", "WARNING")
-            child.kill()
-            raise ChildKeepsRunningInIsolation()
-
-        if child.returncode < 0:
-            teamcity_message(
-                "Child was terminated by signal {0}".format(_signals[-child.returncode]),
-                "FAILURE")
-
-        if child.returncode > 0:
-            teamcity_message(
-                "Child has exited with return code {0}".format(child.returncode),
-                "FAILURE")
-
-        if child.returncode == 0:
-            teamcity_message("Child has exited successfully")
-        else:
-            raise ChildHasNonZeroExitCode(str(child.returncode))
-
-
-################################################################################
->>>>>>> 4c21d8c5
 # This is an entry-point. Just boiler-plate.
 
 def main():
@@ -950,36 +478,7 @@
     options.is_bare_metal = socket.getfqdn().endswith("tc.yt.yandex.net")
     # NB: parallel testing is enabled by default only for bare metal machines.
     options.enable_parallel_testing = options.is_bare_metal
-<<<<<<< HEAD
     teamcity_main(options)
-=======
-
-    status = 0
-    try:
-        for step in _build_steps:
-            try:
-                with teamcity_step("Build Step '{0}'".format(step.func_name), step.func_name):
-                    step(options)
-            except StepFailedWithNonCriticalError as err:
-                teamcity_message(err)
-                status = 42
-    except:
-        teamcity_message("Terminating...", status="FAILURE")
-        status = 43
-    finally:
-        for step in _cleanup_steps:
-            try:
-                with teamcity_step("Clean-up Step '{0}'".format(step.func_name), step.func_name):
-                    step(options)
-            except:
-                teamcity_interact(
-                    "message",
-                    text="Caught exception during cleanup phase; ignoring...",
-                    errorDetails=traceback.format_exc(),
-                    status="ERROR")
-        teamcity_message("Done!")
-        sys.exit(status)
->>>>>>> 4c21d8c5
 
 
 if __name__ == "__main__":
