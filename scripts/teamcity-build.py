--- conflicted
+++ resolved
@@ -11,11 +11,7 @@
 
 from helpers import mkdirp, run, run_captured, cwd, copytree, \
                     kill_by_name, sudo_rmtree, ls, get_size, \
-<<<<<<< HEAD
-                    rmtree, ChildHasNonZeroExitCode
-=======
-                    rmtree, parse_yes_no_bool, ChildHasNonZeroExitCode
->>>>>>> 21e4b210
+                    rmtree, format_yes_no, parse_yes_no_bool, ChildHasNonZeroExitCode
 
 from pytest_helpers import get_sandbox_dirs, save_failed_test
 
@@ -41,21 +37,9 @@
         [os.path.join(script_directory, "git-depth.py")],
         cwd=options.checkout_directory)
 
-<<<<<<< HEAD
-    def checked_yes_no(s):
-        s = s.upper()
-        if s != "YES" and s != "NO":
-            raise RuntimeError("'{0}' should be either 'YES' or 'NO'".format(s))
-        return s
-
-    options.build_enable_nodejs = checked_yes_no(os.environ.get("BUILD_ENABLE_NODEJS", "YES"))
-    options.build_enable_python = checked_yes_no(os.environ.get("BUILD_ENABLE_PYTHON", "YES"))
-    options.build_enable_perl = checked_yes_no(os.environ.get("BUILD_ENABLE_PERL", "YES"))
-=======
     options.build_enable_nodejs = parse_yes_no_bool(os.environ.get("BUILD_ENABLE_NODEJS", "YES"))
     options.build_enable_python = parse_yes_no_bool(os.environ.get("BUILD_ENABLE_PYTHON", "YES"))
     options.build_enable_perl = parse_yes_no_bool(os.environ.get("BUILD_ENABLE_PERL", "YES"))
->>>>>>> 21e4b210
 
     options.branch = re.sub(r"^refs/heads/", "", options.branch)
     options.branch = options.branch.split("/")[0]
@@ -133,9 +117,9 @@
         "-DYT_BUILD_NUMBER={0}".format(options.build_number),
         "-DYT_BUILD_VCS_NUMBER={0}".format(options.build_vcs_number[0:7]),
         "-DYT_BUILD_GIT_DEPTH={0}".format(options.build_git_depth),
-        "-DYT_BUILD_ENABLE_NODEJS={0}".format(options.build_enable_nodejs),
-        "-DYT_BUILD_ENABLE_PYTHON={0}".format(options.build_enable_python),
-        "-DYT_BUILD_ENABLE_PERL={0}".format(options.build_enable_perl),
+        "-DYT_BUILD_ENABLE_NODEJS={0}".format(format_yes_no(options.build_enable_nodejs)),
+        "-DYT_BUILD_ENABLE_PYTHON={0}".format(format_yes_no(options.build_enable_python)),
+        "-DYT_BUILD_ENABLE_PERL={0}".format(format_yes_no(options.build_enable_perl)),
         "-DYT_USE_LTO={0}".format(options.use_lto),
         "-DCMAKE_CXX_COMPILER={0}".format(options.cxx),
         "-DCMAKE_C_COMPILER={0}".format(options.cc),
@@ -247,11 +231,7 @@
 
 
 def run_pytest(options, suite_name, suite_path, pytest_args=None, env=None):
-<<<<<<< HEAD
-    if options.build_enable_python != "YES":
-=======
     if not options.build_enable_python:
->>>>>>> 21e4b210
         return
 
     if pytest_args is None:
@@ -324,10 +304,6 @@
         if os.path.exists(sandbox_storage):
             sudo_rmtree(sandbox_storage)
 
-<<<<<<< HEAD
-
-=======
->>>>>>> 21e4b210
 @build_step
 def run_integration_tests(options):
     kill_by_name("^ytserver")
@@ -358,39 +334,6 @@
 def build_python_packages(options):
     if not options.package:
         return
-<<<<<<< HEAD
-=======
-
-    def versions_cmp(version1, version2):
-        def normalize(v):
-            return map(int, v.replace("-", ".").split("."))
-        return cmp(normalize(version1), normalize(version2))
-
-    def extract_version(package):
-        versions = []
-
-        output = run_captured(["apt-cache", "policy", package])
-        versions_part = output.split("Version table:")[1]
-        for line in versions_part.split("\n"):
-            line = line.replace("***", "   ")
-            if line.startswith(" " * 5) and not line.startswith(" " * 6):
-                versions.append(line.split()[0])
-
-        versions.sort(reverse=True, cmp=versions_cmp)
-        if versions:
-            return versions[0]
-        else:
-            return "0"
-
-    retry_count = 5
-    for i in xrange(retry_count):
-        try:
-            run(["sudo", "apt-get", "update"])
-            break
-        except ChildHasNonZeroExitCode:
-            if i == retry_count - 1:
-                raise
->>>>>>> 21e4b210
 
     packages = ["yandex-yt-python", "yandex-yt-python-tools", "yandex-yt-python-yson",
                 "yandex-yt-transfer-manager", "yandex-yt-transfer-manager-client",
