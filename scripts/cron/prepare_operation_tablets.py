#!/usr/bin/env python

import yt.yson as yson
import yt.wrapper as yt

<<<<<<< HEAD
BY_ID_ARCHIVE = "//sys/operations_archive/ordered_by_id"
BY_START_TIME_ARCHIVE = "//sys/operations_archive/ordered_by_start_time"
=======
from copy import deepcopy

>>>>>>> 0d85b427
SHARD_COUNT = 100

def remove_by_bame(fields, name):
    return filter(lambda item: item["name"] != name, fields)

def move_to_front(fields, name):
    index = -1
    for i, item in enumerate(fields):
        if item["name"] == name:
            index = i
            break
    fields = deepcopy(fields)

    item = fields[index]
    fields.pop(index)
    fields.insert(0, item)

    return fields

def main():
    fields = [
        {"name": "id_hash",  "type": "uint64", "expression": "farm_hash(id)"},
        {"name": "id",  "type": "string"},
        {"name": "state", "type": "string"},
        {"name": "authenticated_user", "type": "string"},
        {"name": "operation_type", "type": "string"},
        {"name": "progress", "type": "any"},
        {"name": "spec", "type": "any"},
        {"name": "brief_progress", "type": "any"},
        {"name": "brief_spec", "type": "any"},
        {"name": "start_time", "type": "string"},
        {"name": "finish_time", "type": "string"},
        {"name": "result", "type": "any"},
        {"name": "filter_factors", "type": "string"}]

    ordered_by_id = "//sys/operations_archive/ordered_by_id"
    ordered_by_start_time = "//sys/operations_archive/ordered_by_start_time"
 
    for table in (ordered_by_id, ordered_by_start_time):
        yt.remove(table, force=True)
        yt.create("table", table, ignore_existing=True, recursive=True)

    # ordered_by_id
    yt.set_attribute(ordered_by_id, "schema", fields)
    yt.set_attribute(ordered_by_id, "key_columns", ["id_hash", "id"])
    pivot_keys = [[]] + [[yson.YsonUint64((i * 2 ** 63) / SHARD_COUNT)] for i in xrange(1, SHARD_COUNT)]
    yt.reshard_table(ordered_by_id, pivot_keys)
    yt.mount_table(ordered_by_id)

<<<<<<< HEAD
def create_ordered_by_start_time_table():
    path = "//sys/operations_archive/ordered_by_start_time"
    yt.remove(path, force=True)
    yt.create("table", path, ignore_existing=True, recursive=True)

    yt.set(path + "/@schema", [
        {"name": "start_time", "type": "string"},
        {"name": "id_hash", "type": "uint64", "expression": "farm_hash(id)"},
        {"name": "id", "type": "string"},
        {"name": "dummy", "type": "string"}])
    yt.set(path + "/@key_columns", ["start_time", "id_hash", "id"])
    yt.mount_table(path)

def prepare_tables():
    yt.config.VERSION = "v3"
    yt.config.http.HEADER_FORMAT = "yson"

    create_ordered_by_id_table()
    create_ordered_by_start_time_table()
=======
    # ordered_by_start_time
    yt.set_attribute(ordered_by_start_time, "schema", move_to_front(remove_by_bame(fields, "id_hash"), "start_time"))
    yt.set_attribute(ordered_by_start_time, "key_columns", ["start_time"])
    yt.mount_table(ordered_by_start_time)
>>>>>>> 0d85b427

def main():
    prepare_tables()

if __name__ == "__main__":
    main()
<|MERGE_RESOLUTION|>--- conflicted
+++ resolved
@@ -3,13 +3,8 @@
 import yt.yson as yson
 import yt.wrapper as yt
 
-<<<<<<< HEAD
-BY_ID_ARCHIVE = "//sys/operations_archive/ordered_by_id"
-BY_START_TIME_ARCHIVE = "//sys/operations_archive/ordered_by_start_time"
-=======
 from copy import deepcopy
 
->>>>>>> 0d85b427
 SHARD_COUNT = 100
 
 def remove_by_bame(fields, name):
@@ -59,35 +54,10 @@
     yt.reshard_table(ordered_by_id, pivot_keys)
     yt.mount_table(ordered_by_id)
 
-<<<<<<< HEAD
-def create_ordered_by_start_time_table():
-    path = "//sys/operations_archive/ordered_by_start_time"
-    yt.remove(path, force=True)
-    yt.create("table", path, ignore_existing=True, recursive=True)
-
-    yt.set(path + "/@schema", [
-        {"name": "start_time", "type": "string"},
-        {"name": "id_hash", "type": "uint64", "expression": "farm_hash(id)"},
-        {"name": "id", "type": "string"},
-        {"name": "dummy", "type": "string"}])
-    yt.set(path + "/@key_columns", ["start_time", "id_hash", "id"])
-    yt.mount_table(path)
-
-def prepare_tables():
-    yt.config.VERSION = "v3"
-    yt.config.http.HEADER_FORMAT = "yson"
-
-    create_ordered_by_id_table()
-    create_ordered_by_start_time_table()
-=======
     # ordered_by_start_time
     yt.set_attribute(ordered_by_start_time, "schema", move_to_front(remove_by_bame(fields, "id_hash"), "start_time"))
     yt.set_attribute(ordered_by_start_time, "key_columns", ["start_time"])
     yt.mount_table(ordered_by_start_time)
->>>>>>> 0d85b427
-
-def main():
-    prepare_tables()
 
 if __name__ == "__main__":
     main()
