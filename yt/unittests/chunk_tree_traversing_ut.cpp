#include "stdafx.h"
#include "framework.h"

#include <server/chunk_server/chunk_tree_traversing.h>
#include <server/chunk_server/chunk_list.h>
#include <server/chunk_server/chunk.h>
#include <server/chunk_server/helpers.h>

#include <ytlib/object_client/helpers.h>

#include <ytlib/chunk_client/chunk_meta_extensions.h>
#include <ytlib/chunk_client/dispatcher.h>
#include <ytlib/chunk_client/read_limit.h>
#include <ytlib/chunk_client/chunk_meta.pb.h>

#include <core/misc/protobuf_helpers.h>

#include <core/actions/invoker_util.h>

#include <core/profiling/profile_manager.h>


namespace NYT {
namespace NChunkServer {
namespace {

using namespace NObjectClient;
using namespace NChunkClient::NProto;

using NChunkClient::TReadLimit;

////////////////////////////////////////////////////////////////////////////////

bool operator == (const TReadLimit& lhs, const TReadLimit& rhs)
{
    return lhs.AsProto().DebugString() == rhs.AsProto().DebugString();
}

////////////////////////////////////////////////////////////////////////////////

struct TChunkInfo
{
public:
    TChunkInfo(
        TChunk* chunk,
        i64 rowIndex,
        TReadLimit lowerLimit,
        TReadLimit upperLimit)
            : Chunk(chunk)
            , RowIndex(rowIndex)
            , LowerLimit(lowerLimit)
            , UpperLimit(upperLimit)
    { }

    TChunk* Chunk;
    i64 RowIndex;
    TReadLimit LowerLimit;
    TReadLimit UpperLimit;
};

bool operator < (const TChunkInfo& lhs, const TChunkInfo& rhs)
{
    return lhs.Chunk->GetId() < rhs.Chunk->GetId();
}

bool operator == (const TChunkInfo& lhs, const TChunkInfo& rhs)
{
    return lhs.Chunk->GetId() == rhs.Chunk->GetId()
        && lhs.RowIndex == rhs.RowIndex
        && lhs.LowerLimit == rhs.LowerLimit
        && lhs.UpperLimit == rhs.UpperLimit;
}

std::ostream& operator << (std::ostream& os, const TChunkInfo& chunkInfo)
{
    os << "ChunkInfo(Id=" << ToString(chunkInfo.Chunk->GetId())
       << ", RowIndex=" << chunkInfo.RowIndex
       << ", LowerLimit_=(" << chunkInfo.LowerLimit.AsProto().DebugString() << ")"
       << ", UpperLimit_=(" << chunkInfo.UpperLimit.AsProto().DebugString() << ")"
       << ")";
    return os;
}


////////////////////////////////////////////////////////////////////////////////

class TTestChunkVisitor
    : public IChunkVisitor
{
public:
    virtual bool OnChunk(
        TChunk* chunk,
        i64 rowIndex,
        const TReadLimit& lowerLimit,
        const TReadLimit& upperLimit) override
    {
        ChunkInfos.insert(TChunkInfo(chunk, rowIndex, lowerLimit, upperLimit));
        return true;
    }

    virtual void OnError(const TError& error) override
    {
        GTEST_FAIL();
    }

    virtual void OnFinish() override
    { }

    const std::set<TChunkInfo>& GetChunkInfos() const
    {
        return ChunkInfos;
    }

private:
    std::set<TChunkInfo> ChunkInfos;

};

////////////////////////////////////////////////////////////////////////////////

void AttachToChunkList(
    TChunkList* chunkList,
    const std::vector<TChunkTree*>& children)
{
    NChunkServer::AttachToChunkList(
        chunkList,
        const_cast<TChunkTree**>(children.data()),
        const_cast<TChunkTree**>(children.data() + children.size()),
        [] (TChunkTree* /*chunk*/) { });
}

TGuid GenerateId(EObjectType type)
{
    static i64 counter = 0;
    return MakeId(type, 0, counter++, 0);
}

std::unique_ptr<TChunk> CreateChunk(
    i64 rowCount,
    i64 compressedDataSize,
    i64 uncompressedDataSize,
    i64 dataWeight)
{
    auto chunk = std::make_unique<TChunk>(GenerateId(EObjectType::Chunk));
    chunk->RefObject();

    TChunkMeta chunkMeta;
    chunkMeta.set_type(static_cast<int>(EChunkType::Table));

    TMiscExt miscExt;
    miscExt.set_row_count(rowCount);
    miscExt.set_uncompressed_data_size(uncompressedDataSize);
    miscExt.set_compressed_data_size(compressedDataSize);
    miscExt.set_data_weight(dataWeight);
    SetProtoExtension<TMiscExt>(chunkMeta.mutable_extensions(), miscExt);

    NChunkClient::NProto::TChunkInfo chunkInfo;

    chunk->Confirm(&chunkInfo, &chunkMeta);

    return chunk;
}

std::unique_ptr<TChunkList> CreateChunkList()
{
    auto chunkList = std::make_unique<TChunkList>(GenerateId(EObjectType::ChunkList));
    chunkList->RefObject();
    return chunkList;
}

TEST(TraverseChunkTree, Simple)
{
    //     listA           //
    //    /     \          //
    // chunk1   listB      //
    //         /     \     //
    //     chunk2   chunk3 //

    auto chunk1 = CreateChunk(1, 1, 1, 1);
    auto chunk2 = CreateChunk(2, 2, 2, 2);
    auto chunk3 = CreateChunk(3, 3, 3, 3);

    auto listA = CreateChunkList();
    auto listB = CreateChunkList();

    {
        std::vector<TChunkTree*> items;
        items.push_back(chunk2.get());
        items.push_back(chunk3.get());
        AttachToChunkList(listB.get(), items);
    }

    {
        std::vector<TChunkTree*> items;
        items.push_back(chunk1.get());
        items.push_back(listB.get());
        AttachToChunkList(listA.get(), items);
    }

    auto callbacks = GetNonpreemptableChunkTraverserCallbacks();

    {
        auto visitor = New<TTestChunkVisitor>();
        TraverseChunkTree(callbacks, visitor, listA.get());

        std::set<TChunkInfo> correctResult;
        correctResult.insert(TChunkInfo(
            chunk1.get(),
            0,
            TReadLimit(),
            TReadLimit()));
        correctResult.insert(TChunkInfo(
            chunk2.get(),
            1,
            TReadLimit(),
            TReadLimit()));
        correctResult.insert(TChunkInfo(
            chunk3.get(),
            3,
            TReadLimit(),
            TReadLimit()));

        EXPECT_EQ(correctResult, visitor->GetChunkInfos());
    }

    {
        auto visitor = New<TTestChunkVisitor>();

        TReadLimit lowerLimit;
        lowerLimit.SetRowIndex(2);

        TReadLimit upperLimit;
        upperLimit.SetRowIndex(5);

<<<<<<< HEAD
        TraverseChunkTree(callbacks, visitor, listA.get(), startLimit, endLimit);
=======
        TraverseChunkTree(callbacks, visitor, &listA, lowerLimit, upperLimit);
>>>>>>> 04de8798

        TReadLimit correctLowerLimit;
        correctLowerLimit.SetRowIndex(1);

        TReadLimit correctUpperLimit;
        correctUpperLimit.SetRowIndex(2);

        std::set<TChunkInfo> correctResult;
        correctResult.insert(TChunkInfo(
            chunk2.get(),
            1,
            correctLowerLimit,
            TReadLimit()));
        correctResult.insert(TChunkInfo(
            chunk3.get(),
            3,
            TReadLimit(),
            correctUpperLimit));

        EXPECT_EQ(correctResult, visitor->GetChunkInfos());
    }
}

////////////////////////////////////////////////////////////////////////////////

} // namespace
} // namespace NChunkServer
} // namespace NYT<|MERGE_RESOLUTION|>--- conflicted
+++ resolved
@@ -232,11 +232,7 @@
         TReadLimit upperLimit;
         upperLimit.SetRowIndex(5);
 
-<<<<<<< HEAD
-        TraverseChunkTree(callbacks, visitor, listA.get(), startLimit, endLimit);
-=======
-        TraverseChunkTree(callbacks, visitor, &listA, lowerLimit, upperLimit);
->>>>>>> 04de8798
+        TraverseChunkTree(callbacks, visitor, listA.get(), lowerLimit, upperLimit);
 
         TReadLimit correctLowerLimit;
         correctLowerLimit.SetRowIndex(1);
