--- conflicted
+++ resolved
@@ -21,127 +21,6 @@
             TColumnSchema("c", EValueType::String)
         });
     }
-
-<<<<<<< HEAD
-=======
-    virtual EAtomicity GetAtomicity() const
-    {
-        return EAtomicity::Full;
-    }
-
-    TUnversionedOwningRow BuildRow(const Stroka& yson, bool treatMissingAsNull = true)
-    {
-        return NTableClient::BuildRow(yson, Tablet_->Schema(), treatMissingAsNull);
-    }
-
-    TTimestamp GenerateTimestamp()
-    {
-        return CurrentTimestamp_++;
-    }
-
-
-    std::unique_ptr<TTransaction> StartTransaction(TTimestamp startTimestamp = NullTimestamp)
-    {
-        std::unique_ptr<TTransaction> transaction(new TTransaction(TTransactionId::Create()));
-        transaction->SetStartTimestamp(startTimestamp == NullTimestamp ? GenerateTimestamp() : startTimestamp);
-        transaction->SetState(ETransactionState::Active);
-        return transaction;
-    }
-
-    void PrepareTransaction(TTransaction* transaction)
-    {
-        EXPECT_EQ(ETransactionState::Active, transaction->GetState());
-        transaction->SetPrepareTimestamp(GenerateTimestamp());
-        transaction->SetState(ETransactionState::TransientCommitPrepared);
-    }
-
-    NTransactionClient::TTimestamp CommitTransaction(TTransaction* transaction)
-    {
-        EXPECT_EQ(ETransactionState::TransientCommitPrepared, transaction->GetState());
-        transaction->SetCommitTimestamp(GenerateTimestamp());
-        transaction->SetState(ETransactionState::Committed);
-        return transaction->GetCommitTimestamp();
-    }
-
-    void AbortTransaction(TTransaction* transaction)
-    {
-        transaction->SetState(ETransactionState::Aborted);
-    }
-
-
-    bool AreRowsEqual(const TUnversionedOwningRow& row, const Stroka& yson)
-    {
-        return AreRowsEqual(row, yson.c_str());
-    }
-
-    bool AreRowsEqual(const TUnversionedOwningRow& row, const char* yson)
-    {
-        if (!row && !yson) {
-            return true;
-        }
-
-        if (!row || !yson) {
-            return false;
-        }
-
-        auto expectedRowParts = ConvertTo<yhash_map<Stroka, INodePtr>>(
-            TYsonString(yson, EYsonType::MapFragment));
-
-        for (int index = 0; index < row.GetCount(); ++index) {
-            const auto& value = row[index];
-            const auto& name = NameTable_->GetName(value.Id);
-            auto it = expectedRowParts.find(name);
-            switch (value.Type) {
-                case EValueType::Int64:
-                    if (it == expectedRowParts.end()) {
-                        return false;
-                    }
-                    if (it->second->GetValue<i64>() != value.Data.Int64) {
-                        return false;
-                    }
-                    break;
-
-                case EValueType::Uint64:
-                    if (it == expectedRowParts.end()) {
-                        return false;
-                    }
-                    if (it->second->GetValue<ui64>() != value.Data.Uint64) {
-                        return false;
-                    }
-                    break;
-
-                case EValueType::Double:
-                    if (it == expectedRowParts.end()) {
-                        return false;
-                    }
-                    if (it->second->GetValue<double>() != value.Data.Double) {
-                        return false;
-                    }
-                    break;
-
-                case EValueType::String:
-                    if (it == expectedRowParts.end()) {
-                        return false;
-                    }
-                    if (it->second->GetValue<Stroka>() != Stroka(value.Data.String, value.Length)) {
-                        return false;
-                    }
-                    break;
-
-                case EValueType::Null:
-                    if (it != expectedRowParts.end()) {
-                        return false;
-                    }
-                    break;
-
-                default:
-                    YUNREACHABLE();
-            }
-        }
-
-        return true;
-    }
->>>>>>> ac4f6baa
 
     TUnversionedOwningRow LookupRow(ISortedStorePtr store, const TOwningKey& key, TTimestamp timestamp)
     {
