--- conflicted
+++ resolved
@@ -489,13 +489,8 @@
         request->Prepare();
 
         uv_queue_work(
-<<<<<<< HEAD
             uv_default_loop(), &request.release()->Request,
             TDriverWrap::ExecuteWork, TDriverWrap::ExecuteAfter);
-=======
-            uv_default_loop(), &request.Release()->Request,
-            &TDriverWrap::ExecuteWork, &TDriverWrap::ExecuteAfter);
->>>>>>> 3680ef9e
     } catch (const std::exception& ex) {
         TError error(ex);
         LOG_DEBUG(error, "Unexpected exception while creating TExecuteRequest");
