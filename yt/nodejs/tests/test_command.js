--- conflicted
+++ resolved
@@ -262,6 +262,7 @@
             'add_member',
             'check_permission',
             'commit_tx',
+            'concatenate',
             'copy',
             'create',
             'download',
@@ -290,7 +291,6 @@
             'suspend_op',
             'upload',
             'write',
-            'concatenate',
         ];
         ask("GET", "/v2", {},
         function(rsp) {
@@ -311,6 +311,7 @@
             'add_member',
             'check_permission',
             'commit_tx',
+            'concatenate',
             'copy',
             'create',
             'delete_rows',
@@ -352,14 +353,10 @@
             'write_file',
             'write_journal',
             'write_table',
-<<<<<<< HEAD
             '_discover_versions',
             '_list_operations',
             '_get_operation',
             '_get_scheduling_information',
-=======
-            'concatenate',
->>>>>>> de64a472
         ];
         ask("GET", "/v3", {},
         function(rsp) {
