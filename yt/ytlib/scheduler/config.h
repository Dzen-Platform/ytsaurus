--- conflicted
+++ resolved
@@ -91,7 +91,7 @@
     TNullable<TDuration> FairSharePreemptionTimeoutLimit;
     TNullable<double> FairShareStarvationToleranceLimit;
 
-    TNullable<bool> AllowAggressiveStarvationPreemption;
+    bool AllowAggressiveStarvationPreemption;
 
     TSchedulableConfig();
 };
@@ -766,71 +766,7 @@
     DECLARE_DYNAMIC_PHOENIX_TYPE(TRemoteCopyOperationSpec, 0x3c0ce9c0);
 };
 
-
-<<<<<<< HEAD
 DEFINE_REFCOUNTED_TYPE(TRemoteCopyOperationSpec);
-=======
-    // Specifies resource limits in terms of a share of all cluster resources.
-    double MaxShareRatio;
-    // Specifies resource limits in absolute values.
-    TResourceLimitsConfigPtr ResourceLimits;
-
-    // Specifies guaranteed resources in terms of a share of all cluster resources.
-    double MinShareRatio;
-    // Specifies guaranteed resources in absolute values.
-    TResourceLimitsConfigPtr MinShareResources;
-
-    // The following settings override scheduler configuration.
-    TNullable<TDuration> MinSharePreemptionTimeout;
-    TNullable<TDuration> FairSharePreemptionTimeout;
-    TNullable<double> FairShareStarvationTolerance;
-
-    TNullable<TDuration> MinSharePreemptionTimeoutLimit;
-    TNullable<TDuration> FairSharePreemptionTimeoutLimit;
-    TNullable<double> FairShareStarvationToleranceLimit;
-
-    bool AllowAggressiveStarvationPreemption;
-
-    TSchedulableConfig();
-};
-
-DEFINE_REFCOUNTED_TYPE(TResourceLimitsConfig)
-
-class TPoolConfig
-    : public TSchedulableConfig
-{
-public:
-    ESchedulingMode Mode;
-
-    TNullable<int> MaxRunningOperationCount;
-    TNullable<int> MaxOperationCount;
-
-    std::vector<EFifoSortParameter> FifoSortParameters;
-
-    bool EnableAggressiveStarvation;
-
-    bool ForbidImmediateOperations;
-
-    TPoolConfig();
-
-    void Validate();
-};
-
-DEFINE_REFCOUNTED_TYPE(TPoolConfig)
-
-////////////////////////////////////////////////////////////////////////////////
-
-class TStrategyOperationSpec
-    : public TSchedulableConfig
-{
-public:
-    TNullable<TString> Pool;
-
-    TStrategyOperationSpec();
-};
-
-DEFINE_REFCOUNTED_TYPE(TStrategyOperationSpec)
->>>>>>> d3703784
 
 ////////////////////////////////////////////////////////////////////////////////
 
