--- conflicted
+++ resolved
@@ -589,22 +589,6 @@
 
     virtual void OnLoaded() override
     {
-<<<<<<< HEAD
-        TSimpleOperationSpecBase::OnLoaded();
-
-        InputTablePaths = NYT::NYPath::Normalize(InputTablePaths);
-        OutputTablePaths = NYT::NYPath::Normalize(OutputTablePaths);
-
-        Reducer->InitEnableInputTableIndex(InputTablePaths.size(), JobIO);
-
-        bool hasPrimary = false;
-        for (const auto& path: InputTablePaths) {
-            hasPrimary |= path.Attributes().Get<bool>("primary", false);
-        }
-        if (hasPrimary) {
-            for (auto& path: InputTablePaths) {
-                path.Attributes().Set("foreign", !path.Attributes().Get<bool>("primary", false));
-=======
         TReduceOperationSpecBase::OnLoaded();
         bool hasPrimary = false;
         for (const auto& path: InputTablePaths) {
@@ -613,7 +597,6 @@
         if (hasPrimary) {
             for (auto& path: InputTablePaths) {
                 path.Attributes().Set("foreign", !path.GetPrimary());
->>>>>>> c635b005
                 path.Attributes().Remove("primary");
             }
         }
