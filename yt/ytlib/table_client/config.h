#pragma once

#include "public.h"
#include <ytlib/chunk_client/schema.h>

#include <ytlib/chunk_client/public.h>
#include <ytlib/chunk_client/config.h>
#include <ytlib/ytree/yson_serializable.h>

namespace NYT {
namespace NTableClient {

////////////////////////////////////////////////////////////////////////////////

class TChunkWriterConfig
    : public NChunkClient::TEncodingWriterConfig
{
public:
    i64 BlockSize;

    //! Fraction of rows data size samples are allowed to occupy.
    double SampleRate;

    //! Fraction of rows data size chunk index allowed to occupy.
    double IndexRate;

    double EstimatedCompressionRatio;

    bool AllowDuplicateColumnNames;

    i64 MaxBufferSize;

    TChunkWriterConfig()
    {
        // Block less than 1M is nonsense.
        RegisterParameter("block_size", BlockSize)
            .GreaterThanOrEqual(1024 * 1024)
<<<<<<< HEAD
            .Default(16 * 1024 * 1024);
        RegisterParameter("sample_rate", SampleRate)
=======
            .Default(64 * 1024 * 1024);
        Register("sample_rate", SampleRate)
>>>>>>> e0ddcf7a
            .GreaterThan(0)
            .LessThanOrEqual(0.001)
            .Default(0.0001);
        RegisterParameter("index_rate", IndexRate)
            .GreaterThan(0)
            .LessThanOrEqual(0.001)
            .Default(0.0001);
        RegisterParameter("estimated_compression_ratio", EstimatedCompressionRatio)
            .GreaterThan(0)
            .LessThan(1)
            .Default(0.2);
        RegisterParameter("allow_duplicate_column_names", AllowDuplicateColumnNames)
            .Default(true);
        RegisterParameter("max_buffer_size", MaxBufferSize)
            .GreaterThanOrEqual(1024 * 1024)
            .Default(64 * 1024 * 1024);
    }
};

////////////////////////////////////////////////////////////////////////////////

class TTableWriterConfig
    : public TChunkWriterConfig
    , public NChunkClient::TMultiChunkWriterConfig
{ };

////////////////////////////////////////////////////////////////////////////////

struct TChunkWriterOptions
    : public virtual NChunkClient::TEncodingWriterOptions
{
    TNullable<TKeyColumns> KeyColumns;
    NChunkClient::TChannels Channels;

    TChunkWriterOptions()
    {
        RegisterParameter("key_columns", KeyColumns)
            .Default(Null);
        RegisterParameter("channels", Channels)
            .Default(NChunkClient::TChannels());
    }
};

////////////////////////////////////////////////////////////////////////////////

struct TTableWriterOptions
    : public NChunkClient::TMultiChunkWriterOptions
    , public TChunkWriterOptions
{
    TTableWriterOptions()
    {
        CompressionCodec = NCompression::ECodec::Lz4;
    }
};

////////////////////////////////////////////////////////////////////////////////

struct TChunkReaderOptions
    : public virtual TYsonSerializable
{
    bool ReadKey;

    // If set, reader keeps all memory buffers valid until destruction.
    bool KeepBlocks;

    TChunkReaderOptions()
    {
        RegisterParameter("read_key", ReadKey)
            .Default(false);
        RegisterParameter("keep_blocks", KeepBlocks)
            .Default(false);
    }
};

////////////////////////////////////////////////////////////////////////////////

struct TTableReaderConfig
    : public NChunkClient::TMultiChunkReaderConfig
{

};

////////////////////////////////////////////////////////////////////////////////

} // namespace NTableClient
} // namespace NYT<|MERGE_RESOLUTION|>--- conflicted
+++ resolved
@@ -34,14 +34,9 @@
     {
         // Block less than 1M is nonsense.
         RegisterParameter("block_size", BlockSize)
-            .GreaterThanOrEqual(1024 * 1024)
-<<<<<<< HEAD
-            .Default(16 * 1024 * 1024);
+            .GreaterThanOrEqual((i64) 1024 * 1024)
+            .Default((i64) 64 * 1024 * 1024);
         RegisterParameter("sample_rate", SampleRate)
-=======
-            .Default(64 * 1024 * 1024);
-        Register("sample_rate", SampleRate)
->>>>>>> e0ddcf7a
             .GreaterThan(0)
             .LessThanOrEqual(0.001)
             .Default(0.0001);
@@ -70,9 +65,10 @@
 
 ////////////////////////////////////////////////////////////////////////////////
 
-struct TChunkWriterOptions
+class TChunkWriterOptions
     : public virtual NChunkClient::TEncodingWriterOptions
 {
+public:
     TNullable<TKeyColumns> KeyColumns;
     NChunkClient::TChannels Channels;
 
@@ -87,10 +83,11 @@
 
 ////////////////////////////////////////////////////////////////////////////////
 
-struct TTableWriterOptions
+class TTableWriterOptions
     : public NChunkClient::TMultiChunkWriterOptions
     , public TChunkWriterOptions
 {
+public:
     TTableWriterOptions()
     {
         CompressionCodec = NCompression::ECodec::Lz4;
@@ -99,9 +96,10 @@
 
 ////////////////////////////////////////////////////////////////////////////////
 
-struct TChunkReaderOptions
+class TChunkReaderOptions
     : public virtual TYsonSerializable
 {
+public:
     bool ReadKey;
 
     // If set, reader keeps all memory buffers valid until destruction.
@@ -118,11 +116,9 @@
 
 ////////////////////////////////////////////////////////////////////////////////
 
-struct TTableReaderConfig
+class TTableReaderConfig
     : public NChunkClient::TMultiChunkReaderConfig
-{
-
-};
+{ };
 
 ////////////////////////////////////////////////////////////////////////////////
 
