#pragma once

#include "public.h"
#include "schema.h"

#include <ytlib/chunk_client/public.h>
#include <ytlib/chunk_client/config.h>
#include <ytlib/ytree/yson_serializable.h>

namespace NYT {
namespace NTableClient {

////////////////////////////////////////////////////////////////////////////////

struct TChunkWriterConfig
    : public NChunkClient::TEncodingWriterConfig
{
    i64 BlockSize;

    //! Fraction of rows data size samples are allowed to occupy.
    double SampleRate;

    //! Fraction of rows data size chunk index allowed to occupy.
    double IndexRate;

    double EstimatedCompressionRatio;

    bool AllowDuplicateColumnNames;

    i64 MaxBufferSize;

    TChunkWriterConfig()
    {
        // Block less than 1M is nonsense.
        Register("block_size", BlockSize)
            .GreaterThanOrEqual(1024 * 1024)
            .Default(16 * 1024 * 1024);
        Register("sample_rate", SampleRate)
            .GreaterThan(0)
            .LessThanOrEqual(0.001)
            .Default(0.0001);
        Register("index_rate", IndexRate)
            .GreaterThan(0)
            .LessThanOrEqual(0.001)
            .Default(0.0001);
        Register("estimated_compression_ratio", EstimatedCompressionRatio)
            .GreaterThan(0)
            .LessThan(1)
            .Default(0.2);
        Register("allow_duplicate_column_names", AllowDuplicateColumnNames)
            .Default(true);
        Register("max_buffer_size", MaxBufferSize)
            .GreaterThanOrEqual(1024 * 1024)
            .Default(32 * 1024 * 1024);
    }
};

////////////////////////////////////////////////////////////////////////////////

struct TTableWriterConfig
    : public TChunkWriterConfig
<<<<<<< HEAD
    , public NChunkClient::TReplicationWriterConfig
{
    i64 DesiredChunkSize;
    i64 MaxMetaSize;

    int UploadReplicationFactor;

    bool ChunksMovable;
    bool ChunksVital;

    bool PreferLocalHost;

    TTableWriterConfig()
    {
        Register("desired_chunk_size", DesiredChunkSize)
            .GreaterThan(0)
            .Default(1024 * 1024 * 1024);
        Register("max_meta_size", MaxMetaSize)
            .GreaterThan(0)
            .LessThanOrEqual(64 * 1024 * 1024)
            .Default(30 * 1024 * 1024);
        Register("upload_replication_factor", UploadReplicationFactor)
            .GreaterThanOrEqual(1)
            .Default(2);
        Register("chunks_movable", ChunksMovable)
            .Default(true);
        Register("chunks_vital", ChunksVital)
            .Default(true);
        Register("prefer_local_host", PreferLocalHost)
            .Default(true);
    }
};
=======
    , public NChunkClient::TMultiChunkWriterConfig
{ };
>>>>>>> 23b56a3c

////////////////////////////////////////////////////////////////////////////////

struct TChunkWriterOptions
    : public virtual NChunkClient::TEncodingWriterOptions
{
    TNullable<TKeyColumns> KeyColumns;
    TChannels Channels;

    TChunkWriterOptions()
    {
        Register("key_columns", KeyColumns)
            .Default(Null);
        Register("channels", Channels)
            .Default(TChannels());
    }
};

////////////////////////////////////////////////////////////////////////////////

struct TTableWriterOptions
    : public NChunkClient::TMultiChunkWriterOptions
    , public TChunkWriterOptions
{
    TTableWriterOptions()
    {
        Codec = NCompression::ECodec::Lz4;
    }
};

////////////////////////////////////////////////////////////////////////////////

struct TTableReaderConfig
    : public NChunkClient::TRemoteReaderConfig
    , public NChunkClient::TSequentialReaderConfig
{
    i64 MaxBufferSize;

    TTableReaderConfig()
    {
        Register("max_buffer_size", MaxBufferSize)
            .GreaterThan(0L)
            .LessThanOrEqual(10L * 1024 * 1024 * 1024)
            .Default(256L * 1024 * 1024);

        RegisterValidator([&] () {
            if (MaxBufferSize < 2 * WindowSize) {
                THROW_ERROR_EXCEPTION("\"max_buffer_size\" cannot be less than twice \"window_size\"");
            }
        });
    }

};

////////////////////////////////////////////////////////////////////////////////

struct TChunkReaderOptions
    : public virtual TYsonSerializable
{
    bool ReadKey;

    // If set, reader keeps all memory buffers valid until destruction.
    bool KeepBlocks;

    TChunkReaderOptions()
    {
        Register("read_key", ReadKey)
            .Default(false);
        Register("keep_blocks", KeepBlocks)
            .Default(false);
    }
};

////////////////////////////////////////////////////////////////////////////////

} // namespace NTableClient
} // namespace NYT<|MERGE_RESOLUTION|>--- conflicted
+++ resolved
@@ -59,43 +59,8 @@
 
 struct TTableWriterConfig
     : public TChunkWriterConfig
-<<<<<<< HEAD
-    , public NChunkClient::TReplicationWriterConfig
-{
-    i64 DesiredChunkSize;
-    i64 MaxMetaSize;
-
-    int UploadReplicationFactor;
-
-    bool ChunksMovable;
-    bool ChunksVital;
-
-    bool PreferLocalHost;
-
-    TTableWriterConfig()
-    {
-        Register("desired_chunk_size", DesiredChunkSize)
-            .GreaterThan(0)
-            .Default(1024 * 1024 * 1024);
-        Register("max_meta_size", MaxMetaSize)
-            .GreaterThan(0)
-            .LessThanOrEqual(64 * 1024 * 1024)
-            .Default(30 * 1024 * 1024);
-        Register("upload_replication_factor", UploadReplicationFactor)
-            .GreaterThanOrEqual(1)
-            .Default(2);
-        Register("chunks_movable", ChunksMovable)
-            .Default(true);
-        Register("chunks_vital", ChunksVital)
-            .Default(true);
-        Register("prefer_local_host", PreferLocalHost)
-            .Default(true);
-    }
-};
-=======
     , public NChunkClient::TMultiChunkWriterConfig
 { };
->>>>>>> 23b56a3c
 
 ////////////////////////////////////////////////////////////////////////////////
 
