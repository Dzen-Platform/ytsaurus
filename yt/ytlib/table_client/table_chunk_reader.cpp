--- conflicted
+++ resolved
@@ -573,12 +573,8 @@
             }
 
             YCHECK(chunkReader->CurrentRowIndex < chunkReader->EndRowIndex);
-<<<<<<< HEAD
             if (StartValidator && !StartValidator->IsValid(chunkReader->CurrentKey)) {
-=======
-            if (~StartValidator && !StartValidator->IsValid(chunkReader->CurrentKey)) {
                 ++chunkReader->StartRowIndex;
->>>>>>> 99d8a6aa
                 // This quick check is aimed to improve potential performance issue and
                 // eliminate unnecessary calls to Subscribe and BIND.
                 if (!chunkReader->DoFetchNextRow()) {
@@ -882,14 +878,9 @@
 
     MakeCurrentRow();
 
-<<<<<<< HEAD
-    if (ValidateRow() && Provider) {
-            ++Provider->RowIndex_;
-=======
     if (!ValidateRow()) {
         --Provider->RowIndex_;
         --CurrentRowIndex;
->>>>>>> 99d8a6aa
     }
 
     if (RowState.HasRunningOperation())
@@ -1084,12 +1075,8 @@
 NChunkClient::NProto::TDataStatistics TTableChunkReaderProvider::GetDataStatistics() const
 {
     TGuard<TSpinLock> guard(SpinLock);
-<<<<<<< HEAD
+    auto dataStatistics = DataStatistics;
     for (const auto& reader : ActiveReaders) {
-=======
-    auto dataStatistics = DataStatistics;
-    FOREACH(const auto& reader, ActiveReaders) {
->>>>>>> 99d8a6aa
         dataStatistics += reader->GetDataStatistics();
     }
     return dataStatistics;
