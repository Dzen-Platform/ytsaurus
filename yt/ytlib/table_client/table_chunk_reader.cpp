#include "stdafx.h"
#include "config.h"
#include "table_chunk_reader.h"
#include "channel_reader.h"
#include "private.h"
#include "chunk_meta_extensions.h"

#include <core/misc/string.h>
#include <core/misc/foreach.h>
#include <core/misc/sync.h>
#include <core/misc/protobuf_helpers.h>

#include <ytlib/table_client/table_chunk_meta.pb.h>

#include <ytlib/chunk_client/async_reader.h>
#include <ytlib/chunk_client/chunk_spec.h>
#include <ytlib/chunk_client/sequential_reader.h>
#include <ytlib/chunk_client/config.h>
#include <ytlib/chunk_client/dispatcher.h>
#include <ytlib/chunk_client/chunk_meta_extensions.h>

#include <core/yson/tokenizer.h>

#include <core/actions/invoker.h>

#include <core/logging/tagged_logger.h>

#include <algorithm>
#include <limits>

namespace NYT {
namespace NTableClient {

using namespace NChunkClient;
using namespace NYTree;

////////////////////////////////////////////////////////////////////////////////

static auto& Logger = TableReaderLogger;

////////////////////////////////////////////////////////////////////////////////

TTableChunkReaderFacade::TTableChunkReaderFacade(TTableChunkReader* reader)
    : Reader(reader)
{ }

const TRow& TTableChunkReaderFacade::GetRow() const
{
    return Reader->GetRow();
}

const NChunkClient::TNonOwningKey& TTableChunkReaderFacade::GetKey() const
{
    return Reader->GetKey();
}

const TNullable<int>& TTableChunkReaderFacade::GetTableIndex() const
{
    return Reader->GetTableIndex();
}

////////////////////////////////////////////////////////////////////////////////

class TTableChunkReader::TInitializer
    : public virtual TRefCounted
{
public:
    virtual void Initialize() = 0;

protected:
    void OnFail(const TError& error, TTableChunkReaderPtr chunkReader)
    {
        chunkReader->Initializer.Reset();
        chunkReader->ReaderState.Fail(error);
    }
};

////////////////////////////////////////////////////////////////////////////////

class TTableChunkReader::TKeyValidator
{
public:
    TKeyValidator(const NChunkClient::NProto::TKey& pivot, bool leftBoundary)
        : LeftBoundary(leftBoundary)
        , Pivot(TOwningKey::FromProto(pivot))
    { }

    template <class TBuffer>
    bool IsValid(const TKey<TBuffer>& key)
    {
        int result = CompareKeys(key, Pivot);
        return LeftBoundary ? result >= 0 : result < 0;
    }

private:
    bool LeftBoundary;
    TOwningKey Pivot;

};

////////////////////////////////////////////////////////////////////////////////

//! Represents element of the heap used to determine
//! block reading order. (see TInitializer::GetBlockReadingOrder).
struct TBlockInfo
{
    int ChunkBlockIndex;
    int ChannelBlockIndex;
    int ChannelIndex;
    i64 LastRow;

    inline bool operator<(const TBlockInfo& rhs) const
    {
        return
            LastRow > rhs.LastRow ||
            (LastRow == rhs.LastRow && ChannelIndex > rhs.ChannelIndex);
    }

    TBlockInfo(
        int chunkBlockIndex,
        int channelBlockIndex,
        int channelIdx,
        i64 lastRow)
        : ChunkBlockIndex(chunkBlockIndex)
        , ChannelBlockIndex(channelBlockIndex)
        , ChannelIndex(channelIdx)
        , LastRow(lastRow)
    { }
};

////////////////////////////////////////////////////////////////////////////////

template <template <typename T> class TComparator>
struct TIndexComparator
{
    bool operator()(const NChunkClient::NProto::TKey& key, const NProto::TIndexRow& row)
    {
        return Comparator(CompareKeys(key, row.key()), 0);
    }

    TComparator<int> Comparator;
};

////////////////////////////////////////////////////////////////////////////////

//! Helper class aimed to asynchronously initialize the internals of TChunkReader.
class TTableChunkReader::TRegularInitializer
    : public TTableChunkReader::TInitializer
{
public:
    TRegularInitializer(
        TSequentialReaderConfigPtr config,
        TTableChunkReaderPtr chunkReader,
        NChunkClient::IAsyncReaderPtr asyncReader,
        const NChunkClient::NProto::TReadLimit& startLimit,
        const NChunkClient::NProto::TReadLimit& endLimit)
        : SequentialConfig(config)
        , AsyncReader(asyncReader)
        , ChunkReader(chunkReader)
        , Channel(chunkReader->Channel)
        , StartLimit(startLimit)
        , EndLimit(endLimit)
        , HasRangeRequest(false)
        , Logger(TableReaderLogger)
    { }

    void Initialize()
    {
        auto chunkReader = ChunkReader.Lock();
        YCHECK(chunkReader);

        Logger.AddTag(Sprintf("ChunkId: %s", ~ToString(AsyncReader->GetChunkId())));

        std::vector<int> tags;
        tags.reserve(10);
        tags.push_back(TProtoExtensionTag<NChunkClient::NProto::TMiscExt>::Value);
        tags.push_back(TProtoExtensionTag<NProto::TChannelsExt>::Value);

        HasRangeRequest =
            (StartLimit.has_key() && (StartLimit.key().parts_size() > 0)) ||
            (EndLimit.has_key() && (EndLimit.key().parts_size() > 0));

        if (HasRangeRequest) {
            tags.push_back(TProtoExtensionTag<NProto::TIndexExt>::Value);
        }

        if (HasRangeRequest || chunkReader->Options->ReadKey) {
            tags.push_back(TProtoExtensionTag<NProto::TKeyColumnsExt>::Value);
        }

        LOG_INFO("Requesting chunk meta");

        AsyncReader->AsyncGetChunkMeta(Null, &tags).Subscribe(
            BIND(&TRegularInitializer::OnGotMeta, MakeStrong(this))
            .Via(TDispatcher::Get()->GetReaderInvoker()));
    }

private:
    void OnFail(const TError& error, TTableChunkReaderPtr chunkReader)
    {
        LOG_WARNING(error);
        chunkReader->Initializer.Reset();
        chunkReader->ReaderState.Fail(error);
    }

    void OnGotMeta(NChunkClient::IAsyncReader::TGetMetaResult result)
    {
        auto chunkReader = ChunkReader.Lock();
        if (!chunkReader)
            return;

        if (!result.IsOK()) {
            OnFail(result, chunkReader);
            return;
        }

        LOG_DEBUG("Chunk meta received");

        const auto& chunkMeta = result.GetValue();

        if (chunkMeta.type() != EChunkType::Table) {
            auto error = TError("Invalid chunk type: expected %s, actual %s",
                ~FormatEnum(EChunkType(EChunkType::Table)).Quote(),
                ~FormatEnum(EChunkType(chunkMeta.type())).Quote());
            OnFail(error, chunkReader);
            return;
        }

        if (chunkMeta.version() != FormatVersion) {
            auto error = TError("Invalid table chunk format version: expected %d, actual %d",
                FormatVersion,
                chunkMeta.version());
            OnFail(error, chunkReader);
            return;
        }

        FOREACH (const auto& column, Channel.GetColumns()) {
            auto& columnInfo = chunkReader->ColumnsMap[TStringBuf(column)];
            columnInfo.InChannel = true;
        }

        auto miscExt = GetProtoExtension<NChunkClient::NProto::TMiscExt>(
            chunkMeta.extensions());

        chunkReader->EndRowIndex = miscExt.row_count();

        if (StartLimit.has_row_index()) {
            chunkReader->StartRowIndex = std::max(chunkReader->StartRowIndex, StartLimit.row_index());
        }

        if (EndLimit.has_row_index()) {
            chunkReader->EndRowIndex = std::min(chunkReader->EndRowIndex, EndLimit.row_index());
        }

        if (HasRangeRequest || chunkReader->Options->ReadKey) {
            if (!miscExt.sorted()) {
                auto error = TError("Received key range read request for an unsorted chunk %s",
                    ~ToString(AsyncReader->GetChunkId()));
                OnFail(error, chunkReader);
                return;
            }

            chunkReader->KeyColumnsExt = GetProtoExtension<NProto::TKeyColumnsExt>(
                chunkMeta.extensions());

            YCHECK(chunkReader->KeyColumnsExt.values_size() > 0);
            for (int i = 0; i < chunkReader->KeyColumnsExt.values_size(); ++i) {
                const auto& column = chunkReader->KeyColumnsExt.values(i);
                Channel.AddColumn(column);
                auto& columnInfo = chunkReader->ColumnsMap[TStringBuf(column)];
                columnInfo.KeyIndex = i;
                if (chunkReader->Channel.Contains(column))
                    columnInfo.InChannel = true;
            }

            chunkReader->CurrentKey.ClearAndResize(chunkReader->KeyColumnsExt.values_size());
        }

        if (HasRangeRequest) {
            auto indexExt = GetProtoExtension<NProto::TIndexExt>(
                chunkMeta.extensions());

            if (StartLimit.has_key() && StartLimit.key().parts_size() > 0) {
                StartValidator.reset(new TKeyValidator(StartLimit.key(), true));

                typedef decltype(indexExt.items().begin()) TSampleIter;
                std::reverse_iterator<TSampleIter> rbegin(indexExt.items().end());
                std::reverse_iterator<TSampleIter> rend(indexExt.items().begin());
                auto it = std::upper_bound(
                    rbegin,
                    rend,
                    StartLimit.key(),
                    TIndexComparator<std::greater>());

                if (it != rend) {
                    chunkReader->StartRowIndex = std::max(it->row_index() + 1, chunkReader->StartRowIndex);
                }
            }

            if (EndLimit.has_key() && EndLimit.key().parts_size() > 0) {
                chunkReader->EndValidator.reset(new TKeyValidator(EndLimit.key(), false));

                auto it = std::upper_bound(
                    indexExt.items().begin(),
                    indexExt.items().end(),
                    EndLimit.key(),
                    TIndexComparator<std::less>());

                if (it != indexExt.items().end()) {
                    chunkReader->EndRowIndex = std::min(
                        it->row_index(),
                        chunkReader->EndRowIndex);
                }
            }
        }

        LOG_DEBUG("Reading rows %" PRId64 "-%" PRId64,
            chunkReader->StartRowIndex,
            chunkReader->EndRowIndex);

        chunkReader->CurrentRowIndex = chunkReader->StartRowIndex;
        if (chunkReader->CurrentRowIndex >= chunkReader->EndRowIndex) {
            LOG_WARNING("Nothing to read from the current chunk");
            chunkReader->Initializer.Reset();
            chunkReader->IsFinished = true;
            chunkReader->ReaderState.FinishOperation();
            return;
        }

        ChannelsExt = GetProtoExtension<NProto::TChannelsExt>(chunkMeta.extensions());

        SelectChannels(chunkReader);
        YCHECK(SelectedChannels.size() > 0);

        LOG_DEBUG("Selected channels [%s]", ~JoinToString(SelectedChannels));

        auto blockSequence = GetBlockReadSequence(chunkReader);
        LOG_DEBUG("Reading %d blocks", static_cast<int>(blockSequence.size()));

        chunkReader->SequentialReader = New<TSequentialReader>(
            SequentialConfig,
            std::move(blockSequence),
            AsyncReader,
            NCompression::ECodec(miscExt.compression_codec()));

        chunkReader->ChannelReaders.reserve(SelectedChannels.size());

        chunkReader->SequentialReader->AsyncNextBlock().Subscribe(
            BIND(&TRegularInitializer::OnStartingBlockReceived, MakeWeak(this), 0)
                .Via(TDispatcher::Get()->GetReaderInvoker()));
    }

    void SelectChannels(TTableChunkReaderPtr chunkReader)
    {
        ChunkChannels.reserve(ChannelsExt.items_size());
        for (int i = 0; i < ChannelsExt.items_size(); ++i) {
            ChunkChannels.push_back(TChannel::FromProto(ChannelsExt.items(i).channel()));
        }

        // Heuristic: first try to find a channel containing the whole read channel.
        // If several exists, choose the one with the minimum number of blocks.
        if (SelectSingleChannel(chunkReader))
            return;

        auto remainder = Channel;
        for (int channelIdx = 0; channelIdx < ChunkChannels.size(); ++channelIdx) {
            const auto& currentChannel = ChunkChannels[channelIdx];
            if (currentChannel.Overlaps(remainder)) {
                remainder -= currentChannel;
                SelectedChannels.push_back(channelIdx);
                if (remainder.IsEmpty()) {
                    break;
                }
            }
        }
    }

    bool SelectSingleChannel(TTableChunkReaderPtr chunkReader)
    {
        int resultIdx = -1;
        size_t minBlockCount = std::numeric_limits<size_t>::max();

        for (int i = 0; i < ChunkChannels.size(); ++i) {
            auto& channel = ChunkChannels[i];
            if (channel.Contains(Channel)) {
                size_t blockCount = ChannelsExt.items(i).blocks_size();
                if (minBlockCount > blockCount) {
                    resultIdx = i;
                    minBlockCount = blockCount;
                }
            }
        }

        if (resultIdx < 0)
            return false;

        SelectedChannels.push_back(resultIdx);
        return true;
    }

    void SelectOpeningBlocks(
        TTableChunkReaderPtr chunkReader,
        std::vector<TSequentialReader::TBlockInfo>& result,
        std::vector<TBlockInfo>& blockHeap)
    {
        FOREACH (auto channelIdx, SelectedChannels) {
            const auto& protoChannel = ChannelsExt.items(channelIdx);
            int blockIndex = -1;
            i64 startRow = 0;
            i64 lastRow = 0;
            while (true) {
                ++blockIndex;
                YCHECK(blockIndex < static_cast<int>(protoChannel.blocks_size()));
                const auto& protoBlock = protoChannel.blocks(blockIndex);

                startRow = lastRow;
                lastRow += protoBlock.row_count();

                if (lastRow > chunkReader->StartRowIndex) {
                    blockHeap.push_back(TBlockInfo(
                        protoBlock.block_index(),
                        blockIndex,
                        channelIdx,
                        lastRow));

                    result.push_back(TSequentialReader::TBlockInfo(
                        protoBlock.block_index(),
                        protoBlock.block_size()));
                    StartRows.push_back(startRow);
                    break;
                }
            }
        }
    }

    std::vector<TSequentialReader::TBlockInfo> GetBlockReadSequence(TTableChunkReaderPtr chunkReader)
    {
        std::vector<TSequentialReader::TBlockInfo> result;
        std::vector<TBlockInfo> blockHeap;

        SelectOpeningBlocks(chunkReader, result, blockHeap);

        std::make_heap(blockHeap.begin(), blockHeap.end());

        while (true) {
            auto currentBlock = blockHeap.front();
            auto nextBlockIndex = currentBlock.ChannelBlockIndex + 1;
            const auto& protoChannel = ChannelsExt.items(currentBlock.ChannelIndex);
            auto lastRow = currentBlock.LastRow;

            std::pop_heap(blockHeap.begin(), blockHeap.end());
            blockHeap.pop_back();

            YCHECK(nextBlockIndex <= protoChannel.blocks_size());

            if (currentBlock.LastRow >= chunkReader->EndRowIndex) {
                FOREACH (auto& block, blockHeap) {
                    YASSERT(block.LastRow >= chunkReader->EndRowIndex);
                }
                break;
            }

            while (nextBlockIndex < protoChannel.blocks_size()) {
                const auto& protoBlock = protoChannel.blocks(nextBlockIndex);

                lastRow += protoBlock.row_count();
                blockHeap.push_back(TBlockInfo(
                    protoBlock.block_index(),
                    nextBlockIndex,
                    currentBlock.ChannelIndex,
                    lastRow));

                std::push_heap(blockHeap.begin(), blockHeap.end());
                result.push_back(TSequentialReader::TBlockInfo(
                    protoBlock.block_index(),
                    protoBlock.block_size()));
                break;
            }
        }

        return result;
    }

    void OnStartingBlockReceived(int selectedChannelIndex, TError error)
    {
        auto chunkReader = ChunkReader.Lock();
        if (!chunkReader)
            return;

        auto& channelIdx = SelectedChannels[selectedChannelIndex];

        LOG_DEBUG("Fetched starting block for channel %d", channelIdx);

        if (!error.IsOK()) {
            auto error = TError("Failed to download starting block for channel %d",
                channelIdx);
            OnFail(error, chunkReader);
            return;
        }

        chunkReader->ChannelReaders.push_back(New<TChannelReader>(ChunkChannels[channelIdx]));

        auto& channelReader = chunkReader->ChannelReaders.back();
        auto decompressedBlock = chunkReader->SequentialReader->GetBlock();
        if (chunkReader->Options->KeepBlocks)
            chunkReader->FetchedBlocks.push_back(decompressedBlock);
        channelReader->SetBlock(decompressedBlock);

        for (i64 rowIndex = StartRows[selectedChannelIndex];
            rowIndex < chunkReader->StartRowIndex;
            ++rowIndex)
        {
            YCHECK(channelReader->NextRow());
        }

        LOG_DEBUG("Skipped initial rows for channel %d", channelIdx);

        ++selectedChannelIndex;
        if (selectedChannelIndex < SelectedChannels.size()) {
            chunkReader->SequentialReader->AsyncNextBlock()
                .Subscribe(BIND(
                    &TRegularInitializer::OnStartingBlockReceived,
                    MakeWeak(this),
                    selectedChannelIndex)
                .Via(TDispatcher::Get()->GetReaderInvoker()));
        } else {
            // Create current row.
            LOG_DEBUG("All starting blocks received");

            chunkReader->MakeCurrentRow();
            // Check end validator.
            if (!chunkReader->ValidateRow()) {
                chunkReader->Initializer.Reset();
                chunkReader->ReaderState.FinishOperation();
                return;
            }

            ValidateRow(TError());
        }
    }

    void ValidateRow(const TError error)
    {
        auto chunkReader = ChunkReader.Lock();
        if (!chunkReader)
            return;

        if (!error.IsOK()) {
            OnFail(error, chunkReader);
            return;
        }

        while (true) {
            LOG_TRACE("Validating row %" PRId64, chunkReader->CurrentRowIndex);
            if (!chunkReader->GetFacade()) {
                // We have already exceed right reading limit.
                break;
            }

            YCHECK(chunkReader->CurrentRowIndex < chunkReader->EndRowIndex);
            if (~StartValidator && !StartValidator->IsValid(chunkReader->CurrentKey)) {
                // This quick check is aimed to improve potential performance issue and
                // eliminate unnecessary calls to Subscribe and BIND.
                if (!chunkReader->DoFetchNextRow()) {
                    chunkReader->RowState.GetOperationError().Subscribe(
                        BIND(&TRegularInitializer::ValidateRow, MakeWeak(this))
                            .Via(TDispatcher::Get()->GetReaderInvoker()));
                    return;
                }
            } else {
                break;
            }
        }

        LOG_DEBUG("Reader initialized");

        // Initialization complete.
        chunkReader->Initializer.Reset();
        chunkReader->ReaderState.FinishOperation();
    }

    TSequentialReaderConfigPtr SequentialConfig;
    NChunkClient::IAsyncReaderPtr AsyncReader;
    TWeakPtr<TTableChunkReader> ChunkReader;

    TChannel Channel;

    NChunkClient::NProto::TReadLimit StartLimit;
    NChunkClient::NProto::TReadLimit EndLimit;

    std::unique_ptr<TKeyValidator> StartValidator;

    NProto::TChannelsExt ChannelsExt;
    TChannels ChunkChannels;
    std::vector<int> SelectedChannels;

    //! First row of the first block in each selected channel.
    /*!
     *  Is used to set channel readers to ChunkReader's StartRow during initialization.
     */
    std::vector<i64> StartRows;
    bool HasRangeRequest;

    NLog::TTaggedLogger Logger;

};

////////////////////////////////////////////////////////////////////////////////

class TTableChunkReader::TPartitionInitializer
    : public TTableChunkReader::TInitializer
{
public:
    TPartitionInitializer(
        TSequentialReaderConfigPtr config,
        TTableChunkReaderPtr chunkReader,
        NChunkClient::IAsyncReaderPtr asyncReader)
        : SequentialConfig(config)
        , AsyncReader(asyncReader)
        , ChunkReader(chunkReader)
        , Logger(TableReaderLogger)
    { }

    void Initialize()
    {
        auto chunkReader = ChunkReader.Lock();
        YCHECK(chunkReader);

        Logger.AddTag(Sprintf("ChunkId: %s", ~ToString(AsyncReader->GetChunkId())));

        std::vector<int> tags;
        tags.reserve(10);
        tags.push_back(TProtoExtensionTag<NChunkClient::NProto::TMiscExt>::Value);
        tags.push_back(TProtoExtensionTag<NProto::TChannelsExt>::Value);

        LOG_INFO("Requesting chunk meta");

        AsyncReader->AsyncGetChunkMeta(chunkReader->PartitionTag, &tags)
            .Subscribe(
                BIND(&TPartitionInitializer::OnGotMeta, MakeStrong(this))
                .Via(NChunkClient::TDispatcher::Get()->GetReaderInvoker()));
    }

    void OnGotMeta(NChunkClient::IAsyncReader::TGetMetaResult result)
    {
        auto chunkReader = ChunkReader.Lock();
        if (!chunkReader)
            return;

        if (!result.IsOK()) {
            OnFail(result, chunkReader);
            return;
        }

        LOG_INFO("Chunk meta received");

        auto miscExt = GetProtoExtension<NChunkClient::NProto::TMiscExt>(
            result.GetValue().extensions());
        YCHECK(miscExt.row_count() > 0);

        auto channelsExt = GetProtoExtension<NProto::TChannelsExt>(result.GetValue().extensions());

        YCHECK(channelsExt.items_size() == 1);

        std::vector<TSequentialReader::TBlockInfo> blockSequence;
        {
            i64 rowCount = 0;
            for (int i = 0; i < channelsExt.items(0).blocks_size(); ++i) {
                const auto& blockInfo = channelsExt.items(0).blocks(i);
                if (chunkReader->PartitionTag == blockInfo.partition_tag()) {
                    blockSequence.push_back(TSequentialReader::TBlockInfo(
                        blockInfo.block_index(),
                        blockInfo.block_size()));

                    rowCount += blockInfo.row_count();
                }
            }

            chunkReader->EndRowIndex = rowCount;
        }

        if (blockSequence.empty()) {
            LOG_DEBUG("Nothing to read for partition %d", chunkReader->PartitionTag);
            chunkReader->CurrentRowIndex = chunkReader->EndRowIndex;
            chunkReader->Initializer.Reset();
            chunkReader->IsFinished = true;
            chunkReader->ReaderState.FinishOperation();
            return;
        }

        chunkReader->SequentialReader = New<TSequentialReader>(
            SequentialConfig,
            std::move(blockSequence),
            AsyncReader,
            NCompression::ECodec(miscExt.compression_codec()));

        LOG_DEBUG("Reading %d blocks for partition %d",
            static_cast<int>(blockSequence.size()),
            chunkReader->PartitionTag);

        chunkReader->ChannelReaders.push_back(New<TChannelReader>(
            TChannel::FromProto(channelsExt.items(0).channel())));

        chunkReader->DoFetchNextRow();
        chunkReader->RowState.GetOperationError().Subscribe(BIND(
            &TTableChunkReader::OnRowFetched,
            chunkReader));

        chunkReader->Initializer.Reset();
    }

    TSequentialReaderConfigPtr SequentialConfig;
    NChunkClient::IAsyncReaderPtr AsyncReader;
    TWeakPtr<TTableChunkReader> ChunkReader;
    NLog::TTaggedLogger Logger;
};

////////////////////////////////////////////////////////////////////////////////

TTableChunkReader::TTableChunkReader(
    TTableChunkReaderProviderPtr provider,
    TSequentialReaderConfigPtr config,
    const TChannel& channel,
    NChunkClient::IAsyncReaderPtr chunkReader,
    const NChunkClient::NProto::TReadLimit& startLimit,
    const NChunkClient::NProto::TReadLimit& endLimit,
    int tableIndex,
    i64 startTableRowIndex,
    int partitionTag,
    TChunkReaderOptionsPtr options)
    : Provider(provider)
    , Facade(this)
    , IsFinished(false)
    , SequentialReader(nullptr)
    , Channel(channel)
    , Options(options)
    , TableIndex(tableIndex)
    , StartTableRowIndex(startTableRowIndex)
    , CurrentRowIndex(-1)
    , StartRowIndex(0)
    , EndRowIndex(0)
    , PartitionTag(partitionTag)
    , OnRowFetchedCallback(BIND(&TTableChunkReader::OnRowFetched, MakeWeak(this)))
    , SuccessResult(MakePromise(TError()))
{
    VERIFY_THREAD_AFFINITY_ANY();
    YCHECK(chunkReader);

    if (PartitionTag == DefaultPartitionTag) {
        Initializer = New<TRegularInitializer>(
            config,
            this,
            chunkReader,
            startLimit,
            endLimit);
    } else {
        Initializer = New<TPartitionInitializer>(
            config,
            this,
            chunkReader);
    }
}

TAsyncError TTableChunkReader::AsyncOpen()
{
    ReaderState.StartOperation();

    Initializer->Initialize();

    return ReaderState.GetOperationError();
}

TAsyncError TTableChunkReader::GetReadyEvent()
{
    return ReaderState.GetOperationError();
}

bool TTableChunkReader::FetchNext()
{
    YASSERT(!ReaderState.HasRunningOperation());
    YASSERT(!Initializer);
    YASSERT(!IsFinished);

    if (DoFetchNextRow()) {
        return true;
    }

    ReaderState.StartOperation();
    RowState.GetOperationError().Subscribe(OnRowFetchedCallback);
    return false;
}

void TTableChunkReader::OnRowFetched(TError error)
{
    if (error.IsOK()) {
        ReaderState.FinishOperation();
    } else {
        ReaderState.Fail(error);
    }
}

bool TTableChunkReader::DoFetchNextRow()
{
    CurrentRowIndex = std::min(CurrentRowIndex + 1, EndRowIndex);

    if (CurrentRowIndex == EndRowIndex) {
        LOG_DEBUG("Chunk reader finished");
        IsFinished = true;
        return true;
    }

    CurrentRow.clear();
    CurrentKey.Clear();

    return ContinueFetchNextRow(-1, TError());
}

bool TTableChunkReader::ContinueFetchNextRow(int channelIndex, TError error)
{
    if (!error.IsOK()) {
        YCHECK(RowState.HasRunningOperation());
        RowState.Fail(error);
        // This return value doesn't matter.
        return true;
    }

    if (channelIndex >= 0) {
        auto& channel = ChannelReaders[channelIndex];
        auto decompressedBlock = SequentialReader->GetBlock();
        if (Options->KeepBlocks)
            FetchedBlocks.push_back(decompressedBlock);
        channel->SetBlock(decompressedBlock);
    }

    ++channelIndex;

    while (channelIndex < ChannelReaders.size()) {
        auto& channel = ChannelReaders[channelIndex];
        if (!channel->NextRow()) {
            YCHECK(SequentialReader->HasNext());

            RowState.StartOperation();

            SequentialReader->AsyncNextBlock().Subscribe(BIND(
                IgnoreResult(&TTableChunkReader::ContinueFetchNextRow),
                MakeWeak(this),
                channelIndex));
            return false;
        }
        ++channelIndex;
    }

    MakeCurrentRow();

    if (ValidateRow()) {
        ++Provider->RowIndex_;
    }

    if (RowState.HasRunningOperation())
        RowState.FinishOperation();

    return true;
}

bool TTableChunkReader::ValidateRow()
{
    if ((!!EndValidator) && !EndValidator->IsValid(CurrentKey)) {
        LOG_DEBUG("Chunk reader finished");
        IsFinished = true;
        return false;
    }

    return true;
}

auto TTableChunkReader::GetColumnInfo(const TStringBuf& column) -> TColumnInfo&
{
    auto it = ColumnsMap.find(column);

    if (it == ColumnsMap.end()) {
        ColumnNames.push_back(column.ToString());
        auto& columnInfo = ColumnsMap[ColumnNames.back()];
        if (Channel.ContainsInRanges(column)) {
            columnInfo.InChannel = true;
        }
        return columnInfo;
    } else
        return it->second;
}

void TTableChunkReader::MakeCurrentRow()
{
    FOREACH (const auto& reader, ChannelReaders) {
        while (reader->NextColumn()) {
            auto column = reader->GetColumn();
            auto& columnInfo = GetColumnInfo(column);
            if (columnInfo.RowIndex < CurrentRowIndex) {
                columnInfo.RowIndex = CurrentRowIndex;

                if (columnInfo.KeyIndex >= 0) {
                    // Use first token to create key part.
                    CurrentKey.SetKeyPart(
                        columnInfo.KeyIndex,
                        reader->GetValue(),
                        Lexer);
                }

                if (columnInfo.InChannel) {
                    CurrentRow.push_back(std::make_pair(column, reader->GetValue()));
                }
            }
        }
    }
}

const TRow& TTableChunkReader::GetRow() const
{
    YASSERT(!ReaderState.HasRunningOperation());
    YASSERT(!Initializer);

    return CurrentRow;
}

const TNonOwningKey& TTableChunkReader::GetKey() const
{
    YASSERT(!ReaderState.HasRunningOperation());
    YASSERT(!Initializer);
    YASSERT(Options->ReadKey);

    return CurrentKey;
}

auto TTableChunkReader::GetFacade() const -> const TFacade*
{
    return IsFinished ? nullptr : &Facade;
}

i64 TTableChunkReader::GetTableRowIndex() const
{
    return StartTableRowIndex + CurrentRowIndex;
}

i64 TTableChunkReader::GetSessionRowCount() const
{
    return EndRowIndex - StartRowIndex;
}

NChunkClient::NProto::TDataStatistics TTableChunkReader::GetDataStatistics() const
{

    NChunkClient::NProto::TDataStatistics result;
    result.set_chunk_count(1);

    if (SequentialReader) {
        result.set_row_count(GetSessionRowIndex());
        result.set_uncompressed_data_size(SequentialReader->GetUncompressedDataSize());
        result.set_compressed_data_size(SequentialReader->GetCompressedDataSize());
    } else {
        result.set_row_count(0);
        result.set_uncompressed_data_size(0);
        result.set_compressed_data_size(0);
    }

    return result;
}

i64 TTableChunkReader::GetSessionRowIndex() const
{
    return CurrentRowIndex - StartRowIndex;
}

int TTableChunkReader::GetTableIndex() const
{
    return TableIndex;
}

TFuture<void> TTableChunkReader::GetFetchingCompleteEvent()
{
    if (SequentialReader) {
        return SequentialReader->GetFetchingCompleteEvent();
    } else {
        // Error occured during initialization.
        return MakeFuture();
    }
}

////////////////////////////////////////////////////////////////////////////////

TTableChunkReaderProvider::TTableChunkReaderProvider(
    const std::vector<NChunkClient::NProto::TChunkSpec>& chunkSpecs,
    const NChunkClient::TSequentialReaderConfigPtr& config,
    const TChunkReaderOptionsPtr& options,
    TNullable<i64> startTableRowIndex)
    : RowIndex_(-1)
    , RowCount_(0)
    , Config(config)
    , Options(options)
    , DataStatistics(NChunkClient::NProto::ZeroDataStatistics())
{
    FOREACH (const auto& chunkSpec, chunkSpecs) {
        i64 rowCount;
        GetStatistics(chunkSpec, nullptr, &rowCount);
        RowCount_ += rowCount;
    }
}

TTableChunkReaderPtr TTableChunkReaderProvider::CreateReader(
    const NChunkClient::NProto::TChunkSpec& chunkSpec,
    const NChunkClient::IAsyncReaderPtr& chunkReader)
{
    return New<TTableChunkReader>(
        this,
        Config,
        chunkSpec.has_channel() ? TChannel::FromProto(chunkSpec.channel()) : TChannel::Universal(),
        chunkReader,
        chunkSpec.start_limit(),
        chunkSpec.end_limit(),
        chunkSpec.table_index(),
        chunkSpec.table_row_index(),
        chunkSpec.partition_tag(),
        Options);
}

void TTableChunkReaderProvider::OnReaderOpened(
    TTableChunkReaderPtr reader,
    NChunkClient::NProto::TChunkSpec& chunkSpec)
{
    i64 rowCount;
    GetStatistics(chunkSpec, nullptr, &rowCount);
    // GetRowCount gives better estimation than original, based on meta extensions.
    RowCount_ += reader->GetSessionRowCount() - rowCount;

    TGuard<TSpinLock> guard(SpinLock);
    YCHECK(ActiveReaders.insert(reader).second);
}

void TTableChunkReaderProvider::OnReaderFinished(TTableChunkReaderPtr reader)
{
    // Number of read row may be less than expected because of key read limits.
    RowCount_ += reader->GetSessionRowIndex() - reader->GetSessionRowCount();

    TGuard<TSpinLock> guard(SpinLock);
    DataStatistics += reader->GetDataStatistics();
    YCHECK(ActiveReaders.erase(reader) == 1);
}

bool TTableChunkReaderProvider::KeepInMemory() const
{
    return Options->KeepBlocks;
}

<<<<<<< HEAD
NChunkClient::NProto::TDataStatistics TTableChunkReaderProvider::GetDataStatistics() const
=======
int TTableChunkReaderFacade::GetTableIndex() const
>>>>>>> d54997d6
{
    auto dataStatistics = DataStatistics;

    TGuard<TSpinLock> guard(SpinLock);
    FOREACH(const auto& reader, ActiveReaders) {
        dataStatistics += reader->GetDataStatistics();
    }
    return dataStatistics;
}

i64 TTableChunkReaderFacade::GetTableRowIndex() const
{
    return Reader->GetTableRowIndex();
}

////////////////////////////////////////////////////////////////////////////////

} // namespace NTableClient
} // namespace NYT<|MERGE_RESOLUTION|>--- conflicted
+++ resolved
@@ -1049,11 +1049,7 @@
     return Options->KeepBlocks;
 }
 
-<<<<<<< HEAD
 NChunkClient::NProto::TDataStatistics TTableChunkReaderProvider::GetDataStatistics() const
-=======
-int TTableChunkReaderFacade::GetTableIndex() const
->>>>>>> d54997d6
 {
     auto dataStatistics = DataStatistics;
 
@@ -1064,6 +1060,11 @@
     return dataStatistics;
 }
 
+int TTableChunkReaderFacade::GetTableIndex() const
+{
+    return Reader->GetTableIndex();
+}
+
 i64 TTableChunkReaderFacade::GetTableRowIndex() const
 {
     return Reader->GetTableRowIndex();
