#ifndef MULTI_CHUNK_READER_BASE_INL_H_
#error "Direct inclusion of this file is not allowed, include multi_chunk_reader_base.h"
#endif
#undef MULTI_CHUNK_READER_BASE_INL_H_

#include "private.h"
#include "config.h"

#include <ytlib/chunk_client/block_cache.h>
#include <ytlib/chunk_client/remote_reader.h>
#include <ytlib/chunk_client/async_reader.h>
#include <ytlib/chunk_client/dispatcher.h>
#include <ytlib/chunk_client/chunk_meta_extensions.h>
#include <ytlib/actions/parallel_awaiter.h>
#include <ytlib/rpc/channel.h>
#include <ytlib/misc/protobuf_helpers.h>

namespace NYT {
namespace NTableClient {

////////////////////////////////////////////////////////////////////////////////

template <class TChunkReader>
TMultiChunkReaderBase<TChunkReader>::TMultiChunkReaderBase(
    TTableReaderConfigPtr config,
    NRpc::IChannelPtr masterChannel,
    NChunkClient::IBlockCachePtr blockCache,
    std::vector<NProto::TInputChunk>&& inputChunks,
    const TProviderPtr& readerProvider)
    : ItemIndex_(0)
    , ItemCount_(0)
    , IsFetchingComplete_(false)
    , Config(config)
    , MasterChannel(masterChannel)
    , BlockCache(blockCache)
    , InputChunks(inputChunks)
    , ReaderProvider(readerProvider)
    , LastPreparedReader(-1)
    , FetchingCompleteAwaiter(New<TParallelAwaiter>())
    , Logger(TableReaderLogger)
{
    FOREACH (const auto& inputChunk, InputChunks) {
        auto miscExt = GetProtoExtension<NChunkClient::NProto::TMiscExt>(inputChunk.extensions());
        ItemCount_ += miscExt.row_count();
    }
}

template <class TChunkReader>
void TMultiChunkReaderBase<TChunkReader>::PrepareNextChunk()
{
    int chunkSlicesSize = static_cast<int>(InputChunks.size());

    int chunkIndex = -1;

    {
        TGuard<TSpinLock> guard(NextChunkLock);
        LastPreparedReader = std::min(LastPreparedReader + 1, chunkSlicesSize);
        if (LastPreparedReader == chunkSlicesSize) {
            return;
        }
        chunkIndex = LastPreparedReader;
    }

    TSession session;
    session.ChunkIndex = chunkIndex;
    const auto& inputChunk = InputChunks[chunkIndex];
    auto chunkId = NChunkClient::TChunkId::FromProto(inputChunk.slice().chunk_id());

    LOG_DEBUG("Opening chunk (ChunkIndex: %d, ChunkId: %s)",
        chunkIndex,
        ~chunkId.ToString());

    auto remoteReader = CreateRemoteReader(
        Config,
        BlockCache,
        MasterChannel,
        chunkId,
        FromProto<Stroka>(inputChunk.node_addresses()));

    session.Reader = ReaderProvider->CreateNewReader(inputChunk, remoteReader);

    session.Reader->AsyncOpen()
        .Subscribe(BIND(
            &TMultiChunkReaderBase<TChunkReader>::OnReaderOpened,
            MakeWeak(this),
            session)
        .Via(NChunkClient::TDispatcher::Get()->GetReaderInvoker()));
}

template <class TChunkReader>
void TMultiChunkReaderBase<TChunkReader>::ProcessOpenedReader(const TSession& session)
{
    LOG_DEBUG("Chunk opened (ChunkIndex: %d)", session.ChunkIndex);
    auto miscExt = GetProtoExtension<NChunkClient::NProto::TMiscExt>(
        InputChunks[session.ChunkIndex].extensions());
    ItemCount_ += session.Reader->GetRowCount() - miscExt.row_count();
    FetchingCompleteAwaiter->Await(session.Reader->GetFetchingCompleteEvent());
    if (FetchingCompleteAwaiter->GetRequestCount() == InputChunks.size()) {
        auto this_ = MakeStrong(this);
        FetchingCompleteAwaiter->Complete(BIND([=]() {
            this_->IsFetchingComplete_ = true;
        }));
    }
}

template <class TChunkReader>
void TMultiChunkReaderBase<TChunkReader>::ProcessFinishedReader(const TSession& session)
{
    ItemCount_ += session.Reader->GetRowIndex() - session.Reader->GetRowCount();
}

template <class TChunkReader>
void TMultiChunkReaderBase<TChunkReader>::AddFailedChunk(const TSession& session)
{
<<<<<<< HEAD
    auto chunkId = NChunkClient::TChunkId::FromProto(
        InputChunks[session.ChunkIndex].slice().chunk_id());
    LOG_DEBUG("Add failed chunk (ChunkId: %s)", ~ToString(chunkId));
=======
    const auto& protoChunkId = InputChunks[session.ChunkIndex].slice().chunk_id();
    auto chunkId = NChunkClient::TChunkId::FromProto(protoChunkId);
    LOG_DEBUG("Failed chunk added (ChunkId: %s)", ~ToString(chunkId));
>>>>>>> fcd2fcf4
    TGuard<TSpinLock> guard(FailedChunksLock);
    FailedChunks.push_back(chunkId);
}

template <class TChunkReader>
std::vector<NChunkClient::TChunkId> TMultiChunkReaderBase<TChunkReader>::GetFailedChunks() const
{
    TGuard<TSpinLock> guard(FailedChunksLock);
    return FailedChunks;
}

template <class TChunkReader>
TAsyncError TMultiChunkReaderBase<TChunkReader>::GetReadyEvent()
{
    return State.GetOperationError();
}

template <class TChunkReader>
const TIntrusivePtr<TChunkReader>& TMultiChunkReaderBase<TChunkReader>::CurrentReader() const
{
    return CurrentSession.Reader;
}


////////////////////////////////////////////////////////////////////////////////

} // namespace NTableClient
} // namespace NYT<|MERGE_RESOLUTION|>--- conflicted
+++ resolved
@@ -112,15 +112,9 @@
 template <class TChunkReader>
 void TMultiChunkReaderBase<TChunkReader>::AddFailedChunk(const TSession& session)
 {
-<<<<<<< HEAD
-    auto chunkId = NChunkClient::TChunkId::FromProto(
-        InputChunks[session.ChunkIndex].slice().chunk_id());
-    LOG_DEBUG("Add failed chunk (ChunkId: %s)", ~ToString(chunkId));
-=======
     const auto& protoChunkId = InputChunks[session.ChunkIndex].slice().chunk_id();
     auto chunkId = NChunkClient::TChunkId::FromProto(protoChunkId);
     LOG_DEBUG("Failed chunk added (ChunkId: %s)", ~ToString(chunkId));
->>>>>>> fcd2fcf4
     TGuard<TSpinLock> guard(FailedChunksLock);
     FailedChunks.push_back(chunkId);
 }
