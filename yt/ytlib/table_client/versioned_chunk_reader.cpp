#include "versioned_chunk_reader.h"
#include "private.h"
#include "cached_versioned_chunk_meta.h"
#include "chunk_meta_extensions.h"
#include "chunk_reader_base.h"
#include "config.h"
#include "schema.h"
#include "unversioned_row.h"
#include "versioned_block_reader.h"
#include "versioned_reader.h"

#include <yt/ytlib/chunk_client/block_cache.h>
#include <yt/ytlib/chunk_client/block_id.h>
#include <yt/ytlib/chunk_client/chunk_meta_extensions.h>
#include <yt/ytlib/chunk_client/chunk_reader.h>
#include <yt/ytlib/chunk_client/dispatcher.h>
#include <yt/ytlib/chunk_client/sequential_reader.h>

#include <yt/core/compression/codec.h>

#include <yt/core/misc/common.h>

namespace NYT {
namespace NTableClient {

using namespace NConcurrency;
using namespace NChunkClient;
using namespace NChunkClient::NProto;
using namespace NTableClient::NProto;

using NChunkClient::TReadLimit;

////////////////////////////////////////////////////////////////////////////////

static const auto& Logger = TableClientLogger;

////////////////////////////////////////////////////////////////////////////////

namespace {

std::vector<TColumnIdMapping> BuildSchemaIdMapping(
    const TColumnFilter& columnFilter,
    const TCachedVersionedChunkMetaPtr& chunkMeta)
{
    if (columnFilter.All) {
        return chunkMeta->SchemaIdMapping();
    }

    std::vector<TColumnIdMapping> schemaIdMapping;
    schemaIdMapping.reserve(chunkMeta->SchemaIdMapping().size());
    int keyColumnCount = static_cast<int>(chunkMeta->KeyColumns().size());
    for (auto index : columnFilter.Indexes) {
        if (index < keyColumnCount) {
            continue;
        }

        for (const auto& mapping : chunkMeta->SchemaIdMapping()) {
            if (mapping.ReaderSchemaIndex == index) {
                schemaIdMapping.push_back(mapping);
                break;
            }
        }
    }

    return schemaIdMapping;
}

template <template <class TBlockReader> class TImpl, class... Ts>
IVersionedReaderPtr CreateReaderForFormat(ETableChunkFormat format, Ts&&... args)
{
    switch (format) {
        case ETableChunkFormat::VersionedSimple:
            return New<TImpl<TSimpleVersionedBlockReader>>(std::forward<Ts>(args)...);

        default:
            YUNREACHABLE();
    }
}

} // namespace

////////////////////////////////////////////////////////////////////////////////

struct TVersionedChunkReaderPoolTag { };

class TVersionedChunkReaderBase
    : public IVersionedReader
    , public TChunkReaderBase
{
public:
    TVersionedChunkReaderBase(
        TChunkReaderConfigPtr config,
        TCachedVersionedChunkMetaPtr chunkMeta,
        IChunkReaderPtr underlyingReader,
        IBlockCachePtr blockCache,
        const TColumnFilter& columnFilter,
        TChunkReaderPerformanceCountersPtr performanceCounters,
        TTimestamp timestamp,
        TKeyComparer keyComparer = [] (TKey lhs, TKey rhs) {
            return CompareRows(lhs, rhs);
        });


    virtual TFuture<void> Open() override;

protected:
    const TCachedVersionedChunkMetaPtr ChunkMeta_;
    const TTimestamp Timestamp_;
    const TKeyComparer KeyComparer_;

    const std::vector<TColumnIdMapping> SchemaIdMapping_;

    std::unique_ptr<TSimpleVersionedBlockReader> BlockReader_;

    TChunkedMemoryPool MemoryPool_;

    i64 RowCount_ = 0;

    TChunkReaderPerformanceCountersPtr PerformanceCounters_;
};

TVersionedChunkReaderBase::TVersionedChunkReaderBase(
    TChunkReaderConfigPtr config,
    TCachedVersionedChunkMetaPtr chunkMeta,
    IChunkReaderPtr underlyingReader,
    IBlockCachePtr blockCache,
    const TColumnFilter& columnFilter,
    TChunkReaderPerformanceCountersPtr performanceCounters,
    TTimestamp timestamp,
    TKeyComparer keyComparer)
    : TChunkReaderBase(
        std::move(config),
        std::move(underlyingReader),
        chunkMeta->Misc(),
        std::move(blockCache))
    , ChunkMeta_(std::move(chunkMeta))
    , Timestamp_(timestamp)
    , KeyComparer_(std::move(keyComparer))
    , SchemaIdMapping_(BuildSchemaIdMapping(columnFilter, ChunkMeta_))
    , MemoryPool_(TVersionedChunkReaderPoolTag())
    , PerformanceCounters_(std::move(performanceCounters))
{
    YCHECK(ChunkMeta_->Misc().sorted());
    YCHECK(EChunkType(ChunkMeta_->ChunkMeta().type()) == EChunkType::Table);
    YCHECK(ETableChunkFormat(ChunkMeta_->ChunkMeta().version()) == ETableChunkFormat::VersionedSimple);
    YCHECK(Timestamp_ != AllCommittedTimestamp || columnFilter.All);
    YCHECK(PerformanceCounters_);
<<<<<<< HEAD

    if (columnFilter.All) {
        SchemaIdMapping_ = CachedChunkMeta_->SchemaIdMapping();
    } else {
        SchemaIdMapping_.reserve(CachedChunkMeta_->SchemaIdMapping().size());
        int keyColumnCount = static_cast<int>(CachedChunkMeta_->GetKeyColumnCount());
        for (auto index : columnFilter.Indexes) {
            if (index < keyColumnCount) {
                continue;
            }

            for (const auto& mapping : CachedChunkMeta_->SchemaIdMapping()) {
                if (mapping.ReaderSchemaIndex == index) {
                    SchemaIdMapping_.push_back(mapping);
                    break;
                }
            }
        }
    }
=======
>>>>>>> df77f74d
}

TFuture<void> TVersionedChunkReaderBase::Open()
{
    return GetReadyEvent();
}

////////////////////////////////////////////////////////////////////////////////

class TVersionedRangeChunkReader
    : public TVersionedChunkReaderBase
{
public:
    TVersionedRangeChunkReader(
        TChunkReaderConfigPtr config,
        TCachedVersionedChunkMetaPtr chunkMeta,
        IChunkReaderPtr underlyingReader,
        IBlockCachePtr blockCache,
        TReadLimit lowerLimit,
        TReadLimit upperLimit,
        const TColumnFilter& columnFilter,
        TChunkReaderPerformanceCountersPtr performanceCounters,
        TTimestamp timestamp);

    virtual bool Read(std::vector<TVersionedRow>* rows) override;

private:
    int CurrentBlockIndex_ = 0;
    i64 CurrentRowIndex_ = 0;
    TReadLimit LowerLimit_;
    TReadLimit UpperLimit_;

    std::vector<TSequentialReader::TBlockInfo> GetBlockSequence();

    virtual void InitFirstBlock() override;
    virtual void InitNextBlock() override;
};

////////////////////////////////////////////////////////////////////////////////

TVersionedRangeChunkReader::TVersionedRangeChunkReader(
    TChunkReaderConfigPtr config,
    TCachedVersionedChunkMetaPtr chunkMeta,
    IChunkReaderPtr underlyingReader,
    IBlockCachePtr blockCache,
    TReadLimit lowerLimit,
    TReadLimit upperLimit,
    const TColumnFilter& columnFilter,
    TChunkReaderPerformanceCountersPtr performanceCounters,
    TTimestamp timestamp)
    : TVersionedChunkReaderBase(
        std::move(config),
        std::move(chunkMeta),
        std::move(underlyingReader),
        std::move(blockCache),
        columnFilter,
        std::move(performanceCounters),
        timestamp)
    , LowerLimit_(std::move(lowerLimit))
    , UpperLimit_(std::move(upperLimit))
{
    ReadyEvent_ = DoOpen(GetBlockSequence());
}

bool TVersionedRangeChunkReader::Read(std::vector<TVersionedRow>* rows)
{
    YCHECK(rows->capacity() > 0);

    MemoryPool_.Clear();
    rows->clear();

    if (!BeginRead()) {
        // Not ready yet.
        return true;
    }

    if (!BlockReader_) {
        // Nothing to read from chunk.
        return false;
    }

    if (BlockEnded_) {
        BlockReader_.reset();
        return OnBlockEnded();
    }

    while (rows->size() < rows->capacity()) {
        if (CheckRowLimit_ && CurrentRowIndex_ == UpperLimit_.GetRowIndex()) {
            PerformanceCounters_->StaticChunkRowReadCount += rows->size();
            return !rows->empty();
        }

        if (CheckKeyLimit_ && KeyComparer_(BlockReader_->GetKey(), UpperLimit_.GetKey().Get()) >= 0) {
            PerformanceCounters_->StaticChunkRowReadCount += rows->size();
            return !rows->empty();
        }

        auto row = BlockReader_->GetRow(&MemoryPool_);
        if (row) {
            YASSERT(
                rows->empty() ||
                CompareRows(
                    rows->back().BeginKeys(), rows->back().EndKeys(),
                    row.BeginKeys(), row.EndKeys()) < 0);
            rows->push_back(row);
            ++RowCount_;
        }

        ++CurrentRowIndex_;
        if (!BlockReader_->NextRow()) {
            BlockEnded_ = true;
            PerformanceCounters_->StaticChunkRowReadCount += rows->size();
            return true;
        }
    }

    PerformanceCounters_->StaticChunkRowReadCount += rows->size();
    return true;
}

std::vector<TSequentialReader::TBlockInfo> TVersionedRangeChunkReader::GetBlockSequence()
{
    const auto& blockMetaExt = ChunkMeta_->BlockMeta();
    const auto& blockIndexKeys = ChunkMeta_->BlockLastKeys();

    CurrentBlockIndex_ = std::max(
        ApplyLowerRowLimit(blockMetaExt, LowerLimit_),
        ApplyLowerKeyLimit(blockIndexKeys, LowerLimit_));
    int endBlockIndex = std::min(
        ApplyUpperRowLimit(blockMetaExt, UpperLimit_),
        ApplyUpperKeyLimit(blockIndexKeys, UpperLimit_));

    std::vector<TSequentialReader::TBlockInfo> blocks;
    if (CurrentBlockIndex_ >= blockMetaExt.blocks_size()) {
        return blocks;
    }

    auto& blockMeta = blockMetaExt.blocks(CurrentBlockIndex_);
    CurrentRowIndex_ = blockMeta.chunk_row_count() - blockMeta.row_count();

    for (int blockIndex = CurrentBlockIndex_; blockIndex < endBlockIndex; ++blockIndex) {
        auto& blockMeta = blockMetaExt.blocks(blockIndex);
        TSequentialReader::TBlockInfo blockInfo;
        blockInfo.Index = blockIndex;
        blockInfo.UncompressedDataSize = blockMeta.uncompressed_size();
        blocks.push_back(blockInfo);
    }

    return blocks;
}

void TVersionedRangeChunkReader::InitFirstBlock()
{
    CheckBlockUpperLimits(
        ChunkMeta_->BlockMeta().blocks(CurrentBlockIndex_),
        UpperLimit_,
        ChunkMeta_->GetKeyColumnCount());

    BlockReader_.reset(new TSimpleVersionedBlockReader(
        SequentialReader_->GetCurrentBlock(),
        ChunkMeta_->BlockMeta().blocks(CurrentBlockIndex_),
        ChunkMeta_->ChunkSchema(),
        ChunkMeta_->GetChunkKeyColumnCount(),
        ChunkMeta_->GetKeyColumnCount(),
        SchemaIdMapping_,
        KeyComparer_,
        Timestamp_));

    if (LowerLimit_.HasRowIndex()  && CurrentRowIndex_ < LowerLimit_.GetRowIndex()) {
        YCHECK(BlockReader_->SkipToRowIndex(LowerLimit_.GetRowIndex() - CurrentRowIndex_));
        CurrentRowIndex_ = LowerLimit_.GetRowIndex();
    }

    if (LowerLimit_.HasKey()) {
        auto blockRowIndex = BlockReader_->GetRowIndex();
        YCHECK(BlockReader_->SkipToKey(LowerLimit_.GetKey().Get()));
        CurrentRowIndex_ += BlockReader_->GetRowIndex() - blockRowIndex;
    }
}

void TVersionedRangeChunkReader::InitNextBlock()
{
    ++CurrentBlockIndex_;

    CheckBlockUpperLimits(
        ChunkMeta_->BlockMeta().blocks(CurrentBlockIndex_),
        UpperLimit_,
        ChunkMeta_->GetKeyColumnCount());

    BlockReader_.reset(new TSimpleVersionedBlockReader(
        SequentialReader_->GetCurrentBlock(),
        ChunkMeta_->BlockMeta().blocks(CurrentBlockIndex_),
        ChunkMeta_->ChunkSchema(),
        ChunkMeta_->GetChunkKeyColumnCount(),
        ChunkMeta_->GetKeyColumnCount(),
        SchemaIdMapping_,
        KeyComparer_,
        Timestamp_));
}

IVersionedReaderPtr CreateVersionedChunkReader(
    TChunkReaderConfigPtr config,
    IChunkReaderPtr chunkReader,
    IBlockCachePtr blockCache,
    TCachedVersionedChunkMetaPtr chunkMeta,
    TReadLimit lowerLimit,
    TReadLimit upperLimit,
    const TColumnFilter& columnFilter,
    TChunkReaderPerformanceCountersPtr performanceCounters,
    TTimestamp timestamp)
{
    // TODO(babenko): consider using CraeteReaderForFormat
    auto formatVersion = ETableChunkFormat(chunkMeta->ChunkMeta().version());
    switch (formatVersion) {
        case ETableChunkFormat::VersionedSimple:
            return New<TVersionedRangeChunkReader>(
                std::move(config),
                std::move(chunkMeta),
                std::move(chunkReader),
                std::move(blockCache),
                std::move(lowerLimit),
                std::move(upperLimit),
                columnFilter,
                std::move(performanceCounters),
                timestamp);

        default:
            YUNREACHABLE();
    }
}

////////////////////////////////////////////////////////////////////////////////

class TVersionedLookupChunkReader
    : public TVersionedChunkReaderBase
{
public:
    TVersionedLookupChunkReader(
        TChunkReaderConfigPtr config,
        TCachedVersionedChunkMetaPtr chunkMeta,
        IChunkReaderPtr underlyingReader,
        IBlockCachePtr blockCache,
        const TSharedRange<TKey>& keys,
        const TColumnFilter& columnFilter,
        TChunkReaderPerformanceCountersPtr performanceCounters,
        TKeyComparer keyComparer,
        TTimestamp timestamp);

    virtual bool Read(std::vector<TVersionedRow>* rows) override;

private:
    const TSharedRange<TKey> Keys_;
    std::vector<bool> KeyFilterTest_;
    std::vector<int> BlockIndexes_;

    int CurrentBlockIndex_ = -1;

    std::vector<TSequentialReader::TBlockInfo> GetBlockSequence();

    virtual void InitFirstBlock() override;
    virtual void InitNextBlock() override;
};

TVersionedLookupChunkReader::TVersionedLookupChunkReader(
    TChunkReaderConfigPtr config,
    TCachedVersionedChunkMetaPtr chunkMeta,
    IChunkReaderPtr underlyingReader,
    IBlockCachePtr blockCache,
    const TSharedRange<TKey>& keys,
    const TColumnFilter& columnFilter,
    TChunkReaderPerformanceCountersPtr performanceCounters,
    TKeyComparer keyComparer,
    TTimestamp timestamp)
    : TVersionedChunkReaderBase(
        std::move(config),
        std::move(chunkMeta),
        std::move(underlyingReader),
        std::move(blockCache),
        columnFilter,
        std::move(performanceCounters),
        timestamp,
        std::move(keyComparer))
    , Keys_(keys)
    , KeyFilterTest_(Keys_.Size(), true)
{ 
    ReadyEvent_ = DoOpen(GetBlockSequence());
}

std::vector<TSequentialReader::TBlockInfo> TVersionedLookupChunkReader::GetBlockSequence()
{
    const auto& blockMetaExt = ChunkMeta_->BlockMeta();
    const auto& blockIndexKeys = ChunkMeta_->BlockLastKeys();

    std::vector<TSequentialReader::TBlockInfo> blocks;
    if (Keys_.Empty()) {
        return blocks;
    }

    for (int keyIndex = 0; keyIndex < Keys_.Size(); ++keyIndex) {
        auto& key = Keys_[keyIndex];
#if 0
        //FIXME(savrus): use bloom filter here.
        if (!ChunkMeta_->KeyFilter().Contains(key)) {
            KeyFilterTest_[keyIndex] = false;
            continue;
        }
#endif
        int blockIndex = GetBlockIndexByKey(
            key,
            blockIndexKeys,
            BlockIndexes_.empty() ? 0 : BlockIndexes_.back());

        if (blockIndex == blockIndexKeys.size()) {
            break;
        }
        if (BlockIndexes_.empty() || BlockIndexes_.back() < blockIndex) {
            BlockIndexes_.push_back(blockIndex);
        }
        YCHECK(blockIndex == BlockIndexes_.back());
        YCHECK(blockIndex < blockIndexKeys.size());
    }

    for (int blockIndex : BlockIndexes_) {
        auto& blockMeta = blockMetaExt.blocks(blockIndex);
        TSequentialReader::TBlockInfo blockInfo;
        blockInfo.Index = blockIndex;
        blockInfo.UncompressedDataSize = blockMeta.uncompressed_size();
        blocks.push_back(blockInfo);
    }

    return blocks;
}

void TVersionedLookupChunkReader::InitFirstBlock()
{
    InitNextBlock();
}

void TVersionedLookupChunkReader::InitNextBlock()
{
    ++CurrentBlockIndex_;
    int chunkBlockIndex = BlockIndexes_ [CurrentBlockIndex_];
    BlockReader_.reset(new TSimpleVersionedBlockReader(
        SequentialReader_->GetCurrentBlock(),
        ChunkMeta_->BlockMeta().blocks(chunkBlockIndex),
        ChunkMeta_->ChunkSchema(),
        ChunkMeta_->GetChunkKeyColumnCount(),
        ChunkMeta_->GetKeyColumnCount(),
        SchemaIdMapping_,
        KeyComparer_,
        Timestamp_));
}

bool TVersionedLookupChunkReader::Read(std::vector<TVersionedRow>* rows)
{
    YCHECK(rows->capacity() > 0);

    MemoryPool_.Clear();
    rows->clear();

    if (!BeginRead()) {
        // Not ready yet.
        return true;
    }

    if (!BlockReader_) {
        // Nothing to read from chunk.
        if (RowCount_ == Keys_.Size()) {
            return false;
        }

        while (rows->size() < rows->capacity() && RowCount_ < Keys_.Size()) {
            rows->push_back(TVersionedRow());
            ++RowCount_;
        }
        PerformanceCounters_->StaticChunkRowLookupCount += rows->size();
        return true;
    }

    if (BlockEnded_) {
        BlockReader_.reset();
        OnBlockEnded();
        return true;
    }

    while (rows->size() < rows->capacity()) {
        if (RowCount_ == Keys_.Size()) {
            BlockEnded_ = true;
            PerformanceCounters_->StaticChunkRowLookupCount += rows->size();
            return true;
        }

        if (!KeyFilterTest_[RowCount_]) {
            rows->push_back(TVersionedRow());
            ++PerformanceCounters_->StaticChunkRowLookupTrueNegativeCount;
        } else {
            const auto& key = Keys_[RowCount_];
            if (!BlockReader_->SkipToKey(key)) {
                BlockEnded_ = true;
                PerformanceCounters_->StaticChunkRowLookupCount += rows->size();
                return true;
            }

            if (key == BlockReader_->GetKey()) {
                auto row = BlockReader_->GetRow(&MemoryPool_);
                rows->push_back(row);
            } else {
                rows->push_back(TVersionedRow());
                ++PerformanceCounters_->StaticChunkRowLookupFalsePositiveCount;
            }
        }
        ++RowCount_;
    }

    PerformanceCounters_->StaticChunkRowLookupCount += rows->size();
    return true;
}

IVersionedReaderPtr CreateVersionedChunkReader(
    TChunkReaderConfigPtr config,
    NChunkClient::IChunkReaderPtr chunkReader,
    NChunkClient::IBlockCachePtr blockCache,
    TCachedVersionedChunkMetaPtr chunkMeta,
    const TSharedRange<TKey>& keys,
    const TColumnFilter& columnFilter,
    TChunkReaderPerformanceCountersPtr performanceCounters,
    TKeyComparer keyComparer,
    TTimestamp timestamp)
{
    return New<TVersionedLookupChunkReader>(
        std::move(config),
        std::move(chunkMeta),
        std::move(chunkReader),
        std::move(blockCache),
        keys,
        columnFilter,
        std::move(performanceCounters),
        std::move(keyComparer),
        timestamp);
}

////////////////////////////////////////////////////////////////////////////////

struct TCacheBasedVersionedChunkReaderPoolTag
{ };

class TCacheBasedVersionedChunkReaderBase
    : public IVersionedReader
{
public:
    TCacheBasedVersionedChunkReaderBase(
        TCachedVersionedChunkMetaPtr chunkMeta,
        IBlockCachePtr blockCache,
        const TColumnFilter& columnFilter,
        TChunkReaderPerformanceCountersPtr performanceCounters,
        TTimestamp timestamp,
        TKeyComparer keyComparer = [] (TKey lhs, TKey rhs) {
            return CompareRows(lhs, rhs);
        })
        : ChunkMeta_(std::move(chunkMeta))
        , BlockCache_(std::move(blockCache))
        , PerformanceCounters_(std::move(performanceCounters))
        , Timestamp_(timestamp)
        , KeyComparer_(std::move(keyComparer))
        , SchemaIdMapping_(BuildSchemaIdMapping(columnFilter, ChunkMeta_))
        , MemoryPool_(TCacheBasedVersionedChunkReaderPoolTag())
    { }

    virtual TFuture<void> Open() override
    {
        return VoidFuture;
    }

    virtual TFuture<void> GetReadyEvent() override
    {
        return VoidFuture;
    }

    virtual bool Read(std::vector<TVersionedRow>* rows) override
    {
        MemoryPool_.Clear();
        UncompressedBlocks_.clear();
        LastUncompressedBlockIndex_ = -1;
        rows->clear();

        if (Finished_) {
            return false;
        }

        Finished_ = !DoRead(rows);

        return true;
    }

protected:
    const TCachedVersionedChunkMetaPtr ChunkMeta_;
    const IBlockCachePtr BlockCache_;
    const TChunkReaderPerformanceCountersPtr PerformanceCounters_;
    const TTimestamp Timestamp_;
    const TKeyComparer KeyComparer_;

    const std::vector<TColumnIdMapping> SchemaIdMapping_;

    //! Returns |false| on EOF.
    virtual bool DoRead(std::vector<TVersionedRow>* rows) = 0;

    int GetBlockIndex(TKey key)
    {
        const auto& blockIndexKeys = ChunkMeta_->BlockLastKeys();

        typedef decltype(blockIndexKeys.end()) TIter;
        auto rbegin = std::reverse_iterator<TIter>(blockIndexKeys.end());
        auto rend = std::reverse_iterator<TIter>(blockIndexKeys.begin());
        auto it = std::upper_bound(
            rbegin,
            rend,
            key,
            [this] (TKey pivot, const TOwningKey& indexKey) {
                return KeyComparer_(pivot, indexKey.Get()) > 0;
            });

        return it == rend ? 0 : std::distance(it, rend);
    }

    TSharedRef CaptureUncompressedBlock(int blockIndex)
    {
        // NB: requested block indexes are ascending, even in lookups.
        if (LastUncompressedBlockIndex_ == blockIndex) {
            return UncompressedBlocks_.back();
        }

        auto uncompressedBlock = GetUncompressedBlock(blockIndex);
        UncompressedBlocks_.push_back(uncompressedBlock);
        return uncompressedBlock;
    }

    template <class TBlockReader>
    TVersionedRow CaptureRow(TBlockReader* blockReader)
    {
        return blockReader->GetRow(&MemoryPool_);
    }

private:
    bool Finished_ = false;

    //! Holds uncompressed blocks for the returned rows (for string references).
    //! In compressed mode, also serves as a per-request cache of uncompressed blocks.
    std::vector<TSharedRef> UncompressedBlocks_;
    int LastUncompressedBlockIndex_ = -1;

    //! Holds row values for the returned rows.
    TChunkedMemoryPool MemoryPool_;


    TSharedRef GetUncompressedBlock(int blockIndex)
    {
        TBlockId blockId(ChunkMeta_->GetChunkId(), blockIndex);

        auto uncompressedBlock = BlockCache_->Find(blockId, EBlockType::UncompressedData);
        if (uncompressedBlock) {
            return uncompressedBlock;
        }

        auto compressedBlock = BlockCache_->Find(blockId, EBlockType::CompressedData);
        if (compressedBlock) {
            auto codecId = NCompression::ECodec(ChunkMeta_->Misc().compression_codec());
            auto* codec = NCompression::GetCodec(codecId);
            return codec->Decompress(compressedBlock);
        }

        LOG_FATAL("Cached block is missing (BlockId: %v)", blockId);
        YUNREACHABLE();
    }
};

////////////////////////////////////////////////////////////////////////////////

template <class TBlockReader>
class TCacheBasedVersionedLookupChunkReader
    : public TCacheBasedVersionedChunkReaderBase
{
public:
    TCacheBasedVersionedLookupChunkReader(
        TCachedVersionedChunkMetaPtr chunkMeta,
        IBlockCachePtr blockCache,
        const TSharedRange<TKey>& keys,
        const TColumnFilter& columnFilter,
        TChunkReaderPerformanceCountersPtr performanceCounters,
        TKeyComparer keyComparer,
        TTimestamp timestamp)
        : TCacheBasedVersionedChunkReaderBase(
            std::move(chunkMeta),
            std::move(blockCache),
            columnFilter,
            std::move(performanceCounters),
            timestamp,
            std::move(keyComparer))
        , Keys_(keys)
    { }

private:
    const TSharedRange<TKey> Keys_;

    int KeyIndex_ = 0;


    virtual bool DoRead(std::vector<TVersionedRow>* rows) override
    {
        // NB: Honor the capacity of rows.
        while (KeyIndex_ < Keys_.Size() && rows->size() < rows->capacity()) {
            rows->push_back(Lookup(Keys_[KeyIndex_++]));
        }
        return KeyIndex_ < Keys_.Size();
    }

    TVersionedRow Lookup(TKey key)
    {
        //FIXME(savrus): use bloom filter here.

        ++PerformanceCounters_->StaticChunkRowLookupCount;

        if (KeyComparer_(key, ChunkMeta_->MinKey().Get()) < 0 || KeyComparer_(key, ChunkMeta_->MaxKey().Get()) > 0) {
            return TVersionedRow();
        }

        int blockIndex = GetBlockIndex(key);
        auto uncompressedBlock = CaptureUncompressedBlock(blockIndex);

        TBlockReader blockReader(
            std::move(uncompressedBlock),
            ChunkMeta_->BlockMeta().blocks(blockIndex),
            ChunkMeta_->ChunkSchema(),
            ChunkMeta_->GetChunkKeyColumnCount(),
            ChunkMeta_->GetKeyColumnCount(),
            SchemaIdMapping_,
            KeyComparer_,
            Timestamp_);

        if (!blockReader.SkipToKey(key) || KeyComparer_(blockReader.GetKey(), key) != 0) {
            ++PerformanceCounters_->StaticChunkRowLookupFalsePositiveCount;
            return TVersionedRow();
        }

        return CaptureRow(&blockReader);
    }
};

IVersionedReaderPtr CreateCacheBasedVersionedChunkReader(
    IBlockCachePtr blockCache,
    TCachedVersionedChunkMetaPtr chunkMeta,
    const TSharedRange<TKey>& keys,
    const TColumnFilter& columnFilter,
    TChunkReaderPerformanceCountersPtr performanceCounters,
    TKeyComparer keyComparer,
    TTimestamp timestamp)
{
    return CreateReaderForFormat<TCacheBasedVersionedLookupChunkReader>(
        ETableChunkFormat(chunkMeta->ChunkMeta().version()),
        std::move(chunkMeta),
        std::move(blockCache),
        keys,
        columnFilter,
        std::move(performanceCounters),
        std::move(keyComparer),
        timestamp);
}

////////////////////////////////////////////////////////////////////////////////

template <class TBlockReader>
class TCacheBasedVersionedRangeChunkReader
    : public TCacheBasedVersionedChunkReaderBase
{
public:
    TCacheBasedVersionedRangeChunkReader(
        TCachedVersionedChunkMetaPtr chunkMeta,
        IBlockCachePtr blockCache,
        TOwningKey lowerBound,
        TOwningKey upperBound,
        const TColumnFilter& columnFilter,
        TChunkReaderPerformanceCountersPtr performanceCounters,
        TTimestamp timestamp)
        : TCacheBasedVersionedChunkReaderBase(
            std::move(chunkMeta),
            std::move(blockCache),
            columnFilter,
            std::move(performanceCounters),
            timestamp)
        , LowerBound_(std::move(lowerBound))
        , UpperBound_(std::move(upperBound))
    { }

private:
    const TOwningKey LowerBound_;
    const TOwningKey UpperBound_;

    int BlockIndex_ = -1;
    std::unique_ptr<TBlockReader> BlockReader_;
    bool UpperBoundCheckNeeded_ = false;


    virtual bool DoRead(std::vector<TVersionedRow>* rows) override
    {
        if (BlockIndex_ < 0) {
            // First read, not initialized yet.
            if (LowerBound_ > ChunkMeta_->MaxKey().Get()) {
                return false;
            }

            BlockIndex_ = GetBlockIndex(LowerBound_.Get());
            CreateBlockReader();

            if (!BlockReader_->SkipToKey(LowerBound_.Get())) {
                return false;
            }
        }

        while ((!UpperBoundCheckNeeded_ || BlockReader_->GetKey() < UpperBound_.Get()) &&
               rows->size() < rows->capacity())
        {
            auto row = CaptureRow(BlockReader_.get());
            if (row) {
                rows->push_back(row);
            }

            if (!BlockReader_->NextRow()) {
                // End-of-block.
                if (++BlockIndex_ >= ChunkMeta_->BlockMeta().blocks_size()) {
                    // End-of-chunk.
                    return false;
                }
                CreateBlockReader();
            }
        }

        PerformanceCounters_->StaticChunkRowReadCount += rows->size();

        return true;
    }

    void CreateBlockReader()
    {
        auto uncompressedBlock = CaptureUncompressedBlock(BlockIndex_);
        BlockReader_ = std::make_unique<TBlockReader>(
            std::move(uncompressedBlock),
            ChunkMeta_->BlockMeta().blocks(BlockIndex_),
            ChunkMeta_->ChunkSchema(),
            ChunkMeta_->GetChunkKeyColumnCount(),
            ChunkMeta_->GetKeyColumnCount(),
            SchemaIdMapping_,
            KeyComparer_,
            Timestamp_);
        UpperBoundCheckNeeded_ = (UpperBound_.Get() <= ChunkMeta_->BlockLastKeys()[BlockIndex_]);
    }
};

IVersionedReaderPtr CreateCacheBasedVersionedChunkReader(
    IBlockCachePtr blockCache,
    TCachedVersionedChunkMetaPtr chunkMeta,
    TOwningKey lowerBound,
    TOwningKey upperBound,
    const TColumnFilter& columnFilter,
    TChunkReaderPerformanceCountersPtr performanceCounters,
    TTimestamp timestamp)
{
    return CreateReaderForFormat<TCacheBasedVersionedRangeChunkReader>(
        ETableChunkFormat(chunkMeta->ChunkMeta().version()),
        std::move(chunkMeta),
        std::move(blockCache),
        std::move(lowerBound),
        std::move(upperBound),
        columnFilter,
        std::move(performanceCounters),
        timestamp);
}

////////////////////////////////////////////////////////////////////////////////

} // namespace NTableClient
} // namespace NYT<|MERGE_RESOLUTION|>--- conflicted
+++ resolved
@@ -17,8 +17,6 @@
 #include <yt/ytlib/chunk_client/sequential_reader.h>
 
 #include <yt/core/compression/codec.h>
-
-#include <yt/core/misc/common.h>
 
 namespace NYT {
 namespace NTableClient {
@@ -145,28 +143,6 @@
     YCHECK(ETableChunkFormat(ChunkMeta_->ChunkMeta().version()) == ETableChunkFormat::VersionedSimple);
     YCHECK(Timestamp_ != AllCommittedTimestamp || columnFilter.All);
     YCHECK(PerformanceCounters_);
-<<<<<<< HEAD
-
-    if (columnFilter.All) {
-        SchemaIdMapping_ = CachedChunkMeta_->SchemaIdMapping();
-    } else {
-        SchemaIdMapping_.reserve(CachedChunkMeta_->SchemaIdMapping().size());
-        int keyColumnCount = static_cast<int>(CachedChunkMeta_->GetKeyColumnCount());
-        for (auto index : columnFilter.Indexes) {
-            if (index < keyColumnCount) {
-                continue;
-            }
-
-            for (const auto& mapping : CachedChunkMeta_->SchemaIdMapping()) {
-                if (mapping.ReaderSchemaIndex == index) {
-                    SchemaIdMapping_.push_back(mapping);
-                    break;
-                }
-            }
-        }
-    }
-=======
->>>>>>> df77f74d
 }
 
 TFuture<void> TVersionedChunkReaderBase::Open()
