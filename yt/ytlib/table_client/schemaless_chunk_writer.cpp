--- conflicted
+++ resolved
@@ -898,7 +898,6 @@
     const auto& path = RichPath_.GetPath();
     bool append = RichPath_.GetAppend();
     bool sorted = !KeyColumns_.empty();
-<<<<<<< HEAD
 
     TUserObject userObject;
     userObject.Path = path;
@@ -929,53 +928,6 @@
         auto channel = Client_->GetMasterChannelOrThrow(EMasterChannelKind::LeaderOrFollower);
         TObjectServiceProxy proxy(channel);
 
-=======
-
-    {
-        auto channel = Client_->GetMasterChannelOrThrow(EMasterChannelKind::LeaderOrFollower);
-        TObjectServiceProxy proxy(channel);
-
-        LOG_INFO("Requesting basic table attributes");
-
-        auto req = TTableYPathProxy::GetBasicAttributes(path);
-        req->set_permissions(static_cast<ui32>(EPermission::Write));
-        SetTransactionId(req, Transaction_);
-
-        auto rspOrError = WaitFor(proxy.Execute(req));
-        THROW_ERROR_EXCEPTION_IF_FAILED(
-            rspOrError,
-            "Error requesting basic attribues of table %v",
-            path);
-
-        const auto& rsp = rspOrError.Value();
-        ObjectId_ = FromProto<TObjectId>(rsp->object_id());
-        CellTag_ = rsp->cell_tag();
-
-        LOG_INFO("Basic file attributes received (ObjectId: %v, CellTag: %v)",
-            ObjectId_,
-            CellTag_);
-    }
-
-    {
-        auto type = TypeFromId(ObjectId_);
-        if (type != EObjectType::Table) {
-            THROW_ERROR_EXCEPTION("Invalid type of %v: expected %Qlv, actual %Qlv",
-                path,
-                EObjectType::Table,
-                type);
-        }
-    }
-
-    auto uploadMasterChannel = Client_->GetMasterChannelOrThrow(EMasterChannelKind::Leader, CellTag_);
-    auto objectIdPath = FromObjectId(ObjectId_);
-
-    {
-        LOG_INFO("Requesting extended table attributes");
-
-        auto channel = Client_->GetMasterChannelOrThrow(EMasterChannelKind::LeaderOrFollower);
-        TObjectServiceProxy proxy(channel);
-
->>>>>>> ffdf4c34
         auto req = TCypressYPathProxy::Get(objectIdPath);
         SetTransactionId(req, UploadTransaction_);
         TAttributeFilter attributeFilter(EAttributeFilterMode::MatchingOnly);
@@ -1140,17 +1092,10 @@
         auto error = WaitFor(UnderlyingWriter_->Close());
         THROW_ERROR_EXCEPTION_IF_FAILED(error, "Error closing chunk writer");
     }
-<<<<<<< HEAD
 
     UploadTransaction_->Ping();
     UploadTransaction_->Detach();
 
-=======
-
-    UploadTransaction_->Ping();
-    UploadTransaction_->Detach();
-
->>>>>>> ffdf4c34
     auto channel = Client_->GetMasterChannelOrThrow(EMasterChannelKind::Leader);
     TObjectServiceProxy proxy(channel);
 
