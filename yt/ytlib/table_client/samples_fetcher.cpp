--- conflicted
+++ resolved
@@ -51,11 +51,7 @@
     TFetcherConfigPtr config,
     int desiredSampleCount,
     const TKeyColumns& keyColumns,
-<<<<<<< HEAD
-    int maxSampleSize,
-=======
     i64 maxSampleSize,
->>>>>>> 32a5b35d
     NNodeTrackerClient::TNodeDirectoryPtr nodeDirectory,
     IInvokerPtr invoker,
     TRowBufferPtr rowBuffer,
@@ -66,10 +62,7 @@
         config,
         nodeDirectory,
         invoker,
-<<<<<<< HEAD
-=======
         rowBuffer,
->>>>>>> 32a5b35d
         scraperCallback,
         client,
         logger)
