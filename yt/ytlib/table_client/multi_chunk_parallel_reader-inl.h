--- conflicted
+++ resolved
@@ -13,12 +13,8 @@
     TTableReaderConfigPtr config,
     NRpc::IChannelPtr masterChannel,
     NChunkClient::IBlockCachePtr blockCache,
-<<<<<<< HEAD
     NNodeTrackerClient::TNodeDirectoryPtr nodeDirectory,
-    std::vector<NProto::TInputChunk>&& inputChunks,
-=======
     std::vector<NChunkClient::NProto::TInputChunk>&& inputChunks,
->>>>>>> 717eb1b7
     const typename TBase::TProviderPtr& readerProvider)
     : TMultiChunkReaderBase<TChunkReader>(
         config,
