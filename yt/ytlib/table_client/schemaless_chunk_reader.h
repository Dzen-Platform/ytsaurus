--- conflicted
+++ resolved
@@ -41,12 +41,8 @@
     NChunkClient::IBlockCachePtr blockCache,
     const TKeyColumns& keyColumns,
     const TColumnFilter& columnFilter,
-<<<<<<< HEAD
-    std::vector<NChunkClient::TReadRange> readRanges);
-=======
     std::vector<NChunkClient::TReadRange> readRanges,
     TNullable<int> partitionTag = Null);
->>>>>>> 4c21d8c5
 
 ////////////////////////////////////////////////////////////////////////////////
 
@@ -110,19 +106,5 @@
 
 ////////////////////////////////////////////////////////////////////////////////
 
-ISchemalessMultiChunkReaderPtr CreateSchemalessMergingMultiChunkReader(
-    TTableReaderConfigPtr config,
-    TTableReaderOptionsPtr options,
-    NApi::IClientPtr client,
-    NChunkClient::IBlockCachePtr blockCache,
-    NNodeTrackerClient::TNodeDirectoryPtr nodeDirectory,
-    const std::vector<NChunkClient::NProto::TChunkSpec>& chunkSpecs,
-    TNameTablePtr nameTable,
-    TColumnFilter columnFilter,
-    const TTableSchema& tableSchema,
-    NConcurrency::IThroughputThrottlerPtr throttler = NConcurrency::GetUnlimitedThrottler());
-
-////////////////////////////////////////////////////////////////////////////////
-
 } // namespace NTableClient
 } // namespace NYT