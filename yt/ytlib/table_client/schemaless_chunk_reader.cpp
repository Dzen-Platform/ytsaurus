#include "cached_versioned_chunk_meta.h"
#include "chunk_reader_base.h"
#include "columnar_chunk_reader_base.h"
#include "config.h"
#include "helpers.h"
#include "legacy_table_chunk_reader.h"
#include "name_table.h"
#include "overlapping_reader.h"
#include "private.h"
#include "row_buffer.h"
#include "row_merger.h"
#include "row_sampler.h"
#include "schema.h"
#include "schemaful_reader.h"
#include "schemaless_block_reader.h"
#include "schemaless_chunk_reader.h"
#include "versioned_chunk_reader.h"

#include <yt/ytlib/api/native_connection.h>
#include <yt/ytlib/api/native_client.h>

#include <yt/ytlib/table_chunk_format/public.h>
#include <yt/ytlib/table_chunk_format/column_reader.h>

#include <yt/ytlib/chunk_client/chunk_spec.h>
#include <yt/ytlib/chunk_client/dispatcher.h>
#include <yt/ytlib/chunk_client/chunk_spec.h>
#include <yt/ytlib/chunk_client/dispatcher.h>
#include <yt/ytlib/chunk_client/helpers.h>
#include <yt/ytlib/chunk_client/multi_reader_base.h>
#include <yt/ytlib/chunk_client/reader_factory.h>
#include <yt/ytlib/chunk_client/replication_reader.h>

#include <yt/ytlib/node_tracker_client/node_directory.h>

#include <yt/ytlib/query_client/column_evaluator.h>

#include <yt/core/concurrency/scheduler.h>

#include <yt/core/misc/protobuf_helpers.h>

namespace NYT {
namespace NTableClient {

using namespace NChunkClient;
using namespace NChunkClient::NProto;
using namespace NConcurrency;
using namespace NNodeTrackerClient;
using namespace NObjectClient;
using namespace NTableChunkFormat;
using namespace NTableChunkFormat::NProto;
using namespace NProto;
using namespace NYPath;
using namespace NYTree;
using namespace NRpc;
using namespace NApi;

using NChunkClient::TReadLimit;
using NChunkClient::TReadRange;
using NChunkClient::TChannel;
using NChunkClient::NProto::TMiscExt;

using NYT::FromProto;

////////////////////////////////////////////////////////////////////////////////

class TSchemalessChunkReaderBase
    : public virtual ISchemalessChunkReader
{
public:
    TSchemalessChunkReaderBase(
        const TChunkSpec& chunkSpec,
        TChunkReaderConfigPtr config,
        TChunkReaderOptionsPtr options,
        const TChunkId& chunkId,
        TNameTablePtr nameTable,
        const TColumnFilter& columnFilter,
        const TKeyColumns& keyColumns)
        : ChunkSpec_(chunkSpec)
        , Config_(config)
        , Options_(options)
        , NameTable_(nameTable)
        , ColumnFilter_(columnFilter)
        , KeyColumns_(keyColumns)
        , SystemColumnCount_(GetSystemColumnCount(options))
    {
        if (Config_->SamplingRate) {
            RowSampler_ = CreateChunkRowSampler(
                chunkId,
                Config_->SamplingRate.Get(),
                Config_->SamplingSeed.Get(std::random_device()()));
        }
    }

    virtual TNameTablePtr GetNameTable() const override
    {
        return NameTable_;
    }

    virtual TKeyColumns GetKeyColumns() const override
    {
        return KeyColumns_;
    }

    virtual i64 GetTableRowIndex() const override
    {
        return ChunkSpec_.table_row_index() + RowIndex_;
    }

protected:
    const TChunkSpec ChunkSpec_;

    TChunkReaderConfigPtr Config_;
    TChunkReaderOptionsPtr Options_;
    const TNameTablePtr NameTable_;

    const TColumnFilter ColumnFilter_;
    TKeyColumns KeyColumns_;

    i64 RowIndex_ = 0;
    i64 RowCount_ = 0;

    std::unique_ptr<IRowSampler> RowSampler_;
    const int SystemColumnCount_;

    int RowIndexId_ = -1;
    int RangeIndexId_ = -1;
    int TableIndexId_ = -1;

    void InitializeSystemColumnIds()
    {
        try {
            if (Options_->EnableRowIndex) {
                RowIndexId_ = NameTable_->GetIdOrRegisterName(RowIndexColumnName);
            }

            if (Options_->EnableRangeIndex) {
                RangeIndexId_ = NameTable_->GetIdOrRegisterName(RangeIndexColumnName);
            }

            if (Options_->EnableTableIndex) {
                TableIndexId_ = NameTable_->GetIdOrRegisterName(TableIndexColumnName);
            }
        } catch (const std::exception& ex) {
            THROW_ERROR_EXCEPTION("Failed to add system columns to name table for schemaless chunk reader")
                << ex;
        }
    }
};

////////////////////////////////////////////////////////////////////////////////

class THorizontalSchemalessChunkReaderBase
    : public TChunkReaderBase
    , public TSchemalessChunkReaderBase
{
public:
    THorizontalSchemalessChunkReaderBase(
        const TChunkSpec& chunkSpec,
        TChunkReaderConfigPtr config,
        TChunkReaderOptionsPtr options,
        IChunkReaderPtr underlyingReader,
        TNameTablePtr nameTable,
        IBlockCachePtr blockCache,
        const TKeyColumns& keyColumns,
        const TColumnFilter& columnFilter,
        TNullable<int> partitionTag);

    virtual TDataStatistics GetDataStatistics() const override;

protected:
    using TSchemalessChunkReaderBase::Config_;

    TNameTablePtr ChunkNameTable_ = New<TNameTable>();

    int ChunkKeyColumnCount_ = 0;

    TNullable<int> PartitionTag_;

    int CurrentBlockIndex_ = 0;

    // Maps chunk name table ids into client id.
    // For filtered out columns maps id to -1.
    std::vector<TColumnIdMapping> IdMapping_;

    std::unique_ptr<THorizontalSchemalessBlockReader> BlockReader_;

    TChunkMeta ChunkMeta_;
    TBlockMetaExt BlockMetaExt_;

    std::vector<int> BlockIndexes_;

    virtual void DoInitializeBlockSequence() = 0;

    void DownloadChunkMeta(std::vector<int> extensionTags, TNullable<int> partitionTag = Null);

    TFuture<void> InitializeBlockSequence();
};

////////////////////////////////////////////////////////////////////////////////

THorizontalSchemalessChunkReaderBase::THorizontalSchemalessChunkReaderBase(
    const TChunkSpec& chunkSpec,
    TChunkReaderConfigPtr config,
    TChunkReaderOptionsPtr options,
    IChunkReaderPtr underlyingReader,
    TNameTablePtr nameTable,
    IBlockCachePtr blockCache,
    const TKeyColumns& keyColumns,
    const TColumnFilter& columnFilter,
    TNullable<int> partitionTag)
    : TChunkReaderBase(
        config,
        underlyingReader,
        blockCache)
    , TSchemalessChunkReaderBase(
        chunkSpec,
        config,
        options,
        underlyingReader->GetChunkId(),
        nameTable,
        columnFilter,
        keyColumns)
    , PartitionTag_(std::move(partitionTag))
{ }

TFuture<void> THorizontalSchemalessChunkReaderBase::InitializeBlockSequence()
{
    YCHECK(ChunkSpec_.chunk_meta().version() == static_cast<int>(ETableChunkFormat::SchemalessHorizontal));
    YCHECK(BlockIndexes_.empty());

    InitializeSystemColumnIds();

    DoInitializeBlockSequence();

    LOG_DEBUG("Reading %v blocks", BlockIndexes_.size());

    std::vector<TBlockFetcher::TBlockInfo> blocks;
    for (int blockIndex : BlockIndexes_) {
        YCHECK(blockIndex < BlockMetaExt_.blocks_size());
        auto& blockMeta = BlockMetaExt_.blocks(blockIndex);
        TBlockFetcher::TBlockInfo blockInfo;
        blockInfo.Index = blockMeta.block_index();
        blockInfo.UncompressedDataSize = blockMeta.uncompressed_size();
        blockInfo.Priority = blocks.size();
        blocks.push_back(blockInfo);
    }

    return DoOpen(std::move(blocks), GetProtoExtension<TMiscExt>(ChunkMeta_.extensions()));
}

void THorizontalSchemalessChunkReaderBase::DownloadChunkMeta(std::vector<int> extensionTags, TNullable<int> partitionTag)
{
    extensionTags.push_back(TProtoExtensionTag<TMiscExt>::Value);
    extensionTags.push_back(TProtoExtensionTag<TBlockMetaExt>::Value);
    extensionTags.push_back(TProtoExtensionTag<TNameTableExt>::Value);
    auto asynChunkMeta = UnderlyingReader_->GetMeta(
        Config_->WorkloadDescriptor,
        partitionTag,
        extensionTags);
    ChunkMeta_ = WaitFor(asynChunkMeta)
        .ValueOrThrow();

    BlockMetaExt_ = GetProtoExtension<TBlockMetaExt>(ChunkMeta_.extensions());

    auto nameTableExt = GetProtoExtension<TNameTableExt>(ChunkMeta_.extensions());
    try {
        FromProto(&ChunkNameTable_, nameTableExt);
    } catch (const std::exception& ex) {
        THROW_ERROR_EXCEPTION(
            EErrorCode::CorruptedNameTable,
            "Failed to deserialize name table for schemaless chunk reader")
            << TErrorAttribute("chunk_id", UnderlyingReader_->GetChunkId())
            << ex;
    }

    IdMapping_.reserve(ChunkNameTable_->GetSize());

    if (ColumnFilter_.All) {
        try {
            for (int chunkNameId = 0; chunkNameId < ChunkNameTable_->GetSize(); ++chunkNameId) {
                auto name = ChunkNameTable_->GetName(chunkNameId);
                auto id = NameTable_->GetIdOrRegisterName(name);
                IdMapping_.push_back({chunkNameId, id});
            }
        } catch (const std::exception& ex) {
            THROW_ERROR_EXCEPTION("Failed to update name table for schemaless chunk reader")
                << TErrorAttribute("chunk_id", UnderlyingReader_->GetChunkId())
                << ex;
        }
    } else {
        for (int chunkNameId = 0; chunkNameId < ChunkNameTable_->GetSize(); ++chunkNameId) {
            IdMapping_.push_back({chunkNameId, -1});
        }

        for (auto id : ColumnFilter_.Indexes) {
            auto name = NameTable_->GetName(id);
            auto chunkNameId = ChunkNameTable_->FindId(name);
            if (chunkNameId) {
                IdMapping_[chunkNameId.Get()] = {chunkNameId.Get(), id};
            }
        }
    }
}

TDataStatistics THorizontalSchemalessChunkReaderBase::GetDataStatistics() const
{
    auto dataStatistics = TChunkReaderBase::GetDataStatistics();
    dataStatistics.set_row_count(RowCount_);
    return dataStatistics;
}

////////////////////////////////////////////////////////////////////////////////

class THorizontalSchemalessRangeChunkReader
    : public THorizontalSchemalessChunkReaderBase
{
public:
    THorizontalSchemalessRangeChunkReader(
        const TChunkSpec& chunkSpec,
        TChunkReaderConfigPtr config,
        TChunkReaderOptionsPtr options,
        IChunkReaderPtr underlyingReader,
        TNameTablePtr nameTable,
        IBlockCachePtr blockCache,
        const TKeyColumns& keyColumns,
        const TColumnFilter& columnFilter,
        const TReadRange& readRange,
        TNullable<int> partitionTag);

    virtual bool Read(std::vector<TUnversionedRow>* rows) override;

private:
    TReadRange ReadRange_;

    virtual void DoInitializeBlockSequence() override;

    virtual void InitFirstBlock() override;
    virtual void InitNextBlock() override;

    void CreateBlockSequence(int beginIndex, int endIndex);

    void InitializeBlockSequencePartition();
    void InitializeBlockSequenceSorted();
    void InitializeBlockSequenceUnsorted();
};

DEFINE_REFCOUNTED_TYPE(THorizontalSchemalessRangeChunkReader)

////////////////////////////////////////////////////////////////////////////////

THorizontalSchemalessRangeChunkReader::THorizontalSchemalessRangeChunkReader(
    const TChunkSpec& chunkSpec,
    TChunkReaderConfigPtr config,
    TChunkReaderOptionsPtr options,
    IChunkReaderPtr underlyingReader,
    TNameTablePtr nameTable,
    IBlockCachePtr blockCache,
    const TKeyColumns& keyColumns,
    const TColumnFilter& columnFilter,
    const TReadRange& readRange,
    TNullable<int> partitionTag)
    : THorizontalSchemalessChunkReaderBase(
        chunkSpec,
        std::move(config),
        std::move(options),
        std::move(underlyingReader),
        std::move(nameTable),
        std::move(blockCache),
        keyColumns,
        columnFilter,
        std::move(partitionTag))
    , ReadRange_(readRange)
{
    LOG_DEBUG("Reading range %v", ReadRange_);

    // Ready event must be set only when all initialization is finished and 
    // RowIndex_ is set into proper value.
    // Must be called after the object is constructed and vtable initialized.
    ReadyEvent_ = BIND(&THorizontalSchemalessRangeChunkReader::InitializeBlockSequence, MakeStrong(this))
        .AsyncVia(NChunkClient::TDispatcher::Get()->GetReaderInvoker())
        .Run()
        .Apply(BIND([this, this_ = MakeStrong(this)] () {
            if (InitFirstBlockNeeded_) {
                InitFirstBlock();
                InitFirstBlockNeeded_ = false;
            }
        }));
}

void THorizontalSchemalessRangeChunkReader::DoInitializeBlockSequence()
{
    if (PartitionTag_) {
        InitializeBlockSequencePartition();
    } else {
        bool readSorted = ReadRange_.LowerLimit().HasKey() || ReadRange_.UpperLimit().HasKey() || !KeyColumns_.empty();
        if (readSorted) {
            InitializeBlockSequenceSorted();
        } else {
            InitializeBlockSequenceUnsorted();
        }
    }
}

void THorizontalSchemalessRangeChunkReader::InitializeBlockSequenceSorted()
{
    std::vector<int> extensionTags = {
        TProtoExtensionTag<TKeyColumnsExt>::Value,
    };

    DownloadChunkMeta(extensionTags);

    auto misc = GetProtoExtension<TMiscExt>(ChunkMeta_.extensions());
    if (!misc.sorted()) {
        THROW_ERROR_EXCEPTION("Requested a sorted read for an unsorted chunk");
    }

    auto keyColumnsExt = GetProtoExtension<TKeyColumnsExt>(ChunkMeta_.extensions());
    TKeyColumns chunkKeyColumns = NYT::FromProto<TKeyColumns>(keyColumnsExt);
    ChunkKeyColumnCount_ = chunkKeyColumns.size();

    ValidateKeyColumns(KeyColumns_, chunkKeyColumns, Options_->DynamicTable);

    if (KeyColumns_.empty()) {
        KeyColumns_ = chunkKeyColumns;
    }

    TNullable<int> keyColumnCount;
    if (Options_->DynamicTable) {
        keyColumnCount = KeyColumns_.size();
    }

    int beginIndex = std::max(
        ApplyLowerRowLimit(BlockMetaExt_, ReadRange_.LowerLimit()),
        ApplyLowerKeyLimit(BlockMetaExt_, ReadRange_.LowerLimit(), keyColumnCount));
    int endIndex = std::min(
        ApplyUpperRowLimit(BlockMetaExt_, ReadRange_.UpperLimit()),
        ApplyUpperKeyLimit(BlockMetaExt_, ReadRange_.UpperLimit(), keyColumnCount));

    CreateBlockSequence(beginIndex, endIndex);
}

void THorizontalSchemalessRangeChunkReader::InitializeBlockSequencePartition()
{
    YCHECK(ReadRange_.LowerLimit().IsTrivial());
    YCHECK(ReadRange_.UpperLimit().IsTrivial());

    DownloadChunkMeta(std::vector<int>(), PartitionTag_);
    CreateBlockSequence(0, BlockMetaExt_.blocks_size());
}

void THorizontalSchemalessRangeChunkReader::InitializeBlockSequenceUnsorted()
{
    DownloadChunkMeta(std::vector<int>());

    CreateBlockSequence(
        ApplyLowerRowLimit(BlockMetaExt_, ReadRange_.LowerLimit()),
        ApplyUpperRowLimit(BlockMetaExt_, ReadRange_.UpperLimit()));
}

void THorizontalSchemalessRangeChunkReader::CreateBlockSequence(int beginIndex, int endIndex)
{
    for (int index = beginIndex; index < endIndex; ++index) {
        BlockIndexes_.push_back(index);
    }
}

void THorizontalSchemalessRangeChunkReader::InitFirstBlock()
{
    int blockIndex = BlockIndexes_[CurrentBlockIndex_];
    const auto& blockMeta = BlockMetaExt_.blocks(blockIndex);

    YCHECK(CurrentBlock_ && CurrentBlock_.IsSet());
    BlockReader_.reset(new THorizontalSchemalessBlockReader(
        CurrentBlock_.Get().ValueOrThrow(),
        blockMeta,
        IdMapping_,
        ChunkKeyColumnCount_,
        KeyColumns_.size(),
        SystemColumnCount_));

    RowIndex_ = blockMeta.chunk_row_count() - blockMeta.row_count();

    int keyColumnCount = std::max(ChunkKeyColumnCount_, static_cast<int>(KeyColumns_.size()));
    CheckBlockUpperLimits(BlockMetaExt_.blocks(blockIndex), ReadRange_.UpperLimit(), keyColumnCount);

    const auto& lowerLimit = ReadRange_.LowerLimit();

    if (lowerLimit.HasRowIndex() && RowIndex_ < lowerLimit.GetRowIndex()) {
        YCHECK(BlockReader_->SkipToRowIndex(lowerLimit.GetRowIndex() - RowIndex_));
        RowIndex_ = lowerLimit.GetRowIndex();
    }

    if (lowerLimit.HasKey()) {
        auto blockRowIndex = BlockReader_->GetRowIndex();
        YCHECK(BlockReader_->SkipToKey(lowerLimit.GetKey().Get()));
        RowIndex_ += BlockReader_->GetRowIndex() - blockRowIndex;
    }
}

void THorizontalSchemalessRangeChunkReader::InitNextBlock()
{
    ++CurrentBlockIndex_;
    InitFirstBlock();
}

bool THorizontalSchemalessRangeChunkReader::Read(std::vector<TUnversionedRow>* rows)
{
    YCHECK(rows->capacity() > 0);

    MemoryPool_.Clear();
    rows->clear();

    if (!BeginRead()) {
        // Not ready yet.
        return true;
    }

    if (!BlockReader_) {
        // Nothing to read from chunk.
        return false;
    }

    if (BlockEnded_) {
        BlockReader_.reset();
        return OnBlockEnded();
    }

    i64 dataWeight = 0;
    while (rows->size() < rows->capacity() && dataWeight < Config_->MaxDataSizePerRead) {
        if ((CheckRowLimit_ && RowIndex_ >= ReadRange_.UpperLimit().GetRowIndex()) ||
            (CheckKeyLimit_ && CompareRows(BlockReader_->GetKey(), ReadRange_.UpperLimit().GetKey()) >= 0))
        {
            BlockEnded_ = true;
            return true;
        }

        if (!RowSampler_ || RowSampler_->ShouldTakeRow(GetTableRowIndex())) {
            auto row = BlockReader_->GetRow(&MemoryPool_);
            if (Options_->EnableRangeIndex) {
                *row.End() = MakeUnversionedInt64Value(ChunkSpec_.range_index(), RangeIndexId_);
                row.SetCount(row.GetCount() + 1);
            }
            if (Options_->EnableTableIndex) {
                *row.End() = MakeUnversionedInt64Value(ChunkSpec_.table_index(), TableIndexId_);
                row.SetCount(row.GetCount() + 1);
            }
            if (Options_->EnableRowIndex) {
                *row.End() = MakeUnversionedInt64Value(GetTableRowIndex(), RowIndexId_);
                row.SetCount(row.GetCount() + 1);
            }

            rows->push_back(row);
            dataWeight += GetDataWeight(rows->back());
            ++RowCount_;
        }
        ++RowIndex_;

        if (!BlockReader_->NextRow()) {
            BlockEnded_ = true;
            return true;
        }
    }

    return true;
}

////////////////////////////////////////////////////////////////////////////////

class THorizontalSchemalessLookupChunkReader
    : public THorizontalSchemalessChunkReaderBase
{
public:
    THorizontalSchemalessLookupChunkReader(
        const TChunkSpec& chunkSpec,
        TChunkReaderConfigPtr config,
        TChunkReaderOptionsPtr options,
        NChunkClient::IChunkReaderPtr underlyingReader,
        TNameTablePtr nameTable,
        NChunkClient::IBlockCachePtr blockCache,
        const TKeyColumns& keyColumns,
        const TColumnFilter& columnFilter,
        const TSharedRange<TKey>& keys,
        TChunkReaderPerformanceCountersPtr performanceCounters,
        TNullable<int> partitionTag = Null);

    virtual bool Read(std::vector<TUnversionedRow>* rows) override;

private:
    const TSharedRange<TKey> Keys_;
    const TChunkReaderPerformanceCountersPtr PerformanceCounters_;
    std::vector<bool> KeyFilterTest_;

    virtual void DoInitializeBlockSequence() override;

    virtual void InitFirstBlock() override;
    virtual void InitNextBlock() override;

    bool DoRead(std::vector<TUnversionedRow>* rows);

};

DEFINE_REFCOUNTED_TYPE(THorizontalSchemalessLookupChunkReader)

////////////////////////////////////////////////////////////////////////////////

THorizontalSchemalessLookupChunkReader::THorizontalSchemalessLookupChunkReader(
    const TChunkSpec& chunkSpec,
    TChunkReaderConfigPtr config,
    TChunkReaderOptionsPtr options,
    NChunkClient::IChunkReaderPtr underlyingReader,
    TNameTablePtr nameTable,
    NChunkClient::IBlockCachePtr blockCache,
    const TKeyColumns& keyColumns,
    const TColumnFilter& columnFilter,
    const TSharedRange<TKey>& keys,
    TChunkReaderPerformanceCountersPtr performanceCounters,
    TNullable<int> partitionTag)
    : THorizontalSchemalessChunkReaderBase(
        chunkSpec,
        std::move(config),
        std::move(options),
        std::move(underlyingReader),
        std::move(nameTable),
        std::move(blockCache),
        keyColumns,
        columnFilter,
        std::move(partitionTag))
    , Keys_(keys)
    , PerformanceCounters_(std::move(performanceCounters))
    , KeyFilterTest_(Keys_.Size(), true)
{
    // Ready event must be set only when all initialization is finished and 
    // RowIndex_ is set into proper value.
    // Must be called after the object is constructed and vtable initialized.
    ReadyEvent_ = BIND(&THorizontalSchemalessLookupChunkReader::InitializeBlockSequence, MakeStrong(this))
        .AsyncVia(NChunkClient::TDispatcher::Get()->GetReaderInvoker())
        .Run()
        .Apply(BIND([this, this_ = MakeStrong(this)] () {
            if (InitFirstBlockNeeded_) {
                InitFirstBlock();
                InitFirstBlockNeeded_ = false;
            }
        }));
}

void THorizontalSchemalessLookupChunkReader::DoInitializeBlockSequence()
{
    std::vector<int> extensionTags = {
        TProtoExtensionTag<TKeyColumnsExt>::Value,
    };

    DownloadChunkMeta(extensionTags, PartitionTag_);

    auto misc = GetProtoExtension<TMiscExt>(ChunkMeta_.extensions());
    if (!misc.sorted()) {
        THROW_ERROR_EXCEPTION("Requested lookup for an unsorted chunk");
    }
    if (!misc.unique_keys()) {
        THROW_ERROR_EXCEPTION("Requested lookup for a chunk without unique_keys restriction");
    }

    auto keyColumnsExt = GetProtoExtension<TKeyColumnsExt>(ChunkMeta_.extensions());
    TKeyColumns chunkKeyColumns = NYT::FromProto<TKeyColumns>(keyColumnsExt);
    ChunkKeyColumnCount_ = chunkKeyColumns.size();

    if (KeyColumns_.empty()) {
        KeyColumns_ = chunkKeyColumns;
    }

    ValidateKeyColumns(KeyColumns_, chunkKeyColumns, Options_->DynamicTable);

    for (const auto& key : Keys_) {
        TReadLimit readLimit;
        readLimit.SetKey(TOwningKey(key));

        int index = ApplyLowerRowLimit(BlockMetaExt_,  readLimit);

        if (BlockIndexes_.empty() || BlockIndexes_.back() != index) {
            BlockIndexes_.push_back(index);
        }
    }
}

bool THorizontalSchemalessLookupChunkReader::Read(std::vector<TUnversionedRow>* rows)
{
    bool result = DoRead(rows);
    if (PerformanceCounters_) {
        PerformanceCounters_->StaticChunkRowLookupCount += rows->size();
    }
    return result;
}

bool THorizontalSchemalessLookupChunkReader::DoRead(std::vector<TUnversionedRow>* rows)
{
    YCHECK(rows->capacity() > 0);

    MemoryPool_.Clear();
    rows->clear();

    if (!BeginRead()) {
        // Not ready yet.
        return true;
    }

    if (!BlockReader_) {
        // Nothing to read from chunk.
        if (RowCount_ == Keys_.Size()) {
            return false;
        }

        while (rows->size() < rows->capacity() && RowCount_ < Keys_.Size()) {
            rows->push_back(TUnversionedRow());
            ++RowCount_;
        }
        return true;
    }

    if (BlockEnded_) {
        BlockReader_.reset();
        OnBlockEnded();
        return true;
    }

    while (rows->size() < rows->capacity()) {
        if (RowCount_ == Keys_.Size()) {
            BlockEnded_ = true;
            return true;
        }

        if (!KeyFilterTest_[RowCount_]) {
            rows->push_back(TUnversionedRow());
        } else {
            const auto& key = Keys_[RowCount_];
            if (!BlockReader_->SkipToKey(key)) {
                BlockEnded_ = true;
                return true;
            }

            if (key == BlockReader_->GetKey()) {
                auto row = BlockReader_->GetRow(&MemoryPool_);
                rows->push_back(row);

                int blockIndex = BlockIndexes_[CurrentBlockIndex_];
                const auto& blockMeta = BlockMetaExt_.blocks(blockIndex);
                RowIndex_ = blockMeta.chunk_row_count() - blockMeta.row_count() + BlockReader_->GetRowIndex();
            } else {
                rows->push_back(TUnversionedRow());
            }
        }
        ++RowCount_;
    }

    return true;
}

void THorizontalSchemalessLookupChunkReader::InitFirstBlock()
{
    int blockIndex = BlockIndexes_[CurrentBlockIndex_];
    const auto& blockMeta = BlockMetaExt_.blocks(blockIndex);

    BlockReader_.reset(new THorizontalSchemalessBlockReader(
        CurrentBlock_.Get().ValueOrThrow(),
        blockMeta,
        IdMapping_,
        ChunkKeyColumnCount_,
        KeyColumns_.size(),
        SystemColumnCount_));
}

void THorizontalSchemalessLookupChunkReader::InitNextBlock()
{
    ++CurrentBlockIndex_;
    InitFirstBlock();
}

////////////////////////////////////////////////////////////////////////////////

class TColumnarSchemalessChunkReader
    : public TSchemalessChunkReaderBase
    , public TColumnarRangeChunkReaderBase
{
public:
    TColumnarSchemalessChunkReader(
        const TChunkSpec& chunkSpec,
        TChunkReaderConfigPtr config,
        TChunkReaderOptionsPtr options,
        IChunkReaderPtr underlyingReader,
        TNameTablePtr nameTable,
        IBlockCachePtr blockCache,
        const TKeyColumns& keyColumns,
        const TColumnFilter& columnFilter,
        const TReadRange& readRange)
        : TSchemalessChunkReaderBase(
            chunkSpec,
            config,
            options,
            underlyingReader->GetChunkId(),
            nameTable,
            columnFilter,
            keyColumns)
        , TColumnarRangeChunkReaderBase(
            config,
            underlyingReader,
            blockCache)
    {
        LowerLimit_ = readRange.LowerLimit();
        UpperLimit_ = readRange.UpperLimit();

        ReadyEvent_ = BIND(&TColumnarSchemalessChunkReader::InitializeBlockSequence, MakeStrong(this))
            .AsyncVia(NChunkClient::TDispatcher::Get()->GetReaderInvoker())
            .Run();
    }

    virtual bool Read(std::vector<TUnversionedRow>* rows) override
    {
        YCHECK(rows->capacity() > 0);
        rows->clear();
        Pool_.Clear();

        if (!ReadyEvent_.IsSet() || !ReadyEvent_.Get().IsOK()) {
            return true;
        }

        if (Completed_) {
            return false;
        }

        while (rows->size() < rows->capacity()) {
            ResetExhaustedColumns();

            // Define how many to read.
            i64 rowLimit = std::min(HardUpperRowIndex_ - RowIndex_, static_cast<i64>(rows->capacity() - rows->size()));
            for (const auto& column : Columns_) {
                rowLimit = std::min(column.ColumnReader->GetReadyUpperRowIndex() - RowIndex_, rowLimit);
            }
            YCHECK(rowLimit > 0);

            std::vector<ui32> schemalessColumnCount(rowLimit, 0);
            if (SchemalessReader_) {
                SchemalessReader_->GetValueCounts(TMutableRange<ui32>(
                    schemalessColumnCount.data(),
                    schemalessColumnCount.size()));
            }

            int rangeBegin = rows->size();
            for (i64 index = 0; index < rowLimit; ++index) {
                auto row = TMutableUnversionedRow::Allocate(
                    &Pool_,
                    SchemaColumnReaders_.size() + schemalessColumnCount[index] + SystemColumnCount_);
                row.SetCount(SchemaColumnReaders_.size());
                rows->push_back(row);
            }

            auto range = TMutableRange<TMutableUnversionedRow>(
                static_cast<TMutableUnversionedRow*>(rows->data() + rangeBegin),
                static_cast<TMutableUnversionedRow*>(rows->data() + rangeBegin + rowLimit));

            // Read values.
            for (auto& columnReader : SchemaColumnReaders_) {
                columnReader->ReadValues(range);
            }

            if (SchemalessReader_) {
                SchemalessReader_->ReadValues(range);
            }

            if (!LowerKeyLimitReached_) {
                // Since LowerKey can be wider than chunk key in schemaless read,
                // we need to do additional check.
                i64 deltaIndex = 0;
                for (; deltaIndex < rowLimit; ++deltaIndex) {
                    if (CompareRows(
                        range[deltaIndex].Begin(),
                        range[deltaIndex].Begin() + KeyColumns_.size(),
                        LowerLimit_.GetKey().Begin(),
                        LowerLimit_.GetKey().End()) >= 0)
                    {
                        break;
                    }
                }
                if (deltaIndex > 0) {
                    rowLimit -= deltaIndex;
                    RowIndex_ += deltaIndex;

                    for (i64 index = 0; index < rowLimit; ++index) {
                        range[index] = range[index + deltaIndex];
                    }
                    range = range.Slice(range.Begin(), range.Begin() + rowLimit);
                    rows->resize(rows->size() - deltaIndex);
                }
                if (!range.Empty()) {
                    LowerKeyLimitReached_ = true;
                }
            }

            // Append system columns.
            for (i64 index = 0; index < rowLimit; ++index) {
                auto row = range[index];
                if (Options_->EnableRangeIndex) {
                    *row.End() = MakeUnversionedInt64Value(ChunkSpec_.range_index(), RangeIndexId_);
                    row.SetCount(row.GetCount() + 1);
                }
                if (Options_->EnableTableIndex) {
                    *row.End() = MakeUnversionedInt64Value(ChunkSpec_.table_index(), TableIndexId_);
                    row.SetCount(row.GetCount() + 1);
                }
                if (Options_->EnableRowIndex) {
                    *row.End() = MakeUnversionedInt64Value(
                        GetTableRowIndex() + index,
                        RowIndexId_);
                    row.SetCount(row.GetCount() + 1);
                }
            }

            if (RowIndex_ + rowLimit > SafeUpperRowIndex_) {
                i64 index = std::max(SafeUpperRowIndex_ - RowIndex_, i64(0));
                for (; index < rowLimit; ++index) {
                    if (CompareRows(
                        range[index].Begin(),
                        range[index].Begin() + KeyColumns_.size(),
                        UpperLimit_.GetKey().Begin(),
                        UpperLimit_.GetKey().End()) >= 0)
                    {
                        Completed_ = true;
                        range = range.Slice(range.Begin(), range.Begin() + index);
                        rows->resize(rows->size() - rowLimit + index);
                        break;
                    }
                }
            } else if (RowIndex_ + rowLimit == HardUpperRowIndex_) {
                Completed_ = true;
            }

            RowIndex_ += range.Size();
            if (Completed_ || !TryFetchNextRow()) {
                break;
            }
        }

        if (RowSampler_) {
            i64 insertIndex = 0;

            std::vector<TUnversionedRow>& rowsRef = *rows;
            for (i64 rowIndex = 0; rowIndex < rows->size(); ++rowIndex) {
                i64 tableRowIndex = ChunkSpec_.table_row_index() + RowIndex_ - rows->size() + rowIndex;
                if (RowSampler_->ShouldTakeRow(tableRowIndex)) {
                    rowsRef[insertIndex] = rowsRef[rowIndex];
                    ++insertIndex;
                }
            }
            rows->resize(insertIndex);
        }

        RowCount_ += rows->size();

        return true;
    }

    virtual TDataStatistics GetDataStatistics() const override
    {
        auto dataStatistics = TColumnarRangeChunkReaderBase::GetDataStatistics();
        dataStatistics.set_row_count(RowCount_);
        return dataStatistics;
    }

private:
    std::vector<std::unique_ptr<IUnversionedColumnReader>> SchemaColumnReaders_;
    std::unique_ptr<ISchemalessColumnReader> SchemalessReader_ = nullptr;

    bool Completed_ = false;
    bool LowerKeyLimitReached_ = false;

    TChunkedMemoryPool Pool_;

    void InitializeBlockSequence()
    {
        YCHECK(ChunkSpec_.chunk_meta().version() == static_cast<int>(ETableChunkFormat::UnversionedColumnar));
        InitializeSystemColumnIds();

        // Download chunk meta.
        std::vector<int> extensionTags = {
            TProtoExtensionTag<TMiscExt>::Value,
            TProtoExtensionTag<TTableSchemaExt>::Value,
            TProtoExtensionTag<TBlockMetaExt>::Value,
            TProtoExtensionTag<TColumnMetaExt>::Value,
            TProtoExtensionTag<TNameTableExt>::Value
        };

        auto asynChunkMeta = UnderlyingReader_->GetMeta(
            TColumnarRangeChunkReaderBase::Config_->WorkloadDescriptor,
            Null,
            extensionTags);
        auto chunkMeta = WaitFor(asynChunkMeta)
            .ValueOrThrow();

        auto chunkNameTable = FromProto<TNameTablePtr>(GetProtoExtension<TNameTableExt>(
            chunkMeta.extensions()));

        ChunkMeta_ = New<TColumnarChunkMeta>(std::move(chunkMeta));

        bool sortedRead = UpperLimit_.HasKey() ||
                          LowerLimit_.HasKey() ||
                          !KeyColumns_.empty();

        if (sortedRead && !ChunkMeta_->Misc().sorted()) {
            THROW_ERROR_EXCEPTION("Requested a sorted read for an unsorted chunk");
        }

<<<<<<< HEAD
        auto schemaExt = GetProtoExtension<TTableSchemaExt>(ChunkMeta_->ChunkMeta().extensions());
        auto schema = FromProto<TTableSchema>(schemaExt);

        ValidateKeyColumns(KeyColumns_, schema.GetKeyColumns(), Options_->DynamicTable);
=======
        ValidateKeyColumns(KeyColumns_, ChunkMeta_->ChunkSchema().GetKeyColumns());
>>>>>>> 67506b52
        if (sortedRead && KeyColumns_.empty()) {
            KeyColumns_ = ChunkMeta_->ChunkSchema().GetKeyColumns();
        }

        if (UpperLimit_.HasKey() || LowerLimit_.HasKey()) {
            ChunkMeta_->InitBlockLastKeys(KeyColumns_.size());
        }

        // Define columns to read.
        std::vector<TColumnIdMapping> schemalessIdMapping;
        schemalessIdMapping.resize(chunkNameTable->GetSize(), {-1, -1});

        std::vector<int> schemaColumnIndexes;
        bool readSchemalessColumns = false;
        if (ColumnFilter_.All) {
            for (int index = 0; index < ChunkMeta_->ChunkSchema().Columns().size(); ++index) {
                schemaColumnIndexes.push_back(index);
            }

            for (
                int chunkColumnId = ChunkMeta_->ChunkSchema().Columns().size();
                chunkColumnId < chunkNameTable->GetSize();
                ++chunkColumnId)
            {
                readSchemalessColumns = true;
                schemalessIdMapping[chunkColumnId].ChunkSchemaIndex = chunkColumnId;
                schemalessIdMapping[chunkColumnId].ReaderSchemaIndex = NameTable_->GetIdOrRegisterName(
                    chunkNameTable->GetName(chunkColumnId));
            }
        } else {
            auto filterIndexes = yhash_set<int>(ColumnFilter_.Indexes.begin(), ColumnFilter_.Indexes.end());
            for (int chunkColumnId = 0; chunkColumnId < chunkNameTable->GetSize(); ++chunkColumnId) {
                auto nameTableIndex = NameTable_->GetIdOrRegisterName(chunkNameTable->GetName(chunkColumnId));
                if (filterIndexes.has(nameTableIndex)) {
                    if (chunkColumnId < ChunkMeta_->ChunkSchema().Columns().size()) {
                        schemaColumnIndexes.push_back(chunkColumnId);
                    } else {
                        readSchemalessColumns = true;
                        schemalessIdMapping[chunkColumnId].ChunkSchemaIndex = chunkColumnId;
                        schemalessIdMapping[chunkColumnId].ReaderSchemaIndex = nameTableIndex;

                    }
                } else if (chunkColumnId < KeyColumns_.size()) {
                    THROW_ERROR_EXCEPTION("All key columns must be included in column filter for sorted read");
                }
            }
        }

        // Create column readers.
        for (int valueIndex = 0; valueIndex < schemaColumnIndexes.size(); ++valueIndex) {
            auto columnIndex = schemaColumnIndexes[valueIndex];
            auto columnReader = CreateUnversionedColumnReader(
                ChunkMeta_->ChunkSchema().Columns()[columnIndex],
                ChunkMeta_->ColumnMeta().columns(columnIndex),
                valueIndex,
                NameTable_->GetIdOrRegisterName(ChunkMeta_->ChunkSchema().Columns()[columnIndex].Name));

            Columns_.emplace_back(columnReader.get(), columnIndex);
            SchemaColumnReaders_.emplace_back(std::move(columnReader));
        }

        if (readSchemalessColumns) {
            SchemalessReader_ = CreateSchemalessColumnReader(
                ChunkMeta_->ColumnMeta().columns(ChunkMeta_->ChunkSchema().Columns().size()),
                schemalessIdMapping);

            Columns_.emplace_back(
                SchemalessReader_.get(),
                ChunkMeta_->ChunkSchema().Columns().size());
        }

        InitLowerRowIndex();
        InitUpperRowIndex();

        if (LowerRowIndex_ < HardUpperRowIndex_) {
            // We must continue initialization and set RowIndex_ before
            // ReadyEvent is set for the first time.
            InitBlockFetcher();
            WaitFor(RequestFirstBlocks())
                .ThrowOnError();

            ResetExhaustedColumns();
            Initialize(MakeRange(SchemaColumnReaders_.data(), KeyColumns_.size()));
            RowIndex_ = LowerRowIndex_;
            LowerKeyLimitReached_ = !LowerLimit_.HasKey();

            if (RowIndex_ >= HardUpperRowIndex_) {
                Completed_ = true;
            }
        } else {
            Completed_ = true;
        }
    }
};

////////////////////////////////////////////////////////////////////////////////

ISchemalessChunkReaderPtr CreateSchemalessChunkReader(
    const TChunkSpec& chunkSpec,
    TChunkReaderConfigPtr config,
    TChunkReaderOptionsPtr options,
    NChunkClient::IChunkReaderPtr underlyingReader,
    TNameTablePtr nameTable,
    NChunkClient::IBlockCachePtr blockCache,
    const TKeyColumns& keyColumns,
    const TColumnFilter& columnFilter,
    const TReadRange& readRange,
    TNullable<int> partitionTag)
{
    auto type = EChunkType(chunkSpec.chunk_meta().type());
    YCHECK(type == EChunkType::Table);

    auto formatVersion = ETableChunkFormat(chunkSpec.chunk_meta().version());

    switch (formatVersion) {
        case ETableChunkFormat::SchemalessHorizontal:
            return New<THorizontalSchemalessRangeChunkReader>(
                chunkSpec,
                config,
                options,
                underlyingReader,
                nameTable,
                blockCache,
                keyColumns,
                columnFilter,
                readRange,
                std::move(partitionTag));

        case ETableChunkFormat::Old: {
<<<<<<< HEAD
            YCHECK(readRange.LowerLimit().IsTrivial() && readRange.UpperLimit().IsTrivial());
=======
            YCHECK(readRanges.size() <= 1);
>>>>>>> 67506b52
            YCHECK(!partitionTag);

            return New<TLegacyTableChunkReader>(
                chunkSpec,
                config,
                options,
                columnFilter,
                nameTable,
                keyColumns,
                underlyingReader,
                blockCache);
        }

        case ETableChunkFormat::UnversionedColumnar:
            return New<TColumnarSchemalessChunkReader>(
                chunkSpec,
                config,
                options,
                underlyingReader,
                nameTable,
                blockCache,
                keyColumns,
                columnFilter,
                readRange);

        default:
            Y_UNREACHABLE();
    }
}

////////////////////////////////////////////////////////////////////////////////

ISchemalessChunkReaderPtr CreateSchemalessChunkReader(
    const TChunkSpec& chunkSpec,
    TChunkReaderConfigPtr config,
    TChunkReaderOptionsPtr options,
    NChunkClient::IChunkReaderPtr underlyingReader,
    TNameTablePtr nameTable,
    NChunkClient::IBlockCachePtr blockCache,
    const TKeyColumns& keyColumns,
    const TColumnFilter& columnFilter,
    const TSharedRange<TKey>& keys,
    TChunkReaderPerformanceCountersPtr performanceCounters,
    TNullable<int> partitionTag)
{
    auto type = EChunkType(chunkSpec.chunk_meta().type());
    YCHECK(type == EChunkType::Table);

    auto formatVersion = ETableChunkFormat(chunkSpec.chunk_meta().version());

    switch (formatVersion) {
        case ETableChunkFormat::SchemalessHorizontal:
            return New<THorizontalSchemalessLookupChunkReader>(
                chunkSpec,
                std::move(config),
                std::move(options),
                std::move(underlyingReader),
                std::move(nameTable),
                std::move(blockCache),
                keyColumns,
                columnFilter,
                keys,
                std::move(performanceCounters),
                std::move(partitionTag));

        default:
            THROW_ERROR_EXCEPTION(
                "This operation is not supported for chunks in %Qv format",
                formatVersion);
    }
}

////////////////////////////////////////////////////////////////////////////////

TChunkReaderConfigPtr PatchConfig(TChunkReaderConfigPtr config, i64 memoryEstimate)
{
    if (memoryEstimate > config->WindowSize + config->GroupSize) {
        return config;
    }

    auto newConfig = CloneYsonSerializable(config);
    newConfig->WindowSize = std::max(memoryEstimate / 2, (i64) 1);
    newConfig->GroupSize = std::max(memoryEstimate / 2, (i64) 1);
    return newConfig;
}

std::vector<IReaderFactoryPtr> CreateReaderFactories(
    TTableReaderConfigPtr config,
    TTableReaderOptionsPtr options,
    INativeClientPtr client,
    const TNodeDescriptor& localDescriptor,
    IBlockCachePtr blockCache,
    TNodeDirectoryPtr nodeDirectory,
    const std::vector<TChunkSpec>& chunkSpecs,
    TNameTablePtr nameTable,
    TColumnFilter columnFilter,
    const TKeyColumns& keyColumns,
    TNullable<int> partitionTag,
    IThroughputThrottlerPtr throttler)
{
    std::vector<IReaderFactoryPtr> factories;
    for (const auto& chunkSpec : chunkSpecs) {
        auto memoryEstimate = GetChunkReaderMemoryEstimate(chunkSpec, config);
        auto createReader = [=] () {
            auto remoteReader = CreateRemoteReader(
                chunkSpec,
                config,
                options,
                client,
                nodeDirectory,
                localDescriptor,
                blockCache,
                throttler);

            using NYT::FromProto;
            auto channel = chunkSpec.has_channel()
                ? FromProto<TChannel>(chunkSpec.channel())
                : TChannel::Universal();

            TReadRange range = {
                chunkSpec.has_lower_limit() ? TReadLimit(chunkSpec.lower_limit()) : TReadLimit(),
                chunkSpec.has_upper_limit() ? TReadLimit(chunkSpec.upper_limit()) : TReadLimit()
            };

            return CreateSchemalessChunkReader(
                chunkSpec,
                PatchConfig(config, memoryEstimate),
                options,
                remoteReader,
                nameTable,
                blockCache,
                keyColumns,
                columnFilter.All ? CreateColumnFilter(channel, nameTable) : columnFilter,
                range,
                partitionTag);
        };

        factories.emplace_back(CreateReaderFactory(createReader, memoryEstimate));
    }

    return factories;
}

////////////////////////////////////////////////////////////////////////////////

template <class TBase>
class TSchemalessMultiChunkReader
    : public ISchemalessMultiChunkReader
    , public TBase
{
public:
    TSchemalessMultiChunkReader(
        TTableReaderConfigPtr config,
        TTableReaderOptionsPtr options,
        INativeClientPtr client,
        const TNodeDescriptor& localDescriptor,
        IBlockCachePtr blockCache,
        TNodeDirectoryPtr nodeDirectory,
        const std::vector<TChunkSpec>& chunkSpecs,
        TNameTablePtr nameTable,
        TColumnFilter columnFilter,
        const TKeyColumns& keyColumns,
        TNullable<int> partitionTag,
        IThroughputThrottlerPtr throttler);

    virtual bool Read(std::vector<TUnversionedRow>* rows) override;

    virtual i64 GetSessionRowIndex() const override;

    virtual i64 GetTotalRowCount() const override;

    virtual TNameTablePtr GetNameTable() const override;

    virtual TKeyColumns GetKeyColumns() const override;

    virtual i64 GetTableRowIndex() const override;

private:
    const TNameTablePtr NameTable_;
    const TKeyColumns KeyColumns_;

    ISchemalessChunkReaderPtr CurrentReader_;
    std::atomic<i64> RowIndex_ = {0};
    std::atomic<i64> RowCount_ = {-1};

    using TBase::ReadyEvent_;
    using TBase::CurrentSession_;

    virtual void OnReaderSwitched() override;
};

////////////////////////////////////////////////////////////////////////////////

template <class TBase>
TSchemalessMultiChunkReader<TBase>::TSchemalessMultiChunkReader(
    TTableReaderConfigPtr config,
    TTableReaderOptionsPtr options,
    INativeClientPtr client,
    const TNodeDescriptor& localDescriptor,
    IBlockCachePtr blockCache,
    TNodeDirectoryPtr nodeDirectory,
    const std::vector<TChunkSpec>& chunkSpecs,
    TNameTablePtr nameTable,
    TColumnFilter columnFilter,
    const TKeyColumns& keyColumns,
    TNullable<int> partitionTag,
    IThroughputThrottlerPtr throttler)
    : TBase(
        config,
        options,
        CreateReaderFactories(
            config,
            options,
            client,
            localDescriptor,
            blockCache,
            nodeDirectory,
            chunkSpecs,
            nameTable,
            columnFilter,
            keyColumns,
            partitionTag,
            throttler))
    , NameTable_(nameTable)
    , KeyColumns_(keyColumns)
    , RowCount_(GetCumulativeRowCount(chunkSpecs))
{ }

template <class TBase>
bool TSchemalessMultiChunkReader<TBase>::Read(std::vector<TUnversionedRow>* rows)
{
    rows->clear();
    if (!ReadyEvent_.IsSet() || !ReadyEvent_.Get().IsOK()) {
        return true;
    }

    // Nothing to read.
    if (!CurrentReader_) {
        return false;
    }

    bool readerFinished = !CurrentReader_->Read(rows);
    if (!rows->empty()) {
        RowIndex_ += rows->size();
        return true;
    }

    if (TBase::OnEmptyRead(readerFinished)) {
        return true;
    } else {
        RowCount_ = RowIndex_.load();
        CurrentReader_ = nullptr;
        return false;
    }
}

template <class TBase>
void TSchemalessMultiChunkReader<TBase>::OnReaderSwitched()
{
    CurrentReader_ = dynamic_cast<ISchemalessChunkReader*>(CurrentSession_.Reader.Get());
    YCHECK(CurrentReader_);
}

template <class TBase>
i64 TSchemalessMultiChunkReader<TBase>::GetTotalRowCount() const
{
    return RowCount_;
}

template <class TBase>
i64 TSchemalessMultiChunkReader<TBase>::GetSessionRowIndex() const
{
    return RowIndex_;
}

template <class TBase>
i64 TSchemalessMultiChunkReader<TBase>::GetTableRowIndex() const
{
    return CurrentReader_ ? CurrentReader_->GetTableRowIndex() : 0;
}

template <class TBase>
TNameTablePtr TSchemalessMultiChunkReader<TBase>::GetNameTable() const
{
    return NameTable_;
}

template <class TBase>
TKeyColumns TSchemalessMultiChunkReader<TBase>::GetKeyColumns() const
{
    return KeyColumns_;
}

////////////////////////////////////////////////////////////////////////////////

ISchemalessMultiChunkReaderPtr CreateSchemalessSequentialMultiChunkReader(
    TTableReaderConfigPtr config,
    TTableReaderOptionsPtr options,
    INativeClientPtr client,
    const TNodeDescriptor& localDescriptor,
    IBlockCachePtr blockCache,
    TNodeDirectoryPtr nodeDirectory,
    const std::vector<TChunkSpec>& chunkSpecs,
    TNameTablePtr nameTable,
    TColumnFilter columnFilter,
    const TKeyColumns& keyColumns,
    TNullable<int> partitionTag,
    IThroughputThrottlerPtr throttler)
{
    auto reader = New<TSchemalessMultiChunkReader<TSequentialMultiReaderBase>>(
        config,
        options,
        client,
        localDescriptor,
        blockCache,
        nodeDirectory,
        chunkSpecs,
        nameTable,
        columnFilter,
        keyColumns,
        partitionTag,
        throttler);

    reader->Open();
    return reader;
}

////////////////////////////////////////////////////////////////////////////////

ISchemalessMultiChunkReaderPtr CreateSchemalessParallelMultiChunkReader(
    TTableReaderConfigPtr config,
    TTableReaderOptionsPtr options,
    INativeClientPtr client,
    const TNodeDescriptor& localDescriptor,
    IBlockCachePtr blockCache,
    TNodeDirectoryPtr nodeDirectory,
    const std::vector<TChunkSpec>& chunkSpecs,
    TNameTablePtr nameTable,
    TColumnFilter columnFilter,
    const TKeyColumns& keyColumns,
    TNullable<int> partitionTag,
    IThroughputThrottlerPtr throttler)
{
    auto reader = New<TSchemalessMultiChunkReader<TParallelMultiReaderBase>>(
        config,
        options,
        client,
        localDescriptor,
        blockCache,
        nodeDirectory,
        chunkSpecs,
        nameTable,
        columnFilter,
        keyColumns,
        partitionTag,
        throttler);

    reader->Open();
    return reader;
}

////////////////////////////////////////////////////////////////////////////////

class TSchemalessMergingMultiChunkReader
    : public ISchemalessMultiChunkReader
{
public:
    static ISchemalessMultiChunkReaderPtr Create(
        TTableReaderConfigPtr config,
        TTableReaderOptionsPtr options,
        INativeClientPtr client,
        const TNodeDescriptor& localDescriptor,
        IBlockCachePtr blockCache,
        TNodeDirectoryPtr nodeDirectory,
        const std::vector<TChunkSpec>& chunkSpecs,
        TNameTablePtr nameTable,
        TColumnFilter columnFilter,
        const TTableSchema& tableSchema,
        IThroughputThrottlerPtr throttler);

    virtual TFuture<void> GetReadyEvent() override;
    virtual bool Read(std::vector<TUnversionedRow>* rows) override;
    virtual TDataStatistics GetDataStatistics() const override;
    virtual std::vector<TChunkId> GetFailedChunkIds() const override;
    virtual bool IsFetchingCompleted() const override;
    virtual i64 GetSessionRowIndex() const override;
    virtual i64 GetTotalRowCount() const override;
    virtual TNameTablePtr GetNameTable() const override;
    virtual TKeyColumns GetKeyColumns() const override;
    virtual i64 GetTableRowIndex() const override;

private:
    const ISchemafulReaderPtr UnderlyingReader_;
    const TKeyColumns KeyColumns_;
    const TNameTablePtr NameTable_;

    i64 RowIndex_ = 0;
    const i64 RowCount_;

    TSchemalessMergingMultiChunkReader(
        ISchemafulReaderPtr underlyingReader,
        TKeyColumns keyColumns,
        TNameTablePtr nameTable,
        i64 rowCount);

    DECLARE_NEW_FRIEND();
};

////////////////////////////////////////////////////////////////////////////////

TSchemalessMergingMultiChunkReader::TSchemalessMergingMultiChunkReader(
    ISchemafulReaderPtr underlyingReader,
    TKeyColumns keyColumns,
    TNameTablePtr nameTable,
    i64 rowCount)
    : UnderlyingReader_(std::move(underlyingReader))
    , KeyColumns_(keyColumns)
    , NameTable_(nameTable)
    , RowCount_(rowCount)
{ }

ISchemalessMultiChunkReaderPtr TSchemalessMergingMultiChunkReader::Create(
    TTableReaderConfigPtr config,
    TTableReaderOptionsPtr options,
    INativeClientPtr client,
    const TNodeDescriptor& localDescriptor,
    IBlockCachePtr blockCache,
    TNodeDirectoryPtr nodeDirectory,
    const std::vector<TChunkSpec>& chunkSpecs,
    TNameTablePtr nameTable,
    TColumnFilter columnFilter,
    const TTableSchema& tableSchema,
    IThroughputThrottlerPtr throttler)
{
    try {
        for (const auto& column : tableSchema.Columns()) {
            nameTable->RegisterName(column.Name);
        }
    } catch (const std::exception& ex) {
        THROW_ERROR_EXCEPTION("Failed to update name table for schemaless merging reader") 
            << ex;
    }

    std::vector<TOwningKey> boundaries;
    boundaries.reserve(chunkSpecs.size());

    for (const auto& chunkSpec : chunkSpecs) {
        auto boundaryKeysExt = GetProtoExtension<TBoundaryKeysExt>(chunkSpec.chunk_meta().extensions());
        auto minKey = WidenKey(NYT::FromProto<TOwningKey>(boundaryKeysExt.min()), tableSchema.GetKeyColumnCount());
        boundaries.push_back(minKey);
    }

    auto performanceCounters = New<TChunkReaderPerformanceCounters>();

    auto createReader = [
        config,
        options,
        client,
        localDescriptor,
        blockCache,
        nodeDirectory,
        chunkSpecs,
        nameTable,
        columnFilter,
        tableSchema,
        performanceCounters
    ] (int index) -> IVersionedReaderPtr {
        const auto& chunkSpec = chunkSpecs[index];
        auto chunkId = NYT::FromProto<TChunkId>(chunkSpec.chunk_id());
        auto replicas = NYT::FromProto<TChunkReplicaList>(chunkSpec.replicas());

        TReadLimit lowerLimit;
        TReadLimit upperLimit;

        if (chunkSpec.has_lower_limit()) {
            lowerLimit = NYT::FromProto<TReadLimit>(chunkSpec.lower_limit());
        } else {
            lowerLimit.SetKey(MinKey());
        }

        if (chunkSpec.has_upper_limit()) {
            upperLimit = NYT::FromProto<TReadLimit>(chunkSpec.upper_limit());
        } else {
            upperLimit.SetKey(MaxKey());
        }

        if (lowerLimit.HasRowIndex() || upperLimit.HasRowIndex()) {
            THROW_ERROR_EXCEPTION("Row index limit is not supported");
        }

        auto chunkReader = CreateReplicationReader(
            config,
            options,
            client,
            nodeDirectory,
            localDescriptor,
            chunkId,
            replicas,
            blockCache);

        auto asyncChunkMeta = TCachedVersionedChunkMeta::Load(
            chunkReader,
            config->WorkloadDescriptor,
            tableSchema);
        auto chunkMeta = WaitFor(asyncChunkMeta)
            .ValueOrThrow();

        return CreateVersionedChunkReader(
            config,
            std::move(chunkReader),
            blockCache,
            std::move(chunkMeta),
            lowerLimit,
            upperLimit,
            columnFilter,
            performanceCounters,
            AsyncLastCommittedTimestamp);
    };

    struct TSchemalessMergingMultiChunkReaderBufferTag
    { };

    auto rowMerger = New<TSchemafulRowMerger>(
        New<TRowBuffer>(TSchemalessMergingMultiChunkReaderBufferTag()),
        tableSchema.Columns().size(),
        tableSchema.GetKeyColumnCount(),
        columnFilter,
        client->GetNativeConnection()->GetColumnEvaluatorCache()->Find(tableSchema));

    auto reader = CreateSchemafulOverlappingRangeReader(
        std::move(boundaries),
        std::move(rowMerger),
        createReader,
        [] (
            const TUnversionedValue* lhsBegin,
            const TUnversionedValue* lhsEnd,
            const TUnversionedValue* rhsBegin,
            const TUnversionedValue* rhsEnd)
        {
            return CompareRows(lhsBegin, lhsEnd, rhsBegin, rhsEnd);
        });

    i64 rowCount = GetCumulativeRowCount(chunkSpecs);

    return New<TSchemalessMergingMultiChunkReader>(
        std::move(reader),
        tableSchema.GetKeyColumns(),
        nameTable,
        rowCount);
}

bool TSchemalessMergingMultiChunkReader::Read(std::vector<TUnversionedRow>* rows)
{
    bool result = UnderlyingReader_->Read(rows);
    RowIndex_ += rows->size();
    return result;
}

TFuture<void> TSchemalessMergingMultiChunkReader::GetReadyEvent()
{
    return UnderlyingReader_->GetReadyEvent();
}

TDataStatistics TSchemalessMergingMultiChunkReader::GetDataStatistics() const
{
    TDataStatistics dataStatistics;
    return dataStatistics;
}

std::vector<TChunkId> TSchemalessMergingMultiChunkReader::GetFailedChunkIds() const
{
    return std::vector<TChunkId>();
}

bool TSchemalessMergingMultiChunkReader::IsFetchingCompleted() const
{
    return false;
}

i64 TSchemalessMergingMultiChunkReader::GetTotalRowCount() const
{
    return RowCount_;
}

i64 TSchemalessMergingMultiChunkReader::GetSessionRowIndex() const
{
    return RowIndex_;
}

i64 TSchemalessMergingMultiChunkReader::GetTableRowIndex() const
{
    return 0;
}

TNameTablePtr TSchemalessMergingMultiChunkReader::GetNameTable() const
{
    return NameTable_;
}

TKeyColumns TSchemalessMergingMultiChunkReader::GetKeyColumns() const
{
    return KeyColumns_;
}

////////////////////////////////////////////////////////////////////////////////

ISchemalessMultiChunkReaderPtr CreateSchemalessMergingMultiChunkReader(
    TTableReaderConfigPtr config,
    TTableReaderOptionsPtr options,
    INativeClientPtr client,
    const TNodeDescriptor& localDescriptor,
    IBlockCachePtr blockCache,
    TNodeDirectoryPtr nodeDirectory,
    const std::vector<TChunkSpec>& chunkSpecs,
    TNameTablePtr nameTable,
    TColumnFilter columnFilter,
    const TTableSchema& tableSchema,
    IThroughputThrottlerPtr throttler)
{
    return TSchemalessMergingMultiChunkReader::Create(
        config,
        options,
        client,
        localDescriptor,
        blockCache,
        nodeDirectory,
        chunkSpecs,
        nameTable,
        columnFilter,
        tableSchema,
        throttler);
}

////////////////////////////////////////////////////////////////////////////////

} // namespace NTableClient
} // namespace NYT<|MERGE_RESOLUTION|>--- conflicted
+++ resolved
@@ -1007,14 +1007,11 @@
             THROW_ERROR_EXCEPTION("Requested a sorted read for an unsorted chunk");
         }
 
-<<<<<<< HEAD
-        auto schemaExt = GetProtoExtension<TTableSchemaExt>(ChunkMeta_->ChunkMeta().extensions());
-        auto schema = FromProto<TTableSchema>(schemaExt);
-
-        ValidateKeyColumns(KeyColumns_, schema.GetKeyColumns(), Options_->DynamicTable);
-=======
-        ValidateKeyColumns(KeyColumns_, ChunkMeta_->ChunkSchema().GetKeyColumns());
->>>>>>> 67506b52
+        ValidateKeyColumns(
+            KeyColumns_, 
+            ChunkMeta_->ChunkSchema().GetKeyColumns(), 
+            false /* require unique keys */);
+
         if (sortedRead && KeyColumns_.empty()) {
             KeyColumns_ = ChunkMeta_->ChunkSchema().GetKeyColumns();
         }
@@ -1144,11 +1141,7 @@
                 std::move(partitionTag));
 
         case ETableChunkFormat::Old: {
-<<<<<<< HEAD
             YCHECK(readRange.LowerLimit().IsTrivial() && readRange.UpperLimit().IsTrivial());
-=======
-            YCHECK(readRanges.size() <= 1);
->>>>>>> 67506b52
             YCHECK(!partitionTag);
 
             return New<TLegacyTableChunkReader>(
