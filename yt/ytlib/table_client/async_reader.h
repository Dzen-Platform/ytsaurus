#pragma once

#include <ytlib/chunk_client/data_statistics.h>

namespace NYT {
namespace NTableClient {

////////////////////////////////////////////////////////////////////////////////

struct IAsyncReader
    : public virtual TRefCounted
{
    virtual void Open() = 0;

    virtual bool FetchNextItem() = 0;
    virtual TAsyncError GetReadyEvent() = 0;

    virtual bool IsValid() const = 0;
    virtual const TRow& GetRow() const = 0;
    virtual const TNullable<int>& GetTableIndex() const = 0;

<<<<<<< HEAD
    virtual i64 GetRowIndex() const = 0;
    virtual i64 GetRowCount() const = 0;
    virtual NChunkClient::NProto::TDataStatistics GetDataStatistics() const = 0;
    virtual std::vector<NChunkClient::TChunkId> GetFailedChunks() const = 0;
=======
    virtual i64 GetSessionRowIndex() const = 0;
    virtual i64 GetSessionRowCount() const = 0;
    virtual i64 GetTableRowIndex() const = 0;
    virtual std::vector<NChunkClient::TChunkId> GetFailedChunkIds() const = 0;
>>>>>>> 843f85c2
};

////////////////////////////////////////////////////////////////////////////////

} // namespace NTableClient
} // namespace NYT<|MERGE_RESOLUTION|>--- conflicted
+++ resolved
@@ -19,17 +19,11 @@
     virtual const TRow& GetRow() const = 0;
     virtual const TNullable<int>& GetTableIndex() const = 0;
 
-<<<<<<< HEAD
-    virtual i64 GetRowIndex() const = 0;
-    virtual i64 GetRowCount() const = 0;
-    virtual NChunkClient::NProto::TDataStatistics GetDataStatistics() const = 0;
-    virtual std::vector<NChunkClient::TChunkId> GetFailedChunks() const = 0;
-=======
     virtual i64 GetSessionRowIndex() const = 0;
     virtual i64 GetSessionRowCount() const = 0;
     virtual i64 GetTableRowIndex() const = 0;
+    virtual NChunkClient::NProto::TDataStatistics GetDataStatistics() const = 0;
     virtual std::vector<NChunkClient::TChunkId> GetFailedChunkIds() const = 0;
->>>>>>> 843f85c2
 };
 
 ////////////////////////////////////////////////////////////////////////////////
