﻿#include "stdafx.h"
#include "partition_chunk_writer.h"
#include "private.h"
#include "config.h"
#include "channel_writer.h"
#include "chunk_meta_extensions.h"
#include "partitioner.h"

#include <core/yson/lexer.h>

#include <ytlib/chunk_client/async_writer.h>
#include <ytlib/chunk_client/dispatcher.h>
#include <ytlib/chunk_client/schema.h>
#include <ytlib/chunk_client/encoding_writer.h>
#include <ytlib/chunk_client/chunk_meta_extensions.h>

namespace NYT {
namespace NTableClient {

using namespace NVersionedTableClient;
using namespace NChunkClient;
using namespace NYTree;

using NVersionedTableClient::TKey;

////////////////////////////////////////////////////////////////////////////////

static auto& Logger = TableWriterLogger;

////////////////////////////////////////////////////////////////////////////////

TPartitionChunkWriterFacade::TPartitionChunkWriterFacade(TPartitionChunkWriter* writer)
    : Writer(writer)
{ }

void TPartitionChunkWriterFacade::WriteRow(const TRow& row)
{
    VERIFY_THREAD_AFFINITY(ClientThread);

    Writer->WriteRow(row);
}

void TPartitionChunkWriterFacade::WriteRowUnsafe(const TRow& row)
{
    VERIFY_THREAD_AFFINITY(ClientThread);

    Writer->WriteRowUnsafe(row);
}

void TPartitionChunkWriterFacade::WriteRowUnsafe(
    const TRow& row,
    const TKey& key)
{
    UNUSED(key);
    WriteRowUnsafe(row);
}

////////////////////////////////////////////////////////////////////////////////

TPartitionChunkWriter::TPartitionChunkWriter(
    TChunkWriterConfigPtr config,
    TChunkWriterOptionsPtr options,
    NChunkClient::IAsyncWriterPtr chunkWriter,
    IPartitioner* partitioner)
    : TChunkWriterBase(config, options, chunkWriter)
    , Partitioner(partitioner)
    , Facade(this)
    , BasicMetaSize(0)
{
    int keyColumnCount = Options->KeyColumns.Get().size();
    PartitionKey = TKey::Allocate(&Pool, keyColumnCount);

    for (int i = 0; i < keyColumnCount; ++i) {
        KeyColumnIndexes[options->KeyColumns.Get()[i]] = i;
    }
    ToProto(ChannelsExt.add_items()->mutable_channel(), TChannel::Universal());

    int upperReserveLimit = TChannelWriter::MaxUpperReserveLimit;
    {
        int averageBufferSize = config->MaxBufferSize / Partitioner->GetPartitionCount() / 2;
        while (upperReserveLimit > averageBufferSize) {
            upperReserveLimit >>= 1;
        }

        YCHECK(upperReserveLimit >= TChannelWriter::MinUpperReserveLimit);
    }

    for (int partitionTag = 0; partitionTag < Partitioner->GetPartitionCount(); ++partitionTag) {
        // Write range column sizes to effectively skip during reading.
        Buffers.push_back(New<TChannelWriter>(partitionTag, 0, true, upperReserveLimit));
        BuffersHeap.push_back(Buffers.back().Get());
        CurrentBufferCapacity += Buffers.back()->GetCapacity();

        auto* partitionAttributes = PartitionsExt.add_partitions();
        partitionAttributes->set_row_count(0);
        partitionAttributes->set_uncompressed_data_size(0);
    }

    YCHECK(Buffers.size() == BuffersHeap.size());

    BasicMetaSize =
        ChannelsExt.ByteSize() +
        sizeof(i64) * Partitioner->GetPartitionCount() +
        sizeof(NChunkClient::NProto::TMiscExt) +
        sizeof(NChunkClient::NProto::TChunkMeta);

    CheckBufferCapacity();
}

TPartitionChunkWriter::~TPartitionChunkWriter()
{ }

TPartitionChunkWriterFacade* TPartitionChunkWriter::GetFacade()
{
    if (State.IsActive() && EncodingWriter->IsReady()) {
        return &Facade;
    }

    return nullptr;
}

void TPartitionChunkWriter::WriteRow(const TRow& row)
{
    // TODO(babenko): check column names
    WriteRowUnsafe(row);
}

void TPartitionChunkWriter::WriteRowUnsafe(const TRow& row)
{
    YASSERT(State.IsActive());

    ResetRowValues(&PartitionKey);

    for (const auto& pair : row) {
        auto it = KeyColumnIndexes.find(pair.first);
        if (it != KeyColumnIndexes.end()) {
            PartitionKey[it->second] = MakeKeyPart(pair.second, Lexer);
        }
    }

    int partitionTag = Partitioner->GetPartitionTag(PartitionKey);
    auto& channelWriter = Buffers[partitionTag];

    i64 rowDataWeight = 1;
    auto capacity = channelWriter->GetCapacity();
    auto channelSize = channelWriter->GetDataSize();

    for (const auto& pair : row) {
        channelWriter->WriteRange(pair.first, pair.second);

        rowDataWeight += pair.first.size();
        rowDataWeight += pair.second.size();
        ValueCount += 1;
    }
    channelWriter->EndRow();

    CurrentBufferCapacity += channelWriter->GetCapacity() - capacity;

    // Update partition counters.
    auto* partitionAttributes = PartitionsExt.mutable_partitions(partitionTag);
    partitionAttributes->set_row_count(partitionAttributes->row_count() + 1);

    // Update global counters.
    DataWeight += rowDataWeight;
    RowCount += 1;

    CurrentUncompressedSize += channelWriter->GetCurrentSize() - channelSize;
    CurrentSize = static_cast<i64>(EncodingWriter->GetCompressionRatio() * CurrentUncompressedSize);

    AdjustBufferHeap(partitionTag);

    if (channelWriter->GetDataSize() > static_cast<size_t>(Config->BlockSize)) {
        YCHECK(channelWriter->GetHeapIndex() == 0);
        PrepareBlock();
    }

    if (CurrentBufferCapacity > Config->MaxBufferSize) {
        PrepareBlock();
    }
<<<<<<< HEAD

    CurrentUncompressedSize += channelWriter->GetDataSize() - channelSize;
    CurrentSize = static_cast<i64>(EncodingWriter->GetCompressionRatio() * CurrentUncompressedSize);
=======
>>>>>>> 99d8a6aa
}

void TPartitionChunkWriter::PrepareBlock()
{
    PopBufferHeap();
    auto* channelWriter = BuffersHeap.back();

    auto partitionTag = channelWriter->GetBufferIndex();

    auto* blockInfo = ChannelsExt.mutable_items(0)->add_blocks();
    blockInfo->set_row_count(channelWriter->GetCurrentRowCount());
    blockInfo->set_partition_tag(partitionTag);
    blockInfo->set_block_index(CurrentBlockIndex);

    LOG_DEBUG("Emitting block for partition %d (BlockIndex: %d, RowCount: %" PRId64 ")",
        partitionTag,
        CurrentBlockIndex,
        channelWriter->GetCurrentRowCount());

    ++CurrentBlockIndex;

    i64 size = 0;
    auto blockParts = channelWriter->FlushBlock();
    for (const auto& part : blockParts) {
        size += part.Size();
    }

    blockInfo->set_block_size(size);

    LargestBlockSize = std::max(LargestBlockSize, size);
    CurrentBufferCapacity += channelWriter->GetCapacity();

    auto* partitionAttributes = PartitionsExt.mutable_partitions(partitionTag);
    partitionAttributes->set_uncompressed_data_size(
        partitionAttributes->uncompressed_data_size() + size);

    EncodingWriter->WriteBlock(std::move(blockParts));
}

i64 TPartitionChunkWriter::GetMetaSize() const
{
    return BasicMetaSize + CurrentBlockIndex * sizeof(NProto::TBlockInfo);
}

NChunkClient::NProto::TChunkMeta TPartitionChunkWriter::GetMasterMeta() const
{
    static const int masterMetaTagsArray[] = { TProtoExtensionTag<NChunkClient::NProto::TMiscExt>::Value };
    static const yhash_set<int> masterMetaTags(masterMetaTagsArray, masterMetaTagsArray + 1);

    auto meta = Meta;
    FilterProtoExtensions(
        meta.mutable_extensions(),
        Meta.extensions(),
        masterMetaTags);

    return meta;
}

NChunkClient::NProto::TChunkMeta TPartitionChunkWriter::GetSchedulerMeta() const
{
    static const int schedulerMetaTagsArray[] = {
        TProtoExtensionTag<NChunkClient::NProto::TMiscExt>::Value,
        TProtoExtensionTag<NProto::TPartitionsExt>::Value };

    static const yhash_set<int> schedulerMetaTags(schedulerMetaTagsArray, schedulerMetaTagsArray + 2);

    auto meta = Meta;
    FilterProtoExtensions(
        meta.mutable_extensions(),
        Meta.extensions(),
        schedulerMetaTags);

    return meta;
}

TAsyncError TPartitionChunkWriter::Close()
{
    YASSERT(!State.IsClosed());

    State.StartOperation();

    while (BuffersHeap.front()->GetCurrentRowCount() > 0) {
        PrepareBlock();
    }

    EncodingWriter->AsyncFlush().Subscribe(
        BIND(&TPartitionChunkWriter::OnFinalBlocksWritten, MakeWeak(this))
        .Via(TDispatcher::Get()->GetWriterInvoker()));

    return State.GetOperationError();
}

void TPartitionChunkWriter::OnFinalBlocksWritten(TError error)
{
    if (!error.IsOK()) {
        State.FinishOperation(error);
        return;
    }

    SetProtoExtension(Meta.mutable_extensions(), PartitionsExt);
    FinalizeWriter();

    CurrentSize = EncodingWriter->GetCompressedSize();
    CurrentUncompressedSize = EncodingWriter->GetUncompressedSize();
}

////////////////////////////////////////////////////////////////////////////////

TPartitionChunkWriterProvider::TPartitionChunkWriterProvider(
    TChunkWriterConfigPtr config,
    TChunkWriterOptionsPtr options,
    IPartitioner* partitioner)
    : Config(config)
    , Options(options)
    , Partitioner(partitioner)
    , ActiveWriterCount(0)
    , DataStatistics(NChunkClient::NProto::ZeroDataStatistics())
{ }

TPartitionChunkWriterPtr TPartitionChunkWriterProvider::CreateChunkWriter(NChunkClient::IAsyncWriterPtr asyncWriter)
{
    YCHECK(ActiveWriterCount == 0);
    if (CurrentWriter) {
        DataStatistics += CurrentWriter->GetDataStatistics();
    }

    ++ActiveWriterCount;
    CurrentWriter = New<TPartitionChunkWriter>(
        Config,
        Options,
        asyncWriter,
        Partitioner);

    TGuard<TSpinLock> guard(SpinLock);
    YCHECK(ActiveWriters.insert(CurrentWriter).second);
    return CurrentWriter;
}

void TPartitionChunkWriterProvider::OnChunkFinished()
{
    YCHECK(ActiveWriterCount == 1);
    --ActiveWriterCount;
    CurrentWriter.Reset();
}

void TPartitionChunkWriterProvider::OnChunkClosed(TPartitionChunkWriterPtr writer)
{
    TGuard<TSpinLock> guard(SpinLock);
    DataStatistics += writer->GetDataStatistics();
    YCHECK(ActiveWriters.erase(writer) == 1);
}


const TNullable<TKeyColumns>& TPartitionChunkWriterProvider::GetKeyColumns() const
{
    return Options->KeyColumns;
}

i64 TPartitionChunkWriterProvider::GetRowCount() const
{
    return GetDataStatistics().row_count();
}

NChunkClient::NProto::TDataStatistics TPartitionChunkWriterProvider::GetDataStatistics() const
{
    TGuard<TSpinLock> guard(SpinLock);

    auto result = DataStatistics;

    for (const auto& writer : ActiveWriters) {
        result += writer->GetDataStatistics();
    }
    return result;
}


////////////////////////////////////////////////////////////////////////////////

} // namespace NTableClient
} // namespace NYT<|MERGE_RESOLUTION|>--- conflicted
+++ resolved
@@ -164,7 +164,7 @@
     DataWeight += rowDataWeight;
     RowCount += 1;
 
-    CurrentUncompressedSize += channelWriter->GetCurrentSize() - channelSize;
+    CurrentUncompressedSize += channelWriter->GetDataSize() - channelSize;
     CurrentSize = static_cast<i64>(EncodingWriter->GetCompressionRatio() * CurrentUncompressedSize);
 
     AdjustBufferHeap(partitionTag);
@@ -177,12 +177,6 @@
     if (CurrentBufferCapacity > Config->MaxBufferSize) {
         PrepareBlock();
     }
-<<<<<<< HEAD
-
-    CurrentUncompressedSize += channelWriter->GetDataSize() - channelSize;
-    CurrentSize = static_cast<i64>(EncodingWriter->GetCompressionRatio() * CurrentUncompressedSize);
-=======
->>>>>>> 99d8a6aa
 }
 
 void TPartitionChunkWriter::PrepareBlock()
