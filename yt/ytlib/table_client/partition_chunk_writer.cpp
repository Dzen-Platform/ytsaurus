--- conflicted
+++ resolved
@@ -258,20 +258,12 @@
 
     State.StartOperation();
 
-<<<<<<< HEAD
-    while (BuffersHeap.front()->GetCurrentRowCount() > 0) {
-        PrepareBlock();
-    }
-
-    EncodingWriter->Flush().Subscribe(
-=======
     BIND(&TPartitionChunkWriter::FlushBlocks, MakeStrong(this))
-    .AsyncVia(TDispatcher::Get()->GetWriterInvoker())
-    .Run()
-    .Subscribe(
->>>>>>> 46afbc3a
-        BIND(&TPartitionChunkWriter::OnFinalBlocksWritten, MakeWeak(this))
-        .Via(TDispatcher::Get()->GetWriterInvoker()));
+        .AsyncVia(TDispatcher::Get()->GetWriterInvoker())
+        .Run()
+        .Subscribe(
+            BIND(&TPartitionChunkWriter::OnFinalBlocksWritten, MakeWeak(this))
+            .Via(TDispatcher::Get()->GetWriterInvoker()));
 
     return State.GetOperationError();
 }
