--- conflicted
+++ resolved
@@ -261,7 +261,6 @@
 Stroka ToString(TMutableVersionedRow row);
 Stroka ToString(const TVersionedOwningRow& row);
 
-<<<<<<< HEAD
 //! Checks that #row is a valid client-side versioned data row. Throws on failure.
 /*!
  *  Value ids in the row are first mapped via #idMapping.
@@ -280,9 +279,8 @@
     const TTableSchema& schema,
     const TNameTableToSchemaIdMapping& idMapping,
     const TNameTablePtr& nameTable);
-=======
+
 TOwningKey RowToKey(TVersionedRow row);
->>>>>>> c6d9cf59
 
 ////////////////////////////////////////////////////////////////////////////////
 
