﻿#include "stdafx.h"
#include "chunk_writer_base.h"
#include "config.h"
#include "private.h"
#include "channel_writer.h"
#include "chunk_meta_extensions.h"

#include <ytlib/chunk_client/dispatcher.h>
#include <ytlib/chunk_client/chunk_meta_extensions.h>
#include <ytlib/chunk_client/async_writer.h>
#include <ytlib/chunk_client/encoding_writer.h>

#include <ytlib/misc/protobuf_helpers.h>

#include <server/chunk_server/public.h>

namespace NYT {
namespace NTableClient {

using namespace NChunkClient;

////////////////////////////////////////////////////////////////////////////////

static NLog::TLogger& Logger = TableWriterLogger;

////////////////////////////////////////////////////////////////////////////////

TChunkWriterBase::TChunkWriterBase(
    TChunkWriterConfigPtr config,
    NChunkClient::IAsyncWriterPtr chunkWriter,
    const TNullable<TKeyColumns>& keyColumns)
    : Config(config)
    , ChunkWriter(chunkWriter)
    , KeyColumns(keyColumns)
    , EncodingWriter(New<TEncodingWriter>(Config, chunkWriter))
    , CurrentBlockIndex(0)
    , DataWeight(0)
    , RowCount(0)
    , ValueCount(0)
    , CurrentSize(0)
    , CurrentBufferCapacity(0)
{
<<<<<<< HEAD
    VERIFY_INVOKER_AFFINITY(NChunkClient::TDispatcher::Get()->GetWriterInvoker(), WriterThread);
=======
    VERIFY_INVOKER_AFFINITY(TDispatcher::Get()->GetWriterInvoker(), WriterThread);
>>>>>>> cebec15e
}

const TNullable<TKeyColumns>& TChunkWriterBase::GetKeyColumns() const
{
    return KeyColumns;
}

void TChunkWriterBase::CheckBufferCapacity()
{
    if (Config->MaxBufferSize < CurrentBufferCapacity) {
        State.Fail(TError(
            "\"max_buffer_size\" limit too low: %"PRId64" < %" PRId64,
            Config->MaxBufferSize,
            CurrentBufferCapacity));
    }
}

void TChunkWriterBase::FinalizeWriter()
{
    Meta.set_type(EChunkType::Table);
    Meta.set_version(FormatVersion);

    SetProtoExtension(Meta.mutable_extensions(), ChannelsExt);

    {
        MiscExt.set_uncompressed_data_size(EncodingWriter->GetUncompressedSize());
        MiscExt.set_compressed_data_size(EncodingWriter->GetCompressedSize());
        MiscExt.set_meta_size(Meta.ByteSize());
        MiscExt.set_codec_id(Config->CodecId);
        MiscExt.set_data_weight(DataWeight);
        MiscExt.set_row_count(RowCount);
        MiscExt.set_value_count(ValueCount);
        SetProtoExtension(Meta.mutable_extensions(), MiscExt);
    }

    auto this_ = MakeStrong(this);
    ChunkWriter->AsyncClose(Meta).Subscribe(BIND([=] (TError error) {
        // ToDo(psushin): more verbose diagnostic.
        this_->State.Finish(error);
    }));
}

TAsyncError TChunkWriterBase::GetReadyEvent()
{
    State.StartOperation();

    auto this_ = MakeStrong(this);
    EncodingWriter->GetReadyEvent().Subscribe(BIND([=](TError error){
        this_->State.FinishOperation(error);
    }));

    return State.GetOperationError();
}

bool TChunkWriterBase::IsLess(const TChannelWriter* lhs, const TChannelWriter* rhs)
{
    return lhs->GetCurrentSize() < rhs->GetCurrentSize();
}

void TChunkWriterBase::AdjustBufferHeap(int updatedBufferIndex)
{
    auto updatedHeapIndex = Buffers[updatedBufferIndex]->GetHeapIndex();
    while (updatedHeapIndex > 0) {
        auto parentHeapIndex = (updatedHeapIndex - 1) / 2;

        if (IsLess(BuffersHeap[parentHeapIndex], BuffersHeap[updatedHeapIndex])) {
            BuffersHeap[parentHeapIndex]->SetHeapIndex(updatedHeapIndex);
            BuffersHeap[updatedHeapIndex]->SetHeapIndex(parentHeapIndex);
            std::swap(BuffersHeap[parentHeapIndex], BuffersHeap[updatedHeapIndex]);
            updatedHeapIndex = parentHeapIndex;
        } else {
            return;
        }
    }
}

void TChunkWriterBase::PopBufferHeap()
{
    LOG_DEBUG("Finish block (CurrentBufferCapacity: %"PRId64", CurrentBlockSize: %"PRISZT")",
        CurrentBufferCapacity,
        BuffersHeap.front()->GetCurrentSize());

    int lastIndex = BuffersHeap.size() - 1;

    auto* currentBuffer = BuffersHeap[lastIndex];
    int currentIndex = 0;

    BuffersHeap[lastIndex] = BuffersHeap[0];

    BuffersHeap.back()->SetHeapIndex(lastIndex);
    CurrentBufferCapacity -= BuffersHeap.back()->GetCapacity();

    while (currentIndex < lastIndex) {
        int maxChild = 2 * currentIndex + 1;
        if (maxChild >= lastIndex) {
            break;
        }

        TChannelWriter* maxBuffer = BuffersHeap[maxChild];
        int rightChild = maxChild + 1;
        if (rightChild < lastIndex && IsLess(maxBuffer, BuffersHeap[rightChild])) {
            maxBuffer = BuffersHeap[rightChild];
            maxChild = rightChild;
        }

        if (IsLess(currentBuffer, maxBuffer)) {
            BuffersHeap[currentIndex] = maxBuffer;
            maxBuffer->SetHeapIndex(currentIndex);
            currentIndex = maxChild;
        } else {
            break;
        }
    }

    BuffersHeap[currentIndex] = currentBuffer;
    currentBuffer->SetHeapIndex(currentIndex);
}

////////////////////////////////////////////////////////////////////////////////

} // namespace NTableClient
} // namespace NYT<|MERGE_RESOLUTION|>--- conflicted
+++ resolved
@@ -40,11 +40,7 @@
     , CurrentSize(0)
     , CurrentBufferCapacity(0)
 {
-<<<<<<< HEAD
-    VERIFY_INVOKER_AFFINITY(NChunkClient::TDispatcher::Get()->GetWriterInvoker(), WriterThread);
-=======
     VERIFY_INVOKER_AFFINITY(TDispatcher::Get()->GetWriterInvoker(), WriterThread);
->>>>>>> cebec15e
 }
 
 const TNullable<TKeyColumns>& TChunkWriterBase::GetKeyColumns() const
