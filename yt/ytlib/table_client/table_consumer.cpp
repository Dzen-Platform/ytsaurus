#include "stdafx.h"

#include "table_consumer.h"

#include "name_table.h"

#include <core/concurrency/scheduler.h>

#include <cmath>

namespace NYT {
namespace NTableClient {

using namespace NYson;
<<<<<<< HEAD

////////////////////////////////////////////////////////////////////////////////

const static i64 MaxBufferSize = (i64) 1 * 1024 * 1024;

////////////////////////////////////////////////////////////////////////////////

TBuildingValueConsumer::TBuildingValueConsumer(
    const TTableSchema& schema,
    const TKeyColumns& keyColumns)
    : Schema_(schema)
    , KeyColumns_(keyColumns)
    , NameTable_(TNameTable::FromSchema(Schema_))
    , WrittenFlags_(NameTable_->GetSize(), false)
    , ValueWriter_(&ValueBuffer_, EYsonFormat::Binary, EYsonType::Node, true)
{ }

const std::vector<TUnversionedOwningRow>& TBuildingValueConsumer::GetOwningRows() const
{
    return Rows_;
}

std::vector<TUnversionedRow> TBuildingValueConsumer::GetRows() const
{
    std::vector<TUnversionedRow> result;
    result.reserve(Rows_.size());
    for (const auto& row : Rows_) {
        result.push_back(row.Get());
    }
    return result;
}

void TBuildingValueConsumer::SetTreatMissingAsNull(bool value)
{
    TreatMissingAsNull_ = value;
}

TNameTablePtr TBuildingValueConsumer::GetNameTable() const
{
    return NameTable_;
}

bool TBuildingValueConsumer::GetAllowUnknownColumns() const
{
    return false;
}

void TBuildingValueConsumer::OnBeginRow()
{
    // Do nothing.
}

TUnversionedValue TBuildingValueConsumer::MakeAnyFromScalar(const TUnversionedValue& value)
{
    ValueBuffer_.Clear();
    ValueWriter_.Reset();

    switch (value.Type) {
        case EValueType::Int64:
            ValueWriter_.OnInt64Scalar(value.Data.Int64);
            break;
        case EValueType::Uint64:
            ValueWriter_.OnUint64Scalar(value.Data.Uint64);
            break;
        case EValueType::Double:
            ValueWriter_.OnDoubleScalar(value.Data.Double);
            break;
        case EValueType::Boolean:
            ValueWriter_.OnBooleanScalar(value.Data.Boolean);
            break;
        case EValueType::String:
            ValueWriter_.OnStringScalar(TStringBuf(value.Data.String, value.Length));
            break;
        default:
            YUNREACHABLE();
    }

    return MakeUnversionedAnyValue(
        TStringBuf(
            ValueBuffer_.Begin(),
            ValueBuffer_.Begin() + ValueBuffer_.Size()),
        value.Id);
}

void TBuildingValueConsumer::OnValue(const TUnversionedValue& value)
{
    auto schemaType = Schema_.Columns()[value.Id].Type;
    if (schemaType == EValueType::Any && value.Type != EValueType::Any) {
        Builder_.AddValue(MakeAnyFromScalar(value));
    } else {
        Builder_.AddValue(value);
    }
    WrittenFlags_[value.Id] = true;
}

void TBuildingValueConsumer::OnEndRow()
{
    for (int id = 0; id < WrittenFlags_.size(); ++id) {
        if (WrittenFlags_[id]) {
            WrittenFlags_[id] = false;
        } else if (TreatMissingAsNull_ || id < KeyColumns_.size()) {
            Builder_.AddValue(MakeUnversionedSentinelValue(EValueType::Null, id));
        }
    }

    std::sort(
        Builder_.BeginValues(),
        Builder_.EndValues(),
        [] (const TUnversionedValue& lhs, const TUnversionedValue& rhs) {
            return lhs.Id < rhs.Id;
        });
    Rows_.emplace_back(Builder_.FinishRow());
}
=======
using namespace NConcurrency;
>>>>>>> 0d85b427

////////////////////////////////////////////////////////////////////////////////

TTableConsumer::TTableConsumer(const std::vector<IValueConsumerPtr>& valueConsumers, int tableIndex)
    : ValueConsumers_(valueConsumers)
    , ValueWriter_(&ValueBuffer_)
{
    YCHECK(!ValueConsumers_.empty());
    YCHECK(ValueConsumers_.size() > tableIndex);
    YCHECK(tableIndex >= 0);
    CurrentValueConsumer_ = ValueConsumers_[tableIndex].Get();
}

TTableConsumer::TTableConsumer(IValueConsumerPtr valueConsumer)
    : TTableConsumer(std::vector<IValueConsumerPtr>(1, valueConsumer))
{ }

TError TTableConsumer::AttachLocationAttributes(TError error)
{
    return error << TErrorAttribute("row_index", RowIndex_);
}

void TTableConsumer::OnControlInt64Scalar(i64 value)
{
    switch (ControlAttribute_) {
        case EControlAttribute::TableIndex:
            if (value >= ValueConsumers_.size()) {
                THROW_ERROR AttachLocationAttributes(TError("Invalid table index %v", value));
            }
            CurrentValueConsumer_ = ValueConsumers_[value].Get();
            break;

        default:
            ThrowControlAttributesNotSupported();
    }
}

void TTableConsumer::OnControlStringScalar(const TStringBuf& /*value*/)
{
    ThrowControlAttributesNotSupported();
}

void TTableConsumer::OnStringScalar(const TStringBuf& value)
{
    if (ControlState_ == EControlState::ExpectValue) {
        YASSERT(Depth_ == 1);
        OnControlStringScalar(value);
        ControlState_ = EControlState::ExpectEndAttributes;
        return;
    }

    YASSERT(ControlState_ == EControlState::None);

    if (Depth_ == 0) {
        ThrowMapExpected();
    } else if (Depth_ == 1) {
        CurrentValueConsumer_->OnValue(MakeUnversionedStringValue(value, ColumnIndex_));
    } else {
        ValueWriter_.OnStringScalar(value);
    }
}

void TTableConsumer::OnInt64Scalar(i64 value)
{
    if (ControlState_ == EControlState::ExpectValue) {
        YASSERT(Depth_ == 1);
        OnControlInt64Scalar(value);
        ControlState_ = EControlState::ExpectEndAttributes;
        return;
    }

    YASSERT(ControlState_ == EControlState::None);

    if (Depth_ == 0) {
        ThrowMapExpected();
    } else if (Depth_ == 1) {
        CurrentValueConsumer_->OnValue(MakeUnversionedInt64Value(value, ColumnIndex_));
    } else {
        ValueWriter_.OnInt64Scalar(value);
    }
}

void TTableConsumer::OnUint64Scalar(ui64 value)
{
    if (ControlState_ == EControlState::ExpectValue) {
        ThrowInvalidControlAttribute("be an unsigned integer");
    }

    YASSERT(ControlState_ == EControlState::None);

    if (Depth_ == 0) {
        ThrowMapExpected();
    } else if (Depth_ == 1) {
        CurrentValueConsumer_->OnValue(MakeUnversionedUint64Value(value, ColumnIndex_));
    } else {
        ValueWriter_.OnUint64Scalar(value);
    }
}

void TTableConsumer::OnDoubleScalar(double value)
{
    if (ControlState_ == EControlState::ExpectValue) {
        YASSERT(Depth_ == 1);
        ThrowInvalidControlAttribute("be a double value");
        return;
    }

    YASSERT(ControlState_ == EControlState::None);

    if (Depth_ == 0) {
        ThrowMapExpected();
    } else if (Depth_ == 1) {
        if (std::isnan(value)) {
            THROW_ERROR_EXCEPTION(
                EErrorCode::InvalidDoubleValue, 
               "Failed to parse double value: %Qv is not a valid double",
                value);
        }

        CurrentValueConsumer_->OnValue(MakeUnversionedDoubleValue(value, ColumnIndex_));
    } else {
        ValueWriter_.OnDoubleScalar(value);
    }
}

void TTableConsumer::OnBooleanScalar(bool value)
{
    if (ControlState_ == EControlState::ExpectValue) {
        YASSERT(Depth_ == 1);
        ThrowInvalidControlAttribute("be a boolean value");
        return;
    }

    YASSERT(ControlState_ == EControlState::None);

    if (Depth_ == 0) {
        ThrowMapExpected();
    } else if (Depth_ == 1) {
        CurrentValueConsumer_->OnValue(MakeUnversionedBooleanValue(value, ColumnIndex_));
    } else {
        ValueWriter_.OnBooleanScalar(value);
    }
}

void TTableConsumer::OnEntity()
{
    switch (ControlState_) {
        case EControlState::None:
            break;

        case EControlState::ExpectEntity:
            YASSERT(Depth_ == 0);
            // Successfully processed control statement.
            ControlState_ = EControlState::None;
            return;

        case EControlState::ExpectValue:
            ThrowInvalidControlAttribute("be an entity");
            break;

        default:
            YUNREACHABLE();
    }

    if (Depth_ == 0) {
        ThrowMapExpected();
    } else if (Depth_ == 1) {
        CurrentValueConsumer_->OnValue(MakeUnversionedSentinelValue(EValueType::Null, ColumnIndex_));
    } else {
        ValueWriter_.OnEntity();
    }
}

void TTableConsumer::OnBeginList()
{
    if (ControlState_ == EControlState::ExpectValue) {
        YASSERT(Depth_ == 1);
        ThrowInvalidControlAttribute("be a list");
        return;
    }

    YASSERT(ControlState_ == EControlState::None);

    if (Depth_ == 0) {
        ThrowMapExpected();
    } else {
        ValueWriter_.OnBeginList();
    }
    ++Depth_;
}

void TTableConsumer::OnBeginAttributes()
{
    if (ControlState_ == EControlState::ExpectValue) {
        YASSERT(Depth_ == 1);
        ThrowInvalidControlAttribute("have attributes");
    }

    YASSERT(ControlState_ == EControlState::None);

    if (Depth_ == 0) {
        ControlState_ = EControlState::ExpectName;
    } else if (Depth_ == 1) {
        THROW_ERROR_EXCEPTION("Table values cannot have top-level attributes");
    } else {
        ValueWriter_.OnBeginAttributes();
    }

    ++Depth_;
}

void TTableConsumer::ThrowControlAttributesNotSupported()
{
    THROW_ERROR AttachLocationAttributes(TError("Control attributes are not supported"));
}

void TTableConsumer::ThrowMapExpected()
{
    THROW_ERROR AttachLocationAttributes(TError("Invalid row format, map expected"));
}

void TTableConsumer::ThrowInvalidControlAttribute(const Stroka& whatsWrong)
{
    THROW_ERROR AttachLocationAttributes(TError("Control attribute %Qlv cannot %v",
        ControlAttribute_,
        whatsWrong));
}

void TTableConsumer::OnListItem()
{
    YASSERT(ControlState_ == EControlState::None);

    if (Depth_ == 0) {
        // Row separator, do nothing.
    } else {
        ValueWriter_.OnListItem();
    }
}

void TTableConsumer::OnBeginMap()
{
    if (ControlState_ == EControlState::ExpectValue) {
        YASSERT(Depth_ == 1);
        ThrowInvalidControlAttribute("be a map");
    }

    YASSERT(ControlState_ == EControlState::None);

    if (Depth_ == 0) {
        CurrentValueConsumer_->OnBeginRow();
    } else {
        ValueWriter_.OnBeginMap();
    }
    ++Depth_;
}

void TTableConsumer::OnKeyedItem(const TStringBuf& name)
{
    switch (ControlState_) {
        case EControlState::None:
            break;

        case EControlState::ExpectName:
            YASSERT(Depth_ == 1);
            try {
                ControlAttribute_ = ParseEnum<EControlAttribute>(ToString(name));
            } catch (const std::exception&) {
                // Ignore ex, our custom message is more meaningful.
                THROW_ERROR AttachLocationAttributes(TError("Failed to parse control attribute name %Qv", name));
            }
            ControlState_ = EControlState::ExpectValue;
            return;

        case EControlState::ExpectEndAttributes:
            YASSERT(Depth_ == 1);
            THROW_ERROR AttachLocationAttributes(TError("Too many control attributes per record: at most one attribute is allowed"));
            break;

        default:
            YUNREACHABLE();
    }

    YASSERT(Depth_ > 0);
    if (Depth_ == 1) {
        if (CurrentValueConsumer_->GetAllowUnknownColumns()) {
            ColumnIndex_ = CurrentValueConsumer_->GetNameTable()->GetIdOrRegisterName(name);
        } else {
            // TODO(savrus): Imporve diagnostics when encountered a computed column.
            auto maybeIndex = CurrentValueConsumer_->GetNameTable()->FindId(name);
            if (!maybeIndex) {
                THROW_ERROR AttachLocationAttributes(TError("No such column %Qv in schema",
                    name));
            }
            ColumnIndex_ = *maybeIndex;
        }
    } else {
        ValueWriter_.OnKeyedItem(name);
    }
}

void TTableConsumer::OnEndMap()
{
    YASSERT(Depth_ > 0);
    // No control attribute allows map or composite values.
    YASSERT(ControlState_ == EControlState::None);

    --Depth_;
    if (Depth_ > 0) {
        ValueWriter_.OnEndMap();
        FlushCurrentValueIfCompleted();
    } else {
        CurrentValueConsumer_->OnEndRow();
        ++RowIndex_;
    }
}

void TTableConsumer::OnEndList()
{
    // No control attribute allow list or composite values.
    YASSERT(ControlState_ == EControlState::None);

    --Depth_;
    YASSERT(Depth_ > 0);

    ValueWriter_.OnEndList();
    FlushCurrentValueIfCompleted();
}

void TTableConsumer::OnEndAttributes()
{
    --Depth_;

    switch (ControlState_) {
        case EControlState::ExpectName:
            THROW_ERROR AttachLocationAttributes(TError("Too few control attributes per record: at least one attribute is required"));
            break;

        case EControlState::ExpectEndAttributes:
            YASSERT(Depth_ == 0);
            ControlState_ = EControlState::ExpectEntity;
            break;

        case EControlState::None:
            YASSERT(Depth_ > 0);
            ValueWriter_.OnEndAttributes();
            break;

        default:
            YUNREACHABLE();
    }
}

void TTableConsumer::FlushCurrentValueIfCompleted()
{
    if (Depth_ == 1) {
        CurrentValueConsumer_->OnValue(MakeUnversionedAnyValue(
            TStringBuf(
                ValueBuffer_.Begin(), 
                ValueBuffer_.Begin() + ValueBuffer_.Size()),
            ColumnIndex_));
        ValueBuffer_.Clear();
    }   
}

////////////////////////////////////////////////////////////////////////////////

////////////////////////////////////////////////////////////////////////////////

} // namespace NTableClient
} // namespace NYT<|MERGE_RESOLUTION|>--- conflicted
+++ resolved
@@ -12,123 +12,7 @@
 namespace NTableClient {
 
 using namespace NYson;
-<<<<<<< HEAD
-
-////////////////////////////////////////////////////////////////////////////////
-
-const static i64 MaxBufferSize = (i64) 1 * 1024 * 1024;
-
-////////////////////////////////////////////////////////////////////////////////
-
-TBuildingValueConsumer::TBuildingValueConsumer(
-    const TTableSchema& schema,
-    const TKeyColumns& keyColumns)
-    : Schema_(schema)
-    , KeyColumns_(keyColumns)
-    , NameTable_(TNameTable::FromSchema(Schema_))
-    , WrittenFlags_(NameTable_->GetSize(), false)
-    , ValueWriter_(&ValueBuffer_, EYsonFormat::Binary, EYsonType::Node, true)
-{ }
-
-const std::vector<TUnversionedOwningRow>& TBuildingValueConsumer::GetOwningRows() const
-{
-    return Rows_;
-}
-
-std::vector<TUnversionedRow> TBuildingValueConsumer::GetRows() const
-{
-    std::vector<TUnversionedRow> result;
-    result.reserve(Rows_.size());
-    for (const auto& row : Rows_) {
-        result.push_back(row.Get());
-    }
-    return result;
-}
-
-void TBuildingValueConsumer::SetTreatMissingAsNull(bool value)
-{
-    TreatMissingAsNull_ = value;
-}
-
-TNameTablePtr TBuildingValueConsumer::GetNameTable() const
-{
-    return NameTable_;
-}
-
-bool TBuildingValueConsumer::GetAllowUnknownColumns() const
-{
-    return false;
-}
-
-void TBuildingValueConsumer::OnBeginRow()
-{
-    // Do nothing.
-}
-
-TUnversionedValue TBuildingValueConsumer::MakeAnyFromScalar(const TUnversionedValue& value)
-{
-    ValueBuffer_.Clear();
-    ValueWriter_.Reset();
-
-    switch (value.Type) {
-        case EValueType::Int64:
-            ValueWriter_.OnInt64Scalar(value.Data.Int64);
-            break;
-        case EValueType::Uint64:
-            ValueWriter_.OnUint64Scalar(value.Data.Uint64);
-            break;
-        case EValueType::Double:
-            ValueWriter_.OnDoubleScalar(value.Data.Double);
-            break;
-        case EValueType::Boolean:
-            ValueWriter_.OnBooleanScalar(value.Data.Boolean);
-            break;
-        case EValueType::String:
-            ValueWriter_.OnStringScalar(TStringBuf(value.Data.String, value.Length));
-            break;
-        default:
-            YUNREACHABLE();
-    }
-
-    return MakeUnversionedAnyValue(
-        TStringBuf(
-            ValueBuffer_.Begin(),
-            ValueBuffer_.Begin() + ValueBuffer_.Size()),
-        value.Id);
-}
-
-void TBuildingValueConsumer::OnValue(const TUnversionedValue& value)
-{
-    auto schemaType = Schema_.Columns()[value.Id].Type;
-    if (schemaType == EValueType::Any && value.Type != EValueType::Any) {
-        Builder_.AddValue(MakeAnyFromScalar(value));
-    } else {
-        Builder_.AddValue(value);
-    }
-    WrittenFlags_[value.Id] = true;
-}
-
-void TBuildingValueConsumer::OnEndRow()
-{
-    for (int id = 0; id < WrittenFlags_.size(); ++id) {
-        if (WrittenFlags_[id]) {
-            WrittenFlags_[id] = false;
-        } else if (TreatMissingAsNull_ || id < KeyColumns_.size()) {
-            Builder_.AddValue(MakeUnversionedSentinelValue(EValueType::Null, id));
-        }
-    }
-
-    std::sort(
-        Builder_.BeginValues(),
-        Builder_.EndValues(),
-        [] (const TUnversionedValue& lhs, const TUnversionedValue& rhs) {
-            return lhs.Id < rhs.Id;
-        });
-    Rows_.emplace_back(Builder_.FinishRow());
-}
-=======
 using namespace NConcurrency;
->>>>>>> 0d85b427
 
 ////////////////////////////////////////////////////////////////////////////////
 
