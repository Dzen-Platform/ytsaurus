﻿#include "stdafx.h"
#include "sync_writer.h"
#include "table_consumer.h"
#include "config.h"

#include <core/misc/string.h>

#include <ytlib/new_table_client/name_table.h>
#include <ytlib/new_table_client/row.h>
#include <ytlib/new_table_client/schema.h>

namespace NYT {
namespace NTableClient {

using namespace NYson;

////////////////////////////////////////////////////////////////////////////////

void TTableConsumer::OnStringScalar(const TStringBuf& value)
{
    if (ControlState == EControlState::ExpectControlAttributeValue) {
        YCHECK(Depth == 1);
        ThrowInvalidControlAttribute("be a string value");
    }

    YCHECK(ControlState == EControlState::None);

    if (Depth == 0) {
        ThrowMapExpected();
    } else {
        ValueWriter.OnStringScalar(value);
    }
}

void TTableConsumer::OnIntegerScalar(i64 value)
{
    if (ControlState == EControlState::ExpectControlAttributeValue) {
        YCHECK(Depth == 1);

        switch (ControlAttribute) {
            case EControlAttribute::TableIndex: {
                if (value < 0 || value >= Writers.size()) {
                    THROW_ERROR_EXCEPTION(
                        "Invalid table index: expected in range [0, %d], actual %" PRId64,
                        static_cast<int>(Writers.size()) - 1,
                        value)
                        << TErrorAttribute("row_index", Writer->GetRowCount());
                }
                CurrentTableIndex = value;
                Writer = Writers[CurrentTableIndex];
                ControlState = EControlState::ExpectEndControlAttributes;
                break;
            }

            default:
                ThrowInvalidControlAttribute("be an integer value");
        }

        return;
    }

    YCHECK(ControlState == EControlState::None);

    if (Depth == 0) {
        ThrowMapExpected();
    } else {
        ValueWriter.OnIntegerScalar(value);
    }
}

void TTableConsumer::OnDoubleScalar(double value)
{
    if (ControlState == EControlState::ExpectControlAttributeValue) {
        YCHECK(Depth == 1);
        ThrowInvalidControlAttribute("be a double value");
    }

    YCHECK(ControlState == EControlState::None);

    if (Depth == 0) {
        ThrowMapExpected();
    } else {
        ValueWriter.OnDoubleScalar(value);
    }
}

void TTableConsumer::OnEntity()
{
    switch (ControlState) {
        case EControlState::None:
            break;

<<<<<<< HEAD
        case EControlState::ExpectEntity:
            YASSERT(Depth == 0);
            // Successfully processed control statement.
            ControlState = EControlState::None;
            return;

        case EControlState::ExpectValue:
            ThrowInvalidControlAttribute("be an entity");
            break;
=======
    case EControlState::ExpectEntity:
        YCHECK(Depth == 0);
        // Successfully processed control statement.
        ControlState = EControlState::None;
        return;

    case EControlState::ExpectControlAttributeValue:
        ThrowInvalidControlAttribute("be an entity");
        break;
>>>>>>> e6b3a5e8

        default:
            YUNREACHABLE();
    }


    if (Depth == 0) {
        ThrowMapExpected();
    } else {
        ValueWriter.OnEntity();
    }
}

void TTableConsumer::OnBeginList()
{
    if (ControlState == EControlState::ExpectControlAttributeValue) {
        YCHECK(Depth == 1);
        ThrowInvalidControlAttribute("be a list");
    }

    YCHECK(ControlState == EControlState::None);

    if (Depth == 0) {
        ThrowMapExpected();
    } else {
        ++Depth;
        ValueWriter.OnBeginList();
    }
}

void TTableConsumer::OnBeginAttributes()
{
    if (ControlState == EControlState::ExpectControlAttributeValue) {
        YCHECK(Depth == 1);
        ThrowInvalidControlAttribute("have attributes");
    }

    YCHECK(ControlState == EControlState::None);

    if (Depth == 0) {
        ControlState = EControlState::ExpectControlAttributeName;
    } else {
        ValueWriter.OnBeginAttributes();
    }

    ++Depth;
}

void TTableConsumer::OnListItem()
{
    YCHECK(ControlState == EControlState::None);

    if (Depth == 0) {
        // Row separator, do nothing.
    } else {
        ValueWriter.OnListItem();
    }
}

void TTableConsumer::OnBeginMap()
{
    if (ControlState == EControlState::ExpectControlAttributeValue) {
        YCHECK(Depth == 1);
        ThrowInvalidControlAttribute("be a map");
    }

    if (ControlState == EControlState::ExpectEntity) {
        ThrowEntityExpected();
    }

    YCHECK(ControlState == EControlState::None);

    if (Depth > 0) {
        ValueWriter.OnBeginMap();
    }

    ++Depth;
}

void TTableConsumer::OnKeyedItem(const TStringBuf& name)
{
    switch (ControlState) {
<<<<<<< HEAD
        case EControlState::None:
            break;

        case EControlState::ExpectName:
            YASSERT(Depth == 1);
            try {
                ControlAttribute = ParseEnum<EControlAttribute>(ToString(name));
            } catch (const std::exception&) {
                // Ignore ex, our custom message is more meaningful.
                THROW_ERROR_EXCEPTION("Failed to parse control attribute name %s",
                    ~Stroka(name).Quote());
            }
            ControlState = EControlState::ExpectValue;
            return;

        case EControlState::ExpectEndAttributes:
            YASSERT(Depth == 1);
            THROW_ERROR_EXCEPTION("Too many control attributes per record: at most one attribute is allowed");
            break;

        default:
            YUNREACHABLE();
    }
=======
    case EControlState::None:
        break;

    case EControlState::ExpectControlAttributeName:
        YCHECK(Depth == 1);
        try {
            ControlAttribute = ParseEnum<EControlAttribute>(ToString(name));
        } catch (const std::exception&) {
            // Ignore ex, our custom message is more meaningful.
            THROW_ERROR_EXCEPTION("Failed to parse control attribute name %s",
                ~Stroka(name).Quote());
        }
        ControlState = EControlState::ExpectControlAttributeValue;
        return;

    case EControlState::ExpectEndControlAttributes:
        YCHECK(Depth == 1);
        THROW_ERROR_EXCEPTION("Too many control attributes per record: at most one attribute is allowed");
        break;

    default:
        YUNREACHABLE();
    };
>>>>>>> e6b3a5e8

    YCHECK(Depth > 0);
    if (Depth == 1) {
        Offsets.push_back(RowBuffer.Size());
        RowBuffer.Write(name);

        Offsets.push_back(RowBuffer.Size());
    } else {
        ValueWriter.OnKeyedItem(name);
    }
}

void TTableConsumer::OnEndMap()
{
    YCHECK(Depth > 0);
    // No control attribute allows map or composite values.
    YCHECK(ControlState == EControlState::None);

    --Depth;

    if (Depth > 0) {
        ValueWriter.OnEndMap();
        return;
    }

    YCHECK(Offsets.size() % 2 == 0);

    TRow row;
    row.reserve(Offsets.size() / 2);

    int index = Offsets.size();
    int begin = RowBuffer.Size();
    while (index > 0) {
        int end = begin;
        begin = Offsets[--index];
        TStringBuf value(RowBuffer.Begin() + begin, end - begin);

        end = begin;
        begin = Offsets[--index];
        TStringBuf name(RowBuffer.Begin() + begin, end - begin);

        row.push_back(std::make_pair(name, value));
    }

    Writer->WriteRow(row);

    Offsets.clear();
    RowBuffer.Clear();
}

void TTableConsumer::OnEndList()
{
   // No control attribute allow list or composite values.
    YCHECK(ControlState == EControlState::None);

    --Depth;
    YCHECK(Depth > 0);
    ValueWriter.OnEndList();
}

void TTableConsumer::OnEndAttributes()
{
    --Depth;

    switch (ControlState) {
        case EControlState::ExpectControlAttributeName:
            THROW_ERROR_EXCEPTION("Too few control attributes per record: at least one attribute is required");
            break;

        case EControlState::ExpectEndControlAttributes:
            YCHECK(Depth == 0);
            ControlState = EControlState::ExpectEntity;
            break;

        case EControlState::None:
            YCHECK(Depth > 0);
            ValueWriter.OnEndAttributes();
            break;

        default:
            YUNREACHABLE();
    };
}

void TTableConsumer::OnRaw(const TStringBuf& yson, EYsonType type)
{
    YUNREACHABLE();
}

void TTableConsumer::ThrowMapExpected() const
{
    ThrowError("Invalid row format, map expected");
}

void TTableConsumer::ThrowEntityExpected() const
{
    ThrowError("Invalid row format, there are control attributes, entity expected");
}

void TTableConsumer::ThrowInvalidControlAttribute(const Stroka& whatsWrong) const
{
    ThrowError(
        Sprintf("Control attribute %s cannot %s",
            ~FormatEnum(ControlAttribute).Quote(),
            ~whatsWrong));
}

void TTableConsumer::ThrowError(const Stroka& message) const
{
    THROW_ERROR_EXCEPTION(message)
        << TErrorAttribute("table_index", CurrentTableIndex)
        << TErrorAttribute("row_index", Writer->GetRowCount());
}

////////////////////////////////////////////////////////////////////////////////

TVersionedTableConsumer::TVersionedTableConsumer(
    const NVersionedTableClient::TTableSchema& schema,
    const NVersionedTableClient::TKeyColumns& keyColumns,
    NVersionedTableClient::TNameTablePtr nameTable,
    NVersionedTableClient::IWriterPtr writer)
    : CurrentTableIndex(0)
    , Writers(std::vector<NVersionedTableClient::IWriterPtr>(1, std::move(writer)))
{
    Initialize(schema, keyColumns, std::move(nameTable));
}

TVersionedTableConsumer::TVersionedTableConsumer(
    const NVersionedTableClient::TTableSchema& schema,
    const NVersionedTableClient::TKeyColumns& keyColumns,
    NVersionedTableClient::TNameTablePtr nameTable,
    std::vector<NVersionedTableClient::IWriterPtr> writers,
    int tableIndex)
    : CurrentTableIndex(tableIndex)
    , Writers(std::move(writers))
{
    Initialize(schema, keyColumns, std::move(nameTable));
}

void TVersionedTableConsumer::Initialize(
    const NVersionedTableClient::TTableSchema& schema,
    const NVersionedTableClient::TKeyColumns& keyColumns,
    NVersionedTableClient::TNameTablePtr nameTable)
{
    CurrentWriter = Writers[CurrentTableIndex];
    ControlState = EControlState::None;
    Depth = 0;
    ColumnIndex = -1;
    NameTable = std::move(nameTable);

    // NB: Key columns must go first.
    for (const auto& name : keyColumns) {
        NameTable->GetOrRegisterName(name);
    }

    SchemaColumnDescriptors.resize(schema.Columns().size());
    for (const auto& column : schema.Columns()) {
        int id = NameTable->GetOrRegisterName(column.Name);
        SchemaColumnDescriptors[id].Type = column.Type;
    }
}

void TVersionedTableConsumer::OnStringScalar(const TStringBuf& value)
{
    if (ControlState == EControlState::ExpectValue) {
        YASSERT(Depth == 1);
        ThrowInvalidControlAttribute("be a string value");
    }

    YASSERT(ControlState == EControlState::None);

    if (Depth == 0) {
        ThrowMapExpected();
    } else {
        WriteValue(NVersionedTableClient::TRowValue::MakeString(ColumnIndex, value));
    }
}

void TVersionedTableConsumer::OnIntegerScalar(i64 value)
{
    if (ControlState == EControlState::ExpectValue) {
        YASSERT(Depth == 1);

        switch (ControlAttribute) {
            case EControlAttribute::TableIndex: {
                if (value < 0 || value >= Writers.size()) {
                    THROW_ERROR_EXCEPTION(
                        "Invalid table index: expected in range [0, %d], actual %" PRId64,
                        static_cast<int>(Writers.size()) - 1,
                        value)
                        << TErrorAttribute("row_index", CurrentWriter->GetRowIndex());
                }
                CurrentTableIndex = value;
                CurrentWriter = Writers[CurrentTableIndex];
                ControlState = EControlState::ExpectEndAttributes;
                break;                                               }

            default:
                ThrowInvalidControlAttribute("be an integer value");
        }
        return;
    }

    YASSERT(ControlState == EControlState::None);

    if (Depth == 0) {
        ThrowMapExpected();
    } else {
        WriteValue(NVersionedTableClient::TRowValue::MakeInteger(ColumnIndex, value));
    }
}

void TVersionedTableConsumer::OnDoubleScalar(double value)
{
    if (ControlState == EControlState::ExpectValue) {
        YASSERT(Depth == 1);
        ThrowInvalidControlAttribute("be a double value");
    }

    YASSERT(ControlState == EControlState::None);

    if (Depth == 0) {
        ThrowMapExpected();
    } else {
        WriteValue(NVersionedTableClient::TRowValue::MakeDouble(ColumnIndex, value));
    }
}

void TVersionedTableConsumer::OnEntity()
{
    switch (ControlState) {
        case EControlState::None:
            break;

        case EControlState::ExpectEntity:
            YASSERT(Depth == 0);
            // Successfully processed control statement.
            ControlState = EControlState::None;
            return;

        case EControlState::ExpectValue:
            ThrowInvalidControlAttribute("be an entity");
            break;

        default:
            YUNREACHABLE();
    }


    if (Depth == 0) {
        ThrowMapExpected();
    } else {
        THROW_ERROR_EXCEPTION("Composite types are not supported");
    }
}

void TVersionedTableConsumer::OnBeginList()
{
    if (ControlState == EControlState::ExpectValue) {
        YASSERT(Depth == 1);
        ThrowInvalidControlAttribute("be a list");
    }

    YASSERT(ControlState == EControlState::None);

    if (Depth == 0) {
        ThrowMapExpected();
    } else {
        ++Depth;
        THROW_ERROR_EXCEPTION("Composite types are not supported");
    }
}

void TVersionedTableConsumer::OnBeginAttributes()
{
    if (ControlState == EControlState::ExpectValue) {
        YASSERT(Depth == 1);
        ThrowInvalidControlAttribute("have attributes");
    }

    YASSERT(ControlState == EControlState::None);

    if (Depth == 0) {
        ControlState = EControlState::ExpectName;
    } else {
        THROW_ERROR_EXCEPTION("Composite types are not supported");
    }

    ++Depth;
}

void TVersionedTableConsumer::ThrowMapExpected()
{
    THROW_ERROR_EXCEPTION("Invalid row format, map expected")
        << TErrorAttribute("table_index", CurrentTableIndex)
        << TErrorAttribute("row_index", CurrentWriter->GetRowIndex());
}

void TVersionedTableConsumer::ThrowInvalidSchemaColumnType(int columnId, NVersionedTableClient::EColumnType actualType)
{
    THROW_ERROR_EXCEPTION("Invalid type of schema column %s: expected %s, actual %s",
        ~NameTable->GetName(columnId).Quote(),
        ~FormatEnum(SchemaColumnDescriptors[columnId].Type).Quote(),
        ~FormatEnum(actualType).Quote())
        << TErrorAttribute("table_index", CurrentTableIndex)
        << TErrorAttribute("row_index", CurrentWriter->GetRowIndex());
}

void TVersionedTableConsumer::ThrowInvalidControlAttribute(const Stroka& whatsWrong)
{
    THROW_ERROR_EXCEPTION("Control attribute %s cannot %s",
        ~FormatEnum(ControlAttribute).Quote(),
        ~whatsWrong)
        << TErrorAttribute("table_index", CurrentTableIndex)
        << TErrorAttribute("row_index", CurrentWriter->GetRowIndex());
}

void TVersionedTableConsumer::OnListItem()
{
    YASSERT(ControlState == EControlState::None);

    if (Depth == 0) {
        // Row separator, do nothing.
    } else {
        THROW_ERROR_EXCEPTION("Composite types are not supported");
    }
}

void TVersionedTableConsumer::OnBeginMap()
{
    if (ControlState == EControlState::ExpectValue) {
        YASSERT(Depth == 1);
        ThrowInvalidControlAttribute("be a map");
    }

    YASSERT(ControlState == EControlState::None);

    ++Depth;
    if (Depth == 1) {
        // Start or row, do nothing.
    } else {
        THROW_ERROR_EXCEPTION("Composite types are not supported");
    }
}

void TVersionedTableConsumer::OnKeyedItem(const TStringBuf& name)
{
    switch (ControlState) {
        case EControlState::None:
            break;

        case EControlState::ExpectName:
            YASSERT(Depth == 1);
            try {
                ControlAttribute = ParseEnum<EControlAttribute>(ToString(name));
            } catch (const std::exception&) {
                // Ignore ex, our custom message is more meaningful.
                THROW_ERROR_EXCEPTION("Failed to parse control attribute name %s",
                    ~Stroka(name).Quote());
            }
            ControlState = EControlState::ExpectValue;
            return;

        case EControlState::ExpectEndAttributes:
            YASSERT(Depth == 1);
            THROW_ERROR_EXCEPTION("Too many control attributes per record: at most one attribute is allowed");
            break;

        default:
            YUNREACHABLE();
    }

    YASSERT(Depth > 0);
    if (Depth == 1) {
        ColumnIndex = NameTable->GetOrRegisterName(name);
    } else {
        THROW_ERROR_EXCEPTION("Composite types are not supported");
    }
}

void TVersionedTableConsumer::OnEndMap()
{
    YASSERT(Depth > 0);
    // No control attribute allows map or composite values.
    YASSERT(ControlState == EControlState::None);

    --Depth;
    if (Depth > 0) {
        THROW_ERROR_EXCEPTION("Composite types are not supported");
    } else {
        for (int id = 0; id < static_cast<int>(SchemaColumnDescriptors.size()); ++id) {
            if (SchemaColumnDescriptors[id].Written) {
                SchemaColumnDescriptors[id].Written = false;
            } else {
                CurrentWriter->WriteValue(NVersionedTableClient::TRowValue::MakeNull(id));
            }
        }
        CurrentWriter->EndRow();
    }
}

void TVersionedTableConsumer::OnEndList()
{
    // No control attribute allow list or composite values.
    YASSERT(ControlState == EControlState::None);

    --Depth;
    YASSERT(Depth > 0);
    THROW_ERROR_EXCEPTION("Composite types are not supported");
}

void TVersionedTableConsumer::OnEndAttributes()
{
    --Depth;

    switch (ControlState) {
        case EControlState::ExpectName:
            THROW_ERROR_EXCEPTION("Too few control attributes per record: at least one attribute is required");
            break;

        case EControlState::ExpectEndAttributes:
            YASSERT(Depth == 0);
            ControlState = EControlState::ExpectEntity;
            break;

        case EControlState::None:
            YASSERT(Depth > 0);
            THROW_ERROR_EXCEPTION("Composite types are not supported");
            break;

        default:
            YUNREACHABLE();
    }
}

void TVersionedTableConsumer::OnRaw(const TStringBuf& yson, EYsonType type)
{
    YUNREACHABLE();
}

void TVersionedTableConsumer::WriteValue(const NVersionedTableClient::TRowValue& rowValue)
{
    int id = rowValue.Id;
    if (id < SchemaColumnDescriptors.size()) {
        auto type = NVersionedTableClient::EColumnType(rowValue.Type);
        auto& descriptor = SchemaColumnDescriptors[id];
        if (type != descriptor.Type) {
            ThrowInvalidSchemaColumnType(id, type);
        }
        descriptor.Written = true;
    }
    CurrentWriter->WriteValue(rowValue);
    ColumnIndex = -1;
}

////////////////////////////////////////////////////////////////////////////////

} // namespace NTableClient
} // namespace NYT<|MERGE_RESOLUTION|>--- conflicted
+++ resolved
@@ -90,27 +90,15 @@
         case EControlState::None:
             break;
 
-<<<<<<< HEAD
         case EControlState::ExpectEntity:
-            YASSERT(Depth == 0);
+	        YCHECK(Depth == 0);
             // Successfully processed control statement.
             ControlState = EControlState::None;
             return;
 
-        case EControlState::ExpectValue:
+	    case EControlState::ExpectControlAttributeValue:
             ThrowInvalidControlAttribute("be an entity");
             break;
-=======
-    case EControlState::ExpectEntity:
-        YCHECK(Depth == 0);
-        // Successfully processed control statement.
-        ControlState = EControlState::None;
-        return;
-
-    case EControlState::ExpectControlAttributeValue:
-        ThrowInvalidControlAttribute("be an entity");
-        break;
->>>>>>> e6b3a5e8
 
         default:
             YUNREACHABLE();
@@ -193,12 +181,11 @@
 void TTableConsumer::OnKeyedItem(const TStringBuf& name)
 {
     switch (ControlState) {
-<<<<<<< HEAD
-        case EControlState::None:
-            break;
-
-        case EControlState::ExpectName:
-            YASSERT(Depth == 1);
+   	    case EControlState::None:
+            break;
+
+        case EControlState::ExpectControlAttributeName:
+            YCHECK(Depth == 1);
             try {
                 ControlAttribute = ParseEnum<EControlAttribute>(ToString(name));
             } catch (const std::exception&) {
@@ -206,42 +193,17 @@
                 THROW_ERROR_EXCEPTION("Failed to parse control attribute name %s",
                     ~Stroka(name).Quote());
             }
-            ControlState = EControlState::ExpectValue;
+            ControlState = EControlState::ExpectControlAttributeValue;
             return;
 
-        case EControlState::ExpectEndAttributes:
-            YASSERT(Depth == 1);
+        case EControlState::ExpectEndControlAttributes:
+            YCHECK(Depth == 1);
             THROW_ERROR_EXCEPTION("Too many control attributes per record: at most one attribute is allowed");
             break;
 
         default:
             YUNREACHABLE();
     }
-=======
-    case EControlState::None:
-        break;
-
-    case EControlState::ExpectControlAttributeName:
-        YCHECK(Depth == 1);
-        try {
-            ControlAttribute = ParseEnum<EControlAttribute>(ToString(name));
-        } catch (const std::exception&) {
-            // Ignore ex, our custom message is more meaningful.
-            THROW_ERROR_EXCEPTION("Failed to parse control attribute name %s",
-                ~Stroka(name).Quote());
-        }
-        ControlState = EControlState::ExpectControlAttributeValue;
-        return;
-
-    case EControlState::ExpectEndControlAttributes:
-        YCHECK(Depth == 1);
-        THROW_ERROR_EXCEPTION("Too many control attributes per record: at most one attribute is allowed");
-        break;
-
-    default:
-        YUNREACHABLE();
-    };
->>>>>>> e6b3a5e8
 
     YCHECK(Depth > 0);
     if (Depth == 1) {
