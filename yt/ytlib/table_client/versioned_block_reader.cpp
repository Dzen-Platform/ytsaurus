--- conflicted
+++ resolved
@@ -38,15 +38,10 @@
 
     auto keyDataSize = GetUnversionedRowByteSize(KeyColumnCount_);
     KeyBuffer_.reserve(keyDataSize);
-<<<<<<< HEAD
-    Key_ = TMutableKey(reinterpret_cast<TUnversionedRowHeader*>(KeyBuffer_.data()));
-    Key_.SetCount(KeyColumnCount_);
-=======
     auto header = reinterpret_cast<TUnversionedRowHeader*>(KeyBuffer_.data());
     header->Capacity = KeyColumnCount_;
     header->Count = KeyColumnCount_;
-    Key_ = TKey(header);
->>>>>>> 8e848cf9
+    Key_ = TMutableKey(header);
 
     for (int index = 0; index < KeyColumnCount_; ++index) {
         auto& value = Key_[index];
