#pragma once

#include "public.h"
#include "schema.h"
#include "key.h"

#include <ytlib/compression/codec.h>
#include <ytlib/misc/blob_output.h>
#include <ytlib/misc/thread_affinity.h>
#include <ytlib/misc/async_stream_state.h>
#include <ytlib/table_client/table_reader.pb.h>
#include <ytlib/chunk_client/public.h>
#include <ytlib/ytree/public.h>
#include <ytlib/yson/lexer.h>
#include <ytlib/ytree/yson_string.h>

namespace NYT {
namespace NTableClient {

////////////////////////////////////////////////////////////////////////////////

class TTableChunkReaderProvider
    : public TRefCounted
{
public:
    TTableChunkReaderProvider(
        const NChunkClient::TSequentialReaderConfigPtr& config,
        const TChunkReaderOptionsPtr& options = New<TChunkReaderOptions>());

    TTableChunkReaderPtr CreateNewReader(
        const NProto::TInputChunk& inputChunk,
        const NChunkClient::IAsyncReaderPtr& chunkReader);

    bool KeepInMemory() const;

private:
    NChunkClient::TSequentialReaderConfigPtr Config;
    TChunkReaderOptionsPtr Options;

};

////////////////////////////////////////////////////////////////////////////////


//! Reads single table chunk row-after-row using given #NChunkClient::IAsyncReader.
class TTableChunkReader
    : public virtual TRefCounted
{
public:
    typedef TTableChunkReaderProvider TProvider;

    TTableChunkReader(
        NChunkClient::TSequentialReaderConfigPtr config,
        const TChannel& channel,
        NChunkClient::IAsyncReaderPtr chunkReader,
        const NProto::TReadLimit& startLimit,
        const NProto::TReadLimit& endLimit,
        const NYTree::TYsonString& rowAttributes,
        int partitionTag,
<<<<<<< HEAD
        const TReaderOptions& options);
=======
        TChunkReaderOptionsPtr options);
>>>>>>> 23b56a3c

    TAsyncError AsyncOpen();

    bool FetchNextItem();
    TAsyncError GetReadyEvent();

    bool IsValid() const;

    const TRow& GetRow() const;
    const TNonOwningKey& GetKey() const;
    const NYTree::TYsonString& GetRowAttributes() const;

    i64 GetRowIndex() const;
    i64 GetRowCount() const;
    TFuture<void> GetFetchingCompleteEvent();

private:
    struct TColumnInfo
    {
        int KeyIndex;
        bool InChannel;
        i64 RowIndex;

        TColumnInfo()
            : KeyIndex(-1)
            , InChannel(false)
            , RowIndex(-1)
        { }
    };

    class TKeyValidator;
    template <template <typename T> class TComparator>
    struct TIndexComparator;

    NChunkClient::TSequentialReaderPtr SequentialReader;
    TChannel Channel;

    bool DoNextRow();
    bool ContinueNextRow(
        int channelIndex,
        TError error);

    void MakeCurrentRow();
    void OnRowFetched(TError error);

    TColumnInfo& GetColumnInfo(const TStringBuf& column);

    class TInitializer;
    TIntrusivePtr<TInitializer> Initializer;

    class TRegularInitializer;
    class TPartitionInitializer;

    TAsyncStreamState ReaderState;
    TAsyncStreamState RowState;

    TChunkReaderOptionsPtr Options;

    NYTree::TYsonString RowAttributes;
    TRow CurrentRow;
    TNonOwningKey CurrentKey;

    NYson::TLexer Lexer;

    yhash_map<TStringBuf, TColumnInfo> ColumnsMap;
    std::vector<Stroka> ColumnNames;

    i64 CurrentRowIndex;
    i64 StartRowIndex;
    i64 EndRowIndex;

    int PartitionTag;

    TCallback<void(TError)> OnRowFetchedCallback;

    THolder<TKeyValidator> EndValidator;

    NProto::TKeyColumnsExt KeyColumnsExt;

    /*!
     *  See #DoNextRow for usage.
     */
    const TAsyncErrorPromise SuccessResult;

    std::vector<TChannelReaderPtr> ChannelReaders;

    /*!
     *  If #TReaderOptions::KeepBlocks option is set then the reader keeps references
     *  to all (uncompressed) blocks it has fetched.
     */
    std::vector<TSharedRef> FetchedBlocks;

    DECLARE_THREAD_AFFINITY_SLOT(ClientThread);
    DECLARE_THREAD_AFFINITY_SLOT(ReaderThread);
};

////////////////////////////////////////////////////////////////////////////////

} // namespace NTableClient
} // namespace NYT<|MERGE_RESOLUTION|>--- conflicted
+++ resolved
@@ -57,11 +57,7 @@
         const NProto::TReadLimit& endLimit,
         const NYTree::TYsonString& rowAttributes,
         int partitionTag,
-<<<<<<< HEAD
-        const TReaderOptions& options);
-=======
         TChunkReaderOptionsPtr options);
->>>>>>> 23b56a3c
 
     TAsyncError AsyncOpen();
 
