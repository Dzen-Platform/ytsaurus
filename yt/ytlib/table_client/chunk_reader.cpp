#include "stdafx.h"
#include "chunk_reader.h"

#include "table_chunk_meta.pb.h"

#include "../misc/foreach.h"
#include "../misc/sync.h"
#include "../misc/serialize.h"
#include "../actions/action_util.h"

#include <algorithm>
#include <limits>

namespace NYT {
namespace NTableClient {

<<<<<<< HEAD
////////////////////////////////////////////////////////////////////////////////

static NLog::TLogger& Logger = TableClientLogger;
using namespace NYT::NChunkClient;
=======
using namespace NChunkClient;
>>>>>>> 7f5f45a6

////////////////////////////////////////////////////////////////////////////////

struct TBlockInfo
{
    int ChunkBlockIndex;
    int ChannelBlockIndex;
    int ChannelIndex;
    int LastRow;

    bool operator< (const TBlockInfo& rhs)
    {
        return (LastRow > rhs.LastRow) || 
            (LastRow == rhs.LastRow && ChannelIndex > rhs.ChannelIndex);
    }

    TBlockInfo(
        int chunkBlockIndex, 
        int channelBlockIndex, 
        int channelIdx, 
        int lastRow)
        : ChunkBlockIndex(chunkBlockIndex)
        , ChannelBlockIndex(channelBlockIndex)
        , ChannelIndex(channelIdx)
        , LastRow(lastRow)
    { }
};

////////////////////////////////////////////////////////////////////////////////

//! Helper class aimed to asynchronously initialize the internals of TChunkReader.
class TChunkReader::TInitializer
    : public TRefCountedBase
{
public:
    typedef TIntrusivePtr<TInitializer> TPtr;

    TInitializer(
        const TSequentialReader::TConfig& config,
        TChunkReader::TPtr chunkReader, 
        NChunkClient::IAsyncReader* asyncReader)
        : SequentialConfig(config)
        , AsyncReader(asyncReader)
        , ChunkReader(chunkReader)
    { }

    void Initialize()
    {
        // The last block contains meta.
        AsyncReader->AsyncGetChunkInfo()->Subscribe(FromMethod(
            &TInitializer::OnGotMeta, 
            TPtr(this))->Via(ReaderThread->GetInvoker()));
    }

private:
    void OnGotMeta(NChunkClient::IAsyncReader::TGetInfoResult result)
    {
<<<<<<< HEAD
        if (!result.Error.IsOK()) {
            ChunkReader->State.Fail(result.Error.GetMessage());
            return;
        }

        ProtoMeta = result.ChunkInfo.attributes().GetExtension(
            NProto::TTableChunkAttributes::TableAttributes);
=======
        if (!readResult.IsOK()) {
            ChunkReader->State.Fail(readResult.GetMessage());
            return;
        }

        auto& metaBlob = readResult.Value().front();

        DeserializeProtobuf(&ProtoMeta, metaBlob);
>>>>>>> 7f5f45a6

        SelectChannels();
        YASSERT(SelectedChannels.size() > 0);

        yvector<int> blockIndexSequence = GetBlockReadingOrder();
        ChunkReader->SequentialReader = 
            New<TSequentialReader>(SequentialConfig, blockIndexSequence, ~AsyncReader);

        ChunkReader->ChannelReaders.reserve(SelectedChannels.size());

        ChunkReader->SequentialReader->AsyncNextBlock()->Subscribe(
            FromMethod(&TInitializer::OnFirstBlock, TPtr(this), 0)
        );
    }

    void SelectChannels()
    {
        ChunkChannels.reserve(ProtoMeta.channels_size());
        for(int i = 0; i < ProtoMeta.channels_size(); ++i) {
            ChunkChannels.push_back(TChannel::FromProto(ProtoMeta.channels(i)));
        }

        // Heuristic: first try to find a channel that contain the whole read channel.
        // If several exists, choose the one with the minimum number of blocks.
        if (SelectSingleChannel())
            return;

        TChannel remainder = ChunkReader->Channel;
        for (int channelIdx = 0; channelIdx < ChunkChannels.ysize(); ++channelIdx) {
            auto& curChannel = ChunkChannels[channelIdx];
            if (curChannel.Overlaps(remainder)) {
                remainder -= curChannel;
                SelectedChannels.push_back(channelIdx);
                if (remainder.IsEmpty()) {
                    break;
                }
            }
        }
    }

    bool SelectSingleChannel()
    {
        int resultIdx = -1;
        size_t minBlockCount = std::numeric_limits<size_t>::max();

        for (int i = 0; i < ProtoMeta.channels_size(); ++i) {
            auto& channel = ChunkChannels[i];
            if (channel.Contains(ChunkReader->Channel)) {
                size_t blockCount = ProtoMeta.channels(i).blocks_size();
                if (minBlockCount > blockCount) {
                    resultIdx = i;
                    minBlockCount = blockCount;
                }
            }
        }

        if (resultIdx < 0)
            return false;

        SelectedChannels.push_back(resultIdx);
        return true;
    }

    void SelectOpeningBlocks(yvector<int>& result, yvector<TBlockInfo>& blockHeap) {
        FOREACH (auto channelIdx, SelectedChannels) {
            const auto& protoChannel = ProtoMeta.channels(channelIdx);
            int blockIndex = -1;
            int startRow = 0;
            int lastRow = 0;
            do {
                ++blockIndex;
                YASSERT(blockIndex < (int)protoChannel.blocks_size());
                const auto& protoBlock = protoChannel.blocks(blockIndex);
                // When a new block is set in TChannelReader, reader is virtually 
                // one row behind its real starting row. E.g. for the first row of 
                // the channel we consider start row to be -1.
                startRow = lastRow - 1;
                lastRow += protoBlock.rowcount();

                if (lastRow > ChunkReader->StartRow) {
                    blockHeap.push_back(TBlockInfo(
                        protoBlock.blockindex(),
                        blockIndex,
                        channelIdx,
                        lastRow));

                    result.push_back(protoBlock.blockindex());
                    StartRows.push_back(startRow);
                    break;
                }
            } while (true);
        }
    }

    yvector<int> GetBlockReadingOrder()
    {
        yvector<int> result;
        yvector<TBlockInfo> blockHeap;

        SelectOpeningBlocks(result, blockHeap);

        std::make_heap(blockHeap.begin(), blockHeap.end());

        while (true) {
            TBlockInfo currentBlock = blockHeap.front();
            int nextBlockIndex = currentBlock.ChannelBlockIndex + 1;
            const auto& protoChannel = ProtoMeta.channels(currentBlock.ChannelIndex);

            std::pop_heap(blockHeap.begin(), blockHeap.end());
            blockHeap.pop_back();

            if (nextBlockIndex < protoChannel.blocks_size()) {
                if (currentBlock.LastRow >= ChunkReader->EndRow) {
                    FOREACH (auto& block, blockHeap) {
                        YASSERT(block.LastRow >= ChunkReader->EndRow);
                    }
                    break;
                }

                const auto& protoBlock = protoChannel.blocks(nextBlockIndex);

                blockHeap.push_back(TBlockInfo(
                    protoBlock.blockindex(),
                    nextBlockIndex,
                    currentBlock.ChannelIndex,
                    currentBlock.LastRow + protoBlock.rowcount()));

                std::push_heap(blockHeap.begin(), blockHeap.end());
                result.push_back(protoBlock.blockindex());
            } else {
                // EndRow is not set, so we reached the end of the chunk.
                ChunkReader->EndRow = currentBlock.LastRow;
                FOREACH (auto& block, blockHeap) {
                    YASSERT(ChunkReader->EndRow == block.LastRow);
                }
                break;
            }
        }

        return result;
    }

    void OnFirstBlock(TAsyncStreamState::TResult result, int selectedChannelIndex)
    {
        if (!result.IsOK) {
            ChunkReader->State.Fail(result.ErrorMessage);
            return;
        }

        auto& channelIdx = SelectedChannels[selectedChannelIndex];
        ChunkReader->ChannelReaders.push_back(TChannelReader(ChunkChannels[channelIdx]));

        auto& channelReader = ChunkReader->ChannelReaders.back();
        channelReader.SetBlock(ChunkReader->SequentialReader->GetBlock());

        for (int row = StartRows[selectedChannelIndex]; 
            row < ChunkReader->StartRow; 
            ++row) 
        {
            YVERIFY(channelReader.NextRow());
        }

        ++selectedChannelIndex;
        if (selectedChannelIndex < SelectedChannels.ysize()) {
            ChunkReader->SequentialReader->AsyncNextBlock()->Subscribe(
                FromMethod(&TInitializer::OnFirstBlock, TPtr(this), selectedChannelIndex)
            );
        } else {
            // Initialization complete.
            ChunkReader->Initializer.Reset();
            ChunkReader->State.FinishOperation();
        }
    }

    const TSequentialReader::TConfig SequentialConfig;
    NChunkClient::IAsyncReader::TPtr AsyncReader;
    TChunkReader::TPtr ChunkReader;

    NProto::TTableChunkAttributes ProtoMeta;
    yvector<TChannel> ChunkChannels;
    yvector<int> SelectedChannels;

    //! First row of the first block in each selected channel.
    /*!
     *  Is used to set channel readers to ChunkReader's StartRow during initialization.
     */
    yvector<int> StartRows;
};

////////////////////////////////////////////////////////////////////////////////

TChunkReader::TChunkReader(
    const TSequentialReader::TConfig& config,
    const TChannel& channel,
    NChunkClient::IAsyncReader* chunkReader,
    int startRow,
    int endRow)
    : SequentialReader(NULL)
    , Channel(channel)
    , IsColumnValid(false)
    , IsRowValid(false)
    , CurrentRow(-1)
    , StartRow(startRow)
    , EndRow(endRow)
{
    VERIFY_THREAD_AFFINITY_ANY();
    YASSERT(chunkReader != NULL);

    Initializer = New<TInitializer>(config, this, chunkReader);
}

TAsyncStreamState::TAsyncResult::TPtr TChunkReader::AsyncOpen()
{
    VERIFY_THREAD_AFFINITY(ClientThread);
    State.StartOperation();

    Initializer->Initialize();

    return State.GetOperationResult();
}

bool TChunkReader::HasNextRow() const
{
    VERIFY_THREAD_AFFINITY(ClientThread);
    YASSERT(!State.HasRunningOperation());
    YASSERT(~Initializer == NULL);

    return CurrentRow < EndRow - 1;
}

TAsyncStreamState::TAsyncResult::TPtr TChunkReader::AsyncNextRow()
{
    VERIFY_THREAD_AFFINITY(ClientThread);
    YASSERT(!State.HasRunningOperation());
    YASSERT(~Initializer == NULL);

    CurrentChannel = 0;
    IsColumnValid = false;
    UsedColumns.clear();
    ++CurrentRow;

    YASSERT(CurrentRow < EndRow);

    State.StartOperation();

    ContinueNextRow(TAsyncStreamState::TResult(), -1);

    return State.GetOperationResult();
}

void TChunkReader::ContinueNextRow(
    TAsyncStreamState::TResult result,
    int channelIndex)
{
    if (!result.IsOK) {
        State.Fail(result.ErrorMessage);
        return;
    }

    if (channelIndex >= 0) {
        auto& channel = ChannelReaders[channelIndex];
        channel.SetBlock(SequentialReader->GetBlock());
    }

    ++channelIndex;

    while (channelIndex < ChannelReaders.ysize()) {
        auto& channel = ChannelReaders[channelIndex];
        if (!channel.NextRow()) {
            YASSERT(SequentialReader->HasNext());
            SequentialReader->AsyncNextBlock()->Subscribe(FromMethod(
                &TChunkReader::ContinueNextRow,
                TPtr(this),
                channelIndex));
            return;
        }
        ++channelIndex;
    }

    IsRowValid = true;
    State.FinishOperation();
}

bool TChunkReader::NextColumn()
{
    VERIFY_THREAD_AFFINITY(ClientThread);
    YASSERT(!State.HasRunningOperation());
    YASSERT(~Initializer == NULL);
    YASSERT(IsRowValid);

    while (true) {
        if (CurrentChannel >= ChannelReaders.ysize()) {
            IsColumnValid = false;
            return false;
        }

        auto& channelReader = ChannelReaders[CurrentChannel];
        if (channelReader.NextColumn()) {
            CurrentColumn = channelReader.GetColumn();
            if (!Channel.Contains(CurrentColumn)) {
                continue;
            }

            if (UsedColumns.has(CurrentColumn)) {
                continue;
            }

            UsedColumns.insert(CurrentColumn);
            IsColumnValid = true;
            return true;
        } else {
            ++CurrentChannel;
        }
    }

    YUNREACHABLE();
}

TColumn TChunkReader::GetColumn() const
{
    VERIFY_THREAD_AFFINITY(ClientThread);
    YASSERT(!State.HasRunningOperation());
    YASSERT(~Initializer == NULL);

    YASSERT(IsRowValid);
    YASSERT(IsColumnValid);

    return CurrentColumn;
}

TValue TChunkReader::GetValue()
{
    VERIFY_THREAD_AFFINITY(ClientThread);
    YASSERT(!State.HasRunningOperation());
    YASSERT(~Initializer == NULL);

    YASSERT(IsRowValid);
    YASSERT(IsColumnValid);

    return ChannelReaders[CurrentChannel].GetValue();
}

void TChunkReader::Cancel(const Stroka& errorMessage)
{
    State.Fail(errorMessage);
}

////////////////////////////////////////////////////////////////////////////////

} // namespace NTableClient
} // namespace NYT<|MERGE_RESOLUTION|>--- conflicted
+++ resolved
@@ -14,14 +14,7 @@
 namespace NYT {
 namespace NTableClient {
 
-<<<<<<< HEAD
-////////////////////////////////////////////////////////////////////////////////
-
-static NLog::TLogger& Logger = TableClientLogger;
-using namespace NYT::NChunkClient;
-=======
 using namespace NChunkClient;
->>>>>>> 7f5f45a6
 
 ////////////////////////////////////////////////////////////////////////////////
 
@@ -70,7 +63,6 @@
 
     void Initialize()
     {
-        // The last block contains meta.
         AsyncReader->AsyncGetChunkInfo()->Subscribe(FromMethod(
             &TInitializer::OnGotMeta, 
             TPtr(this))->Via(ReaderThread->GetInvoker()));
@@ -79,44 +71,35 @@
 private:
     void OnGotMeta(NChunkClient::IAsyncReader::TGetInfoResult result)
     {
-<<<<<<< HEAD
-        if (!result.Error.IsOK()) {
-            ChunkReader->State.Fail(result.Error.GetMessage());
+        if (!result.IsOK()) {
+            ChunkReader->State.Fail(result.GetMessage());
             return;
         }
 
-        ProtoMeta = result.ChunkInfo.attributes().GetExtension(
-            NProto::TTableChunkAttributes::TableAttributes);
-=======
-        if (!readResult.IsOK()) {
-            ChunkReader->State.Fail(readResult.GetMessage());
-            return;
-        }
-
-        auto& metaBlob = readResult.Value().front();
-
-        DeserializeProtobuf(&ProtoMeta, metaBlob);
->>>>>>> 7f5f45a6
+        Attributes = result.Value().attributes().GetExtension(NProto::TTableChunkAttributes::TableAttributes);
 
         SelectChannels();
         YASSERT(SelectedChannels.size() > 0);
 
         yvector<int> blockIndexSequence = GetBlockReadingOrder();
-        ChunkReader->SequentialReader = 
-            New<TSequentialReader>(SequentialConfig, blockIndexSequence, ~AsyncReader);
+        ChunkReader->SequentialReader = New<TSequentialReader>(
+            SequentialConfig,
+            blockIndexSequence,
+            ~AsyncReader);
 
         ChunkReader->ChannelReaders.reserve(SelectedChannels.size());
 
-        ChunkReader->SequentialReader->AsyncNextBlock()->Subscribe(
-            FromMethod(&TInitializer::OnFirstBlock, TPtr(this), 0)
-        );
+        ChunkReader->SequentialReader->AsyncNextBlock()->Subscribe(FromMethod(
+            &TInitializer::OnFirstBlock,
+            TPtr(this),
+            0));
     }
 
     void SelectChannels()
     {
-        ChunkChannels.reserve(ProtoMeta.channels_size());
-        for(int i = 0; i < ProtoMeta.channels_size(); ++i) {
-            ChunkChannels.push_back(TChannel::FromProto(ProtoMeta.channels(i)));
+        ChunkChannels.reserve(Attributes.channels_size());
+        for(int i = 0; i < Attributes.channels_size(); ++i) {
+            ChunkChannels.push_back(TChannel::FromProto(Attributes.channels(i)));
         }
 
         // Heuristic: first try to find a channel that contain the whole read channel.
@@ -124,11 +107,11 @@
         if (SelectSingleChannel())
             return;
 
-        TChannel remainder = ChunkReader->Channel;
+        auto remainder = ChunkReader->Channel;
         for (int channelIdx = 0; channelIdx < ChunkChannels.ysize(); ++channelIdx) {
-            auto& curChannel = ChunkChannels[channelIdx];
-            if (curChannel.Overlaps(remainder)) {
-                remainder -= curChannel;
+            auto& currentChannel = ChunkChannels[channelIdx];
+            if (currentChannel.Overlaps(remainder)) {
+                remainder -= currentChannel;
                 SelectedChannels.push_back(channelIdx);
                 if (remainder.IsEmpty()) {
                     break;
@@ -142,10 +125,10 @@
         int resultIdx = -1;
         size_t minBlockCount = std::numeric_limits<size_t>::max();
 
-        for (int i = 0; i < ProtoMeta.channels_size(); ++i) {
+        for (int i = 0; i < Attributes.channels_size(); ++i) {
             auto& channel = ChunkChannels[i];
             if (channel.Contains(ChunkReader->Channel)) {
-                size_t blockCount = ProtoMeta.channels(i).blocks_size();
+                size_t blockCount = Attributes.channels(i).blocks_size();
                 if (minBlockCount > blockCount) {
                     resultIdx = i;
                     minBlockCount = blockCount;
@@ -156,13 +139,13 @@
         if (resultIdx < 0)
             return false;
 
-        SelectedChannels.push_back(resultIdx);
+        SelectedChannels.push_back(resultIdx); 
         return true;
     }
 
     void SelectOpeningBlocks(yvector<int>& result, yvector<TBlockInfo>& blockHeap) {
         FOREACH (auto channelIdx, SelectedChannels) {
-            const auto& protoChannel = ProtoMeta.channels(channelIdx);
+            const auto& protoChannel = Attributes.channels(channelIdx);
             int blockIndex = -1;
             int startRow = 0;
             int lastRow = 0;
@@ -203,7 +186,7 @@
         while (true) {
             TBlockInfo currentBlock = blockHeap.front();
             int nextBlockIndex = currentBlock.ChannelBlockIndex + 1;
-            const auto& protoChannel = ProtoMeta.channels(currentBlock.ChannelIndex);
+            const auto& protoChannel = Attributes.channels(currentBlock.ChannelIndex);
 
             std::pop_heap(blockHeap.begin(), blockHeap.end());
             blockHeap.pop_back();
@@ -275,7 +258,7 @@
     NChunkClient::IAsyncReader::TPtr AsyncReader;
     TChunkReader::TPtr ChunkReader;
 
-    NProto::TTableChunkAttributes ProtoMeta;
+    NProto::TTableChunkAttributes Attributes;
     yvector<TChannel> ChunkChannels;
     yvector<int> SelectedChannels;
 
