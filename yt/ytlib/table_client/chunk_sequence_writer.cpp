﻿#include "stdafx.h"
#include "chunk_sequence_writer.h"

#include <ytlib/chunk_client/writer_thread.h>
#include <ytlib/misc/string.h>
#include <ytlib/transaction_server/transaction_ypath_proxy.h>
#include <ytlib/object_server/id.h>
#include <ytlib/chunk_server/chunk_list_ypath_proxy.h>

namespace NYT {
namespace NTableClient {

using namespace NChunkClient;
using namespace NChunkServer;
using namespace NCypress;
using namespace NTransactionServer;

////////////////////////////////////////////////////////////////////////////////

static NLog::TLogger& Logger = TableClientLogger;

////////////////////////////////////////////////////////////////////////////////

TChunkSequenceWriter::TChunkSequenceWriter(
    TConfig* config,
    NRpc::IChannel* masterChannel,
    const TTransactionId& transactionId,
    const TChunkListId& parentChunkList)
    : Config(config)
    , ChunkProxy(masterChannel)
    , CypressProxy(masterChannel)
    , TransactionId(transactionId)
    , ParentChunkList(parentChunkList)
    , CloseChunksAwaiter(New<TParallelAwaiter>(WriterThread->GetInvoker()))
{
    VERIFY_THREAD_AFFINITY(ClientThread);
    YASSERT(config);
    YASSERT(masterChannel);

    // TODO(babenko): use TTaggedLogger here
}

TChunkSequenceWriter::~TChunkSequenceWriter()
{ }

void TChunkSequenceWriter::CreateNextChunk()
{
    YASSERT(!NextChunk);

    NextChunk = New< TFuture<TChunkWriter::TPtr> >();

    LOG_DEBUG("Creating chunk (TransactionId: %s; UploadReplicaCount: %d)",
        ~TransactionId.ToString(),
        Config->UploadReplicaCount);

    /*
    ToDo: create chunks through TTransactionYPathProxy.

    auto req = TTransactionYPathProxy::CreateObject();
    req->set_type(EObjectType::Chunk);
    */

    auto req = ChunkProxy.CreateChunks();
    req->set_chunk_count(1);
    req->set_upload_replica_count(Config->UploadReplicaCount);
    req->set_transaction_id(TransactionId.ToProto());

    req->Invoke()->Subscribe(
        BIND(
            &TChunkSequenceWriter::OnChunkCreated,
            MakeWeak(this))
<<<<<<< HEAD
        ->Via(WriterThread->GetInvoker()));
=======
        .Via(WriterThread->GetInvoker()));
>>>>>>> f2e036e5
}

void TChunkSequenceWriter::OnChunkCreated(TProxy::TRspCreateChunks::TPtr rsp)
{
    VERIFY_THREAD_AFFINITY_ANY();
    YASSERT(NextChunk);

    if (!State.IsActive()) {
        return;
    }

    if (!rsp->IsOK()) {
        State.Fail(rsp->GetError());
        return;
    }
        
    YASSERT(rsp->chunks_size() == 1);
    const auto& chunkInfo = rsp->chunks(0);

    auto addresses = FromProto<Stroka>(chunkInfo.holder_addresses());
    auto chunkId = TChunkId::FromProto(chunkInfo.chunk_id());

    LOG_DEBUG("Chunk created (Addresses: [%s]; ChunkId: %s)",
        ~JoinToString(addresses),
        ~chunkId.ToString());

    auto remoteWriter = New<TRemoteWriter>(
        ~Config->RemoteWriter,
        chunkId,
        addresses);
    remoteWriter->Open();

    auto chunkWriter = New<TChunkWriter>(
        ~Config->ChunkWriter,
        ~remoteWriter);

    // Although we call _Async_Open, it returns immediately.
    // See TChunkWriter for details.
    chunkWriter->AsyncOpen(Attributes);

    NextChunk->Set(chunkWriter);
}

TAsyncError TChunkSequenceWriter::AsyncOpen(
    const NProto::TTableChunkAttributes& attributes)
{
    YASSERT(!State.HasRunningOperation());

    Attributes = attributes;
    CreateNextChunk();

    State.StartOperation();
    NextChunk->Subscribe(BIND(
        &TChunkSequenceWriter::InitCurrentChunk,
        MakeWeak(this)));

    return State.GetOperationError();
}

void TChunkSequenceWriter::InitCurrentChunk(TChunkWriter::TPtr nextChunk)
{
    VERIFY_THREAD_AFFINITY_ANY();

    CurrentChunk = nextChunk;
    NextChunk.Reset();
    State.FinishOperation();
}

TAsyncError TChunkSequenceWriter::AsyncEndRow(
    TKey& key,
    std::vector<TChannelWriter::TPtr>& channels)
{
    VERIFY_THREAD_AFFINITY(ClientThread);

    if (!NextChunk && IsNextChunkTime()) {
        LOG_DEBUG("Time to prepare next chunk (TransactioId: %s; CurrentChunkSize: %" PRId64 ")",
            ~TransactionId.ToString(),
            CurrentChunk->GetCurrentSize());
        CreateNextChunk();
    }

    State.StartOperation();

    if (CurrentChunk->GetCurrentSize() > Config->MaxChunkSize) {
        LOG_DEBUG("Switching to next chunk (TransactioId: %s; CurrentChunkSize: %" PRId64 ")",
            ~TransactionId.ToString(),
            CurrentChunk->GetCurrentSize());
        YASSERT(NextChunk);
        // We're not waiting for chunk to be closed.
        FinishCurrentChunk(key, channels);
        NextChunk->Subscribe(BIND(
            &TChunkSequenceWriter::InitCurrentChunk,
            MakeWeak(this)));
    } else {
        // NB! Do not make functor here: action target should be 
        // intrusive or weak pointer to 
        CurrentChunk->AsyncEndRow(key, channels)->Subscribe(BIND(
            &TChunkSequenceWriter::OnRowEnded,
            MakeWeak(this)));
    }

    return State.GetOperationError();
}

void TChunkSequenceWriter::OnRowEnded(TError error)
{
    VERIFY_THREAD_AFFINITY_ANY();
    State.FinishOperation(error);
}

void TChunkSequenceWriter::FinishCurrentChunk(
    TKey& lastKey,
    std::vector<TChannelWriter::TPtr>& channels)
{
    if (!CurrentChunk)
        return;

    if (CurrentChunk->GetCurrentSize() > 0) {
        LOG_DEBUG("Finishing chunk (ChunkId: %s)",
            ~CurrentChunk->GetChunkId().ToString());

<<<<<<< HEAD
        auto finishResult = New< TFuture<TError> >();
        CloseChunksAwaiter->Await(
            finishResult, 
            FromMethod(
=======
        TAsyncError::TPtr finishResult = New<TAsyncError>();
        CloseChunksAwaiter->Await(finishResult, 
            BIND(
>>>>>>> f2e036e5
                &TChunkSequenceWriter::OnChunkFinished, 
                MakeWeak(this),
                CurrentChunk->GetChunkId()));

        CurrentChunk->AsyncClose(lastKey, channels)->Subscribe(BIND(
            &TChunkSequenceWriter::OnChunkClosed,
            MakeWeak(this),
            CurrentChunk,
            finishResult));

    } else {
        LOG_DEBUG("Canceling empty chunk (ChunkId: %s)",
            ~CurrentChunk->GetChunkId().ToString());
    }

    CurrentChunk.Reset();
}

bool TChunkSequenceWriter::IsNextChunkTime() const
{
    VERIFY_THREAD_AFFINITY_ANY();
    return
        (double) CurrentChunk->GetCurrentSize() / Config->MaxChunkSize >
        Config->NextChunkThreshold;
}

void TChunkSequenceWriter::OnChunkClosed(
    TChunkWriter::TPtr currentChunk,
<<<<<<< HEAD
    TAsyncError finishResult)
=======
    TAsyncError::TPtr finishResult,
    TError error)
>>>>>>> f2e036e5
{
    VERIFY_THREAD_AFFINITY_ANY();

    if (!error.IsOK()) {
        finishResult->Set(error);
        return;
    }

    LOG_DEBUG("Chunk successfully closed (ChunkId: %s).",
        ~currentChunk->GetChunkId().ToString());

    auto batchReq = CypressProxy.ExecuteBatch();
    batchReq->AddRequest(~currentChunk->GetConfirmRequest());
    {
        auto req = TChunkListYPathProxy::Attach(FromObjectId(ParentChunkList));
        req->add_children_ids(currentChunk->GetChunkId().ToProto());

        batchReq->AddRequest(~req);
    }
    {
        auto req = TTransactionYPathProxy::ReleaseObject(FromObjectId(TransactionId));
        req->set_object_id(currentChunk->GetChunkId().ToProto());

        batchReq->AddRequest(~req);
    }

    batchReq->Invoke()->Subscribe(BIND(
        &TChunkSequenceWriter::OnChunkRegistered,
        MakeWeak(this),
        currentChunk->GetChunkId(),
        finishResult));
}

void TChunkSequenceWriter::OnChunkRegistered(
    TChunkId chunkId,
<<<<<<< HEAD
    TAsyncError finishResult)
=======
    TAsyncError::TPtr finishResult,
    TCypressServiceProxy::TRspExecuteBatch::TPtr batchRsp)
>>>>>>> f2e036e5
{
    VERIFY_THREAD_AFFINITY_ANY();

    if (!batchRsp->IsOK()) {
        finishResult->Set(batchRsp->GetError());
        return;
    }

    LOG_DEBUG("Batch chunk registration request succeeded (ChunkId: %s).",
        ~chunkId.ToString());

    for (int i = 0; i < batchRsp->GetSize(); ++i) {
        auto rsp = batchRsp->GetResponse(i);
        if (!rsp->IsOK()) {
            finishResult->Set(rsp->GetError());
            return;
        }
    }

    finishResult->Set(TError());
}

void TChunkSequenceWriter::OnChunkFinished(
    TChunkId chunkId,
    TError error)
{
    VERIFY_THREAD_AFFINITY_ANY();

    if (!error.IsOK()) {
        State.Fail(error);
        return;
    }

    LOG_DEBUG("Chunk successfully closed and registered (ChunkId: %s).",
        ~chunkId.ToString());
}

TAsyncError TChunkSequenceWriter::AsyncClose(
    TKey& lastKey,
    std::vector<TChannelWriter::TPtr>& channels)
{
    VERIFY_THREAD_AFFINITY(ClientThread);

    State.StartOperation();
    FinishCurrentChunk(lastKey, channels);

    CloseChunksAwaiter->Complete(BIND(
        &TChunkSequenceWriter::OnClose,
        MakeWeak(this)));

    return State.GetOperationError();
}

void TChunkSequenceWriter::OnClose()
{
    if (State.IsActive()) {
        State.Close();
    }

    LOG_DEBUG("Sequence writer closed (TransactionId: %s)",
        ~TransactionId.ToString());

    State.FinishOperation();
}

////////////////////////////////////////////////////////////////////////////////

} // namespace NYT 
} // namespace NTableClient<|MERGE_RESOLUTION|>--- conflicted
+++ resolved
@@ -66,14 +66,8 @@
     req->set_transaction_id(TransactionId.ToProto());
 
     req->Invoke()->Subscribe(
-        BIND(
-            &TChunkSequenceWriter::OnChunkCreated,
-            MakeWeak(this))
-<<<<<<< HEAD
-        ->Via(WriterThread->GetInvoker()));
-=======
-        .Via(WriterThread->GetInvoker()));
->>>>>>> f2e036e5
+        BIND(&TChunkSequenceWriter::OnChunkCreated, MakeWeak(this))
+        	.Via(WriterThread->GetInvoker()));
 }
 
 void TChunkSequenceWriter::OnChunkCreated(TProxy::TRspCreateChunks::TPtr rsp)
@@ -195,16 +189,9 @@
         LOG_DEBUG("Finishing chunk (ChunkId: %s)",
             ~CurrentChunk->GetChunkId().ToString());
 
-<<<<<<< HEAD
         auto finishResult = New< TFuture<TError> >();
-        CloseChunksAwaiter->Await(
-            finishResult, 
-            FromMethod(
-=======
-        TAsyncError::TPtr finishResult = New<TAsyncError>();
         CloseChunksAwaiter->Await(finishResult, 
             BIND(
->>>>>>> f2e036e5
                 &TChunkSequenceWriter::OnChunkFinished, 
                 MakeWeak(this),
                 CurrentChunk->GetChunkId()));
@@ -233,12 +220,8 @@
 
 void TChunkSequenceWriter::OnChunkClosed(
     TChunkWriter::TPtr currentChunk,
-<<<<<<< HEAD
-    TAsyncError finishResult)
-=======
-    TAsyncError::TPtr finishResult,
+    TAsyncError finishResult,
     TError error)
->>>>>>> f2e036e5
 {
     VERIFY_THREAD_AFFINITY_ANY();
 
@@ -274,12 +257,8 @@
 
 void TChunkSequenceWriter::OnChunkRegistered(
     TChunkId chunkId,
-<<<<<<< HEAD
-    TAsyncError finishResult)
-=======
-    TAsyncError::TPtr finishResult,
+    TAsyncError finishResult,
     TCypressServiceProxy::TRspExecuteBatch::TPtr batchRsp)
->>>>>>> f2e036e5
 {
     VERIFY_THREAD_AFFINITY_ANY();
 
