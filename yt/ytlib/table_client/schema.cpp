#include "schema.h"
#include "unversioned_row.h"

#include <yt/core/ytree/serialize.h>
#include <yt/core/ytree/convert.h>
#include <yt/core/ytree/fluent.h>
#include <yt/core/ytree/yson_serializable.h>

#include <yt/core/misc/protobuf_helpers.h>
#include <yt/core/misc/format.h>

#include <yt/ytlib/table_client/chunk_meta.pb.h>

#include <yt/ytlib/tablet_client/public.h>

// TODO(sandello,lukyan): Refine these dependencies.
#include <yt/ytlib/query_client/query_preparer.h>
#include <yt/ytlib/query_client/functions.h>

namespace NYT {
namespace NTableClient {

using namespace NYTree;
using namespace NYson;
using namespace NQueryClient;
using namespace NChunkClient;
using namespace NTabletClient;

using NYT::ToProto;
using NYT::FromProto;

////////////////////////////////////////////////////////////////////////////////

TColumnSchema::TColumnSchema()
    : LogicalType_(ELogicalValueType::Null)
{ }

TColumnSchema::TColumnSchema(
    const TString& name,
    EValueType type,
    TNullable<ESortOrder> SortOrder)
    : Name_(name)
    , LogicalType_(GetLogicalType(type))
    , SortOrder_(SortOrder)
{ }

TColumnSchema::TColumnSchema(
    const TString& name,
    ELogicalValueType type,
    TNullable<ESortOrder> SortOrder)
    : Name_(name)
    , LogicalType_(type)
    , SortOrder_(SortOrder)
{ }

TColumnSchema& TColumnSchema::SetName(const TString& value)
{
    Name_ = value;
    return *this;
}

TColumnSchema& TColumnSchema::SetSortOrder(const TNullable<ESortOrder>& value)
{
    SortOrder_ = value;
    return *this;
}

TColumnSchema& TColumnSchema::SetLock(const TNullable<TString>& value)
{
    Lock_ = value;
    return *this;
}

TColumnSchema& TColumnSchema::SetGroup(const TNullable<TString>& value)
{
    Group_ = value;
    return *this;
}

TColumnSchema& TColumnSchema::SetExpression(const TNullable<TString>& value)
{
    Expression_ = value;
    return *this;
}

TColumnSchema& TColumnSchema::SetAggregate(const TNullable<TString>& value)
{
    Aggregate_ = value;
    return *this;
}

TColumnSchema& TColumnSchema::SetLogicalType(ELogicalValueType valueType)
{
    LogicalType_ = valueType;
    return *this;
}

TColumnSchema& TColumnSchema::SetRequired(bool value)
{
    Required_ = value;
    return *this;
}

EValueType TColumnSchema::GetPhysicalType() const
{
    return NTableClient::GetPhysicalType(LogicalType());
}

struct TSerializableColumnSchema
    : public TYsonSerializableLite
    , public TColumnSchema
{
    TSerializableColumnSchema()
    {
        RegisterParameter("name", Name_)
            .NonEmpty();
        RegisterParameter("type", LogicalType_);
        RegisterParameter("lock", Lock_)
            .Default();
        RegisterParameter("expression", Expression_)
            .Default();
        RegisterParameter("aggregate", Aggregate_)
            .Default();
        RegisterParameter("sort_order", SortOrder_)
            .Default();
        RegisterParameter("group", Group_)
            .Default();
        RegisterParameter("required", Required_)
            .Default(false);

        RegisterValidator([&] () {
            // Name
            if (Name().empty()) {
                THROW_ERROR_EXCEPTION("Column name cannot be empty");
            }

            try {
                // Required
                if (LogicalType() == ELogicalValueType::Any && Required()) {
                    THROW_ERROR_EXCEPTION("Column of type %Qlv cannot be \"required\"",
                        ELogicalValueType::Any);
                }

                // Lock
                if (Lock() && Lock()->empty()) {
                    THROW_ERROR_EXCEPTION("Lock name cannot be empty");
                }

                // Group
                if (Group() && Group()->empty()) {
                    THROW_ERROR_EXCEPTION("Group name cannot be empty");
                }
            } catch (const std::exception& ex) {
                THROW_ERROR_EXCEPTION("Error validating column %Qv in table schema",
                    Name())
                    << ex;
            }
        });
    }
};

void Serialize(const TColumnSchema& schema, IYsonConsumer* consumer)
{
    TSerializableColumnSchema wrapper;
    static_cast<TColumnSchema&>(wrapper) = schema;
    Serialize(static_cast<const TYsonSerializableLite&>(wrapper), consumer);
}

void Deserialize(TColumnSchema& schema, INodePtr node)
{
    TSerializableColumnSchema wrapper;
    Deserialize(static_cast<TYsonSerializableLite&>(wrapper), node);
    schema = static_cast<TColumnSchema&>(wrapper);
}

void ToProto(NProto::TColumnSchema* protoSchema, const TColumnSchema& schema)
{
    protoSchema->set_name(schema.Name());
    protoSchema->set_type(static_cast<int>(schema.GetPhysicalType()));
    protoSchema->set_logical_type(static_cast<int>(schema.LogicalType()));
    if (schema.Lock()) {
        protoSchema->set_lock(*schema.Lock());
    }
    if (schema.Expression()) {
        protoSchema->set_expression(*schema.Expression());
    }
    if (schema.Aggregate()) {
        protoSchema->set_aggregate(*schema.Aggregate());
    }
    if (schema.SortOrder()) {
        protoSchema->set_sort_order(static_cast<int>(*schema.SortOrder()));
    }
    if (schema.Group()) {
        protoSchema->set_group(*schema.Group());
    }
    if (schema.Required()) {
        protoSchema->set_required(schema.Required());
    }
}

void FromProto(TColumnSchema* schema, const NProto::TColumnSchema& protoSchema)
{
    schema->SetName(protoSchema.name());
    if (protoSchema.has_logical_type()) {
        schema->SetLogicalType(static_cast<ELogicalValueType>(protoSchema.logical_type()));
        YCHECK(schema->GetPhysicalType() == static_cast<EValueType>(protoSchema.type()));
    } else {
        schema->SetLogicalType(GetLogicalType(static_cast<EValueType>(protoSchema.type())));
    }
    schema->SetLock(protoSchema.has_lock() ? MakeNullable(protoSchema.lock()) : Null);
    schema->SetExpression(protoSchema.has_expression() ? MakeNullable(protoSchema.expression()) : Null);
    schema->SetAggregate(protoSchema.has_aggregate() ? MakeNullable(protoSchema.aggregate()) : Null);
    schema->SetSortOrder(protoSchema.has_sort_order() ? MakeNullable(ESortOrder(protoSchema.sort_order())) : Null);
    schema->SetGroup(protoSchema.has_group() ? MakeNullable(protoSchema.group()) : Null);
    schema->SetRequired(protoSchema.required());
}

////////////////////////////////////////////////////////////////////////////////

TTableSchema::TTableSchema()
    : Strict_(false)
    , UniqueKeys_(false)
{ }

TTableSchema::TTableSchema(
    std::vector<TColumnSchema> columns,
    bool strict,
    bool uniqueKeys)
    : Columns_(std::move(columns))
    , Strict_(strict)
    , UniqueKeys_(uniqueKeys)
{
    for (const auto& column : Columns_) {
        if (column.SortOrder()) {
            ++KeyColumnCount_;
        }
    }
}

const TColumnSchema* TTableSchema::FindColumn(const TStringBuf& name) const
{
    for (auto& column : Columns_) {
        if (column.Name() == name) {
            return &column;
        }
    }
    return nullptr;
}

const TColumnSchema& TTableSchema::GetColumn(const TStringBuf& name) const
{
    auto* column = FindColumn(name);
    YCHECK(column);
    return *column;
}

const TColumnSchema& TTableSchema::GetColumnOrThrow(const TStringBuf& name) const
{
    auto* column = FindColumn(name);
    if (!column) {
        THROW_ERROR_EXCEPTION("Missing schema column %Qv", name);
    }
    return *column;
}

int TTableSchema::GetColumnIndex(const TColumnSchema& column) const
{
    return &column - Columns().data();
}

int TTableSchema::GetColumnIndex(const TStringBuf& name) const
{
    return GetColumnIndex(GetColumn(name));
}

int TTableSchema::GetColumnIndexOrThrow(const TStringBuf& name) const
{
    return GetColumnIndex(GetColumnOrThrow(name));
}

TTableSchema TTableSchema::Filter(const TColumnFilter& columnFilter) const
{
    if (columnFilter.All) {
        return *this;
    }

    int newKeyColumnCount = 0;
    bool inKeyColumns = true;
    std::vector<TColumnSchema> columns;
    for (int id : columnFilter.Indexes) {
        if (id < 0 || id >= Columns_.size()) {
            THROW_ERROR_EXCEPTION("Invalid column id in filter: excepted in range [0, %v], got %v",
                Columns_.size() - 1,
                id);
        }

        if (id != columns.size() || !Columns_[id].SortOrder()) {
            inKeyColumns = false;
        }

        columns.push_back(Columns_[id]);

        if (!inKeyColumns) {
            columns.back().SetSortOrder(Null);
        }

        if (columns.back().SortOrder()) {
            ++newKeyColumnCount;
        }
    }

    return TTableSchema(
        std::move(columns),
        Strict_,
        UniqueKeys_ && (newKeyColumnCount == GetKeyColumnCount()));
}

TTableSchema TTableSchema::Filter(const THashSet<TString>& columns) const
{
    TColumnFilter filter;
    filter.All = false;
    for (const auto& column : Columns()) {
        if (columns.find(column.Name()) != columns.end()) {
            filter.Indexes.push_back(GetColumnIndex(column));
        }
    }

    return Filter(filter);
}

TTableSchema TTableSchema::Filter(const TNullable<std::vector<TString>>& columns) const
{
    if (!columns) {
        return *this;
    }

    return Filter(THashSet<TString>(columns->begin(), columns->end()));
}

bool TTableSchema::HasComputedColumns() const
{
    for (const auto& column : Columns()) {
        if (column.Expression()) {
            return true;
        }
    }
    return false;
}

bool TTableSchema::IsSorted() const
{
    return KeyColumnCount_ > 0;
}

bool TTableSchema::IsUniqueKeys() const
{
    return UniqueKeys_;
}

TKeyColumns TTableSchema::GetKeyColumns() const
{
    TKeyColumns keyColumns;
    for (const auto& column : Columns()) {
        if (column.SortOrder()) {
            keyColumns.push_back(column.Name());
        }
    }
    return keyColumns;
}

int TTableSchema::GetColumnCount() const
{
    return static_cast<int>(Columns_.size());
}

int TTableSchema::GetKeyColumnCount() const
{
    return KeyColumnCount_;
}

int TTableSchema::GetValueColumnCount() const
{
    return GetColumnCount() - GetKeyColumnCount();
}

TTableSchema TTableSchema::FromKeyColumns(const TKeyColumns& keyColumns)
{
    TTableSchema schema;
    for (const auto& columnName : keyColumns) {
        schema.Columns_.push_back(
            TColumnSchema(columnName, ELogicalValueType::Any)
                .SetSortOrder(ESortOrder::Ascending));
    }
    schema.KeyColumnCount_ = keyColumns.size();
    ValidateTableSchema(schema);
    return schema;
}

TTableSchema TTableSchema::ToQuery() const
{
    if (IsSorted()) {
        return *this;
    } else {
        std::vector<TColumnSchema> columns {
            TColumnSchema(TabletIndexColumnName, ELogicalValueType::Int64)
                .SetSortOrder(ESortOrder::Ascending),
            TColumnSchema(RowIndexColumnName, ELogicalValueType::Int64)
                .SetSortOrder(ESortOrder::Ascending)
        };
        columns.insert(columns.end(), Columns_.begin(), Columns_.end());
        return TTableSchema(std::move(columns));
    }
}

TTableSchema TTableSchema::ToWrite() const
{
    std::vector<TColumnSchema> columns;
    if (IsSorted()) {
        for (const auto& column : Columns_) {
            if (!column.Expression()) {
                columns.push_back(column);
            }
        }
    } else {
        columns.push_back(TColumnSchema(TabletIndexColumnName, ELogicalValueType::Int64)
            .SetSortOrder(ESortOrder::Ascending));
        for (const auto& column : Columns_) {
            if (column.Name() != TimestampColumnName) {
                columns.push_back(column);
            }
        }
    }
    return TTableSchema(std::move(columns), Strict_, UniqueKeys_);
}

TTableSchema TTableSchema::ToVersionedWrite() const
{
    return *this;
}

TTableSchema TTableSchema::ToLookup() const
{
    std::vector<TColumnSchema> columns;
    for (const auto& column : Columns_) {
        if (column.SortOrder() && !column.Expression()) {
            columns.push_back(column);
        }
    }
    return TTableSchema(std::move(columns), Strict_, UniqueKeys_);
}

TTableSchema TTableSchema::ToDelete() const
{
    return ToLookup();
}

TTableSchema TTableSchema::ToKeys() const
{
    std::vector<TColumnSchema> columns(Columns_.begin(), Columns_.begin() + KeyColumnCount_);
    return TTableSchema(std::move(columns), Strict_, UniqueKeys_);
}

TTableSchema TTableSchema::ToValues() const
{
    std::vector<TColumnSchema> columns(Columns_.begin() + KeyColumnCount_, Columns_.end());
    return TTableSchema(std::move(columns), Strict_, false);
}

TTableSchema TTableSchema::ToUniqueKeys() const
{
    return TTableSchema(Columns_, Strict_, true);
}

TTableSchema TTableSchema::ToStrippedColumnAttributes() const
{
    std::vector<TColumnSchema> strippedColumns;
    for (auto& column : Columns_) {
        strippedColumns.emplace_back(column.Name(), column.LogicalType());
        strippedColumns.back().SetRequired(column.Required());
    }
    return TTableSchema(strippedColumns, Strict_, false);
}

TTableSchema TTableSchema::ToSortedStrippedColumnAttributes() const
{
    std::vector<TColumnSchema> strippedColumns;
    for (auto& column : Columns_) {
        strippedColumns.emplace_back(column.Name(), column.LogicalType(), column.SortOrder());
        strippedColumns.back().SetRequired(column.Required());
    }
    return TTableSchema(strippedColumns, Strict_, UniqueKeys_);
}

TTableSchema TTableSchema::ToCanonical() const
{
    auto columns = Columns();
    std::sort(
        columns.begin() + KeyColumnCount_,
        columns.end(),
        [] (const TColumnSchema& lhs, const TColumnSchema& rhs) {
            return lhs.Name() < rhs.Name();
        });
    return TTableSchema(columns, Strict_, UniqueKeys_);
}

TTableSchema TTableSchema::ToSorted(const TKeyColumns& keyColumns) const
{
    int oldKeyColumnCount = 0;
    auto columns = Columns();
    for (int index = 0; index < keyColumns.size(); ++index) {
        auto it = std::find_if(
            columns.begin() + index,
            columns.end(),
            [&] (const TColumnSchema& column) {
                return column.Name() == keyColumns[index];
            });

        if (it == columns.end()) {
            THROW_ERROR_EXCEPTION("Column %Qv is not found in schema", keyColumns[index])
                << TErrorAttribute("schema", *this)
                << TErrorAttribute("key_columns", keyColumns);
        }

        if (it->SortOrder()) {
            ++oldKeyColumnCount;
        }

        std::swap(columns[index], *it);
        columns[index].SetSortOrder(ESortOrder::Ascending);
    }

    auto uniqueKeys = UniqueKeys_ && oldKeyColumnCount == GetKeyColumnCount();

    for (auto it = columns.begin() + keyColumns.size(); it != columns.end(); ++it) {
        it->SetSortOrder(Null);
    }

    return TTableSchema(columns, Strict_, uniqueKeys);
}

TTableSchema TTableSchema::ToReplicationLog() const
{
    YCHECK(IsSorted());
    std::vector<TColumnSchema> columns;
    columns.push_back(TColumnSchema(TimestampColumnName, ELogicalValueType::Uint64));
    columns.push_back(TColumnSchema(TReplicationLogTable::ChangeTypeColumnName, ELogicalValueType::Int64));
    for (const auto& column : Columns_) {
        if (column.SortOrder()) {
            columns.push_back(TColumnSchema(TReplicationLogTable::KeyColumnNamePrefix + column.Name(), column.LogicalType()));
        } else {
            columns.push_back(TColumnSchema(TReplicationLogTable::ValueColumnNamePrefix + column.Name(), column.LogicalType()));
            columns.push_back(TColumnSchema(TReplicationLogTable::FlagsColumnNamePrefix + column.Name(), ELogicalValueType::Uint64));
        }
    }
    return TTableSchema(std::move(columns), true, false);
}

void TTableSchema::Save(TStreamSaveContext& context) const
{
    using NYT::Save;
    Save(context, ToProto<NTableClient::NProto::TTableSchemaExt>(*this));
}

void TTableSchema::Load(TStreamLoadContext& context)
{
    using NYT::Load;
    auto protoSchema = NYT::Load<NTableClient::NProto::TTableSchemaExt>(context);
    *this = FromProto<TTableSchema>(protoSchema);
}

////////////////////////////////////////////////////////////////////////////////

TString ToString(const TTableSchema& schema)
{
    return ConvertToYsonString(schema, EYsonFormat::Text).GetData();
}

void Serialize(const TTableSchema& schema, IYsonConsumer* consumer)
{
    BuildYsonFluently(consumer)
        .BeginAttributes()
            .Item("strict").Value(schema.GetStrict())
            .Item("unique_keys").Value(schema.GetUniqueKeys())
        .EndAttributes()
        .Value(schema.Columns());
}

void Deserialize(TTableSchema& schema, INodePtr node)
{
    schema = TTableSchema(
        ConvertTo<std::vector<TColumnSchema>>(node),
        node->Attributes().Get<bool>("strict", true),
        node->Attributes().Get<bool>("unique_keys", false));
}

void ToProto(NProto::TTableSchemaExt* protoSchema, const TTableSchema& schema)
{
    ToProto(protoSchema->mutable_columns(), schema.Columns());
    protoSchema->set_strict(schema.GetStrict());
    protoSchema->set_unique_keys(schema.GetUniqueKeys());
}

void FromProto(TTableSchema* schema, const NProto::TTableSchemaExt& protoSchema)
{
    *schema = TTableSchema(
        FromProto<std::vector<TColumnSchema>>(protoSchema.columns()),
        protoSchema.strict(),
        protoSchema.unique_keys());
}

void FromProto(
    TTableSchema* schema,
    const NProto::TTableSchemaExt& protoSchema,
    const NProto::TKeyColumnsExt& protoKeyColumns)
{
    auto columns = FromProto<std::vector<TColumnSchema>>(protoSchema.columns());
    for (int columnIndex = 0; columnIndex < protoKeyColumns.names_size(); ++columnIndex) {
        auto& columnSchema = columns[columnIndex];
        YCHECK(columnSchema.Name() == protoKeyColumns.names(columnIndex));
        columnSchema.SetSortOrder(ESortOrder::Ascending);
    }
    for (int columnIndex = protoKeyColumns.names_size(); columnIndex < columns.size(); ++columnIndex) {
        auto& columnSchema = columns[columnIndex];
        YCHECK(!columnSchema.SortOrder());
    }
    *schema = TTableSchema(
        std::move(columns),
        protoSchema.strict(),
        protoSchema.unique_keys());
}

////////////////////////////////////////////////////////////////////////////////

bool operator==(const TColumnSchema& lhs, const TColumnSchema& rhs)
{
    return lhs.Name() == rhs.Name()
           && lhs.LogicalType() == rhs.LogicalType()
           && lhs.SortOrder() == rhs.SortOrder()
           && lhs.Aggregate() == rhs.Aggregate()
           && lhs.Expression() == rhs.Expression();
}

bool operator!=(const TColumnSchema& lhs, const TColumnSchema& rhs)
{
    return !(lhs == rhs);
}

bool operator==(const TTableSchema& lhs, const TTableSchema& rhs)
{
    return lhs.Columns() == rhs.Columns() &&
        lhs.GetStrict() == rhs.GetStrict() &&
        lhs.GetUniqueKeys() == rhs.GetUniqueKeys();
}

bool operator!=(const TTableSchema& lhs, const TTableSchema& rhs)
{
    return !(lhs == rhs);
}

////////////////////////////////////////////////////////////////////////////////

bool IsSubtypeOf(ELogicalValueType lhs, ELogicalValueType rhs)
{
    if (lhs == rhs) {
        return true;
    }
    if (rhs == ELogicalValueType::Any) {
        return true;
    }

    auto leftPhysicalType = GetPhysicalType(lhs);
    auto rightPhysicalType = GetPhysicalType(rhs);
    if (leftPhysicalType != rightPhysicalType) {
        return false;
    }

    if (leftPhysicalType == EValueType::Uint64 || leftPhysicalType == EValueType::Int64) {
        static const std::vector<ELogicalValueType> order = {
            ELogicalValueType::Uint8,
            ELogicalValueType::Int8,
            ELogicalValueType::Uint16,
            ELogicalValueType::Int16,
            ELogicalValueType::Uint32,
            ELogicalValueType::Int32,
            ELogicalValueType::Uint64,
            ELogicalValueType::Int64,
        };

        auto lit = std::find(order.begin(), order.end(), lhs);
        auto rit = std::find(order.begin(), order.end(), rhs);
        Y_ASSERT(lit != order.end());
        Y_ASSERT(rit != order.end());

        return lit <= rit;
    }

    if (leftPhysicalType == EValueType::String) {
        static const std::vector<ELogicalValueType> order = {
            ELogicalValueType::Utf8,
            ELogicalValueType::String,
        };
        auto lit = std::find(order.begin(), order.end(), lhs);
        auto rit = std::find(order.begin(), order.end(), rhs);
        Y_ASSERT(lit != order.end());
        Y_ASSERT(rit != order.end());
        return lit <= rit;
    }

    return false;
}

void ValidateKeyColumns(const TKeyColumns& keyColumns)
{
    ValidateKeyColumnCount(keyColumns.size());

    THashSet<TString> names;
    for (const auto& name : keyColumns) {
        if (!names.insert(name).second) {
            THROW_ERROR_EXCEPTION("Duplicate key column name %Qv",
                name);
        }
    }
}

void ValidateKeyColumnsUpdate(const TKeyColumns& oldKeyColumns, const TKeyColumns& newKeyColumns)
{
    ValidateKeyColumns(newKeyColumns);

    for (int index = 0; index < std::max(oldKeyColumns.size(), newKeyColumns.size()); ++index) {
        if (index >= newKeyColumns.size()) {
            THROW_ERROR_EXCEPTION("Missing original key column %Qv",
                oldKeyColumns[index]);
        } else if (index >= oldKeyColumns.size()) {
            // This is fine; new key column is added
        } else {
            if (oldKeyColumns[index] != newKeyColumns[index]) {
                THROW_ERROR_EXCEPTION("Key column mismatch in position %v: expected %Qv, got %Qv",
                    index,
                    oldKeyColumns[index],
                    newKeyColumns[index]);
            }
        }
    }
}

////////////////////////////////////////////////////////////////////////////////

void ValidateColumnSchema(
    const TColumnSchema& columnSchema,
    bool isTableSorted,
    bool isTableDynamic)
{
<<<<<<< HEAD
    static const auto allowedAggregates = yhash_set<TString>{
        "sum",
        "min",
        "max",
        "first"
    };
=======
    static const auto allowedAggregates = THashSet<TString>{"sum", "min", "max", "first"};
>>>>>>> e754f8d4

    static const auto allowedSortedTablesSystemColumns = yhash<TString, EValueType>{
    };

    static const auto allowedOrderedTablesSystemColumns = yhash<TString, EValueType>{
        {TimestampColumnName, EValueType::Uint64}
    };

    const auto& name = columnSchema.Name();
    if (name.empty()) {
        THROW_ERROR_EXCEPTION("Column name cannot be empty");
    }

    try {
        if (name.StartsWith(SystemColumnNamePrefix)) {
            const auto& allowedSystemColumns = isTableSorted
                ? allowedSortedTablesSystemColumns
                : allowedOrderedTablesSystemColumns;
            auto it = allowedSystemColumns.find(name);
            if (it == allowedSystemColumns.end()) {
                THROW_ERROR_EXCEPTION("System column name %Qv is not allowed here",
                    name);
            }
            if (columnSchema.GetPhysicalType() != it->second) {
                THROW_ERROR_EXCEPTION("Invalid type of column name %Qv: expected %Qlv, got %Qlv",
                    name,
                    it->second,
                    columnSchema.GetPhysicalType());
            }
        }

        if (name.size() > MaxColumnNameLength) {
            THROW_ERROR_EXCEPTION("Column name is longer than maximum allowed: %v > %v",
                columnSchema.Name().size(),
                MaxColumnNameLength);
        }

        if (columnSchema.LogicalType() == ELogicalValueType::Any && columnSchema.Required()) {
            THROW_ERROR_EXCEPTION("Column of type %Qlv cannot be required",
                ELogicalValueType::Any);
        }

        if (columnSchema.Lock()) {
            if (columnSchema.Lock()->empty()) {
                THROW_ERROR_EXCEPTION("Column lock name cannot be empty");
            }
            if (columnSchema.Lock()->size() > MaxColumnLockLength) {
                THROW_ERROR_EXCEPTION("Column lock name is longer than maximum allowed: %v > %v",
                    columnSchema.Lock()->size(),
                    MaxColumnLockLength);
            }
            if (columnSchema.SortOrder()) {
                THROW_ERROR_EXCEPTION("Column lock cannot be set on a key column");
            }
        }

        if (columnSchema.Group()) {
            if (columnSchema.Group()->empty()) {
                THROW_ERROR_EXCEPTION("Column group should either be unset or be non-empty");
            }
            if (columnSchema.Group()->size() > MaxColumnGroupLength) {
                THROW_ERROR_EXCEPTION("Column group name is longer than maximum allowed: %v > %v",
                    columnSchema.Group()->size(),
                    MaxColumnGroupLength);
            }
        }

        ValidateSchemaValueType(columnSchema.GetPhysicalType());

        if (columnSchema.Expression() && !columnSchema.SortOrder() && isTableDynamic) {
            THROW_ERROR_EXCEPTION("Non-key column cannot be computed");
        }

        if (columnSchema.Aggregate() && columnSchema.SortOrder()) {
            THROW_ERROR_EXCEPTION("Key column cannot be aggregated");
        }

        if (columnSchema.Aggregate() && allowedAggregates.find(*columnSchema.Aggregate()) == allowedAggregates.end()) {
            THROW_ERROR_EXCEPTION("Invalid aggregate function %Qv",
                *columnSchema.Aggregate());
        }
    } catch (const std::exception& ex) {
        THROW_ERROR_EXCEPTION("Error validating schema of a column %Qv",
            name)
            << ex;
    }
}

//! Validates the column schema update.
/*!
 *  \pre{oldColumn and newColumn should have the same name.}
 *
 *  Validates that:
 *  - Column type remains the same.
 *  - Optional column doesn't become required.
 *  - Column expression remains the same.
 *  - Column aggregate method either was introduced or remains the same.
 *  - Column sort order either changes to Null or remains the same.
 */
void ValidateColumnSchemaUpdate(const TColumnSchema& oldColumn, const TColumnSchema& newColumn)
{
    YCHECK(oldColumn.Name() == newColumn.Name());
    if (oldColumn.LogicalType() != newColumn.LogicalType()) {
        THROW_ERROR_EXCEPTION("Type mismatch for column %Qv: old %Qlv, new %Qlv",
            oldColumn.Name(),
            oldColumn.LogicalType(),
            newColumn.LogicalType());
    }

    if (!oldColumn.Required() && newColumn.Required()) {
        THROW_ERROR_EXCEPTION("Optional column %Qv cannot be changed to required",
            oldColumn.Name());
    }

    if (newColumn.SortOrder().HasValue() && newColumn.SortOrder() != oldColumn.SortOrder()) {
        THROW_ERROR_EXCEPTION("Sort order mismatch for column %Qv: old %Qlv, new %Qlv",
            oldColumn.Name(),
            oldColumn.SortOrder(),
            newColumn.SortOrder());
    }

    if (newColumn.Expression() != oldColumn.Expression()) {
        THROW_ERROR_EXCEPTION("Expression mismatch for column %Qv: old %Qv, new %Qv",
            oldColumn.Name(),
            oldColumn.Expression(),
            newColumn.Expression());
    }

    if (oldColumn.Aggregate() && oldColumn.Aggregate() != newColumn.Aggregate()) {
        THROW_ERROR_EXCEPTION("Aggregate mode mismatch for column %Qv: old %Qv, new %Qv",
            oldColumn.Name(),
            oldColumn.Aggregate(),
            newColumn.Aggregate());
    }

    if (oldColumn.SortOrder() && oldColumn.Lock() != newColumn.Lock()) {
        THROW_ERROR_EXCEPTION("Lock mismatch for key column %Qv: old %Qv, new %Qv",
            oldColumn.Name(),
            oldColumn.Lock(),
            newColumn.Lock());
    }
}

////////////////////////////////////////////////////////////////////////////////

void ValidateDynamicTableConstraints(const TTableSchema& schema)
{
    if (!schema.GetStrict()) {
        THROW_ERROR_EXCEPTION("\"strict\" cannot be \"false\" for a dynamic table");
    }

    if (schema.IsSorted() && !schema.GetUniqueKeys()) {
        THROW_ERROR_EXCEPTION("\"unique_keys\" cannot be \"false\" for a sorted dynamic table");
    }

    if (schema.GetKeyColumnCount() == schema.Columns().size()) {
       THROW_ERROR_EXCEPTION("There must be at least one non-key column");
    }

    for (const auto& column : schema.Columns()) {
        try {
            if (column.SortOrder() && column.GetPhysicalType() == EValueType::Any) {
                THROW_ERROR_EXCEPTION("Dynamic table cannot have key column of type: %Qv",
                    column.GetPhysicalType());
            }
            if (column.Required()) {
                THROW_ERROR_EXCEPTION("Dynamic table cannot have required column",
                    ELogicalValueType::Any);
            }
        } catch (const std::exception& ex) {
            THROW_ERROR_EXCEPTION("Error validating column %Qv in dynamic table schema",
                column.Name())
                << ex;
        }
    }
}

////////////////////////////////////////////////////////////////////////////////

//! Validates that all columns from the old schema are present in the new schema.
void ValidateColumnsNotRemoved(const TTableSchema& oldSchema, const TTableSchema& newSchema)
{
    YCHECK(newSchema.GetStrict());
    for (int oldColumnIndex = 0; oldColumnIndex < oldSchema.Columns().size(); ++oldColumnIndex) {
        const auto& oldColumn = oldSchema.Columns()[oldColumnIndex];
        if (!newSchema.FindColumn(oldColumn.Name())) {
            THROW_ERROR_EXCEPTION("Cannot remove column %Qv from a strict schema",
                oldColumn.Name());
        }
    }
}

//! Validates that all columns from the new schema are present in the old schema.
void ValidateColumnsNotInserted(const TTableSchema& oldSchema, const TTableSchema& newSchema)
{
    YCHECK(!oldSchema.GetStrict());
    for (int newColumnIndex = 0; newColumnIndex < newSchema.Columns().size(); ++newColumnIndex) {
        const auto& newColumn = newSchema.Columns()[newColumnIndex];
        if (!oldSchema.FindColumn(newColumn.Name())) {
            THROW_ERROR_EXCEPTION("Cannot insert a new column %Qv into non-strict schema",
                newColumn.Name());
        }
    }
}

//! Validates that for each column present in both #oldSchema and #newSchema, its declarations match each other.
//! Also validates that key columns positions are not changed.
void ValidateColumnsMatch(const TTableSchema& oldSchema, const TTableSchema& newSchema)
{
    int commonKeyColumnPrefix = 0;
    for (int oldColumnIndex = 0; oldColumnIndex < oldSchema.Columns().size(); ++oldColumnIndex) {
        const auto& oldColumn = oldSchema.Columns()[oldColumnIndex];
        const auto* newColumnPtr = newSchema.FindColumn(oldColumn.Name());
        if (!newColumnPtr) {
            // We consider only columns present both in oldSchema and newSchema.
            continue;
        }
        const auto& newColumn = *newColumnPtr;
        ValidateColumnSchemaUpdate(oldColumn, newColumn);
        int newColumnIndex = newSchema.GetColumnIndex(newColumn);

        if (oldColumn.SortOrder() && newColumn.SortOrder()) {
            if (oldColumnIndex != newColumnIndex) {
                THROW_ERROR_EXCEPTION("Cannot change position of a key column %Qv: old %v, new %v",
                    oldColumn.Name(),
                    oldColumnIndex,
                    newColumnIndex);
            }
            if (commonKeyColumnPrefix <= oldColumnIndex) {
                commonKeyColumnPrefix = oldColumnIndex + 1;
            }
        }
    }

    // Check that all columns from the commonKeyColumnPrefix in oldSchema are actually present in newSchema.
    for (int oldColumnIndex = 0; oldColumnIndex < commonKeyColumnPrefix; ++oldColumnIndex) {
        const auto& oldColumn = oldSchema.Columns()[oldColumnIndex];
        if (!newSchema.FindColumn(oldColumn.Name())) {
            THROW_ERROR_EXCEPTION("Key column %Qv is missing in new schema", oldColumn.Name());
        }
    }

    if (commonKeyColumnPrefix < oldSchema.GetKeyColumnCount() && newSchema.GetUniqueKeys()) {
        THROW_ERROR_EXCEPTION("Cannot have unique_keys = true after removing some of the key columns");
    }
}

//! Validates that there are no duplicates among the column names.
void ValidateColumnUniqueness(const TTableSchema& schema)
{
    THashSet<TString> columnNames;
    for (const auto& column : schema.Columns()) {
        if (!columnNames.insert(column.Name()).second) {
            THROW_ERROR_EXCEPTION("Duplicate column name %Qv in table schema",
                column.Name());
        }
    }
}

//! Validates that number of locks doesn't exceed #MaxColumnLockCount.
void ValidateLocks(const TTableSchema& schema)
{
    THashSet<TString> lockNames;
    YCHECK(lockNames.insert(PrimaryLockName).second);
    for (const auto& column : schema.Columns()) {
        if (column.Lock()) {
            lockNames.insert(*column.Lock());
        }
    }

    if (lockNames.size() > MaxColumnLockCount) {
        THROW_ERROR_EXCEPTION("Too many column locks in table schema: actual %v, limit %v",
            lockNames.size(),
            MaxColumnLockCount);
    }
}

//! Validates that key columns form a prefix of a table schema.
void ValidateKeyColumnsFormPrefix(const TTableSchema& schema)
{
    for (int index = 0; index < schema.GetKeyColumnCount(); ++index) {
        if (!schema.Columns()[index].SortOrder()) {
            THROW_ERROR_EXCEPTION("Key columns must form a prefix of schema");
        }
    }
    // The fact that first GetKeyColumnCount() columns have SortOrder automatically
    // implies that the rest of columns don't have SortOrder, so we don't need to check it.
}

//! Validates computed columns.
/*!
 *  Validates that:
 *  - Computed column has to be key column.
 *  - Type of a computed column matches the type of its expression.
 *  - All referenced columns appear in schema, are key columns and are not computed.
 */
void ValidateComputedColumns(const TTableSchema& schema, bool isTableDynamic)
{
    // TODO(max42): Passing *this before the object is finally constructed
    // doesn't look like a good idea (although it works :) ). Get rid of this.

    for (int index = 0; index < schema.Columns().size(); ++index) {
        const auto& columnSchema = schema.Columns()[index];
        if (columnSchema.Expression()) {
            if (index >= schema.GetKeyColumnCount() && isTableDynamic) {
                THROW_ERROR_EXCEPTION("Non-key column %Qv cannot be computed", columnSchema.Name());
            }
            THashSet<TString> references;
            auto expr = PrepareExpression(columnSchema.Expression().Get(), schema, BuiltinTypeInferrersMap, &references);
            if (GetLogicalType(expr->Type) != columnSchema.LogicalType()) {
                THROW_ERROR_EXCEPTION(
                    "Computed column %Qv type mismatch: declared type is %Qlv but expression type is %Qlv",
                    columnSchema.Name(),
                    columnSchema.LogicalType(),
                    expr->Type);
            }

            for (const auto& ref : references) {
                const auto& refColumn = schema.GetColumnOrThrow(ref);
                if (!refColumn.SortOrder() && isTableDynamic) {
                    THROW_ERROR_EXCEPTION("Computed column %Qv depends on a non-key column %Qv",
                        columnSchema.Name(),
                        ref);
                }
                if (refColumn.Expression()) {
                    THROW_ERROR_EXCEPTION("Computed column %Qv depends on a computed column %Qv",
                        columnSchema.Name(),
                        ref);
                }
            }
        }
    }
}

static bool IsPhysicalType(ELogicalValueType logicalType)
{
    return static_cast<ui32>(logicalType) == static_cast<ui32>(GetPhysicalType(logicalType));
}

//! Validates aggregated columns.
/*!
 *  Validates that:
 *  - Aggregated columns are non-key.
 *  - Aggregate function appears in a list of pre-defined aggregate functions.
 *  - Type of an aggregated column matches the type of an aggregate function.
 */
void ValidateAggregatedColumns(const TTableSchema& schema)
{
    for (int index = 0; index < schema.Columns().size(); ++index) {
        const auto& columnSchema = schema.Columns()[index];
        if (columnSchema.Aggregate()) {
            if (index < schema.GetKeyColumnCount()) {
                THROW_ERROR_EXCEPTION("Key column %Qv cannot be aggregated", columnSchema.Name());
            }
            if (!IsPhysicalType(columnSchema.LogicalType())) {
                THROW_ERROR_EXCEPTION("Aggregated column %Qv is forbiden to have logical type %Qlv",
                    columnSchema.Name(),
                    columnSchema.LogicalType());
            }

            const auto& name = *columnSchema.Aggregate();
            if (auto descriptor = BuiltinTypeInferrersMap->GetFunction(name)->As<TAggregateTypeInferrer>()) {
                TTypeSet constraint;
                TNullable<EValueType> stateType;
                TNullable<EValueType> resultType;

                descriptor->GetNormalizedConstraints(&constraint, &stateType, &resultType, name);
                if (!constraint.Get(columnSchema.GetPhysicalType())) {
                    THROW_ERROR_EXCEPTION("Argument type mismatch in aggregate function %Qv from column %Qv: expected %Qlv, got %Qlv",
                        columnSchema.Aggregate().Get(),
                        columnSchema.Name(),
                        constraint,
                        columnSchema.GetPhysicalType());
                }

                if (stateType && *stateType != columnSchema.GetPhysicalType()) {
                    THROW_ERROR_EXCEPTION("Aggregate function %Qv state type %Qlv differs from column %Qv type %Qlv",
                        columnSchema.Aggregate().Get(),
                        stateType,
                        columnSchema.Name(),
                        columnSchema.GetPhysicalType());
                }

                if (resultType && *resultType != columnSchema.GetPhysicalType()) {
                    THROW_ERROR_EXCEPTION("Aggregate function %Qv result type %Qlv differs from column %Qv type %Qlv",
                        columnSchema.Aggregate().Get(),
                        resultType,
                        columnSchema.Name(),
                        columnSchema.GetPhysicalType());
                }
            } else {
                THROW_ERROR_EXCEPTION("Unknown aggregate function %Qv at column %Qv",
                    columnSchema.Aggregate().Get(),
                    columnSchema.Name());
            }
        }
    }
}

//! Validates |$timestamp| column, if any.
/*!
 *  Validate that:
 *  - |$timestamp| column cannot be a part of key.
 *  - |$timestamp| column can only be present in unsorted tables.
 *  - |$timestamp| column has type |uint64|.
 */
void ValidateTimestampColumn(const TTableSchema& schema)
{
    auto* column = schema.FindColumn(TimestampColumnName);
    if (!column) {
        return;
    }

    if (column->SortOrder()) {
        THROW_ERROR_EXCEPTION("%Qv column cannot be a part of key",
            TimestampColumnName);
    }

    if (column->LogicalType() != ELogicalValueType::Uint64) {
        THROW_ERROR_EXCEPTION("%Qv column must have %Qlv type",
            TimestampColumnName,
            EValueType::Uint64);
    }

    if (schema.IsSorted()) {
        THROW_ERROR_EXCEPTION("%Qv column cannot appear in a sorted table",
            TimestampColumnName);
    }
}

// Validate schema attributes.
void ValidateSchemaAttributes(const TTableSchema& schema)
{
    if (schema.GetUniqueKeys() && schema.GetKeyColumnCount() == 0) {
        THROW_ERROR_EXCEPTION("\"unique_keys\" can only be true if key columns are present");
    }
}

void ValidateTableSchema(const TTableSchema& schema, bool isTableDynamic)
{
    for (const auto& column : schema.Columns()) {
        ValidateColumnSchema(
            column,
            schema.IsSorted(),
            isTableDynamic);
    }
    ValidateColumnUniqueness(schema);
    ValidateLocks(schema);
    ValidateKeyColumnsFormPrefix(schema);
    ValidateComputedColumns(schema, isTableDynamic);
    ValidateAggregatedColumns(schema);
    ValidateTimestampColumn(schema);
    ValidateSchemaAttributes(schema);
}

//! TODO(max42): document this functions somewhere (see also https://st.yandex-team.ru/YT-1433).
void ValidateTableSchemaUpdate(
    const TTableSchema& oldSchema,
    const TTableSchema& newSchema,
    bool isTableDynamic,
    bool isTableEmpty)
{
    ValidateTableSchema(newSchema, isTableDynamic);

    if (isTableDynamic) {
        ValidateDynamicTableConstraints(newSchema);
    }

    if (isTableEmpty) {
        // Any valid schema is allowed to be set for an empty table.
        return;
    }

    if (isTableDynamic && oldSchema.IsSorted() != newSchema.IsSorted()) {
        THROW_ERROR_EXCEPTION("Cannot change dynamic table type from sorted to ordered or vice versa");
    }

    if (oldSchema.GetKeyColumnCount() == 0 && newSchema.GetKeyColumnCount() > 0) {
        THROW_ERROR_EXCEPTION("Cannot change schema from unsorted to sorted");
    }
    if (!oldSchema.GetStrict() && newSchema.GetStrict()) {
        THROW_ERROR_EXCEPTION("Changing \"strict\" from \"false\" to \"true\" is not allowed");
    }
    if (!oldSchema.GetUniqueKeys() && newSchema.GetUniqueKeys()) {
        THROW_ERROR_EXCEPTION("Changing \"unique_keys\" from \"false\" to \"true\" is not allowed");
    }

    if (oldSchema.GetStrict() && !newSchema.GetStrict()) {
        if (oldSchema.Columns() != newSchema.Columns()) {
            THROW_ERROR_EXCEPTION("Changing columns is not allowed while changing \"strict\" from \"true\" to \"false\"");
        }
        return;
    }

    if (oldSchema.GetStrict()) {
        ValidateColumnsNotRemoved(oldSchema, newSchema);
    } else {
        ValidateColumnsNotInserted(oldSchema, newSchema);
    }
    ValidateColumnsMatch(oldSchema, newSchema);

    // We allow adding computed columns only on creation of the table.
    if (!oldSchema.Columns().empty() || !isTableEmpty) {
        for (const auto& newColumn : newSchema.Columns()) {
            if (!oldSchema.FindColumn(newColumn.Name())) {
                if (newColumn.Expression()) {
                    THROW_ERROR_EXCEPTION("Cannot introduce a new computed column %Qv after creation",
                        newColumn.Name());
                }
            }
        }
    }
}

////////////////////////////////////////////////////////////////////////////////

void ValidatePivotKey(const TOwningKey& pivotKey, const TTableSchema& schema)
{
    if (pivotKey.GetCount() > schema.GetKeyColumnCount()) {
        THROW_ERROR_EXCEPTION("Pivot key must form a prefix of key");
    }

    for (int index = 0; index < pivotKey.GetCount(); ++index) {
        if (pivotKey[index].Type != EValueType::Null && pivotKey[index].Type != schema.Columns()[index].GetPhysicalType()) {
            THROW_ERROR_EXCEPTION(
                "Mismatched type of column %Qv in pivot key: expected %Qlv, found %Qlv",
                schema.Columns()[index].Name(),
                schema.Columns()[index].GetPhysicalType(),
                pivotKey[index].Type);
        }
    }
}

////////////////////////////////////////////////////////////////////////////////


TTableSchema InferInputSchema(const std::vector<TTableSchema>& schemas, bool discardKeyColumns)
{
    YCHECK(!schemas.empty());

    // NB: If one schema is not strict then the resulting schema should be an intersection, not union.
    for (const auto& schema : schemas) {
        if (!schema.GetStrict()) {
            THROW_ERROR_EXCEPTION("Input table schema is not strict");
        }
    }

    int commonKeyColumnPrefix = 0;
    if (!discardKeyColumns) {
        while (true) {
            if (commonKeyColumnPrefix >= schemas.front().GetKeyColumnCount()) {
                break;
            }
            const auto& keyColumnName = schemas.front().Columns()[commonKeyColumnPrefix].Name();
            bool mismatch = false;
            for (const auto& schema : schemas) {
                if (commonKeyColumnPrefix >= schema.GetKeyColumnCount() ||
                    schema.Columns()[commonKeyColumnPrefix].Name() != keyColumnName)
                {
                    mismatch = true;
                    break;
                }
            }
            if (mismatch) {
                break;
            }
            ++commonKeyColumnPrefix;
        }
    }

    THashMap<TString, TColumnSchema> nameToColumnSchema;
    std::vector<TString> columnNames;

    for (const auto& schema : schemas) {
        for (int columnIndex = 0; columnIndex < schema.Columns().size(); ++columnIndex) {
            auto column = schema.Columns()[columnIndex];
            if (columnIndex >= commonKeyColumnPrefix) {
                column = column.SetSortOrder(Null);
            }
            column = column
                .SetExpression(Null)
                .SetAggregate(Null)
                .SetLock(Null);

            auto it = nameToColumnSchema.find(column.Name());
            if (it == nameToColumnSchema.end()) {
                nameToColumnSchema[column.Name()] = column;
                columnNames.push_back(column.Name());
            } else {
                if (it->second != column) {
                    THROW_ERROR_EXCEPTION(
                        "Conflict while merging schemas, column %Qs has two conflicting declarations",
                        column.Name())
                        << TErrorAttribute("first_column_schema", it->second)
                        << TErrorAttribute("second_column_schema", column);
                }
            }
        }
    }

    std::vector<TColumnSchema> columns;
    for (auto columnName : columnNames) {
        columns.push_back(nameToColumnSchema[columnName]);
    }

    return TTableSchema(std::move(columns), true);
}

//! Validates that read schema is consistent with existing table schema.
/*!
 *  Validates that:
 *  - If a column is present in both schemas, column types should be the same.
 *  - Either one of two possibilties holds:
 *    - #tableSchema.GetKeyColumns() is a prefix of #readSchema.GetKeyColumns()
 *    - #readSchema.GetKeyColumns() is a proper subset of #tableSchema.GetKeyColumns() and
 *      no extra key column in #readSchema appears in #tableSchema as a non-key column.
 */
void ValidateReadSchema(const TTableSchema& readSchema, const TTableSchema& tableSchema)
{
    for (int readColumnIndex = 0;
         readColumnIndex < static_cast<int>(tableSchema.Columns().size());
         ++readColumnIndex) {
        const auto& readColumn = readSchema.Columns()[readColumnIndex];
        const auto* tableColumnPtr = tableSchema.FindColumn(readColumn.Name());
        if (!tableColumnPtr) {
            continue;
        }

        // Validate column type consistency in two schemas.
        const auto& tableColumn = *tableColumnPtr;
        if (readColumn.GetPhysicalType() != EValueType::Any &&
            tableColumn.GetPhysicalType() != EValueType::Any &&
            readColumn.GetPhysicalType() != tableColumn.GetPhysicalType())
        {
            THROW_ERROR_EXCEPTION(
                "Mismatched type of column %Qv in read schema: expected %Qlv, found %Qlv",
                readColumn.Name(),
                tableColumn.GetPhysicalType(),
                readColumn.GetPhysicalType());
        }

        // Validate that order of key columns intersection hasn't been changed.
        int tableColumnIndex = tableSchema.GetColumnIndex(tableColumn);
        if (readColumnIndex < readSchema.GetKeyColumnCount() &&
            tableColumnIndex < readSchema.GetKeyColumnCount() &&
            readColumnIndex != tableColumnIndex)
        {
            THROW_ERROR_EXCEPTION(
                "Key column %Qv position mismatch: its position is %v in table schema and %v in read schema",
                readColumn.Name(),
                tableColumnIndex,
                readColumnIndex);
        }

        // Validate that a non-key column in tableSchema can't become a key column in readSchema.
        if (readColumnIndex < readSchema.GetKeyColumnCount() &&
            tableColumnIndex >= tableSchema.GetKeyColumnCount())
        {
            THROW_ERROR_EXCEPTION(
                "Column %Qv is declared as non-key in table schema and as a key in read schema",
                readColumn.Name());
        }
    }

    if (readSchema.GetKeyColumnCount() > tableSchema.GetKeyColumnCount() && !tableSchema.GetStrict()) {
        THROW_ERROR_EXCEPTION(
            "Table schema is not strict but read schema contains key column %Qv not present in table schema",
            readSchema.Columns()[tableSchema.GetKeyColumnCount()].Name());
    }
}


TError ValidateTableSchemaCompatibility(
    const TTableSchema& inputSchema,
    const TTableSchema& outputSchema,
    bool ignoreSortOrder)
{
    auto addAttributes = [&] (TError error) {
        return error
            << TErrorAttribute("input_table_schema", inputSchema)
            << TErrorAttribute("output_table_schema", outputSchema);
    };

    // If output schema is strict, check that input columns are subset of output columns.
    if (outputSchema.GetStrict()) {
        if (!inputSchema.GetStrict()) {
            return addAttributes(TError("Input schema is not strict"));
        }

        for (const auto& inputColumn : inputSchema.Columns()) {
            if (!outputSchema.FindColumn(inputColumn.Name())) {
                return addAttributes(TError("Unexpected column %Qv in input schema",
                    inputColumn.Name()));
            }
        }
    }

    // Check that columns are the same.
    for (const auto& outputColumn : outputSchema.Columns()) {
        if (auto inputColumn = inputSchema.FindColumn(outputColumn.Name())) {
            if (!IsSubtypeOf(inputColumn->LogicalType(), outputColumn.LogicalType())) {
                return addAttributes(TError("Column %Qv input type %Qlv is incompatible with the output type %Qlv",
                    inputColumn->Name(),
                    inputColumn->LogicalType(),
                    outputColumn.LogicalType()));
            }
            if (outputColumn.Expression() && inputColumn->Expression() != outputColumn.Expression()) {
                return addAttributes(TError("Column %Qv expression mismatch",
                    inputColumn->Name()));
            }
            if (outputColumn.Aggregate() && inputColumn->Aggregate() != outputColumn.Aggregate()) {
                return addAttributes(TError("Column %Qv aggregate mismatch",
                    inputColumn->Name()));
            }
        } else if (outputColumn.Expression()) {
            return addAttributes(TError("Unexpected computed column %Qv in output schema",
                outputColumn.Name()));
        }
    }

    if (ignoreSortOrder) {
        return TError();
    }

    // Check that output key columns form a proper prefix of input key columns.
    int cmp = outputSchema.GetKeyColumnCount() - inputSchema.GetKeyColumnCount();
    if (cmp > 0) {
        return addAttributes(TError("Output key columns are wider than input key columns"));
    }

    if (outputSchema.GetUniqueKeys()) {
        if (!inputSchema.GetUniqueKeys()) {
            return addAttributes(TError("Input schema \"unique_keys\" attribute is false"));
        }
        if (cmp != 0) {
            return addAttributes(TError("Input key columns are wider than output key columns"));
        }
    }

    auto inputKeyColumns = inputSchema.GetKeyColumns();
    auto outputKeyColumns = outputSchema.GetKeyColumns();

    for (int index = 0; index < outputKeyColumns.size(); ++index) {
        if (inputKeyColumns[index] != outputKeyColumns[index]) {
            return addAttributes(TError("Input sorting order is incompatible with the output"));
        }
    }

    return TError();
}

////////////////////////////////////////////////////////////////////////////////

namespace NProto {

using NYT::ToProto;
using NYT::FromProto;

void ToProto(TKeyColumnsExt* protoKeyColumns, const TKeyColumns& keyColumns)
{
    ToProto(protoKeyColumns->mutable_names(), keyColumns);
}

void FromProto(TKeyColumns* keyColumns, const TKeyColumnsExt& protoKeyColumns)
{
    *keyColumns = FromProto<TKeyColumns>(protoKeyColumns.names());
}

} // namespace NProto

////////////////////////////////////////////////////////////////////////////////

} // namespace NTableClient
} // namespace NYT<|MERGE_RESOLUTION|>--- conflicted
+++ resolved
@@ -750,21 +750,17 @@
     bool isTableSorted,
     bool isTableDynamic)
 {
-<<<<<<< HEAD
-    static const auto allowedAggregates = yhash_set<TString>{
+    static const auto allowedAggregates = THashSet<TString>{
         "sum",
         "min",
         "max",
         "first"
     };
-=======
-    static const auto allowedAggregates = THashSet<TString>{"sum", "min", "max", "first"};
->>>>>>> e754f8d4
-
-    static const auto allowedSortedTablesSystemColumns = yhash<TString, EValueType>{
+
+    static const auto allowedSortedTablesSystemColumns = THashMap<TString, EValueType>{
     };
 
-    static const auto allowedOrderedTablesSystemColumns = yhash<TString, EValueType>{
+    static const auto allowedOrderedTablesSystemColumns = THashMap<TString, EValueType>{
         {TimestampColumnName, EValueType::Uint64}
     };
 
