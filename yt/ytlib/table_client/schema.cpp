--- conflicted
+++ resolved
@@ -420,11 +420,7 @@
 
 TTableSchema TTableSchema::ToSorted(const TKeyColumns& keyColumns) const
 {
-<<<<<<< HEAD
-    auto uniqueKeys = UniqueKeys_ && keyColumns.size() == GetKeyColumnCount();
-=======
     int oldKeyColumnCount = 0;
->>>>>>> 260de3e5
     auto columns = Columns();
     for (int index = 0; index < keyColumns.size(); ++index) {
         auto it = std::find_if(
@@ -440,13 +436,8 @@
                 << TErrorAttribute("key_columns", keyColumns);
         }
 
-<<<<<<< HEAD
-        if (!it->SortOrder) {
-            uniqueKeys = false;
-=======
         if (it->SortOrder) {
             ++oldKeyColumnCount;
->>>>>>> 260de3e5
         }
 
         std::swap(columns[index], *it);
@@ -460,7 +451,6 @@
     }
 
     return TTableSchema(columns, Strict_, uniqueKeys);
-<<<<<<< HEAD
 }
 
 TTableSchema TTableSchema::ToReplicationLog() const
@@ -478,8 +468,6 @@
         }
     }
     return TTableSchema(std::move(columns), true, false);
-=======
->>>>>>> 260de3e5
 }
 
 void TTableSchema::Save(TStreamSaveContext& context) const
