#include "schema.h"
#include "unversioned_row.h"

#include <yt/core/ytree/serialize.h>
#include <yt/core/ytree/convert.h>
#include <yt/core/ytree/fluent.h>

#include <yt/core/misc/protobuf_helpers.h>

#include <yt/ytlib/table_client/chunk_meta.pb.h>

#include <yt/ytlib/chunk_client/schema.h>

// TODO(sandello): Refine this dependencies.
// TODO(lukyan): Remove this dependencies.
#include <yt/ytlib/query_client/plan_fragment.h>
#include <yt/ytlib/query_client/query_preparer.h>
#include <yt/ytlib/query_client/functions.h>

namespace NYT {
namespace NTableClient {

using namespace NYTree;
using namespace NYson;
using namespace NQueryClient;
using namespace NChunkClient;

using NYT::ToProto;
using NYT::FromProto;

////////////////////////////////////////////////////////////////////////////////

TColumnSchema::TColumnSchema()
    : Type(EValueType::Null)
{ }

TColumnSchema::TColumnSchema(
    const Stroka& name,
    EValueType type)
    : Name(name)
    , Type(type)
{ }

TColumnSchema& TColumnSchema::SetSortOrder(const TNullable<ESortOrder>& value)
{
    SortOrder = value;
    return *this;
}

TColumnSchema& TColumnSchema::SetLock(const TNullable<Stroka>& value)
{
    Lock = value;
    return *this;
}

TColumnSchema& TColumnSchema::SetGroup(const TNullable<Stroka>& value)
{
    Group = value;
    return *this;
}

TColumnSchema& TColumnSchema::SetExpression(const TNullable<Stroka>& value)
{
    Expression = value;
    return *this;
}

TColumnSchema& TColumnSchema::SetAggregate(const TNullable<Stroka>& value)
{
    Aggregate = value;
    return *this;
}

struct TSerializableColumnSchema
    : public TYsonSerializableLite
    , public TColumnSchema
{
    TSerializableColumnSchema()
    {
        RegisterParameter("name", Name)
            .NonEmpty();
        RegisterParameter("type", Type);
        RegisterParameter("lock", Lock)
            .Default();
        RegisterParameter("expression", Expression)
            .Default();
        RegisterParameter("aggregate", Aggregate)
            .Default();
        RegisterParameter("sort_order", SortOrder)
            .Default();
<<<<<<< HEAD

        RegisterValidator([&] () {
            // Name
            if (Name.empty()) {
                THROW_ERROR_EXCEPTION("Column name cannot be empty");
            }

            // Type
            try {
                ValidateSchemaValueType(Type);
            } catch (const std::exception& ex) {
                THROW_ERROR_EXCEPTION("Error validating column %Qv in table schema",
                    Name)
                    << ex;
            }
        });
=======
>>>>>>> b75e7db8
    }
};

void Serialize(const TColumnSchema& schema, IYsonConsumer* consumer)
{
    TSerializableColumnSchema wrapper;
    static_cast<TColumnSchema&>(wrapper) = schema;
    Serialize(static_cast<const TYsonSerializableLite&>(wrapper), consumer);
}

void Deserialize(TColumnSchema& schema, INodePtr node)
{
    TSerializableColumnSchema wrapper;
    Deserialize(static_cast<TYsonSerializableLite&>(wrapper), node);
    schema = static_cast<TColumnSchema&>(wrapper);
}

void ToProto(NProto::TColumnSchema* protoSchema, const TColumnSchema& schema)
{
    protoSchema->set_name(schema.Name);
    protoSchema->set_type(static_cast<int>(schema.Type));
    if (schema.Lock) {
        protoSchema->set_lock(*schema.Lock);
    }
    if (schema.Expression) {
        protoSchema->set_expression(*schema.Expression);
    }
    if (schema.Aggregate) {
        protoSchema->set_aggregate(*schema.Aggregate);
    }
    if (schema.SortOrder) {
        protoSchema->set_sort_order(static_cast<int>(*schema.SortOrder));
    }
}

void FromProto(TColumnSchema* schema, const NProto::TColumnSchema& protoSchema)
{
    schema->Name = protoSchema.name();
    schema->Type = EValueType(protoSchema.type());
    schema->Lock = protoSchema.has_lock() ? MakeNullable(protoSchema.lock()) : Null;
    schema->Expression = protoSchema.has_expression() ? MakeNullable(protoSchema.expression()) : Null;
    schema->Aggregate = protoSchema.has_aggregate() ? MakeNullable(protoSchema.aggregate()) : Null;
    schema->SortOrder = protoSchema.has_sort_order() ? MakeNullable(ESortOrder(protoSchema.sort_order())) : Null;
}

////////////////////////////////////////////////////////////////////////////////

TTableSchema::TTableSchema()
    : Strict_(false)
    , OptimizedFor_(EOptimizedFor::Lookup)
{ }

TTableSchema::TTableSchema(
    const std::vector<TColumnSchema>& columns,
    bool strict,
    EOptimizedFor optimizedFor)
    : Columns_(columns)
    , Strict_(strict)
    , OptimizedFor_(optimizedFor)
{
    for (const auto& column : Columns_) {
        if (column.SortOrder)
            ++KeyColumnCount_;
    }
    Validate();
}

const TColumnSchema* TTableSchema::FindColumn(const TStringBuf& name) const
{
    for (auto& column : Columns_) {
        if (column.Name == name) {
            return &column;
        }
    }
    return nullptr;
}

const TColumnSchema& TTableSchema::GetColumnOrThrow(const TStringBuf& name) const
{
    auto* column = FindColumn(name);
    if (!column) {
        THROW_ERROR_EXCEPTION("Missing schema column %Qv", name);
    }
    return *column;
}

int TTableSchema::GetColumnIndex(const TColumnSchema& column) const
{
    return &column - Columns().data();
}

int TTableSchema::GetColumnIndexOrThrow(const TStringBuf& name) const
{
    return GetColumnIndex(GetColumnOrThrow(name));
}

TTableSchema TTableSchema::Filter(const TColumnFilter& columnFilter) const
{
    if (columnFilter.All) {
        return *this;
    }

    TTableSchema result;
    for (int id : columnFilter.Indexes) {
        result.Columns_.push_back(Columns_[id]);
    }
    return result;
}

// TODO(max42): refactor this method so that it doesn't use keyColumns argument.
TTableSchema TTableSchema::TrimNonkeyColumns(const TKeyColumns& keyColumns) const
{
    std::vector<TColumnSchema> resultColumns;
    YCHECK(Columns_.size() >= keyColumns.size());
    for (int id = 0; id < keyColumns.size(); ++id) {
        YCHECK(Columns_[id].Name == keyColumns[id]);
        resultColumns.push_back(Columns_[id]);
    }
    return TTableSchema(resultColumns, Strict_);
}

TTableSchema TTableSchema::GetPrefix(int length) const
{
    return TTableSchema(
        std::vector<TColumnSchema>(
            Columns_.begin(),
            Columns_.begin() + std::min(length, static_cast<int>(Columns_.size()))),
        Strict_);
}

void TTableSchema::AppendColumn(const TColumnSchema& column)
{
    ValidateColumnSchema(column);
    TTableSchema temp = *this;
    temp.Columns_.push_back(column);
    if (column.SortOrder) {
        ++temp.KeyColumnCount_;
    }
    temp.Validate();
    this->Swap(temp);
}

void TTableSchema::InsertColumn(int position, const TColumnSchema& column)
{
    ValidateColumnSchema(column);
    if (position < 0 || position > Columns_.size()) {
        THROW_ERROR_EXCEPTION("Position is invalid: %v (table contains %v columns)",
            position, Columns_.size());
    }
    TTableSchema temp = *this;
    temp.Columns_.insert(temp.Columns_.begin() + position, column);
    if (column.SortOrder) {
        ++temp.KeyColumnCount_;
    }
    temp.Validate();
    this->Swap(temp);
}

void TTableSchema::EraseColumn(int position)
{
    if (position < 0 || position > Columns_.size()) {
        THROW_ERROR_EXCEPTION("Position is invalid: %v (table contains %v columns)",
           position, Columns_.size());
    }
    TTableSchema temp = *this;
    if (Columns_[position].SortOrder) {
        --temp.KeyColumnCount_;
    }
    temp.Columns_.erase(temp.Columns_.begin() + position);
    temp.Validate();
    this->Swap(temp);
}

void TTableSchema::AlterColumn(int position, const TColumnSchema& column)
{
    ValidateColumnSchema(column);
    if (position < 0 || position > Columns_.size()) {
        THROW_ERROR_EXCEPTION("Position is invalid: %v (table contains %v columns)",
            position, Columns_.size());
    }
    TTableSchema temp = *this;
    if (temp.Columns_[position].SortOrder) {
        --temp.KeyColumnCount_;
    }
    temp.Columns_[position] = column;
    if (column.SortOrder) {
        ++temp.KeyColumnCount_;
    }
    temp.Validate();
    this->Swap(temp);
}

bool TTableSchema::HasComputedColumns() const
{
    for (const auto& column : Columns()) {
        if (column.Expression) {
            return true;
        }
    }
    return false;
}

bool TTableSchema::IsSorted() const
{
    return KeyColumnCount_ > 0;
}

TKeyColumns TTableSchema::GetKeyColumns() const
{
    TKeyColumns keyColumns;
    for (const auto& column : Columns()) {
        if (column.SortOrder) {
            keyColumns.push_back(column.Name);
        }
    }
    return keyColumns;
}

int TTableSchema::GetKeyColumnCount() const
{
    return KeyColumnCount_;
}

TTableSchema TTableSchema::FromKeyColumns(const TKeyColumns& keyColumns)
{
    TTableSchema tableSchema;
    for (const auto& columnName : keyColumns) {
        tableSchema.Columns_.push_back(
            TColumnSchema(columnName, EValueType::Any)
                .SetSortOrder(ESortOrder::Ascending));
    }
    tableSchema.KeyColumnCount_ = keyColumns.size();
    tableSchema.Validate();
    return tableSchema;
}

TTableSchema TTableSchema::ExtendByNonKeyAnyColumns(
    const std::vector<Stroka>& columnNames) const
{
    TTableSchema tableSchema = *this;
    yhash_set<Stroka> uniqueColumnNames;
    for (const auto& column : tableSchema.Columns()) {
        uniqueColumnNames.insert(column.Name);
    }
    for (const auto& columnName : columnNames) {
        if (uniqueColumnNames.insert(columnName).second) {
            tableSchema.Columns_.push_back(
                TColumnSchema(columnName, EValueType::Any));
        }
    }
    return tableSchema;
}

TTableSchema TTableSchema::ExtendByChannels(
    const TChannels& channels) const
{
    std::vector<Stroka> columnNames;
    for (const auto& channel : channels) {
        const auto& channelColumns = channel.GetColumns();
        columnNames.insert(columnNames.end(), channelColumns.begin(), channelColumns.end());
    }
    return ExtendByNonKeyAnyColumns(columnNames);
}

void TTableSchema::Save(TStreamSaveContext& context) const
{
    NYT::Save(context, NYT::ToProto<NTableClient::NProto::TTableSchemaExt>(*this));
}

void TTableSchema::Load(TStreamLoadContext& context)
{
    NTableClient::NProto::TTableSchemaExt protoSchema;
    NYT::Load(context, protoSchema);
    *this = NYT::FromProto<TTableSchema>(protoSchema);
}

void TTableSchema::Swap(TTableSchema& other)
{
    Columns_.swap(other.Columns_);
    std::swap(Strict_, other.Strict_);
    std::swap(KeyColumnCount_, other.KeyColumnCount_);
}

//! Validates that there are no duplicates among the column names.
void TTableSchema::ValidateColumnUniqueness()
{
    yhash_set<Stroka> columnNames;
    for (const auto& column : Columns_) {
        if (!columnNames.insert(column.Name).second) {
            THROW_ERROR_EXCEPTION("Duplicate column name %Qv in table schema",
                column.Name);
        }
    }
}

//! Validates that number of locks doesn't exceed MaxColumnLockCount.
void TTableSchema::ValidateLocks()
{
    yhash_set<Stroka> lockNames;
    YCHECK(lockNames.insert(PrimaryLockName).second);
    for (const auto& column : Columns_) {
        if (column.Lock) {
            lockNames.insert(*column.Lock);
        }
    }

    if (lockNames.size() > MaxColumnLockCount) {
        THROW_ERROR_EXCEPTION("Too many column locks in table schema: actual %v, limit %v",
            lockNames.size(),
            MaxColumnLockCount);
    }
}

//! Validates that key columns form a prefix of a table schema.
void TTableSchema::ValidateKeyColumnsFormPrefix()
{
    for (int index = 0; index < KeyColumnCount_; ++index)
    {
        if (!Columns_[index].SortOrder) {
            THROW_ERROR_EXCEPTION("Key columns must form a prefix of schema");
        }
    }
    // The fact that first GetKeyColumnCount() columns have SortOrder automatically
    // implies that the rest of columns don't have SortOrder, so we don't need to check it.
}

//! Validates computed columns.
/*!
 *  Checks that:
 *  - Computed column has to be key column.
 *  - Type of a computed column matches the type of its expression.
 *  - All referenced columns appear in schema, are key columns and are not computed.
 */
void TTableSchema::ValidateComputedColumns()
{
    // TODO(max42): Passing *this before the object is finally constructed
    // doesn't look like a good idea (although it works :) ). Get rid of this.

    for (int index = 0; index < Columns_.size(); ++index) {
        const auto& columnSchema = Columns_[index];
        if (columnSchema.Expression) {
            if (index >= KeyColumnCount_) {
                THROW_ERROR_EXCEPTION("Non-key column %Qv can't be computed", columnSchema.Name);
            }
            yhash_set<Stroka> references;
            auto expr = PrepareExpression(columnSchema.Expression.Get(), *this, BuiltinTypeInferrersMap, &references);
            if (expr->Type != columnSchema.Type) {
                THROW_ERROR_EXCEPTION("Computed column %Qv type mismatch: declared type is %Qlv but expression type is %Qlv",
                    columnSchema.Name,
                    columnSchema.Type,
                    expr->Type);
            }

            for (const auto& ref : references) {
                const auto& refColumn = GetColumnOrThrow(ref);
                if (!refColumn.SortOrder) {
                    THROW_ERROR_EXCEPTION("Computed column %Qv depends on a non-key column %Qv",
                        columnSchema.Name,
                        ref);
                }
                if (refColumn.Expression) {
                    THROW_ERROR_EXCEPTION("Computed column %Qv depends on a computed column %Qv",
                        columnSchema.Name,
                        ref);
                }
            }
        }
    }
}

//! Validates aggregated columns.
/*!
 *  Validates that:
 *  - Aggregated columns are non-key.
 *  - Aggregate function appears in a list of pre-defined aggregate functions.
 *  - Type of an aggregated column matches the type of an aggregate function.
 */
void TTableSchema::ValidateAggregatedColumns()
{
    for (int index = 0; index < Columns_.size(); ++index) {
        const auto& columnSchema = Columns_[index];
        if (columnSchema.Aggregate) {
            if (index < KeyColumnCount_) {
                THROW_ERROR_EXCEPTION("Key column %Qv can't be aggregated", columnSchema.Name);
            }

            const auto& name = columnSchema.Aggregate.Get();
            if (auto descriptor = BuiltinTypeInferrersMap->GetFunction(name)->As<TAggregateTypeInferrer>()) {
                const auto& stateType = descriptor->InferStateType(columnSchema.Type, name, name);
                if (stateType != columnSchema.Type) {
                    THROW_ERROR_EXCEPTION("Aggregate function %Qv state type %Qv differs from column %Qv type %Qv",
                        columnSchema.Aggregate.Get(),
                        columnSchema.Type,
                        columnSchema.Name,
                        stateType);
                }
            } else {
                THROW_ERROR_EXCEPTION("Unknown aggregate function %Qv at column %Qv",
                    columnSchema.Aggregate.Get(),
                    columnSchema.Name);
            }
        }
    }
}

//! TODO(max42): document this functions somewhere (see also https://st.yandex-team.ru/YT-1433).
void TTableSchema::Validate()
{
    for (const auto& column : Columns_) {
        ValidateColumnSchema(column);
    }
    ValidateColumnUniqueness();
    ValidateLocks();
    ValidateKeyColumnsFormPrefix();
    ValidateComputedColumns();
    ValidateAggregatedColumns();
}

////////////////////////////////////////////////////////////////////////////////

void Serialize(const TTableSchema& schema, IYsonConsumer* consumer)
{
    BuildYsonFluently(consumer)
        .BeginAttributes()
            .Item("strict").Value(schema.GetStrict())
            .Item("optimized_for").Value(schema.GetOptimizedFor())
        .EndAttributes()
        .Value(schema.Columns());
}

void Deserialize(TTableSchema& schema, INodePtr node)
{
    std::vector<TColumnSchema> columns = ConvertTo<std::vector<TColumnSchema>>(node);
    schema = TTableSchema(
        columns,
        node->Attributes().Get<bool>("strict", true),
        node->Attributes().Get<EOptimizedFor>("optimized_for", EOptimizedFor::Lookup));
}

void ToProto(NProto::TTableSchemaExt* protoSchema, const TTableSchema& schema)
{
    NYT::ToProto(protoSchema->mutable_columns(), schema.Columns());
    protoSchema->set_strict(schema.GetStrict());
    protoSchema->set_optimized_for(static_cast<i32>(schema.GetOptimizedFor()));
}

void FromProto(TTableSchema* schema, const NProto::TTableSchemaExt& protoSchema)
{
    *schema = TTableSchema(
        FromProto<std::vector<TColumnSchema>>(protoSchema.columns()),
        protoSchema.strict(),
        EOptimizedFor(protoSchema.optimized_for()));
}

void FromProto(
    TTableSchema* schema,
    const NProto::TTableSchemaExt& protoSchema,
    const NProto::TKeyColumnsExt& protoKeyColumns)
{
    auto columns = FromProto<std::vector<TColumnSchema>>(protoSchema.columns());
    for (int columnIndex = 0; columnIndex < protoKeyColumns.names_size(); ++columnIndex) {
        auto& columnSchema = columns[columnIndex];
        YCHECK(columnSchema.Name == protoKeyColumns.names(columnIndex));
        YCHECK(!columnSchema.SortOrder);
        columnSchema.SortOrder = ESortOrder::Ascending;
    }
    *schema = TTableSchema(
        columns,
        protoSchema.strict(),
        EOptimizedFor(protoSchema.optimized_for()));
}

////////////////////////////////////////////////////////////////////////////////

bool operator == (const TColumnSchema& lhs, const TColumnSchema& rhs)
{
    return lhs.Name == rhs.Name
        && lhs.Type == rhs.Type
        && lhs.SortOrder == rhs.SortOrder
        && lhs.Aggregate == rhs.Aggregate
        && lhs.Expression == rhs.Expression;
}

bool operator != (const TColumnSchema& lhs, const TColumnSchema& rhs)
{
    return !(lhs == rhs);
}

bool operator == (const TTableSchema& lhs, const TTableSchema& rhs)
{
    return lhs.Columns() == rhs.Columns() && lhs.GetStrict() == rhs.GetStrict();
}

bool operator != (const TTableSchema& lhs, const TTableSchema& rhs)
{
    return !(lhs == rhs);
}

////////////////////////////////////////////////////////////////////////////////

void ValidateKeyColumns(const TKeyColumns& keyColumns)
{
    ValidateKeyColumnCount(keyColumns.size());

    yhash_set<Stroka> names;
    for (const auto& name : keyColumns) {
        if (!names.insert(name).second) {
            THROW_ERROR_EXCEPTION("Duplicate key column name %Qv",
                name);
        }
    }
}

void ValidateKeyColumnsUpdate(const TKeyColumns& oldKeyColumns, const TKeyColumns& newKeyColumns)
{
    ValidateKeyColumns(newKeyColumns);

    for (int index = 0; index < std::max(oldKeyColumns.size(), newKeyColumns.size()); ++index) {
        if (index >= newKeyColumns.size()) {
            THROW_ERROR_EXCEPTION("Missing original key column %Qv",
                oldKeyColumns[index]);
        } else if (index >= oldKeyColumns.size()) {
            // This is fine; new key column is added
        } else {
            if (oldKeyColumns[index] != newKeyColumns[index]) {
                THROW_ERROR_EXCEPTION("Key column mismatch in position %v: expected %Qv, got %Qv",
                    index,
                    oldKeyColumns[index],
                    newKeyColumns[index]);
            }
        }
    }
}

////////////////////////////////////////////////////////////////////////////////

void ValidateColumnSchema(const TColumnSchema& columnSchema)
{
    try {
        if (columnSchema.Name.empty()) {
            THROW_ERROR_EXCEPTION("Column name cannot be empty");
        }

        if (columnSchema.Name.substr(0, SystemColumnNamePrefix.size()) == SystemColumnNamePrefix) {
            THROW_ERROR_EXCEPTION("Column name cannot start with prefix %Qv",
                SystemColumnNamePrefix);
        }

        if (columnSchema.Name.size() > MaxColumnNameLength) {
            THROW_ERROR_EXCEPTION("Column name is longer than maximum allowed: %v > %v",
                columnSchema.Name.size(),
                MaxColumnNameLength);
        }

        if (columnSchema.Lock) {
            if (columnSchema.Lock->empty()) {
                THROW_ERROR_EXCEPTION("Column lock should either be unset or be non-empty");
            }
            if (columnSchema.Lock->size() > MaxColumnLockLength) {
                THROW_ERROR_EXCEPTION("Column lock name is longer than maximum allowed: %v > %v",
                    columnSchema.Lock->size(),
                    MaxColumnLockLength);
            }
            if (columnSchema.SortOrder) {
                THROW_ERROR_EXCEPTION("Column lock cannot be set on a key column");
            }
        }

        if (columnSchema.Group) {
            if (columnSchema.Group->empty()) {
                THROW_ERROR_EXCEPTION("Column group should either be unset or be non-empty");
            }
            if (columnSchema.Group->size() > MaxColumnGroupLength) {
                THROW_ERROR_EXCEPTION("Column group name is longer than maximum allowed: %v > %v",
                    columnSchema.Group->size(),
                    MaxColumnGroupLength);
            }
        }

        ValidateSchemaValueType(columnSchema.Type);

        if (columnSchema.Expression && !columnSchema.SortOrder) {
            THROW_ERROR_EXCEPTION("Non-key column cannot be computed");
        }

        if (columnSchema.Aggregate && columnSchema.SortOrder) {
            THROW_ERROR_EXCEPTION("Key column cannot be aggregated");
        }
    } catch (const std::exception& ex) {
        THROW_ERROR_EXCEPTION("Error validating schema of a column %Qv",
            columnSchema.Name)
            << ex;
    }
}

//! Validates the column schema update.
/*!
 *  \pre{oldColumn and newColumn should have the same name.}
 *
 *  Validates that:
 *  - Column type remains the same.
 *  - Column expression remains the same.
 *  - Column aggregate method either was introduced or remains the same.
 */
void ValidateColumnSchemaUpdate(const TColumnSchema& oldColumn, const TColumnSchema& newColumn)
{
    YCHECK(oldColumn.Name == newColumn.Name);
    if (newColumn.Type != oldColumn.Type) {
        THROW_ERROR_EXCEPTION("Type mismatch for column %Qv: old %Qlv, new %Qlv",
            oldColumn.Name,
            oldColumn.Type,
            newColumn.Type);
    }

    if (newColumn.SortOrder != oldColumn.SortOrder) {
        THROW_ERROR_EXCEPTION("Sort order mismatch for column %Qv: old %Qlv, new %Qlv",
            oldColumn.Name,
            oldColumn.SortOrder,
            newColumn.SortOrder);
    }

    if (newColumn.Expression != oldColumn.Expression) {
        THROW_ERROR_EXCEPTION("Expression mismatch for column %Qv: old %Qv, new %Qv",
            oldColumn.Name,
            oldColumn.Expression,
            newColumn.Expression);
    }

    if (oldColumn.Aggregate && oldColumn.Aggregate != newColumn.Aggregate) {
        THROW_ERROR_EXCEPTION("Aggregate mode mismatch for column %Qv: old %Qv, new %Qv",
            oldColumn.Name,
            oldColumn.Aggregate,
            newColumn.Aggregate);
    }

    if (oldColumn.SortOrder && oldColumn.Lock != newColumn.Lock) {
        THROW_ERROR_EXCEPTION("Lock mismatch for key column %Qv: old %Qv, new %Qv",
            oldColumn.Name,
            oldColumn.Lock,
            newColumn.Lock);
    }
}

////////////////////////////////////////////////////////////////////////////////

void ValidateDynamicTableConstraints(const TTableSchema& schema)
{
    if (!schema.GetStrict()) {
        THROW_ERROR_EXCEPTION("Table schema must be strict");
    }

    if (schema.GetKeyColumnCount() == 0) {
        THROW_ERROR_EXCEPTION("There must be at least one key column");
    }

    if (schema.GetKeyColumnCount() == schema.Columns().size()) {
        THROW_ERROR_EXCEPTION("There must be at least one non-key column");
    }
}

////////////////////////////////////////////////////////////////////////////////

//! Validates that all columns from the old schema are present in the new schema.
void ValidateColumnsNotRemoved(const TTableSchema& oldSchema, const TTableSchema& newSchema)
{
    YCHECK(newSchema.GetStrict());
    for (int oldColumnIndex = 0; oldColumnIndex < oldSchema.Columns().size(); ++oldColumnIndex) {
        const auto& oldColumn = oldSchema.Columns()[oldColumnIndex];
        if (!newSchema.FindColumn(oldColumn.Name)) {
            THROW_ERROR_EXCEPTION("Cannot remove column %Qv from a strict schema",
                oldColumn.Name);
        }
    }
}

//! Validates that all columns from the new schema are present in the old schema.
void ValidateColumnsNotInserted(const TTableSchema& oldSchema, const TTableSchema& newSchema)
{
    YCHECK(!oldSchema.GetStrict());
    for (int newColumnIndex = 0; newColumnIndex < newSchema.Columns().size(); ++newColumnIndex) {
        const auto& newColumn = newSchema.Columns()[newColumnIndex];
        if (!oldSchema.FindColumn(newColumn.Name)) {
            THROW_ERROR_EXCEPTION("Cannot insert a new column %Qv into non-strict schema",
                newColumn.Name);
        }
    }
}

//! Validates that for each column present in both oldSchema and newSchema, its declarations match each other.
//! Also validates that key columns positions are not changed.
void ValidateColumnsMatch(const TTableSchema& oldSchema, const TTableSchema& newSchema)
{
    for (int oldColumnIndex = 0; oldColumnIndex < oldSchema.Columns().size(); ++oldColumnIndex) {
        const auto& oldColumn = oldSchema.Columns()[oldColumnIndex];
        const auto* newColumnPtr = newSchema.FindColumn(oldColumn.Name);
        if (!newColumnPtr) {
            // We consider only columns present both in oldSchema and newSchema.
            continue;
        }
        const auto& newColumn = *newColumnPtr;
        ValidateColumnSchemaUpdate(oldColumn, newColumn);
        int newColumnIndex = newSchema.GetColumnIndex(newColumn);
        if (oldColumnIndex < oldSchema.GetKeyColumnCount()) {
            if (oldColumnIndex != newColumnIndex) {
                THROW_ERROR_EXCEPTION("Cannot change position of a key column %Qv: old %v, new %v",
                    oldColumn.Name,
                    oldColumnIndex,
                    newColumnIndex);
            }
        }
    }
}

//! TODO(max42): document this functions somewhere (see also https://st.yandex-team.ru/YT-1433).
void ValidateTableSchemaUpdate(
    const TTableSchema& oldSchema,
    const TTableSchema& newSchema,
    bool isTableDynamic,
    bool isTableEmpty)
{
    if (isTableEmpty) {
        // Any valid schema is allowed to be set for an empty table.
        return;
    }

    if (isTableDynamic && !newSchema.GetStrict()) {
        THROW_ERROR_EXCEPTION("\"strict\" cannot be \"false\" for a dynamic table");
    }

    if (!oldSchema.GetStrict() && newSchema.GetStrict()) {
        THROW_ERROR_EXCEPTION("Changing \"strict\" from \"false\" to \"true\" is not allowed");
    }

    if (oldSchema.GetStrict() && !newSchema.GetStrict()) {
        if (oldSchema.Columns() != newSchema.Columns()) {
            THROW_ERROR_EXCEPTION("Changing columns is not allowed while changing \"strict\" from \"true\" to \"false\"");
        }
        return;
    }

    if (!oldSchema.GetStrict()) {
        ValidateColumnsNotInserted(oldSchema, newSchema);
    } else {
        ValidateColumnsNotRemoved(oldSchema, newSchema);
    }
    ValidateColumnsMatch(oldSchema, newSchema);

    // We allow adding computed columns only on creation of the table.
    if (!oldSchema.Columns().empty() || !isTableEmpty) {
        for (const auto& newColumn : newSchema.Columns()) {
            if (!oldSchema.FindColumn(newColumn.Name)) {
                if (newColumn.Expression) {
                    THROW_ERROR_EXCEPTION("New computed column %Qv",
                        newColumn.Name);
                }
            }
        }
    }
}

////////////////////////////////////////////////////////////////////////////////

void ValidatePivotKey(const TOwningKey& pivotKey, const TTableSchema& schema)
{
    if (pivotKey.GetCount() > schema.GetKeyColumnCount()) {
        THROW_ERROR_EXCEPTION("Pivot key must form a prefix of key");
    }

    for (int index = 0; index < pivotKey.GetCount(); ++index) {
        if (pivotKey[index].Type != schema.Columns()[index].Type) {
            THROW_ERROR_EXCEPTION(
                "Mismatched type of column %Qv in pivot key: expected %Qlv, found %Qlv",
                schema.Columns()[index].Name,
                schema.Columns()[index].Type,
                pivotKey[index].Type);
        }
    }
}

////////////////////////////////////////////////////////////////////////////////

<<<<<<< HEAD
EValueType GetCommonValueType(EValueType lhs, EValueType rhs) {
    if (lhs == EValueType::Null) {
        return rhs;
    } else if (rhs == EValueType::Null) {
        return lhs;
    } else if (lhs == rhs) {
        return lhs;
    } else {
        return EValueType::Any;
    }
}

TTableSchema InferInputSchema(const std::vector<TTableSchema>& schemas, bool discardKeyColumns)
{
    YCHECK(!schemas.empty());

    int commonKeyColumnPrefix = 0;
    if (!discardKeyColumns) {
        while (true) {
            if (commonKeyColumnPrefix >= schemas.front().GetKeyColumnCount()) {
                break;
            }
            const auto& keyColumnName = schemas.front().Columns()[commonKeyColumnPrefix].Name;
            bool mismatch = false;
            for (const auto& schema : schemas) {
                if (commonKeyColumnPrefix >= schema.GetKeyColumnCount() ||
                    schema.Columns()[commonKeyColumnPrefix].Name != keyColumnName)
                {
                    mismatch = true;
                    break;
                }
            }
            if (mismatch) {
                break;
            }
            ++commonKeyColumnPrefix;
        }
    }

    yhash_map<Stroka, TColumnSchema> nameToColumnSchema;
    std::vector<Stroka> columnNames;

    for (const auto& schema : schemas) {
        for (int columnIndex = 0; columnIndex < schema.Columns().size(); ++columnIndex) {
            auto column = schema.Columns()[columnIndex];
            if (columnIndex >= commonKeyColumnPrefix) {
                column = column.SetSortOrder(Null);
            }
            column = column
                .SetExpression(Null)
                .SetLock(Null);

            auto it = nameToColumnSchema.find(column.Name);
            if (it == nameToColumnSchema.end()) {
                nameToColumnSchema[column.Name] = column;
                columnNames.push_back(column.Name);
            } else {
                auto commonType = GetCommonValueType(it->second.Type, column.Type);
                column.Type = it->second.Type = commonType;
                if (it->second != column) {
                    THROW_ERROR_EXCEPTION(
                        "Conflict while merging schemas, column %Qs has two conflicting declarations",
                        column.Name)
                        << TErrorAttribute("first_column_schema", it->second)
                        << TErrorAttribute("second_column_schema", column);
                }
            }
        }
    }

    std::vector<TColumnSchema> columns;
    for (auto columnName : columnNames) {
        columns.push_back(nameToColumnSchema[columnName]);
    }

    bool strict = true;
    for (const auto& schema : schemas) {
        if (!schema.GetStrict()) {
            strict = false;
        }
    }

    return TTableSchema(columns, strict);
=======

//! Validates that read schema is consistent with existing table schema.
/*! 
 *  Validates that:
 *  - If a column is present in both schemas, column types should be the same.
 *  - Either one of two possibilties holds:
 *    - #tableSchema.GetKeyColumns() is a prefix of #readSchema.GetKeyColumns()
 *    - #readSchema.GetKeyColumns() is a proper subset of #tableSchema.GetKeyColumns() and
 *      no extra key column in #readSchema appears in #tableSchema as a non-key column.
 */
void ValidateReadSchema(const TTableSchema& readSchema, const TTableSchema& tableSchema)
{
    for (int readColumnIndex = 0;
         readColumnIndex < static_cast<int>(tableSchema.Columns().size()); 
         ++readColumnIndex) {
        const auto& readColumn = readSchema.Columns()[readColumnIndex];
        const auto* tableColumnPtr = tableSchema.FindColumn(readColumn.Name);
        if (!tableColumnPtr) {
            continue;
        }

        // Validate column type consistency in two schemas.
        const auto& tableColumn = *tableColumnPtr;
        if (readColumn.Type != EValueType::Any &&
            tableColumn.Type != EValueType::Any &&
            readColumn.Type != tableColumn.Type) 
        {
            THROW_ERROR_EXCEPTION(
                "Mismatched type of column %Qv in read schema: expected %Qlv, found %Qlv",
                readColumn.Name,
                tableColumn.Type,
                readColumn.Type);
        }

        // Validate that order of key columns intersection hasn't been changed.
        int tableColumnIndex = tableSchema.GetColumnIndex(tableColumn);
        if (readColumnIndex < readSchema.GetKeyColumnCount() && 
            tableColumnIndex < readSchema.GetKeyColumnCount() &&
            readColumnIndex != tableColumnIndex) 
        {
            THROW_ERROR_EXCEPTION(
                "Key column %Qv position mismatch: its position is %v in table schema and %v in read schema",
                readColumn.Name,
                tableColumnIndex,
                readColumnIndex);
        }

        // Validate that a non-key column in tableSchema can't become a key column in readSchema.
        if (readColumnIndex < readSchema.GetKeyColumnCount() &&
            tableColumnIndex >= tableSchema.GetKeyColumnCount()) 
        {
            THROW_ERROR_EXCEPTION(
                "Column %Qv is declared as non-key in table schema and as a key in read schema",
                readColumn.Name);
        }
    }

    if (readSchema.GetKeyColumnCount() > tableSchema.GetKeyColumnCount() && !tableSchema.GetStrict()) {
        THROW_ERROR_EXCEPTION(
            "Table schema is not strict but read schema contains key column %Qv not present in table schema",
            readSchema.Columns()[tableSchema.GetKeyColumnCount()].Name);
    }
>>>>>>> b75e7db8
}

////////////////////////////////////////////////////////////////////////////////

namespace NProto {

////////////////////////////////////////////////////////////////////////////////

void ToProto(TKeyColumnsExt* protoKeyColumns, const TKeyColumns& keyColumns)
{
    NYT::ToProto(protoKeyColumns->mutable_names(), keyColumns);
}

void FromProto(TKeyColumns* keyColumns, const TKeyColumnsExt& protoKeyColumns)
{
    *keyColumns = NYT::FromProto<TKeyColumns>(protoKeyColumns.names());
}

////////////////////////////////////////////////////////////////////////////////

} // namespace NProto

////////////////////////////////////////////////////////////////////////////////

} // namespace NTableClient
} // namespace NYT<|MERGE_RESOLUTION|>--- conflicted
+++ resolved
@@ -88,7 +88,6 @@
             .Default();
         RegisterParameter("sort_order", SortOrder)
             .Default();
-<<<<<<< HEAD
 
         RegisterValidator([&] () {
             // Name
@@ -105,8 +104,6 @@
                     << ex;
             }
         });
-=======
->>>>>>> b75e7db8
     }
 };
 
@@ -888,7 +885,6 @@
 
 ////////////////////////////////////////////////////////////////////////////////
 
-<<<<<<< HEAD
 EValueType GetCommonValueType(EValueType lhs, EValueType rhs) {
     if (lhs == EValueType::Null) {
         return rhs;
@@ -972,7 +968,7 @@
     }
 
     return TTableSchema(columns, strict);
-=======
+}
 
 //! Validates that read schema is consistent with existing table schema.
 /*! 
@@ -1035,7 +1031,6 @@
             "Table schema is not strict but read schema contains key column %Qv not present in table schema",
             readSchema.Columns()[tableSchema.GetKeyColumnCount()].Name);
     }
->>>>>>> b75e7db8
 }
 
 ////////////////////////////////////////////////////////////////////////////////
