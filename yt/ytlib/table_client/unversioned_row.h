--- conflicted
+++ resolved
@@ -526,14 +526,11 @@
 
     operator TUnversionedRow() const
     {
-<<<<<<< HEAD
-=======
         return Get();
     }
 
     TUnversionedRow Get() const
     {
->>>>>>> ffdf4c34
         return TUnversionedRow(GetHeader());
     }
 
