--- conflicted
+++ resolved
@@ -2,10 +2,11 @@
 
 #include "public.h"
 
-#include <ytlib/yson/consumer.h>
 #include <ytlib/misc/blob_output.h>
 #include <ytlib/misc/blob_range.h>
 #include <ytlib/misc/nullable.h>
+
+#include <ytlib/yson/consumer.h>
 
 namespace NYT {
 namespace NTableClient {
@@ -13,18 +14,14 @@
 ////////////////////////////////////////////////////////////////////////////////
 
 /*!
- *  For performance reasons we don't use ForwardingConsumer.
+ *  For performance reasons we don't use TForwardingYsonConsumer.
  */
 class TTableConsumer
     : public NYson::IYsonConsumer
 {
 public:
-<<<<<<< HEAD
-    TTableConsumer(const IWriterBasePtr& writer);
-=======
-    explicit TTableConsumer(ISyncWriterPtr writer);
-    TTableConsumer(const std::vector<ISyncWriterPtr>& writers, int tableIndex);
->>>>>>> 34ca5ffd
+    explicit TTableConsumer(IWriterBasePtr writer);
+    TTableConsumer(const std::vector<IWriterBasePtr>& writers, int tableIndex);
 
 private:
     virtual void OnStringScalar(const TStringBuf& value) override;
@@ -46,9 +43,6 @@
     virtual void OnEndAttributes() override;
     virtual void OnRaw(const TStringBuf& yson, NYson::EYsonType type) override;
 
-<<<<<<< HEAD
-    IWriterBasePtr Writer;
-=======
     DECLARE_ENUM(EControlState,
         (None)
         (ExpectName)
@@ -61,9 +55,8 @@
     EControlAttribute ControlAttribute;
 
     int CurrentTableIndex;
-    std::vector<ISyncWriterPtr> Writers;
-    ISyncWriterPtr Writer;
->>>>>>> 34ca5ffd
+    std::vector<IWriterBasePtr> Writers;
+    IWriterBasePtr Writer;
 
     int Depth;
 
