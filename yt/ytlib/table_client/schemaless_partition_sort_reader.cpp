--- conflicted
+++ resolved
@@ -90,12 +90,8 @@
             nodeDirectory,
             std::move(chunks),
             nameTable,
-<<<<<<< HEAD
-            KeyColumns_);
-=======
             KeyColumns_,
             partitionTag);
->>>>>>> ffdf4c34
 
         SortQueue_ = New<TActionQueue>("Sort");
         ReadyEvent_ = BIND(
