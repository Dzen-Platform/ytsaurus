#include "unversioned_row.h"
#include "unversioned_value.h"
#include "serialize.h"

#include <yt/ytlib/table_client/name_table.h>
#include <yt/ytlib/table_client/row_buffer.h>
#include <yt/ytlib/table_client/schema.h>

#include <yt/core/misc/farm_hash.h>
#include <yt/core/misc/hash.h>
#include <yt/core/misc/string.h>
#include <yt/core/misc/varint.h>
#include <yt/core/misc/range.h>

#include <yt/core/yson/consumer.h>

#include <yt/core/ytree/helpers.h>
#include <yt/core/ytree/node.h>
#include <yt/core/ytree/convert.h>

#include <util/generic/ymath.h>

#include <util/stream/str.h>

#include <cmath>

namespace NYT {
namespace NTableClient {

using namespace NChunkClient;
using namespace NYTree;
using namespace NYson;

////////////////////////////////////////////////////////////////////////////////

static const TString SerializedNullRow("");
struct TOwningRowTag { };

////////////////////////////////////////////////////////////////////////////////

size_t GetByteSize(const TUnversionedValue& value)
{
    int result = MaxVarUint32Size * 2; // id and type

    switch (value.Type) {
        case EValueType::Null:
        case EValueType::Min:
        case EValueType::Max:
        case EValueType::TheBottom:
            break;

        case EValueType::Int64:
        case EValueType::Uint64:
            result += MaxVarInt64Size;
            break;

        case EValueType::Double:
            result += sizeof(double);
            break;

        case EValueType::Boolean:
            result += 1;
            break;

        case EValueType::String:
        case EValueType::Any:
            result += MaxVarUint32Size + value.Length;
            break;

        default:
            Y_UNREACHABLE();
    }

    return result;
}

size_t WriteValue(char* output, const TUnversionedValue& value)
{
    char* current = output;

    current += WriteVarUint32(current, value.Id);
    current += WriteVarUint32(current, static_cast<ui16>(value.Type));

    switch (value.Type) {
        case EValueType::Null:
        case EValueType::Min:
        case EValueType::Max:
        case EValueType::TheBottom:
            break;

        case EValueType::Int64:
            current += WriteVarInt64(current, value.Data.Int64);
            break;

        case EValueType::Uint64:
            current += WriteVarUint64(current, value.Data.Uint64);
            break;

        case EValueType::Double:
            ::memcpy(current, &value.Data.Double, sizeof (double));
            current += sizeof (double);
            break;

        case EValueType::Boolean:
            *current++ = value.Data.Boolean ? '\x01' : '\x00';
            break;

        case EValueType::String:
        case EValueType::Any:
            current += WriteVarUint32(current, value.Length);
            ::memcpy(current, value.Data.String, value.Length);
            current += value.Length;
            break;

        default:
            Y_UNREACHABLE();
    }

    return current - output;
}

size_t ReadValue(const char* input, TUnversionedValue* value)
{
    const char* current = input;

    ui32 id;
    current += ReadVarUint32(current, &id);

    ui32 typeValue;
    current += ReadVarUint32(current, &typeValue);
    auto type = static_cast<EValueType>(typeValue);

    switch (type) {
        case EValueType::Null:
        case EValueType::Min:
        case EValueType::Max:
        case EValueType::TheBottom:
            *value = MakeUnversionedSentinelValue(type, id);
            break;

        case EValueType::Int64: {
            i64 data;
            current += ReadVarInt64(current, &data);
            *value = MakeUnversionedInt64Value(data, id);
            break;
        }

        case EValueType::Uint64: {
            ui64 data;
            current += ReadVarUint64(current, &data);
            *value = MakeUnversionedUint64Value(data, id);
            break;
        }

        case EValueType::Double: {
            double data;
            ::memcpy(&data, current, sizeof (double));
            current += sizeof (double);
            *value = MakeUnversionedDoubleValue(data, id);
            break;
        }

        case EValueType::Boolean: {
            bool data = (*current) == 1;
            current += 1;
            *value = MakeUnversionedBooleanValue(data, id);
            break;
        }

        case EValueType::String:
        case EValueType::Any: {
            ui32 length;
            current += ReadVarUint32(current, &length);
            TStringBuf data(current, current + length);
            current += length;

            *value = type == EValueType::String
                ? MakeUnversionedStringValue(data, id)
                : MakeUnversionedAnyValue(data, id);
            break;
        }

        default:
            Y_UNREACHABLE();
    }

    return current - input;
}

void Save(TStreamSaveContext& context, const TUnversionedValue& value)
{
    auto* output = context.GetOutput();
    if (IsStringLikeType(value.Type)) {
        output->Write(&value, sizeof (ui16) + sizeof (ui16) + sizeof (ui32)); // Id, Type, Length
        if (value.Length != 0) {
            output->Write(value.Data.String, value.Length);
        }
    } else {
        output->Write(&value, sizeof (TUnversionedValue));
    }
}

void Load(TStreamLoadContext& context, TUnversionedValue& value, TChunkedMemoryPool* pool)
{
    auto* input = context.GetInput();
    const size_t fixedSize = sizeof (ui16) + sizeof (ui16) + sizeof (ui32); // Id, Type, Length
    YCHECK(input->Load(&value, fixedSize) == fixedSize);
    if (IsStringLikeType(value.Type)) {
        if (value.Length != 0) {
            value.Data.String = pool->AllocateUnaligned(value.Length);
            YCHECK(input->Load(const_cast<char*>(value.Data.String), value.Length) == value.Length);
        } else {
            value.Data.String = nullptr;
        }
    } else {
        YCHECK(input->Load(&value.Data, sizeof (value.Data)) == sizeof (value.Data));
    }
}

size_t GetYsonSize(const TUnversionedValue& value)
{
    switch (value.Type) {
        case EValueType::Any:
            return value.Length;

        case EValueType::Null:
            // Marker type.
            return 1;

        case EValueType::Int64:
        case EValueType::Uint64:
            // Type marker + size;
            return 1 + MaxVarInt64Size;

        case EValueType::Double:
            // Type marker + sizeof double.
            return 1 + 8;

        case EValueType::String:
            // Type marker + length + string bytes.
            return 1 + MaxVarInt32Size + value.Length;

        case EValueType::Boolean:
            // Type marker + value.
            return 1 + 1;

        default:
            Y_UNREACHABLE();
    }
}

size_t WriteYson(char* buffer, const TUnversionedValue& unversionedValue)
{
    // TODO(psushin): get rid of output stream.
    TMemoryOutput output(buffer, GetYsonSize(unversionedValue));
    TYsonWriter writer(&output, EYsonFormat::Binary);
    switch (unversionedValue.Type) {
        case EValueType::Int64:
            writer.OnInt64Scalar(unversionedValue.Data.Int64);
            break;
        case EValueType::Uint64:
            writer.OnUint64Scalar(unversionedValue.Data.Uint64);
            break;

        case EValueType::Double:
            writer.OnDoubleScalar(unversionedValue.Data.Double);
            break;

        case EValueType::String:
            writer.OnStringScalar(TStringBuf(unversionedValue.Data.String, unversionedValue.Length));
            break;

        case EValueType::Boolean:
            writer.OnBooleanScalar(unversionedValue.Data.Boolean);
            break;

        case EValueType::Null:
            writer.OnEntity();
            break;

        default:
            Y_UNREACHABLE();
    }

    return output.Buf() - buffer;

}

TString ToString(const TUnversionedValue& value)
{
    TStringBuilder builder;
    if (value.Aggregate) {
        builder.AppendChar('%');
    }
    switch (value.Type) {
        case EValueType::Null:
        case EValueType::Min:
        case EValueType::Max:
        case EValueType::TheBottom:
            builder.AppendFormat("<%v>", value.Type);
            break;

        case EValueType::Int64:
            builder.AppendFormat("%v", value.Data.Int64);
            break;

        case EValueType::Uint64:
            builder.AppendFormat("%vu", value.Data.Uint64);
            break;

        case EValueType::Double:
            builder.AppendFormat("%v", value.Data.Double);
            break;

        case EValueType::Boolean:
            builder.AppendFormat("%v", value.Data.Boolean);
            break;

        case EValueType::String:
            builder.AppendFormat("%Qv", TStringBuf(value.Data.String, value.Length));
            break;

        case EValueType::Any:
            builder.AppendString(ConvertToYsonString(
                TYsonString(TString(value.Data.String, value.Length)),
                EYsonFormat::Text).GetData());
            break;

        default:
            Y_UNREACHABLE();
    }
    return builder.Flush();
}

int CompareRowValues(const TUnversionedValue& lhs, const TUnversionedValue& rhs)
{
    if (lhs.Type == EValueType::Any || rhs.Type == EValueType::Any) {
        if (lhs.Type != EValueType::Min &&
            lhs.Type != EValueType::Max &&
            rhs.Type != EValueType::Min &&
            rhs.Type != EValueType::Max)
        {
            // Never compare composite values with non-sentinels.
            THROW_ERROR_EXCEPTION(
                EErrorCode::IncomparableType,
                "Cannot compare values of types %Qlv and %Qlv; only scalar types are allowed for key columns",
                lhs.Type,
                rhs.Type)
                << TErrorAttribute("lhs_value", lhs)
                << TErrorAttribute("rhs_value", rhs);
        }
    }

    if (Y_UNLIKELY(lhs.Type != rhs.Type)) {
        return static_cast<int>(lhs.Type) - static_cast<int>(rhs.Type);
    }

    switch (lhs.Type) {
        case EValueType::Int64: {
            auto lhsValue = lhs.Data.Int64;
            auto rhsValue = rhs.Data.Int64;
            if (lhsValue < rhsValue) {
                return -1;
            } else if (lhsValue > rhsValue) {
                return +1;
            } else {
                return 0;
            }
        }

        case EValueType::Uint64: {
            auto lhsValue = lhs.Data.Uint64;
            auto rhsValue = rhs.Data.Uint64;
            if (lhsValue < rhsValue) {
                return -1;
            } else if (lhsValue > rhsValue) {
                return +1;
            } else {
                return 0;
            }
        }

        case EValueType::Double: {
            double lhsValue = lhs.Data.Double;
            double rhsValue = rhs.Data.Double;
            if (lhsValue < rhsValue) {
                return -1;
            } else if (lhsValue > rhsValue) {
                return +1;
            } else {
                return 0;
            }
        }

        case EValueType::Boolean: {
            bool lhsValue = lhs.Data.Boolean;
            bool rhsValue = rhs.Data.Boolean;
            if (lhsValue < rhsValue) {
                return -1;
            } else if (lhsValue > rhsValue) {
                return +1;
            } else {
                return 0;
            }
        }

        case EValueType::String: {
            size_t lhsLength = lhs.Length;
            size_t rhsLength = rhs.Length;
            size_t minLength = std::min(lhsLength, rhsLength);
            int result = ::memcmp(lhs.Data.String, rhs.Data.String, minLength);
            if (result == 0) {
                if (lhsLength < rhsLength) {
                    return -1;
                } else if (lhsLength > rhsLength) {
                    return +1;
                } else {
                    return 0;
                }
            } else {
                return result;
            }
        }

        // NB: All sentinel types are equal.
        case EValueType::Null:
        case EValueType::Min:
        case EValueType::Max:
            return 0;

        case EValueType::Any:
        default:
            Y_UNREACHABLE();
    }
}

bool operator == (const TUnversionedValue& lhs, const TUnversionedValue& rhs)
{
    return CompareRowValues(lhs, rhs) == 0;
}

bool operator != (const TUnversionedValue& lhs, const TUnversionedValue& rhs)
{
    return CompareRowValues(lhs, rhs) != 0;
}

bool operator <= (const TUnversionedValue& lhs, const TUnversionedValue& rhs)
{
    return CompareRowValues(lhs, rhs) <= 0;
}

bool operator < (const TUnversionedValue& lhs, const TUnversionedValue& rhs)
{
    return CompareRowValues(lhs, rhs) < 0;
}

bool operator >= (const TUnversionedValue& lhs, const TUnversionedValue& rhs)
{
    return CompareRowValues(lhs, rhs) >= 0;
}

bool operator > (const TUnversionedValue& lhs, const TUnversionedValue& rhs)
{
    return CompareRowValues(lhs, rhs) > 0;
}

////////////////////////////////////////////////////////////////////////////////

int CompareRows(
    const TUnversionedValue* lhsBegin,
    const TUnversionedValue* lhsEnd,
    const TUnversionedValue* rhsBegin,
    const TUnversionedValue* rhsEnd)
{
    auto* lhsCurrent = lhsBegin;
    auto* rhsCurrent = rhsBegin;
    while (lhsCurrent != lhsEnd && rhsCurrent != rhsEnd) {
        int result = CompareRowValues(*lhsCurrent++, *rhsCurrent++);
        if (result != 0) {
            return result;
        }
    }
    return static_cast<int>(lhsEnd - lhsBegin) - static_cast<int>(rhsEnd - rhsBegin);
}

int CompareRows(TUnversionedRow lhs, TUnversionedRow rhs, ui32 prefixLength)
{
    if (!lhs && !rhs) {
        return 0;
    }

    if (lhs && !rhs) {
        return +1;
    }

    if (!lhs && rhs) {
        return -1;
    }

    return CompareRows(
        lhs.Begin(),
        lhs.Begin() + std::min(lhs.GetCount(), prefixLength),
        rhs.Begin(),
        rhs.Begin() + std::min(rhs.GetCount(), prefixLength));
}

bool operator == (TUnversionedRow lhs, TUnversionedRow rhs)
{
    return CompareRows(lhs, rhs) == 0;
}

bool operator != (TUnversionedRow lhs, TUnversionedRow rhs)
{
    return CompareRows(lhs, rhs) != 0;
}

bool operator <= (TUnversionedRow lhs, TUnversionedRow rhs)
{
    return CompareRows(lhs, rhs) <= 0;
}

bool operator < (TUnversionedRow lhs, TUnversionedRow rhs)
{
    return CompareRows(lhs, rhs) < 0;
}

bool operator >= (TUnversionedRow lhs, TUnversionedRow rhs)
{
    return CompareRows(lhs, rhs) >= 0;
}

bool operator > (TUnversionedRow lhs, TUnversionedRow rhs)
{
    return CompareRows(lhs, rhs) > 0;
}

////////////////////////////////////////////////////////////////////////////////

bool operator == (TUnversionedRow lhs, const TUnversionedOwningRow& rhs)
{
    return CompareRows(lhs, rhs) == 0;
}

bool operator != (TUnversionedRow lhs, const TUnversionedOwningRow& rhs)
{
    return CompareRows(lhs, rhs) != 0;
}

bool operator <= (TUnversionedRow lhs, const TUnversionedOwningRow& rhs)
{
    return CompareRows(lhs, rhs) <= 0;
}

bool operator < (TUnversionedRow lhs, const TUnversionedOwningRow& rhs)
{
    return CompareRows(lhs, rhs) < 0;
}

bool operator >= (TUnversionedRow lhs, const TUnversionedOwningRow& rhs)
{
    return CompareRows(lhs, rhs) >= 0;
}

bool operator > (TUnversionedRow lhs, const TUnversionedOwningRow& rhs)
{
    return CompareRows(lhs, rhs) > 0;
}

////////////////////////////////////////////////////////////////////////////////

ui64 GetHash(TUnversionedRow row, ui32 keyColumnCount)
{
    // NB: hash function may change in future. Use fingerprints for persistent hashing.
    return GetFarmFingerprint(row, keyColumnCount);
}

TFingerprint GetFarmFingerprint(TUnversionedRow row, ui32 keyColumnCount)
{
    auto partCount = std::min(row.GetCount(), keyColumnCount);
    const auto* begin = row.Begin();
    return GetFarmFingerprint(begin, begin + partCount);
}

size_t GetUnversionedRowByteSize(ui32 valueCount)
{
    return sizeof(TUnversionedRowHeader) + sizeof(TUnversionedValue) * valueCount;
}

size_t GetDataWeight(TUnversionedRow row)
{
    if (!row) {
        return 0;
    }

    return std::accumulate(
        row.Begin(),
        row.End(),
        0ULL,
        [] (size_t x, const TUnversionedValue& value) {
            return GetDataWeight(value) + x;
        });
}

////////////////////////////////////////////////////////////////////////////////

TMutableUnversionedRow TMutableUnversionedRow::Allocate(TChunkedMemoryPool* pool, ui32 valueCount)
{
    size_t byteSize = GetUnversionedRowByteSize(valueCount);
    return Create(pool->AllocateAligned(byteSize), valueCount);
}

TMutableUnversionedRow TMutableUnversionedRow::Create(void* buffer, ui32 valueCount)
{
    auto* header = reinterpret_cast<TUnversionedRowHeader*>(buffer);
    header->Count = valueCount;
    header->Capacity = valueCount;
    return TMutableUnversionedRow(header);
}

////////////////////////////////////////////////////////////////////////////////

namespace {

class TYsonAnyValidator
    : public IYsonConsumer
{
public:
    virtual void OnStringScalar(const TStringBuf& value) override
    { }

    virtual void OnInt64Scalar(i64 value) override
    { }

    virtual void OnUint64Scalar(ui64 value) override
    { }

    virtual void OnDoubleScalar(double value) override
    { }

    virtual void OnBooleanScalar(bool value) override
    { }

    virtual void OnEntity() override
    { }

    virtual void OnBeginList() override
    {
        ++Depth_;
    }

    virtual void OnListItem() override
    { }

    virtual void OnEndList() override
    {
        --Depth_;
    }

    virtual void OnBeginMap() override
    {
        ++Depth_;
    }

    virtual void OnKeyedItem(const TStringBuf& key) override
    { }

    virtual void OnEndMap() override
    {
        --Depth_;
    }

    virtual void OnBeginAttributes() override
    {
        if (Depth_ == 0) {
            THROW_ERROR_EXCEPTION("Table values cannot have top-level attributes");
        }
    }

    virtual void OnEndAttributes() override
    { }

    virtual void OnRaw(const TStringBuf& yson, EYsonType type) override
    { }

private:
    int Depth_ = 0;
};

void ValidateAnyValue(TStringBuf yson)
{
    TYsonAnyValidator validator;
    ParseYsonStringBuffer(yson, EYsonType::Node, &validator);
}

void ValidateDynamicValue(const TUnversionedValue& value)
{
    switch (value.Type) {
        case EValueType::String:
            if (value.Length > MaxStringValueLength) {
                THROW_ERROR_EXCEPTION("Value is too long: length %v, limit %v",
                    value.Length,
                    MaxStringValueLength);
            }
            break;

        case EValueType::Any:
            if (value.Length > MaxAnyValueLength) {
                THROW_ERROR_EXCEPTION("Value is too long: length %v, limit %v",
                    value.Length,
                    MaxAnyValueLength);
            }
            ValidateAnyValue(TStringBuf(value.Data.String, value.Length));
            break;

        case EValueType::Double:
            if (std::isnan(value.Data.Double)) {
                THROW_ERROR_EXCEPTION("Value of type \"double\" is not a number");
            }
            break;

        default:
            break;
    }
}

void ValidateKeyPart(
    TUnversionedRow row,
    const TTableSchema& schema)
{
    ValidateKeyColumnCount(schema.GetKeyColumnCount());

    if (row.GetCount() < schema.GetKeyColumnCount()) {
        THROW_ERROR_EXCEPTION("Too few values in row: actual %v, expected >= %v",
            row.GetCount(),
            schema.GetKeyColumnCount());
    }

    for (int index = 0; index < schema.GetKeyColumnCount(); ++index) {
        const auto& value = row[index];
        ValidateKeyValue(value);
        int mappedId = ApplyIdMapping(value, schema, nullptr);
        if (mappedId < 0) {
            continue;
        }
        ValidateValueType(value, schema, mappedId);
        if (mappedId != index) {
            THROW_ERROR_EXCEPTION("Invalid column: actual %Qv, expected %Qv",
                schema.Columns()[mappedId].Name,
                schema.Columns()[index].Name);
        }
    }
}

void ValidateDataRow(
    TUnversionedRow row,
    const TNameTableToSchemaIdMapping* idMappingPtr,
    const TTableSchema& schema)
{
    ValidateRowValueCount(row.GetCount());
    ValidateKeyPart(row, schema);

    for (int index = schema.GetKeyColumnCount(); index < row.GetCount(); ++index) {
        const auto& value = row[index];
        ValidateDataValue(value);
        int mappedId = ApplyIdMapping(value, schema, idMappingPtr);
        if (mappedId < 0) {
            continue;
        }
        ValidateValueType(value, schema, mappedId);
    }
}

void ValidateKey(
    TKey key,
    const TTableSchema& schema)
{
    if (!key) {
        THROW_ERROR_EXCEPTION("Key cannot be null");
    }

    if (key.GetCount() != schema.GetKeyColumnCount()) {
        THROW_ERROR_EXCEPTION("Invalid number of key components: expected %v, actual %v",
            schema.GetKeyColumnCount(),
            key.GetCount());
    }

    ValidateKeyPart(key, schema);
}

void ValidateClientRow(
    TUnversionedRow row,
    const TTableSchema& schema,
    const TNameTableToSchemaIdMapping& idMapping,
    const TNameTablePtr& nameTable,
    bool isKey)
{
    ValidateRowValueCount(row.GetCount());
    ValidateKeyColumnCount(schema.GetKeyColumnCount());

    bool keyColumnSeen[MaxKeyColumnCount]{};

    for (const auto& value : row) {
        int mappedId = ApplyIdMapping(value, schema, &idMapping);

        if (mappedId < 0 || mappedId > schema.Columns().size()) {
            int size = nameTable->GetSize();
            if (value.Id < 0 || value.Id >= size) {
                THROW_ERROR_EXCEPTION("Expected value id in range [0:%v] but got %v",
                    size - 1,
                    value.Id);
            }

            THROW_ERROR_EXCEPTION("Unexpected column %Qv", nameTable->GetName(value.Id));
        }

        const auto& column = schema.Columns()[mappedId];
        ValidateValueType(value, schema, mappedId);

        if (value.Aggregate && !column.Aggregate) {
            THROW_ERROR_EXCEPTION(
                "\"aggregate\" flag is set for value in column %Qv which is not aggregating",
                column.Name);
        }

        if (mappedId < schema.GetKeyColumnCount()) {
            if (keyColumnSeen[mappedId]) {
                THROW_ERROR_EXCEPTION("Duplicate key column %Qv",
                    column.Name);
            }

            keyColumnSeen[mappedId] = true;
            ValidateKeyValue(value);
        } else if (isKey) {
            THROW_ERROR_EXCEPTION("Non-key column %Qv in a key",
                column.Name);
        } else {
            ValidateDataValue(value);
        }
    }

    for (int index = 0; index < schema.GetKeyColumnCount(); ++index) {
        if (!keyColumnSeen[index] && !schema.Columns()[index].Expression) {
            THROW_ERROR_EXCEPTION("Missing key column %Qv",
                schema.Columns()[index].Name);
        }
    }
}

} // namespace

////////////////////////////////////////////////////////////////////////////////

TString SerializeToString(TUnversionedRow row)
{
    return row
        ? SerializeToString(row.Begin(), row.End())
        : SerializedNullRow;
}

TString SerializeToString(const TUnversionedValue* begin, const TUnversionedValue* end)
{
    int size = 2 * MaxVarUint32Size; // header size
    for (auto* it = begin; it != end; ++it) {
        size += GetByteSize(*it);
    }

    TString buffer;
    buffer.resize(size);

    char* current = const_cast<char*>(buffer.data());
    current += WriteVarUint32(current, 0); // format version
    current += WriteVarUint32(current, static_cast<ui32>(std::distance(begin, end)));

    for (auto* it = begin; it != end; ++it) {
        current += WriteValue(current, *it);
    }

    buffer.resize(current - buffer.data());

    return buffer;
}

TUnversionedOwningRow DeserializeFromString(const TString& data)
{
    if (data == SerializedNullRow) {
        return TUnversionedOwningRow();
    }

    const char* current = data.data();

    ui32 version;
    current += ReadVarUint32(current, &version);
    YCHECK(version == 0);

    ui32 valueCount;
    current += ReadVarUint32(current, &valueCount);

    size_t fixedSize = GetUnversionedRowByteSize(valueCount);
    auto rowData = TSharedMutableRef::Allocate<TOwningRowTag>(fixedSize, false);
    auto* header = reinterpret_cast<TUnversionedRowHeader*>(rowData.Begin());

    header->Count = static_cast<i32>(valueCount);

    auto* values = reinterpret_cast<TUnversionedValue*>(header + 1);
    for (int index = 0; index < valueCount; ++index) {
        auto* value = values + index;
        current += ReadValue(current, value);
    }

    return TUnversionedOwningRow(std::move(rowData), data);
}

TUnversionedRow DeserializeFromString(const TString& data, const TRowBufferPtr& rowBuffer)
{
    if (data == SerializedNullRow) {
        return TUnversionedRow();
    }

    const char* current = data.data();

    ui32 version;
    current += ReadVarUint32(current, &version);
    YCHECK(version == 0);

    ui32 valueCount;
    current += ReadVarUint32(current, &valueCount);

    auto row = rowBuffer->AllocateUnversioned(valueCount);

    auto* values = row.begin();
    for (int index = 0; index < valueCount; ++index) {
        auto* value = values + index;
        current += ReadValue(current, value);
        rowBuffer->Capture(value);
    }

    return row;
}

////////////////////////////////////////////////////////////////////////////////

void TUnversionedRow::Save(TSaveContext& context) const
{
    NYT::Save(context, SerializeToString(*this));
}

void TUnversionedRow::Load(TLoadContext& context)
{
    *this = DeserializeFromString(NYT::Load<TString>(context), context.GetRowBuffer());
}

void ValidateValueType(
    const TUnversionedValue& value,
    const TTableSchema& schema,
    int schemaId)
{
    if (value.Type != EValueType::Null && value.Type != schema.Columns()[schemaId].Type) {
        THROW_ERROR_EXCEPTION("Invalid type of column %Qv: expected %Qlv or %Qlv but got %Qlv",
            schema.Columns()[schemaId].Name,
            schema.Columns()[schemaId].Type,
            EValueType::Null,
            value.Type);
    }
}

void ValidateStaticValue(const TUnversionedValue& value)
{
    ValidateDataValueType(value.Type);
    switch (value.Type) {
        case EValueType::String:
        case EValueType::Any:
            if (value.Length > MaxRowWeightLimit) {
                THROW_ERROR_EXCEPTION("Value is too long: length %v, limit %v",
                    value.Length,
                    MaxRowWeightLimit);
            }
            break;

        case EValueType::Double:
            if (std::isnan(value.Data.Double)) {
                THROW_ERROR_EXCEPTION("Value of type \"double\" is not a number");
            }
            break;

        default:
            break;
    }
}

void ValidateDataValue(const TUnversionedValue& value)
{
    ValidateDataValueType(value.Type);
    ValidateDynamicValue(value);
}

void ValidateKeyValue(const TUnversionedValue& value)
{
    ValidateKeyValueType(value.Type);
    ValidateDynamicValue(value);
}

void ValidateRowValueCount(int count)
{
    if (count < 0) {
        THROW_ERROR_EXCEPTION("Negative number of values in row");
    }
    if (count > MaxValuesPerRow) {
        THROW_ERROR_EXCEPTION("Too many values in row: actual %v, limit %v",
            count,
            MaxValuesPerRow);
    }
}

void ValidateKeyColumnCount(int count)
{
    if (count < 0) {
        THROW_ERROR_EXCEPTION("Negative number of key columns");
    }
    if (count > MaxKeyColumnCount) {
        THROW_ERROR_EXCEPTION("Too many columns in key: actual %v, limit %v",
            count,
            MaxKeyColumnCount);
    }
}

void ValidateRowCount(int count)
{
    if (count < 0) {
        THROW_ERROR_EXCEPTION("Negative number of rows in rowset");
    }
    if (count > MaxRowsPerRowset) {
        THROW_ERROR_EXCEPTION("Too many rows in rowset: actual %v, limit %v",
            count,
            MaxRowsPerRowset);
    }
}

void ValidateClientDataRow(
    TUnversionedRow row,
    const TTableSchema& schema,
    const TNameTableToSchemaIdMapping& idMapping,
    const TNameTablePtr& nameTable)
{
    ValidateClientRow(row, schema, idMapping, nameTable, false);
}

void ValidateServerDataRow(
    TUnversionedRow row,
    const TTableSchema& schema)
{
    ValidateDataRow(row, nullptr, schema);
}

void ValidateClientKey(TKey key)
{
    for (const auto& value : key) {
        ValidateKeyValue(value);
    }
}

void ValidateClientKey(
    TKey key,
    const TTableSchema& schema,
    const TNameTableToSchemaIdMapping& idMapping,
    const TNameTablePtr& nameTable)
{
    ValidateClientRow(key, schema, idMapping, nameTable, true);
}

void ValidateServerKey(
    TKey key,
    const TTableSchema& schema)
{
    ValidateKey(key, schema);
}

void ValidateReadTimestamp(TTimestamp timestamp)
{
    if (timestamp != SyncLastCommittedTimestamp &&
        timestamp != AsyncLastCommittedTimestamp &&
        (timestamp < MinTimestamp || timestamp > MaxTimestamp))
    {
<<<<<<< HEAD
        THROW_ERROR_EXCEPTION("Invalid read timestamp %v", timestamp);
    }
}

void ValidateWriteTimestamp(TTimestamp timestamp)
{
    if (timestamp < MinTimestamp || timestamp > MaxTimestamp) {
        THROW_ERROR_EXCEPTION("Invalid write timestamp %v", timestamp);
    }
}

int ApplyIdMapping(
    const TUnversionedValue& value,
    const TTableSchema& schema,
    const TNameTableToSchemaIdMapping* idMapping)
{
    auto valueId = value.Id;
    if (idMapping) {
        const auto& idMapping_ = *idMapping;
        if (valueId >= idMapping_.size()) {
            THROW_ERROR_EXCEPTION("Invalid column id: actual %v, expected in range [0,%v]",
                valueId,
                idMapping_.size() - 1);
        }
        return idMapping_[valueId];
    } else {
        return valueId;
=======
        THROW_ERROR_EXCEPTION("Invalid timestamp %llx", timestamp);
    }
}

void ValidateSyncTimestamp(TTimestamp timestamp)
{
    if (timestamp < MinTimestamp || timestamp > MaxTimestamp) {
        THROW_ERROR_EXCEPTION("Invalid timestamp %llx", timestamp);
>>>>>>> 94b7c556
    }
}

////////////////////////////////////////////////////////////////////////////////

TOwningKey GetKeySuccessorImpl(TKey key, ui32 prefixLength, EValueType sentinelType)
{
    auto length = std::min(prefixLength, key.GetCount());
    TUnversionedOwningRowBuilder builder(length + 1);
    for (int index = 0; index < length; ++index) {
        builder.AddValue(key[index]);
    }
    builder.AddValue(MakeUnversionedSentinelValue(sentinelType));
    return builder.FinishRow();
}

TKey GetKeySuccessorImpl(TKey key, ui32 prefixLength, EValueType sentinelType, const TRowBufferPtr& rowBuffer)
{
    auto length = std::min(prefixLength, key.GetCount());
    auto result = rowBuffer->AllocateUnversioned(length + 1);
    for (int index = 0; index < length; ++index) {
        result[index] = rowBuffer->Capture(key[index]);
    }
    result[length] = MakeUnversionedSentinelValue(sentinelType);
    return result;
}

TOwningKey GetKeySuccessor(TKey key)
{
    return GetKeySuccessorImpl(
        key,
        key.GetCount(),
        EValueType::Min);
}

TKey GetKeySuccessor(TKey key, const TRowBufferPtr& rowBuffer)
{
    return GetKeySuccessorImpl(
        key,
        key.GetCount(),
        EValueType::Min,
        rowBuffer);
}

TOwningKey GetKeyPrefixSuccessor(TKey key, ui32 prefixLength)
{
    return GetKeySuccessorImpl(
        key,
        prefixLength,
        EValueType::Max);
}

TKey GetKeyPrefixSuccessor(TKey key, ui32 prefixLength, const TRowBufferPtr& rowBuffer)
{
    return GetKeySuccessorImpl(
        key,
        prefixLength,
        EValueType::Max,
        rowBuffer);
}

TOwningKey GetKeyPrefix(TKey key, ui32 prefixLength)
{
    return TOwningKey(
        key.Begin(),
        key.Begin() + std::min(key.GetCount(), prefixLength));
}

TKey GetKeyPrefix(TKey key, ui32 prefixLength, const TRowBufferPtr& rowBuffer)
{
    return rowBuffer->Capture(
        key.Begin(),
        std::min(key.GetCount(), prefixLength));
}

TKey GetStrictKey(TKey key, ui32 keyColumnCount, const TRowBufferPtr& rowBuffer, EValueType sentinelType)
{
    if (key.GetCount() > keyColumnCount) {
        return GetKeyPrefix(key, keyColumnCount, rowBuffer);
    } else {
        return WidenKey(key, keyColumnCount, rowBuffer, sentinelType);
    }
}

TKey GetStrictKeySuccessor(TKey key, ui32 keyColumnCount, const TRowBufferPtr& rowBuffer, EValueType sentinelType)
{
    if (key.GetCount() >= keyColumnCount) {
        return GetKeyPrefixSuccessor(key, keyColumnCount, rowBuffer);
    } else {
        return WidenKeySuccessor(key, keyColumnCount, rowBuffer, sentinelType);
    }
}

////////////////////////////////////////////////////////////////////////////////

static TOwningKey MakeSentinelKey(EValueType type)
{
    TUnversionedOwningRowBuilder builder;
    builder.AddValue(MakeUnversionedSentinelValue(type));
    return builder.FinishRow();
}

static const TOwningKey CachedMinKey = MakeSentinelKey(EValueType::Min);
static const TOwningKey CachedMaxKey = MakeSentinelKey(EValueType::Max);

const TOwningKey MinKey()
{
    return CachedMinKey;
}

const TOwningKey MaxKey()
{
    return CachedMaxKey;
}

static TOwningKey MakeEmptyKey()
{
    TUnversionedOwningRowBuilder builder;
    return builder.FinishRow();
}

static const TOwningKey CachedEmptyKey = MakeEmptyKey();

const TOwningKey EmptyKey()
{
    return CachedEmptyKey;
}

const TOwningKey& ChooseMinKey(const TOwningKey& a, const TOwningKey& b)
{
    int result = CompareRows(a, b);
    return result <= 0 ? a : b;
}

const TOwningKey& ChooseMaxKey(const TOwningKey& a, const TOwningKey& b)
{
    int result = CompareRows(a, b);
    return result >= 0 ? a : b;
}

void ToProto(TProtoStringType* protoRow, TUnversionedRow row)
{
    *protoRow = SerializeToString(row);
}

void ToProto(TProtoStringType* protoRow, const TUnversionedOwningRow& row)
{
    ToProto(protoRow, row.Get());
}

void ToProto(TProtoStringType* protoRow, const TUnversionedValue* begin, const TUnversionedValue* end)
{
    *protoRow = SerializeToString(begin, end);
}

void FromProto(TUnversionedOwningRow* row, const TProtoStringType& protoRow)
{
    *row = DeserializeFromString(protoRow);
}

void FromProto(TUnversionedRow* row, const TProtoStringType& protoRow, const TRowBufferPtr& rowBuffer)
{
    if (protoRow == SerializedNullRow) {
        *row = TUnversionedRow();
    }

    const char* current = protoRow.data();

    ui32 version;
    current += ReadVarUint32(current, &version);
    YCHECK(version == 0);

    ui32 valueCount;
    current += ReadVarUint32(current, &valueCount);

    auto mutableRow = rowBuffer->AllocateUnversioned(valueCount);
    *row = mutableRow;

    auto* values = mutableRow.Begin();
    for (auto* value = values; value < values + valueCount; ++value) {
        current += ReadValue(current, value);
        rowBuffer->Capture(value);
    }
}

TString ToString(TUnversionedRow row)
{
    return row
        ? "[" + JoinToString(row.Begin(), row.End()) + "]"
        : "<Null>";
}

TString ToString(TMutableUnversionedRow row)
{
    return ToString(TUnversionedRow(row));
}

TString ToString(const TUnversionedOwningRow& row)
{
    return ToString(row.Get());
}

TOwningKey RowToKey(
    const TTableSchema& schema,
    TUnversionedRow row)
{
    TUnversionedOwningRowBuilder builder;
    for (int index = 0; index < schema.GetKeyColumnCount(); ++index) {
        builder.AddValue(row[index]);
    }
    return builder.FinishRow();
}

namespace {

template <class TRow>
TSharedRange<TUnversionedRow> CaptureRowsImpl(
    const TRange<TRow>& rows,
    TRefCountedTypeCookie tagCookie)
{
    size_t bufferSize = 0;
    bufferSize += sizeof (TUnversionedRow) * rows.Size();
    for (auto row : rows) {
        bufferSize += GetUnversionedRowByteSize(row.GetCount());
        for (const auto& value : row) {
            if (IsStringLikeType(value.Type)) {
                bufferSize += value.Length;
            }
        }
    }
    auto buffer = TSharedMutableRef::Allocate(bufferSize, false, tagCookie);

    char* alignedPtr = buffer.Begin();
    auto allocateAligned = [&] (size_t size) {
        auto* result = alignedPtr;
        alignedPtr += size;
        return result;
    };

    char* unalignedPtr = buffer.End();
    auto allocateUnaligned = [&] (size_t size) {
        unalignedPtr -= size;
        return unalignedPtr;
    };

    auto* capturedRows = reinterpret_cast<TUnversionedRow*>(allocateAligned(sizeof (TUnversionedRow) * rows.Size()));
    for (size_t index = 0; index < rows.Size(); ++index) {
        auto row = rows[index];
        int valueCount = row.GetCount();
        auto* capturedHeader = reinterpret_cast<TUnversionedRowHeader*>(allocateAligned(GetUnversionedRowByteSize(valueCount)));
        capturedHeader->Capacity = valueCount;
        capturedHeader->Count = valueCount;
        auto capturedRow = TMutableUnversionedRow(capturedHeader);
        capturedRows[index] = capturedRow;
        ::memcpy(capturedRow.Begin(), row.Begin(), sizeof (TUnversionedValue) * row.GetCount());
        for (auto& capturedValue : capturedRow) {
            if (IsStringLikeType(capturedValue.Type)) {
                auto* capturedString = allocateUnaligned(capturedValue.Length);
                ::memcpy(capturedString, capturedValue.Data.String, capturedValue.Length);
                capturedValue.Data.String = capturedString;
            }
        }
    }

    YCHECK(alignedPtr == unalignedPtr);

    return MakeSharedRange(MakeRange(capturedRows, rows.Size()), std::move(buffer));
}

} // namespace

TSharedRange<TUnversionedRow> CaptureRows(
    const TRange<TUnversionedRow>& rows,
    TRefCountedTypeCookie tagCookie)
{
    return CaptureRowsImpl(rows, tagCookie);
}

TSharedRange<TUnversionedRow> CaptureRows(
    const TRange<TUnversionedOwningRow>& rows,
    TRefCountedTypeCookie tagCookie)
{
    return CaptureRowsImpl(rows, tagCookie);
}

void Serialize(const TUnversionedValue& value, IYsonConsumer* consumer)
{
    auto type = value.Type;
    switch (type) {
        case EValueType::Int64:
            consumer->OnInt64Scalar(value.Data.Int64);
            break;

        case EValueType::Uint64:
            consumer->OnUint64Scalar(value.Data.Uint64);
            break;

        case EValueType::Double:
            consumer->OnDoubleScalar(value.Data.Double);
            break;

        case EValueType::Boolean:
            consumer->OnBooleanScalar(value.Data.Boolean);
            break;

        case EValueType::String:
            consumer->OnStringScalar(TStringBuf(value.Data.String, value.Length));
            break;

        case EValueType::Any:
            ParseYsonStringBuffer(TStringBuf(value.Data.String, value.Length), EYsonType::Node, consumer);
            break;

        case EValueType::Null:
            consumer->OnEntity();
            break;

        default:
            consumer->OnBeginAttributes();
            consumer->OnKeyedItem("type");
            consumer->OnStringScalar(FormatEnum(type));
            consumer->OnEndAttributes();
            consumer->OnEntity();
            break;
    }
}

void Serialize(TKey key, IYsonConsumer* consumer)
{
    consumer->OnBeginList();
    for (const auto& value : key) {
        consumer->OnListItem();
        Serialize(value, consumer);
    }
    consumer->OnEndList();
}

void Serialize(const TOwningKey& key, IYsonConsumer* consumer)
{
    return Serialize(key.Get(), consumer);
}

void Deserialize(TOwningKey& key, INodePtr node)
{
    if (node->GetType() != ENodeType::List) {
        THROW_ERROR_EXCEPTION("Key cannot be parsed from %Qlv",
            node->GetType());
    }

    TUnversionedOwningRowBuilder builder;
    int id = 0;
    for (const auto& item : node->AsList()->GetChildren()) {
        try {
            switch (item->GetType()) {
                case ENodeType::Int64:
                    builder.AddValue(MakeUnversionedInt64Value(item->GetValue<i64>(), id));
                    break;

                case ENodeType::Uint64:
                    builder.AddValue(MakeUnversionedUint64Value(item->GetValue<ui64>(), id));
                    break;

                case ENodeType::Double:
                    builder.AddValue(MakeUnversionedDoubleValue(item->GetValue<double>(), id));
                    break;

                case ENodeType::Boolean:
                    builder.AddValue(MakeUnversionedBooleanValue(item->GetValue<bool>(), id));
                    break;

                case ENodeType::String:
                    builder.AddValue(MakeUnversionedStringValue(item->GetValue<TString>(), id));
                    break;

                case ENodeType::Entity: {
                    auto valueType = item->Attributes().Get<EValueType>("type", EValueType::Null);
                    if (valueType != EValueType::Null && !IsSentinelType(valueType)) {
                        THROW_ERROR_EXCEPTION("Entities can only represent %Qlv and sentinel values but "
                            "not values of type %Qlv",
                            EValueType::Null,
                            valueType);
                    }
                    builder.AddValue(MakeUnversionedSentinelValue(valueType, id));
                    break;
                }

                default:
                    THROW_ERROR_EXCEPTION("Key cannot contain %Qlv values",
                        item->GetType());
            }
        } catch (const std::exception& ex) {
            THROW_ERROR_EXCEPTION("Error deserializing key component #%v", id)
                << ex;
        }
        ++id;
    }
    key = builder.FinishRow();
}

void TUnversionedOwningRow::Save(TStreamSaveContext& context) const
{
    NYT::Save(context, SerializeToString(Get()));
}

void TUnversionedOwningRow::Load(TStreamLoadContext& context)
{
    *this = DeserializeFromString(NYT::Load<TString>(context));
}

////////////////////////////////////////////////////////////////////////////////

TUnversionedRowBuilder::TUnversionedRowBuilder(int initialValueCapacity /*= 16*/)
{
    RowData_.resize(GetUnversionedRowByteSize(initialValueCapacity));
    Reset();
    GetHeader()->Capacity = initialValueCapacity;
}

int TUnversionedRowBuilder::AddValue(const TUnversionedValue& value)
{
    auto* header = GetHeader();
    if (header->Count == header->Capacity) {
        auto valueCapacity = 2 * std::max(1U, header->Capacity);
        RowData_.resize(GetUnversionedRowByteSize(valueCapacity));
        header = GetHeader();
        header->Capacity = valueCapacity;
    }

    *GetValue(header->Count) = value;
    return header->Count++;
}

TMutableUnversionedRow TUnversionedRowBuilder::GetRow()
{
    return TMutableUnversionedRow(GetHeader());
}

void TUnversionedRowBuilder::Reset()
{
    auto* header = GetHeader();
    header->Count = 0;
}

TUnversionedRowHeader* TUnversionedRowBuilder::GetHeader()
{
    return reinterpret_cast<TUnversionedRowHeader*>(RowData_.data());
}

TUnversionedValue* TUnversionedRowBuilder::GetValue(ui32 index)
{
    return reinterpret_cast<TUnversionedValue*>(GetHeader() + 1) + index;
}

////////////////////////////////////////////////////////////////////////////////

TUnversionedOwningRowBuilder::TUnversionedOwningRowBuilder(int initialValueCapacity /*= 16*/)
    : InitialValueCapacity_(initialValueCapacity)
    , RowData_(TOwningRowTag())
{
    Reset();
}

int TUnversionedOwningRowBuilder::AddValue(const TUnversionedValue& value)
{
    auto* header = GetHeader();
    if (header->Count == header->Capacity) {
        auto valueCapacity = 2 * std::max(1U, header->Capacity);
        RowData_.Resize(GetUnversionedRowByteSize(valueCapacity));
        header = GetHeader();
        header->Capacity = valueCapacity;
    }

    auto* newValue = GetValue(header->Count);
    *newValue = value;

    if (value.Type == EValueType::String || value.Type == EValueType::Any) {
        if (StringData_.length() + value.Length > StringData_.capacity()) {
            char* oldStringData = const_cast<char*>(StringData_.begin());
            StringData_.reserve(std::max(
                StringData_.capacity() * 2,
                StringData_.length() + value.Length));
            char* newStringData = const_cast<char*>(StringData_.begin());
            for (int index = 0; index < header->Count; ++index) {
                auto* existingValue = GetValue(index);
                if (existingValue->Type == EValueType::String || existingValue->Type == EValueType::Any) {
                    existingValue->Data.String = newStringData + (existingValue->Data.String - oldStringData);
                }
            }
        }
        newValue->Data.String = const_cast<char*>(StringData_.end());
        StringData_.append(value.Data.String, value.Data.String + value.Length);
    }

    return header->Count++;
}

TUnversionedValue* TUnversionedOwningRowBuilder::BeginValues()
{
    return reinterpret_cast<TUnversionedValue*>(GetHeader() + 1);
}

TUnversionedValue* TUnversionedOwningRowBuilder::EndValues()
{
    return BeginValues() + GetHeader()->Count;
}

TUnversionedOwningRow TUnversionedOwningRowBuilder::FinishRow()
{
    auto row = TUnversionedOwningRow(
        TSharedMutableRef::FromBlob(std::move(RowData_)),
        std::move(StringData_));
    Reset();
    return row;
}

void TUnversionedOwningRowBuilder::Reset()
{
    RowData_.Resize(GetUnversionedRowByteSize(InitialValueCapacity_));

    auto* header = GetHeader();
    header->Count = 0;
    header->Capacity = InitialValueCapacity_;
}

TUnversionedRowHeader* TUnversionedOwningRowBuilder::GetHeader()
{
    return reinterpret_cast<TUnversionedRowHeader*>(RowData_.Begin());
}

TUnversionedValue* TUnversionedOwningRowBuilder::GetValue(ui32 index)
{
    return reinterpret_cast<TUnversionedValue*>(GetHeader() + 1) + index;
}

////////////////////////////////////////////////////////////////////////////////

void TUnversionedOwningRow::Init(const TUnversionedValue* begin, const TUnversionedValue* end)
{
    int count = std::distance(begin, end);

    size_t fixedSize = GetUnversionedRowByteSize(count);
    RowData_ = TSharedMutableRef::Allocate<TOwningRowTag>(fixedSize, false);
    auto* header = GetHeader();

    header->Count = count;
    header->Capacity = count;
    ::memcpy(header + 1, begin, reinterpret_cast<const char*>(end) - reinterpret_cast<const char*>(begin));

    size_t variableSize = 0;
    for (auto it = begin; it != end; ++it) {
        const auto& otherValue = *it;
        if (otherValue.Type == EValueType::String || otherValue.Type == EValueType::Any) {
            variableSize += otherValue.Length;
        }
    }

    if (variableSize > 0) {
        StringData_.resize(variableSize);
        char* current = const_cast<char*>(StringData_.data());

        for (int index = 0; index < count; ++index) {
            const auto& otherValue = begin[index];
            auto& value = reinterpret_cast<TUnversionedValue*>(header + 1)[index];;
            if (otherValue.Type == EValueType::String || otherValue.Type == EValueType::Any) {
                ::memcpy(current, otherValue.Data.String, otherValue.Length);
                value.Data.String = current;
                current += otherValue.Length;
            }
        }
    }
}

////////////////////////////////////////////////////////////////////////////////

TOwningKey WidenKey(const TOwningKey& key, ui32 keyColumnCount, EValueType sentinelType)
{
    return WidenKeyPrefix(key, key.GetCount(), keyColumnCount, sentinelType);
}

TKey WidenKey(const TKey& key, ui32 keyColumnCount, const TRowBufferPtr& rowBuffer, EValueType sentinelType)
{
    return WidenKeyPrefix(key, key.GetCount(), keyColumnCount, rowBuffer, sentinelType);
}

TKey WidenKeySuccessor(const TKey& key, ui32 keyColumnCount, const TRowBufferPtr& rowBuffer, EValueType sentinelType)
{
    YCHECK(keyColumnCount >= key.GetCount());

    auto wideKey = rowBuffer->AllocateUnversioned(keyColumnCount + 1);

    for (ui32 index = 0; index < key.GetCount(); ++index) {
        wideKey[index] = rowBuffer->Capture(key[index]);
    }

    for (ui32 index = key.GetCount(); index < keyColumnCount; ++index) {
        wideKey[index] = MakeUnversionedSentinelValue(sentinelType);
    }

    wideKey[keyColumnCount] = MakeUnversionedSentinelValue(EValueType::Max);

    return wideKey;
}

TOwningKey WidenKeyPrefix(const TOwningKey& key, ui32 prefixLength, ui32 keyColumnCount, EValueType sentinelType)
{
    YCHECK(prefixLength <= key.GetCount() && prefixLength <= keyColumnCount);

    if (key.GetCount() == prefixLength && prefixLength == keyColumnCount) {
        return key;
    }

    TUnversionedOwningRowBuilder builder;
    for (ui32 index = 0; index < prefixLength; ++index) {
        builder.AddValue(key[index]);
    }

    for (ui32 index = prefixLength; index < keyColumnCount; ++index) {
        builder.AddValue(MakeUnversionedSentinelValue(sentinelType));
    }

    return builder.FinishRow();
}

TKey WidenKeyPrefix(TKey key, ui32 prefixLength, ui32 keyColumnCount, const TRowBufferPtr& rowBuffer, EValueType sentinelType)
{
    YCHECK(prefixLength <= key.GetCount() && prefixLength <= keyColumnCount);

    if (key.GetCount() == prefixLength && prefixLength == keyColumnCount) {
        return rowBuffer->Capture(key);
    }

    auto wideKey = rowBuffer->AllocateUnversioned(keyColumnCount);

    for (ui32 index = 0; index < prefixLength; ++index) {
        wideKey[index] = rowBuffer->Capture(key[index]);
    }

    for (ui32 index = prefixLength; index < keyColumnCount; ++index) {
        wideKey[index] = MakeUnversionedSentinelValue(sentinelType);
    }

    return wideKey;
}

////////////////////////////////////////////////////////////////////////////////

TSharedRange<TRowRange> MakeSingletonRowRange(TKey lowerBound, TKey upperBound)
{
    auto rowBuffer = New<TRowBuffer>();
    SmallVector<TRowRange, 1> ranges(1, TRowRange(
        rowBuffer->Capture(lowerBound),
        rowBuffer->Capture(upperBound)));
    return MakeSharedRange(std::move(ranges), std::move(rowBuffer));
}

////////////////////////////////////////////////////////////////////////////////

} // namespace NTableClient
} // namespace NYT
<|MERGE_RESOLUTION|>--- conflicted
+++ resolved
@@ -1080,8 +1080,14 @@
         timestamp != AsyncLastCommittedTimestamp &&
         (timestamp < MinTimestamp || timestamp > MaxTimestamp))
     {
-<<<<<<< HEAD
         THROW_ERROR_EXCEPTION("Invalid read timestamp %v", timestamp);
+    }
+}
+
+void ValidateSyncTimestamp(TTimestamp timestamp)
+{
+    if (timestamp < MinTimestamp || timestamp > MaxTimestamp) {
+        THROW_ERROR_EXCEPTION("Invalid sync timestamp %llx", timestamp);
     }
 }
 
@@ -1108,16 +1114,6 @@
         return idMapping_[valueId];
     } else {
         return valueId;
-=======
-        THROW_ERROR_EXCEPTION("Invalid timestamp %llx", timestamp);
-    }
-}
-
-void ValidateSyncTimestamp(TTimestamp timestamp)
-{
-    if (timestamp < MinTimestamp || timestamp > MaxTimestamp) {
-        THROW_ERROR_EXCEPTION("Invalid timestamp %llx", timestamp);
->>>>>>> 94b7c556
     }
 }
 
