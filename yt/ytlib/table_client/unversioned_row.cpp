--- conflicted
+++ resolved
@@ -499,44 +499,6 @@
 
 ////////////////////////////////////////////////////////////////////////////////
 
-<<<<<<< HEAD
-int CompareRows(const TUnversionedOwningRow& lhs, const TUnversionedOwningRow& rhs, int prefixLength)
-{
-    return CompareRows(lhs.Get(), rhs.Get(), prefixLength);
-}
-
-bool operator == (const TUnversionedOwningRow& lhs, const TUnversionedOwningRow& rhs)
-{
-    return CompareRows(lhs, rhs) == 0;
-}
-
-bool operator != (const TUnversionedOwningRow& lhs, const TUnversionedOwningRow& rhs)
-{
-    return CompareRows(lhs, rhs) != 0;
-}
-
-bool operator <= (const TUnversionedOwningRow& lhs, const TUnversionedOwningRow& rhs)
-{
-    return CompareRows(lhs, rhs) <= 0;
-}
-
-bool operator < (const TUnversionedOwningRow& lhs, const TUnversionedOwningRow& rhs)
-{
-    return CompareRows(lhs, rhs) < 0;
-}
-
-bool operator >= (const TUnversionedOwningRow& lhs, const TUnversionedOwningRow& rhs)
-{
-    return CompareRows(lhs, rhs) >= 0;
-}
-
-bool operator > (const TUnversionedOwningRow& lhs, const TUnversionedOwningRow& rhs)
-{
-    return CompareRows(lhs, rhs) > 0;
-}
-
-=======
->>>>>>> ffdf4c34
 void ResetRowValues(TMutableUnversionedRow* row)
 {
     for (int index = 0; index < row->GetCount(); ++index) {
@@ -1126,23 +1088,11 @@
 
 void Serialize(const TUnversionedValue& value, IYsonConsumer* consumer)
 {
-<<<<<<< HEAD
-    consumer->OnBeginList();
-    for (int index = 0; index < key.GetCount(); ++index) {
-        consumer->OnListItem();
-        const auto& value = key[index];
-        auto type = value.Type;
-        switch (type) {
-            case EValueType::Int64:
-                consumer->OnInt64Scalar(value.Data.Int64);
-                break;
-=======
     auto type = value.Type;
     switch (type) {
         case EValueType::Int64:
             consumer->OnInt64Scalar(value.Data.Int64);
             break;
->>>>>>> ffdf4c34
 
         case EValueType::Uint64:
             consumer->OnUint64Scalar(value.Data.Uint64);
