--- conflicted
+++ resolved
@@ -33,49 +33,8 @@
     TRpcProxyConnectionPtr connection,
     NRpc::IChannelPtr channel)
     : Connection_(std::move(connection))
-<<<<<<< HEAD
-{
-    Channel_ = Connection_->Channel_;
-
-    // TODO(sandello): Extract this to a new TAddressResolver method.
-    auto localHostname = TAddressResolver::Get()->GetLocalHostName();
-    auto localAddress = TAddressResolver::Get()->Resolve(localHostname).Get().ValueOrThrow();
-
-    auto localAddressString = ToString(localAddress);
-    YCHECK(localAddressString.StartsWith("tcp://"));
-    localAddressString = localAddressString.substr(6);
-    {
-        auto index = localAddressString.rfind(':');
-        if (index != Stroka::npos) {
-            localAddressString = localAddressString.substr(0, index);
-        }
-    }
-    if (localAddressString.StartsWith("[") && localAddressString.EndsWith("]")) {
-        localAddressString = localAddressString.substr(1, localAddressString.length() - 2);
-    }
-
-    LOG_DEBUG("Originating address is %v", localAddressString);
-
-    if (options.Token) {
-        Channel_ = CreateTokenInjectingChannel(
-            Channel_,
-            options.User,
-            *options.Token,
-            localAddressString);
-    } else if (options.SessionId || options.SslSessionId) {
-        Channel_ = CreateCookieInjectingChannel(
-            Channel_,
-            options.User,
-            "yt.yandex-team.ru", // TODO(sandello): where to get this?
-            options.SessionId.Get(Stroka()),
-            options.SslSessionId.Get(Stroka()),
-            localAddressString);
-    }
-}
-=======
     , Channel_(std::move(channel))
 { }
->>>>>>> 9ceb0f19
 
 TRpcProxyClient::~TRpcProxyClient()
 { }
