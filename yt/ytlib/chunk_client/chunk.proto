package NYT.NChunkClient.NProto;

import "yt/ytlib/misc/guid.proto";
import "yt/ytlib/misc/protobuf_helpers.proto";
import "yt/ytlib/chunk_client/input_chunk.proto";

////////////////////////////////////////////////////////////////////////////////

message TBlockInfo
{
    required int64 offset = 1;
    required int32 size = 2;
    required uint64 checksum = 3;
}

// Chunk meta extension.
message TBlocksExt
{
    repeated TBlockInfo blocks = 1;
}

// Used within sliced input chunks to override sizes provided in TMiscExt.
message TSizeOverrideExt
{
    required int64 row_count = 1;
    required int64 uncompressed_data_size = 2;
}

// Chunk meta extension.
message TMiscExt
{
    // Total size of uncompressed blocks.
    optional int64 uncompressed_data_size = 1 [default = 0];

    // Total size of blocks with data sent to holder.
    optional int64 compressed_data_size = 5 [default = 0];

    // Total size of (key column names + values + 1) in each row.
    // Must be greater than zero.
    optional int64 data_weight = 7 [default = 1];

    // Size of chunk meta (without TMiscExt), obtained via ByteSize.
    optional int64 meta_size = 6 [default = 0];

    // Number of rows in this chunk (tables only).
    optional int64 row_count = 2 [default = 0];

    optional int32 compression_codec = 3 [default = 0];

    // Indicates if the chunk contains a sorted rowset (tables only).
    optional bool sorted = 4 [default = false];

    // Number of key-value pairs across all rows in the chunk.
    optional int64 value_count = 8 [default = 0];

}

<<<<<<< HEAD
message TPartInfo
{
    // Number of first block in whole chunk
    required int32 start = 1;

    // Sizes of blocks. It is necessary to repair.
    repeated int64 block_sizes = 2;
}

message TErasurePlacementExt
{
    repeated TPartInfo part_infos = 1;
    required int32 parity_part_count = 2;
    required int32 parity_block_count = 3;
    required int64 parity_block_size = 4;
    required int64 parity_last_block_size = 5;
    required int64 repair_reader_memory_limit = 6;
}


=======
message TChunkInfo
{
    // Exact full size (data size plus meta size).
    required int64 size = 1;

    // Not sent during full heartbeats.
    optional uint64 meta_checksum = 2;
}

>>>>>>> 717eb1b7
// TChunkMeta is stored in *.meta files on data nodes
// and passed around (possibly with a different extension subset).
message TChunkMeta
{
    required int32 type = 1;
    required NYT.NProto.TExtensionSet extensions = 2;

    // Format version validated by reader.
    required int32 version = 3;
}

////////////////////////////////////////////////////////////////////////////////<|MERGE_RESOLUTION|>--- conflicted
+++ resolved
@@ -55,7 +55,15 @@
 
 }
 
-<<<<<<< HEAD
+message TChunkInfo
+{
+    // Exact full size (data size plus meta size).
+    required int64 size = 1;
+
+    // Not sent during full heartbeats.
+    optional uint64 meta_checksum = 2;
+}
+
 message TPartInfo
 {
     // Number of first block in whole chunk
@@ -75,18 +83,6 @@
     required int64 repair_reader_memory_limit = 6;
 }
 
-
-=======
-message TChunkInfo
-{
-    // Exact full size (data size plus meta size).
-    required int64 size = 1;
-
-    // Not sent during full heartbeats.
-    optional uint64 meta_checksum = 2;
-}
-
->>>>>>> 717eb1b7
 // TChunkMeta is stored in *.meta files on data nodes
 // and passed around (possibly with a different extension subset).
 message TChunkMeta
