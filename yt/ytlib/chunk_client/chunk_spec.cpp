--- conflicted
+++ resolved
@@ -34,188 +34,7 @@
     CopyFrom(other);
 }
 
-<<<<<<< HEAD
 TRefCountedChunkSpec::TRefCountedChunkSpec(TChunkSpec&& other)
-=======
-////////////////////////////////////////////////////////////////////////////////
-
-TChunkSlice::TChunkSlice(const TChunkSlice& other)
-{
-    ChunkSpec = other.ChunkSpec;
-    PartIndex = other.PartIndex;
-    StartLimit.CopyFrom(other.StartLimit);
-    EndLimit.CopyFrom(other.EndLimit);
-    SizeOverrideExt.CopyFrom(other.SizeOverrideExt);
-}
-
-TChunkSlice::TChunkSlice()
-    : PartIndex(DefaultPartIndex)
-{ }
-
-std::vector<TChunkSlicePtr> TChunkSlice::SliceEvenly(i64 sliceDataSize) const
-{
-    YCHECK(sliceDataSize > 0);
-
-    std::vector<TChunkSlicePtr> result;
-
-    i64 dataSize = GetDataSize();
-    i64 rowCount = GetRowCount();
-
-    // Inclusive.
-    i64 startRowIndex = StartLimit.has_row_index() ? StartLimit.row_index() : 0;
-    i64 endRowIndex = EndLimit.has_row_index() ? EndLimit.row_index() : rowCount;
-
-    rowCount = endRowIndex - startRowIndex;
-    int count = std::ceil((double)dataSize / (double)sliceDataSize);
-
-    for (int i = 0; i < count; ++i) {
-        i64 sliceStartRowIndex = startRowIndex + rowCount * i / count;
-        i64 sliceEndRowIndex = startRowIndex + rowCount * (i + 1) / count;
-        if (sliceStartRowIndex < sliceEndRowIndex) {
-            auto chunkSlice = New<TChunkSlice>(*this);
-            chunkSlice->StartLimit.set_row_index(sliceStartRowIndex);
-            chunkSlice->EndLimit.set_row_index(sliceEndRowIndex);
-            chunkSlice->SizeOverrideExt.set_row_count(sliceEndRowIndex - sliceStartRowIndex);
-            chunkSlice->SizeOverrideExt.set_uncompressed_data_size((dataSize + count - 1) / count);
-
-            result.push_back(chunkSlice);
-        }
-    }
-
-    return result;
-}
-
-i64 TChunkSlice::GetLocality(int replicaPartIndex) const
-{
-    i64 result = GetDataSize();
-
-    if (PartIndex == DefaultPartIndex) {
-        // For erasure chunks without specified part index,
-        // data size is assumed to be split evenly between data parts.
-        auto codecId = NErasure::ECodec(ChunkSpec->erasure_codec());
-        if (codecId != NErasure::ECodec::None) {
-            auto* codec = NErasure::GetCodec(codecId);
-            int dataPartCount = codec->GetDataPartCount();
-            result = (result + dataPartCount - 1) / dataPartCount;
-        }
-    } else if (PartIndex != replicaPartIndex) {
-        result = 0;
-    }
-
-    return result;
-}
-
-TRefCountedChunkSpecPtr TChunkSlice::GetChunkSpec() const
-{
-    return ChunkSpec;
-}
-
-i64 TChunkSlice::GetMaxBlockSize() const
-{
-    auto miscExt = GetProtoExtension<TMiscExt>(ChunkSpec->extensions());
-    return miscExt.max_block_size();
-}
-
-i64 TChunkSlice::GetDataSize() const
-{
-    return SizeOverrideExt.uncompressed_data_size();
-}
-
-i64 TChunkSlice::GetRowCount() const
-{
-    return SizeOverrideExt.row_count();
-}
-
-void TChunkSlice::Persist(NPhoenix::TPersistenceContext& context)
-{
-    using NYT::Persist;
-    Persist(context, ChunkSpec);
-    Persist(context, PartIndex);
-    Persist(context, StartLimit);
-    Persist(context, EndLimit);
-    Persist(context, SizeOverrideExt);
-}
-
-TChunkSlicePtr CreateChunkSlice(
-    TRefCountedChunkSpecPtr chunkSpec,
-    const TNullable<NProto::TKey>& startKey /*= Null*/,
-    const TNullable<NProto::TKey>& endKey /*= Null*/)
-{
-    i64 dataSize;
-    i64 rowCount;
-    GetStatistics(*chunkSpec, &dataSize, &rowCount);
-
-    auto result = New<TChunkSlice>();
-    result->ChunkSpec = chunkSpec;
-    result->SizeOverrideExt.set_uncompressed_data_size(dataSize);
-    result->SizeOverrideExt.set_row_count(rowCount);
-    result->PartIndex = DefaultPartIndex;
-
-    if (chunkSpec->has_start_limit()) {
-        result->StartLimit.CopyFrom(chunkSpec->start_limit());
-    }
-
-    if (chunkSpec->has_end_limit()) {
-        result->EndLimit.CopyFrom(chunkSpec->end_limit());
-    }
-
-    if (startKey && (!result->StartLimit.has_key() || result->StartLimit.key() < startKey.Get())) {
-        *result->StartLimit.mutable_key() = startKey.Get();
-    }
-
-    if (endKey && (!result->EndLimit.has_key() || result->EndLimit.key() > endKey.Get())) {
-        *result->EndLimit.mutable_key() = endKey.Get();
-    }
-
-    return result;
-}
-
-std::vector<TChunkSlicePtr> CreateErasureChunkSlices(
-    TRefCountedChunkSpecPtr chunkSpec,
-    NErasure::ECodec codecId)
-{
-    i64 dataSize;
-    i64 rowCount;
-    GetStatistics(*chunkSpec, &dataSize, &rowCount);
-
-    auto* codec = NErasure::GetCodec(codecId);
-    int dataPartCount = codec->GetDataPartCount();
-
-    std::vector<TChunkSlicePtr> slices;
-    for (int partIndex = 0; partIndex < dataPartCount; ++partIndex) {
-        i64 sliceStartRowIndex = rowCount * partIndex / dataPartCount;
-        i64 sliceEndRowIndex = rowCount * (partIndex + 1) / dataPartCount;
-        if (sliceStartRowIndex < sliceEndRowIndex) {
-            auto slicedChunk = New<TChunkSlice>();
-            slicedChunk->ChunkSpec = chunkSpec;
-            slicedChunk->PartIndex = partIndex;
-            slicedChunk->StartLimit.set_row_index(sliceStartRowIndex);
-            slicedChunk->EndLimit.set_row_index(sliceEndRowIndex);
-            slicedChunk->SizeOverrideExt.set_row_count(sliceEndRowIndex - sliceStartRowIndex);
-            slicedChunk->SizeOverrideExt.set_uncompressed_data_size((dataSize + dataPartCount - 1) / dataPartCount);
-
-            slices.push_back(slicedChunk);
-        }
-    }
-    return slices;
-}
-
-void ToProto(TChunkSpec* chunkSpec, const TChunkSlice& chunkSlice)
-{
-    chunkSpec->CopyFrom(*chunkSlice.ChunkSpec);
-    if (IsNontrivial(chunkSlice.StartLimit)) {
-        chunkSpec->mutable_start_limit()->CopyFrom(chunkSlice.StartLimit);
-    }
-
-    if (IsNontrivial(chunkSlice.EndLimit)) {
-        chunkSpec->mutable_end_limit()->CopyFrom(chunkSlice.EndLimit);
-    }
-
-    SetProtoExtension(chunkSpec->mutable_extensions(), chunkSlice.SizeOverrideExt);
-}
-
-bool IsNontrivial(const TReadLimit& limit)
->>>>>>> 99d8a6aa
 {
     Swap(&other);
 }
@@ -228,15 +47,9 @@
         return replicas.empty();
     } else {
         auto* codec = NErasure::GetCodec(codecId);
-<<<<<<< HEAD
-        int dataPartCount = codec->GetDataPartCount();
-        NErasure::TPartIndexSet missingIndexSet((1 << dataPartCount) - 1);
-        for (auto replica : replicas) {
-=======
         int partCount = checkParityParts ? codec->GetTotalPartCount() : codec->GetDataPartCount();
         NErasure::TPartIndexSet missingIndexSet((1 << partCount) - 1);
-        FOREACH (auto replica, replicas) {
->>>>>>> 99d8a6aa
+        for (auto replica : replicas) {
             missingIndexSet.reset(replica.GetIndex());
         }
         return missingIndexSet.any();
