#pragma once

#include "public.h"

#include <ytlib/misc/error.h>

#include <ytlib/ytree/yson_serializable.h>

#include <ytlib/compression/public.h>
#include <ytlib/erasure/public.h>

namespace NYT {
namespace NChunkClient {

///////////////////////////////////////////////////////////////////////////////

class TReplicationReaderConfig
    : public virtual TYsonSerializable
{
public:
    //! Timeout for a block request.
    TDuration NodeRpcTimeout;

    //! Time to wait before asking the master for seeds.
    TDuration RetryBackoffTime;

    //! Maximum number of attempts to fetch new seeds.
    int RetryCount;

    //! Time to wait before making another pass with same seeds.
    TDuration PassBackoffTime;

    //! Maximum number of passes with same seeds.
    int PassCount;

    //! Enable fetching blocks from peers suggested by seeds.
    bool FetchFromPeers;

    //! Timeout after which a node forgets about the peer.
    //! Only makes sense if the reader is equipped with peer descriptor.
    TDuration PeerExpirationTimeout;

    //! If True then fetched blocks are cached by the node.
    bool EnableNodeCaching;

    //! If True then the master may be asked for seeds.
    bool AllowFetchingSeedsFromMaster;

    TReplicationReaderConfig()
    {
        RegisterParameter("node_rpc_timeout", NodeRpcTimeout)
            .Default(TDuration::Seconds(120));
        RegisterParameter("retry_backoff_time", RetryBackoffTime)
            .Default(TDuration::Seconds(3));
        RegisterParameter("retry_count", RetryCount)
            .Default(20);
        RegisterParameter("pass_backoff_time", PassBackoffTime)
            .Default(TDuration::Seconds(3));
        RegisterParameter("pass_count", PassCount)
            .Default(500);
        RegisterParameter("fetch_from_peers", FetchFromPeers)
            .Default(true);
        RegisterParameter("peer_expiration_timeout", PeerExpirationTimeout)
            .Default(TDuration::Seconds(300));
        RegisterParameter("enable_node_caching", EnableNodeCaching)
            .Default(true);
        RegisterParameter("allow_fetching_seeds_from_master", AllowFetchingSeedsFromMaster)
            .Default(true);
    }
};

///////////////////////////////////////////////////////////////////////////////

class TClientBlockCacheConfig
    : public virtual TYsonSerializable
{
public:
    //! The maximum number of bytes that block are allowed to occupy.
    //! Zero means that no blocks are cached.
    i64 MaxSize;

    TClientBlockCacheConfig()
    {
        RegisterParameter("max_size", MaxSize)
            .Default(0)
            .GreaterThanOrEqual(0);
    }
};

///////////////////////////////////////////////////////////////////////////////

class TSequentialReaderConfig
    : public virtual TYsonSerializable
{
public:
    //! Prefetch window size (in bytes).
    i64 WindowSize;

    //! Maximum amount of data to be transfered via a single RPC request.
    i64 GroupSize;

    TSequentialReaderConfig()
    {
        RegisterParameter("window_size", WindowSize)
            .Default((i64) 64 * 1024 * 1024)
            .GreaterThan(0);
        RegisterParameter("group_size", GroupSize)
            .Default((i64) 64 * 1024 * 1024)
            .GreaterThan(0);

        RegisterValidator([&] () {
            if (GroupSize > WindowSize) {
                THROW_ERROR_EXCEPTION("\"group_size\" cannot be larger than \"window_size\"");
            }
        });
    }
};

///////////////////////////////////////////////////////////////////////////////

class TReplicationWriterConfig
    : public virtual TYsonSerializable
{
public:
    //! Maximum window size (in bytes).
    i64 SendWindowSize;

    //! Maximum group size (in bytes).
    i64 GroupSize;

    //! RPC requests timeout.
    /*!
     *  This timeout is especially useful for PutBlocks calls to ensure that
     *  uploading is not stalled.
     */
    TDuration NodeRpcTimeout;

    //! Maximum allowed period of time without RPC requests to nodes.
    /*!
     *  If the writer remains inactive for the given period, it sends #TChunkHolderProxy::PingSession.
     */
    TDuration NodePingInterval;

    //! If True then written blocks are cached by the node.
    bool EnableNodeCaching;

    TReplicationWriterConfig()
    {
<<<<<<< HEAD
        RegisterParameter("send_window_size", SendWindowSize)
            .Default((i64) 32 * 1024 * 1024)
            .GreaterThan(0);
        RegisterParameter("group_size", GroupSize)
            .Default((i64) 16 * 1024 * 1024)
=======
        Register("send_window_size", SendWindowSize)
            .Default(64 * 1024 * 1024)
            .GreaterThan(0);
        Register("group_size", GroupSize)
            .Default(16 * 1024 * 1024)
>>>>>>> e0ddcf7a
            .GreaterThan(0);
        RegisterParameter("node_rpc_timeout", NodeRpcTimeout)
            .Default(TDuration::Seconds(120));
        RegisterParameter("node_ping_interval", NodePingInterval)
            .Default(TDuration::Seconds(10));
        RegisterParameter("enable_node_caching", EnableNodeCaching)
            .Default(false);

        RegisterValidator([&] () {
            if (SendWindowSize < GroupSize) {
                THROW_ERROR_EXCEPTION("\"window_size\" cannot be less than \"group_size\"");
            }
        });
    }
};

///////////////////////////////////////////////////////////////////////////////

class TErasureWriterConfig
    : public virtual TYsonSerializable
{
public:
    i64 ErasureWindowSize;

    TErasureWriterConfig()
    {
        RegisterParameter("erasure_window_size", ErasureWindowSize)
            .Default(1024 * 1024)
            .GreaterThan(0);
    }
};

///////////////////////////////////////////////////////////////////////////////

class TEncodingWriterConfig
    : public virtual TYsonSerializable
{
public:
    i64 EncodeWindowSize;
    double DefaultCompressionRatio;
    bool VerifyCompression;

    TEncodingWriterConfig()
    {
<<<<<<< HEAD
        RegisterParameter("encode_window_size", EncodeWindowSize)
            .Default(4 * 1024 * 1024)
=======
        Register("encode_window_size", EncodeWindowSize)
            .Default(64 * 1024 * 1024)
>>>>>>> e0ddcf7a
            .GreaterThan(0);
        RegisterParameter("default_compression_ratio", DefaultCompressionRatio)
            .Default(0.2);
        RegisterParameter("verify_compression", VerifyCompression)
            .Default(true);
    }
};

///////////////////////////////////////////////////////////////////////////////

struct TEncodingWriterOptions
    : public virtual TYsonSerializable
{
    NCompression::ECodec CompressionCodec;

    TEncodingWriterOptions()
    {
        RegisterParameter("compression_codec", CompressionCodec)
            .Default(NCompression::ECodec::None);
    }
};

///////////////////////////////////////////////////////////////////////////////

class TDispatcherConfig
    : public virtual TYsonSerializable
{
public:
    int CompressionPoolSize;
    int ErasurePoolSize;

    TDispatcherConfig()
    {
        RegisterParameter("compression_pool_size", CompressionPoolSize)
            .Default(4)
            .GreaterThan(0);
        RegisterParameter("erasure_pool_size", ErasurePoolSize)
            .Default(4)
            .GreaterThan(0);
    }
};

///////////////////////////////////////////////////////////////////////////////

class TMultiChunkWriterConfig
    : public TReplicationWriterConfig
    , public TErasureWriterConfig
{
public:
    i64 DesiredChunkSize;
    i64 MaxMetaSize;

    int UploadReplicationFactor;

    bool ChunksMovable;
    bool ChunksVital;

    bool PreferLocalHost;

    NErasure::ECodec ErasureCodec;

    TMultiChunkWriterConfig()
    {
        RegisterParameter("desired_chunk_size", DesiredChunkSize)
            .GreaterThan(0)
            .Default(1024 * 1024 * 1024);
        RegisterParameter("max_meta_size", MaxMetaSize)
            .GreaterThan(0)
            .LessThanOrEqual(64 * 1024 * 1024)
            .Default(30 * 1024 * 1024);
        RegisterParameter("upload_replication_factor", UploadReplicationFactor)
            .GreaterThanOrEqual(1)
            .Default(2);
        RegisterParameter("chunks_movable", ChunksMovable)
            .Default(true);
        RegisterParameter("chunks_vital", ChunksVital)
            .Default(true);
        RegisterParameter("prefer_local_host", PreferLocalHost)
            .Default(true);
    }
};

///////////////////////////////////////////////////////////////////////////////

struct TMultiChunkWriterOptions
    : public virtual TEncodingWriterOptions
{
    int ReplicationFactor;
    Stroka Account;

    NErasure::ECodec ErasureCodec;

    TMultiChunkWriterOptions()
    {
        RegisterParameter("replication_factor", ReplicationFactor)
            .GreaterThanOrEqual(1)
            .Default(3);
        RegisterParameter("account", Account)
            .NonEmpty();
        RegisterParameter("erasure_codec", ErasureCodec)
            .Default(NErasure::ECodec::None);
    }
};

///////////////////////////////////////////////////////////////////////////////

struct TMultiChunkReaderConfig
    : public virtual TReplicationReaderConfig
    , public virtual TSequentialReaderConfig
{
    i64 MaxBufferSize;

    TMultiChunkReaderConfig()
    {
        RegisterParameter("max_buffer_size", MaxBufferSize)
            .GreaterThan(0L)
            .LessThanOrEqual((i64) 10 * 1024 * 1024 * 1024)
            .Default((i64) 256 * 1024 * 1024);

        RegisterValidator([&] () {
            if (MaxBufferSize < 2 * WindowSize) {
                THROW_ERROR_EXCEPTION("\"max_buffer_size\" cannot be less than twice \"window_size\"");
            }
        });
    }
};

///////////////////////////////////////////////////////////////////////////////

} // namespace NChunkClient
} // namespace NYT<|MERGE_RESOLUTION|>--- conflicted
+++ resolved
@@ -146,19 +146,11 @@
 
     TReplicationWriterConfig()
     {
-<<<<<<< HEAD
         RegisterParameter("send_window_size", SendWindowSize)
-            .Default((i64) 32 * 1024 * 1024)
+            .Default((i64) 64 * 1024 * 1024)
             .GreaterThan(0);
         RegisterParameter("group_size", GroupSize)
             .Default((i64) 16 * 1024 * 1024)
-=======
-        Register("send_window_size", SendWindowSize)
-            .Default(64 * 1024 * 1024)
-            .GreaterThan(0);
-        Register("group_size", GroupSize)
-            .Default(16 * 1024 * 1024)
->>>>>>> e0ddcf7a
             .GreaterThan(0);
         RegisterParameter("node_rpc_timeout", NodeRpcTimeout)
             .Default(TDuration::Seconds(120));
@@ -186,7 +178,7 @@
     TErasureWriterConfig()
     {
         RegisterParameter("erasure_window_size", ErasureWindowSize)
-            .Default(1024 * 1024)
+            .Default((i64) 1024 * 1024)
             .GreaterThan(0);
     }
 };
@@ -203,13 +195,8 @@
 
     TEncodingWriterConfig()
     {
-<<<<<<< HEAD
         RegisterParameter("encode_window_size", EncodeWindowSize)
-            .Default(4 * 1024 * 1024)
-=======
-        Register("encode_window_size", EncodeWindowSize)
-            .Default(64 * 1024 * 1024)
->>>>>>> e0ddcf7a
+            .Default((i64) 64 * 1024 * 1024)
             .GreaterThan(0);
         RegisterParameter("default_compression_ratio", DefaultCompressionRatio)
             .Default(0.2);
