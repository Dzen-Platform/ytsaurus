#pragma once

#include "public.h"

#include <yt/ytlib/misc/config.h>
#include <yt/ytlib/misc/workload.h>

#include <yt/ytlib/node_tracker_client/public.h>

#include <yt/core/compression/public.h>

#include <yt/core/erasure/public.h>

#include <yt/core/misc/config.h>
#include <yt/core/misc/error.h>

#include <yt/core/rpc/config.h>

#include <yt/core/ytree/yson_serializable.h>

namespace NYT {
namespace NChunkClient {

///////////////////////////////////////////////////////////////////////////////

class TReplicationReaderConfig
    : public virtual TWorkloadConfig
{
public:
    //! Timeout for a block request.
    TDuration BlockRpcTimeout;

    //! Timeout for a meta request.
    TDuration MetaRpcTimeout;

    //! Time to wait before asking the master for seeds.
    TDuration RetryBackoffTime;

    //! Maximum number of attempts to fetch new seeds.
    int RetryCount;

    //! Time to wait before making another pass with same seeds.
    //! Increases exponentially with every pass, from MinPassBackoffTime to MaxPassBackoffTime.
    TDuration MinPassBackoffTime;
    TDuration MaxPassBackoffTime;
    double PassBackoffTimeMultiplier;

    //! Maximum number of passes with same seeds.
    int PassCount;

    //! Enable fetching blocks from peers suggested by seeds.
    bool FetchFromPeers;

    //! Timeout after which a node forgets about the peer.
    //! Only makes sense if the reader is equipped with peer descriptor.
    TDuration PeerExpirationTimeout;

    //! If |true| then fetched blocks are cached by the node.
    bool PopulateCache;

    //! If |true| then the master may be asked for seeds.
    bool AllowFetchingSeedsFromMaster;

    TReplicationReaderConfig()
    {
        RegisterParameter("block_rpc_timeout", BlockRpcTimeout)
            .Default(TDuration::Seconds(120));
        RegisterParameter("meta_rpc_timeout", MetaRpcTimeout)
            .Default(TDuration::Seconds(30));
        RegisterParameter("retry_backoff_time", RetryBackoffTime)
            .Default(TDuration::Seconds(3));
        RegisterParameter("retry_count", RetryCount)
            .Default(20);
        RegisterParameter("min_pass_backoff_time", MinPassBackoffTime)
            .Default(TDuration::Seconds(3));
        RegisterParameter("max_pass_backoff_time", MaxPassBackoffTime)
            .Default(TDuration::Seconds(60));
        RegisterParameter("pass_backoff_time_multiplier", PassBackoffTimeMultiplier)
            .GreaterThan(1)
            .Default(1.5);
        RegisterParameter("pass_count", PassCount)
            .Default(500);
        RegisterParameter("fetch_from_peers", FetchFromPeers)
            .Default(true);
        RegisterParameter("peer_expiration_timeout", PeerExpirationTimeout)
            .Default(TDuration::Seconds(300));
        RegisterParameter("populate_cache", PopulateCache)
            .Default(true);
        RegisterParameter("allow_fetching_seeds_from_master", AllowFetchingSeedsFromMaster)
            .Default(true);
    }
};

DEFINE_REFCOUNTED_TYPE(TReplicationReaderConfig)

///////////////////////////////////////////////////////////////////////////////

class TRemoteReaderOptions
    : public virtual NYTree::TYsonSerializable
{ };

DEFINE_REFCOUNTED_TYPE(TRemoteReaderOptions)

///////////////////////////////////////////////////////////////////////////////

class TSequentialReaderConfig
    : public virtual TWorkloadConfig
{
public:
    //! Prefetch window size (in bytes).
    i64 WindowSize;

    //! Maximum amount of data to be transfered via a single RPC request.
    i64 GroupSize;

    TSequentialReaderConfig()
    {
        RegisterParameter("window_size", WindowSize)
            .Default((i64) 20 * 1024 * 1024)
            .GreaterThan(0);
        RegisterParameter("group_size", GroupSize)
            .Default((i64) 15 * 1024 * 1024)
            .GreaterThan(0);

        RegisterValidator([&] () {
            if (GroupSize > WindowSize) {
                THROW_ERROR_EXCEPTION("\"group_size\" cannot be larger than \"window_size\"");
            }
        });
    }
};

DEFINE_REFCOUNTED_TYPE(TSequentialReaderConfig)

///////////////////////////////////////////////////////////////////////////////

class TReplicationWriterConfig
    : public virtual TWorkloadConfig
{
public:
    //! Maximum window size (in bytes).
    i64 SendWindowSize;

    //! Maximum group size (in bytes).
    i64 GroupSize;

    //! RPC requests timeout.
    /*!
     *  This timeout is especially useful for |PutBlocks| calls to ensure that
     *  uploading is not stalled.
     */
    TDuration NodeRpcTimeout;

    int UploadReplicationFactor;

    int MinUploadReplicationFactor;

    bool PreferLocalHost;

    //! Interval between consecutive pings to Data Nodes.
    TDuration NodePingPeriod;

    //! If |true| then written blocks are cached by the node.
    bool PopulateCache;

    bool SyncOnClose;

    TReplicationWriterConfig()
    {
        RegisterParameter("send_window_size", SendWindowSize)
            .Default((i64) 32 * 1024 * 1024)
            .GreaterThan(0);
        RegisterParameter("group_size", GroupSize)
            .Default((i64) 10 * 1024 * 1024)
            .GreaterThan(0);
        RegisterParameter("node_rpc_timeout", NodeRpcTimeout)
            .Default(TDuration::Seconds(120));
        RegisterParameter("upload_replication_factor", UploadReplicationFactor)
            .GreaterThanOrEqual(1)
            .Default(2);
        RegisterParameter("min_upload_replication_factor", MinUploadReplicationFactor)
            .Default(2)
            .GreaterThanOrEqual(1);
        RegisterParameter("prefer_local_host", PreferLocalHost)
            .Default(true);
        RegisterParameter("node_ping_interval", NodePingPeriod)
            .Default(TDuration::Seconds(10));
        RegisterParameter("populate_cache", PopulateCache)
            .Default(false);
        RegisterParameter("sync_on_close", SyncOnClose)
            .Default(true);

        RegisterValidator([&] () {
            if (SendWindowSize < GroupSize) {
                THROW_ERROR_EXCEPTION("\"send_window_size\" cannot be less than \"group_size\"");
            }
        });
    }
};

DEFINE_REFCOUNTED_TYPE(TReplicationWriterConfig)

///////////////////////////////////////////////////////////////////////////////

class TRemoteWriterOptions
    : public virtual NYTree::TYsonSerializable
{
public:
    bool AllowAllocatingNewTargetNodes;

    TRemoteWriterOptions()
    {
        RegisterParameter("allow_allocating_new_target_nodes", AllowAllocatingNewTargetNodes)
            .Default(true);
    }
};

DEFINE_REFCOUNTED_TYPE(TRemoteWriterOptions)

///////////////////////////////////////////////////////////////////////////////

class TErasureWriterConfig
    : public virtual NYTree::TYsonSerializable
{
public:
    i64 ErasureWindowSize;

    TErasureWriterConfig()
    {
        RegisterParameter("erasure_window_size", ErasureWindowSize)
            .Default((i64) 8 * 1024 * 1024)
            .GreaterThan(0);
    }
};

DEFINE_REFCOUNTED_TYPE(TErasureWriterConfig)

///////////////////////////////////////////////////////////////////////////////

class TEncodingWriterConfig
    : public virtual TWorkloadConfig
{
public:
    i64 EncodeWindowSize;
    double DefaultCompressionRatio;
    bool VerifyCompression;

    TEncodingWriterConfig()
    {
        RegisterParameter("encode_window_size", EncodeWindowSize)
            .Default((i64) 16 * 1024 * 1024)
            .GreaterThan(0);
        RegisterParameter("default_compression_ratio", DefaultCompressionRatio)
            .Default(0.2);
        RegisterParameter("verify_compression", VerifyCompression)
            .Default(true);
    }
};

DEFINE_REFCOUNTED_TYPE(TEncodingWriterConfig)

///////////////////////////////////////////////////////////////////////////////

class TEncodingWriterOptions
    : public virtual NYTree::TYsonSerializable
{
public:
    NCompression::ECodec CompressionCodec;
    bool ChunksEden;

    TEncodingWriterOptions()
    {
        RegisterParameter("compression_codec", CompressionCodec)
            .Default(NCompression::ECodec::None);
        RegisterParameter("chunks_eden", ChunksEden)
            .Default(false);
    }
};

DEFINE_REFCOUNTED_TYPE(TEncodingWriterOptions)

///////////////////////////////////////////////////////////////////////////////

class TDispatcherConfig
    : public virtual NYTree::TYsonSerializable
{
public:
    int CompressionPoolSize;
    int ErasurePoolSize;

    TDispatcherConfig()
    {
        RegisterParameter("compression_pool_size", CompressionPoolSize)
            .Default(4)
            .GreaterThan(0);
        RegisterParameter("erasure_pool_size", ErasurePoolSize)
            .Default(4)
            .GreaterThan(0);
    }
};

DEFINE_REFCOUNTED_TYPE(TDispatcherConfig)

///////////////////////////////////////////////////////////////////////////////

class TMultiChunkWriterConfig
    : public TReplicationWriterConfig
    , public TErasureWriterConfig
{
public:
    i64 DesiredChunkSize;
    i64 MaxMetaSize;

    NErasure::ECodec ErasureCodec;

    TMultiChunkWriterConfig()
    {
        RegisterParameter("desired_chunk_size", DesiredChunkSize)
            .GreaterThan(0)
            .Default((i64) 1024 * 1024 * 1024);
        RegisterParameter("max_meta_size", MaxMetaSize)
            .GreaterThan(0)
            .LessThanOrEqual((i64) 64 * 1024 * 1024)
            .Default((i64) 30 * 1024 * 1024);
    }
};

DEFINE_REFCOUNTED_TYPE(TMultiChunkWriterConfig)

///////////////////////////////////////////////////////////////////////////////

class TMultiChunkWriterOptions
    : public virtual TEncodingWriterOptions
    , public virtual TRemoteWriterOptions
{
public:
    int ReplicationFactor;
    Stroka Account;
    bool ChunksVital;
    bool ChunksMovable;

    NErasure::ECodec ErasureCodec;

    TMultiChunkWriterOptions()
    {
        RegisterParameter("replication_factor", ReplicationFactor)
            .GreaterThanOrEqual(1)
            .Default(3);
        RegisterParameter("account", Account)
            .NonEmpty();
        RegisterParameter("chunks_vital", ChunksVital)
            .Default(true);
        RegisterParameter("chunks_movable", ChunksMovable)
            .Default(true);
        RegisterParameter("erasure_codec", ErasureCodec)
            .Default(NErasure::ECodec::None);
    }
};

DEFINE_REFCOUNTED_TYPE(TMultiChunkWriterOptions)

///////////////////////////////////////////////////////////////////////////////

class TMultiChunkReaderConfig
    : public virtual TReplicationReaderConfig
    , public virtual TSequentialReaderConfig
{
public:
    i64 MaxBufferSize;
<<<<<<< HEAD
=======
    int MaxPrefetchWindow;
>>>>>>> ca75b0d9

    TMultiChunkReaderConfig()
    {
        RegisterParameter("max_buffer_size", MaxBufferSize)
            .GreaterThan(0L)
            .LessThanOrEqual((i64) 10 * 1024 * 1024 * 1024)
            .Default((i64) 100 * 1024 * 1024);

        RegisterParameter("max_prefetch_window", MaxPrefetchWindow)
            .GreaterThan(1)
            .LessThanOrEqual(1000)
            .Default(512);

        RegisterValidator([&] () {
            if (MaxBufferSize < 2 * WindowSize) {
                THROW_ERROR_EXCEPTION("\"max_buffer_size\" cannot be less than twice \"window_size\"");
            }
        });
    }
};

DEFINE_REFCOUNTED_TYPE(TMultiChunkReaderConfig)

///////////////////////////////////////////////////////////////////////////////

class TMultiChunkReaderOptions
    : public TRemoteReaderOptions
{
public:
    bool KeepInMemory;

    TMultiChunkReaderOptions()
    {
        RegisterParameter("keep_in_memory", KeepInMemory)
            .Default(false);
    }
};

DEFINE_REFCOUNTED_TYPE(TMultiChunkReaderOptions)

///////////////////////////////////////////////////////////////////////////////

class TFetcherConfig
    : public virtual NYTree::TYsonSerializable
{
public:
    NRpc::TRetryingChannelConfigPtr NodeChannel;

    TDuration NodeRpcTimeout;

    TFetcherConfig()
    {
        RegisterParameter("node_channel", NodeChannel)
            .DefaultNew();
        RegisterParameter("node_rpc_timeout", NodeRpcTimeout)
            .Default(TDuration::Seconds(30));
    }
};

DEFINE_REFCOUNTED_TYPE(TFetcherConfig)

///////////////////////////////////////////////////////////////////////////////

class TBlockCacheConfig
    : public virtual NYTree::TYsonSerializable
{
public:
    TSlruCacheConfigPtr CompressedData;
    TSlruCacheConfigPtr UncompressedData;

    i64 GetTotalCapacity() const
    {
        return
            CompressedData->Capacity +
            UncompressedData->Capacity;
    }

    TBlockCacheConfig()
    {
        RegisterParameter("compressed_data", CompressedData)
            .DefaultNew();
        RegisterParameter("uncompressed_data", UncompressedData)
            .DefaultNew();
    }
};

DEFINE_REFCOUNTED_TYPE(TBlockCacheConfig)

///////////////////////////////////////////////////////////////////////////////

class TChunkScraperConfig
    : public virtual NYTree::TYsonSerializable
{
public:
    //! Number of chunks scratched per one LocateChunks.
    int MaxChunksPerScratch;

    TChunkScraperConfig()
    {
        RegisterParameter("max_chunks_per_scratch", MaxChunksPerScratch)
            .Default(1000)
            .GreaterThan(0)
            .LessThan(100000);
    }
};

DEFINE_REFCOUNTED_TYPE(TChunkScraperConfig)

///////////////////////////////////////////////////////////////////////////////

} // namespace NChunkClient
} // namespace NYT<|MERGE_RESOLUTION|>--- conflicted
+++ resolved
@@ -367,10 +367,7 @@
 {
 public:
     i64 MaxBufferSize;
-<<<<<<< HEAD
-=======
     int MaxPrefetchWindow;
->>>>>>> ca75b0d9
 
     TMultiChunkReaderConfig()
     {
