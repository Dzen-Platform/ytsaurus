#pragma once

#include "public.h"

#include <yt/ytlib/chunk_client/chunk_slice.pb.h>
#include <yt/ytlib/chunk_client/chunk_spec.h>
#include <yt/ytlib/chunk_client/read_limit.h>

#include <yt/ytlib/table_client/unversioned_row.h>

#include <yt/core/misc/new.h>
#include <yt/core/misc/nullable.h>
#include <yt/core/misc/phoenix.h>

namespace NYT {
namespace NChunkClient {

////////////////////////////////////////////////////////////////////////////////

extern const int DefaultPartIndex;

////////////////////////////////////////////////////////////////////////////////

class TChunkSlice
    : public TIntrinsicRefCounted
{
    DECLARE_BYVAL_RW_PROPERTY(i64, DataSize);
    DECLARE_BYVAL_RW_PROPERTY(i64, RowCount);

    DECLARE_BYVAL_RO_PROPERTY(bool, SizeOverridden);
    DECLARE_BYVAL_RO_PROPERTY(int, PartIndex);
    DECLARE_BYVAL_RO_PROPERTY(i64, MaxBlockSize);

    DEFINE_BYVAL_RO_PROPERTY(TRefCountedChunkSpecPtr, ChunkSpec);
    DEFINE_BYREF_RO_PROPERTY(TReadLimit, LowerLimit);
    DEFINE_BYREF_RO_PROPERTY(TReadLimit, UpperLimit);

public:
    TChunkSlice() = default;
    TChunkSlice(TChunkSlice&& other) = default;

    TChunkSlice(
        TRefCountedChunkSpecPtr chunkSpec,
        const TNullable<NTableClient::TOwningKey>& lowerKey,
        const TNullable<NTableClient::TOwningKey>& upperKey);

    TChunkSlice(
        const TIntrusivePtr<const TChunkSlice>& chunkSlice,
        const TNullable<NTableClient::TOwningKey>& lowerKey = Null,
        const TNullable<NTableClient::TOwningKey>& upperKey = Null);

    TChunkSlice(
        TRefCountedChunkSpecPtr chunkSpec,
        int partIndex,
        i64 lowerRowIndex,
        i64 upperRowIndex,
        i64 dataSize);

    TChunkSlice(
        TRefCountedChunkSpecPtr chunkSpec,
        const NProto::TChunkSlice& protoChunkSlice);

    //! Tries to split chunk slice into parts of almost equal size, about #sliceDataSize.
    std::vector<TChunkSlicePtr> SliceEvenly(i64 sliceDataSize) const;

    i64 GetLocality(int replicaIndex) const;

<<<<<<< HEAD
    TRefCountedChunkSpecPtr GetChunkSpec() const;
    int GetPartIndex() const;
    const TReadLimit& LowerLimit() const;
    const TReadLimit& UpperLimit() const;
    const NProto::TSizeOverrideExt& SizeOverrideExt() const;

    i64 GetMaxBlockSize() const;
    i64 GetDataSize() const;
    i64 GetRowCount() const;

    void SetDataSize(i64 data);
    void SetRowCount(i64 rowCount);
    void SetLowerRowIndex(i64 rowIndex);
=======
>>>>>>> 621d66bb
    void SetKeys(const NTableClient::TOwningKey& lowerKey, const NTableClient::TOwningKey& upperKey);

    void Persist(NPhoenix::TPersistenceContext& context);

<<<<<<< HEAD
    friend size_t SpaceUsed(const TIntrusivePtr<NChunkClient::TChunkSlice>& p);
=======
    friend size_t SpaceUsed(const TChunkSlicePtr chunkSlice);
>>>>>>> 621d66bb

private:
    int PartIndex_ = DefaultPartIndex;

    bool SizeOverridden_ = false;
    i64 RowCount_ = 0;
    i64 DataSize_ = 0;
};

DEFINE_REFCOUNTED_TYPE(TChunkSlice)

////////////////////////////////////////////////////////////////////////////////

//! Returns the size allocated for TChunkSlice.
//! This function is used for ref counted tracking.
size_t SpaceUsed(const TChunkSlicePtr p);

Stroka ToString(TChunkSlicePtr slice);

////////////////////////////////////////////////////////////////////////////////

//! Constructs a new chunk slice from the chunk spec, restricting
//! it to a given range. The original chunk may already contain non-trivial limits.
TChunkSlicePtr CreateChunkSlice(
    TRefCountedChunkSpecPtr chunkSpec,
    const TNullable<NTableClient::TOwningKey>& lowerKey = Null,
    const TNullable<NTableClient::TOwningKey>& upperKey = Null);

//! Constructs a new chunk slice from another slice, restricting
//! it to a given range. The original chunk may already contain non-trivial limits.
TChunkSlicePtr CreateChunkSlice(
    TChunkSlicePtr other,
    const TNullable<NTableClient::TOwningKey>& lowerKey = Null,
    const TNullable<NTableClient::TOwningKey>& upperKey = Null);

TChunkSlicePtr CreateChunkSlice(
    TRefCountedChunkSpecPtr chunkSpec,
    const NProto::TChunkSlice& protoChunkSlice);

//! Constructs separate chunk slice for each part of erasure chunk.
std::vector<TChunkSlicePtr> CreateErasureChunkSlices(
    TRefCountedChunkSpecPtr chunkSpec,
    NErasure::ECodec codecId);

std::vector<TChunkSlicePtr> SliceChunk(
    TRefCountedChunkSpecPtr chunkSpec,
    i64 sliceDataSize,
    int keyColumnCount,
    bool sliceByKeys);

std::vector<TChunkSlicePtr> SliceChunkByRowIndexes(TRefCountedChunkSpecPtr chunkSpec, i64 sliceDataSize);

<<<<<<< HEAD
void ToProto(NProto::TChunkSpec* chunkSpec, const TChunkSlice& chunkSlice);
void ToProto(NProto::TChunkSlice* protoChunkSlice, const TChunkSlice& chunkSlice);

//! Gives the extra allocated size for TChunkSlice.
//! This function is used for ref counted tracking.
size_t SpaceUsed(const TIntrusivePtr<NChunkClient::TChunkSlice>& p);

Stroka ToString(TChunkSlicePtr slice);

namespace NProto {

Stroka ToString(TRefCountedChunkSpecPtr spec);
=======
////////////////////////////////////////////////////////////////////////////////
>>>>>>> 621d66bb

void ToProto(NProto::TChunkSpec* chunkSpec, const TChunkSlicePtr& chunk_slice);
void ToProto(NProto::TChunkSlice* protoChunkSlice, const TChunkSlicePtr& chunkSlice);

////////////////////////////////////////////////////////////////////////////////

} // namespace NChunkClient
} // namespace NYT
<|MERGE_RESOLUTION|>--- conflicted
+++ resolved
@@ -65,31 +65,11 @@
 
     i64 GetLocality(int replicaIndex) const;
 
-<<<<<<< HEAD
-    TRefCountedChunkSpecPtr GetChunkSpec() const;
-    int GetPartIndex() const;
-    const TReadLimit& LowerLimit() const;
-    const TReadLimit& UpperLimit() const;
-    const NProto::TSizeOverrideExt& SizeOverrideExt() const;
-
-    i64 GetMaxBlockSize() const;
-    i64 GetDataSize() const;
-    i64 GetRowCount() const;
-
-    void SetDataSize(i64 data);
-    void SetRowCount(i64 rowCount);
-    void SetLowerRowIndex(i64 rowIndex);
-=======
->>>>>>> 621d66bb
     void SetKeys(const NTableClient::TOwningKey& lowerKey, const NTableClient::TOwningKey& upperKey);
 
     void Persist(NPhoenix::TPersistenceContext& context);
 
-<<<<<<< HEAD
-    friend size_t SpaceUsed(const TIntrusivePtr<NChunkClient::TChunkSlice>& p);
-=======
     friend size_t SpaceUsed(const TChunkSlicePtr chunkSlice);
->>>>>>> 621d66bb
 
 private:
     int PartIndex_ = DefaultPartIndex;
@@ -142,23 +122,6 @@
 
 std::vector<TChunkSlicePtr> SliceChunkByRowIndexes(TRefCountedChunkSpecPtr chunkSpec, i64 sliceDataSize);
 
-<<<<<<< HEAD
-void ToProto(NProto::TChunkSpec* chunkSpec, const TChunkSlice& chunkSlice);
-void ToProto(NProto::TChunkSlice* protoChunkSlice, const TChunkSlice& chunkSlice);
-
-//! Gives the extra allocated size for TChunkSlice.
-//! This function is used for ref counted tracking.
-size_t SpaceUsed(const TIntrusivePtr<NChunkClient::TChunkSlice>& p);
-
-Stroka ToString(TChunkSlicePtr slice);
-
-namespace NProto {
-
-Stroka ToString(TRefCountedChunkSpecPtr spec);
-=======
-////////////////////////////////////////////////////////////////////////////////
->>>>>>> 621d66bb
-
 void ToProto(NProto::TChunkSpec* chunkSpec, const TChunkSlicePtr& chunk_slice);
 void ToProto(NProto::TChunkSlice* protoChunkSlice, const TChunkSlicePtr& chunkSlice);
 
