--- conflicted
+++ resolved
@@ -2,13 +2,10 @@
 
 #include "helpers.h"
 #include "config.h"
-<<<<<<< HEAD
 #include "chunk_service_proxy.h"
-=======
 #include "private.h"
 #include "erasure_reader.h"
 #include "replication_reader.h"
->>>>>>> b30f2ed9
 
 #include <ytlib/api/client.h>
 
@@ -23,6 +20,8 @@
 
 #include <ytlib/node_tracker_client/node_directory.h>
 
+#include <core/erasure/codec.h>
+
 #include <core/concurrency/scheduler.h>
 
 namespace NYT {
@@ -31,17 +30,17 @@
 using namespace NApi;
 using namespace NRpc;
 using namespace NConcurrency;
-using namespace NChunkClient;
 using namespace NObjectClient;
 using namespace NErasure;
-<<<<<<< HEAD
 using namespace NNodeTrackerClient;
-=======
 using namespace NApi;
-using namespace NProto;
->>>>>>> b30f2ed9
+using namespace NChunkClient::NProto;
 
 using NYT::FromProto;
+
+////////////////////////////////////////////////////////////////////////////////
+
+const auto& Logger = ChunkClientLogger;
 
 ////////////////////////////////////////////////////////////////////////////////
 
@@ -55,9 +54,10 @@
 {
     const auto& Logger = logger;
 
-    LOG_DEBUG("Creating chunk (ReplicationFactor: %v, TransactionId: %v)", 
+    LOG_DEBUG("Creating chunk (ReplicationFactor: %v, TransactionId: %v, ChunkListId: %v)",
         options->ReplicationFactor, 
-        transactionId);
+        transactionId,
+        chunkListId);
 
     auto channel = client->GetMasterChannelOrThrow(EMasterChannelKind::Leader, cellTag);
     TObjectServiceProxy proxy(channel);
@@ -125,7 +125,7 @@
                 req->add_chunk_ids()->CopyFrom(foreignChunkSpecs[index]->chunk_id());
             }
 
-            LOG_INFO("Locating foreign chunks (CellTag: %v, ChunkCount: %v)",
+            LOG_DEBUG("Locating foreign chunks (CellTag: %v, ChunkCount: %v)",
                 foreignCellTag,
                 req->chunk_ids_size());
 
