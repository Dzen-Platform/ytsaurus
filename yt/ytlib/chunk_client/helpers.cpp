--- conflicted
+++ resolved
@@ -212,10 +212,6 @@
     int desiredTargetCount,
     int minTargetCount,
     TNullable<int> replicationFactorOverride,
-<<<<<<< HEAD
-=======
-    const TString& mediumName,
->>>>>>> 9d274efe
     bool preferLocalHost,
     const std::vector<TString>& forbiddenAddresses,
     TNodeDirectoryPtr nodeDirectory,
