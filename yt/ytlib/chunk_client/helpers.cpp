--- conflicted
+++ resolved
@@ -98,12 +98,8 @@
     req->set_movable(options->ChunksMovable);
     req->set_vital(options->ChunksVital);
     req->set_erasure_codec(static_cast<int>(options->ErasureCodec));
-<<<<<<< HEAD
     req->set_medium_index(mediumDescriptor->Index);
-=======
-    req->set_medium_name(options->MediumName);
     req->set_validate_resource_usage_increase(options->ValidateResourceUsageIncrease);
->>>>>>> 12e32e9a
     if (chunkListId) {
         ToProto(req->mutable_chunk_list_id(), chunkListId);
     }
