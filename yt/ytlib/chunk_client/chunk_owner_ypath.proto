package NYT.NChunkClient.NProto;

// Basic YPath RPC for all types of chunk list owners (tables, files, and journals).

import "yt/core/misc/guid.proto";
import "yt/ytlib/node_tracker_client/node.proto";
import "yt/ytlib/chunk_client/chunk_meta.proto";
import "yt/ytlib/chunk_client/schema.proto";
import "yt/ytlib/chunk_client/chunk_spec.proto";
import "yt/ytlib/chunk_client/data_statistics.proto";

////////////////////////////////////////////////////////////////////////////////

message TReqBeginUpload
{
    required int32 update_mode = 1;
    required int32 lock_mode = 2;
    // Only used during primary-to-secondary replication.
    optional NYT.NProto.TGuid upload_transaction_id = 3;
    optional string upload_transaction_title = 4;
    optional int64 upload_transaction_timeout = 5;
<<<<<<< HEAD
=======
    // If the node is external, the upload transaction will automatically
    // be replicated to the corresponding secondary cell. This list
    // may provide additional cells to replicate the transaction to.
    // This is useful, e.g., in implementing "concat" command.
    repeated int32 upload_transaction_secondary_cell_tags = 6;
>>>>>>> 4c21d8c5
}

message TRspBeginUpload
{
    required NYT.NProto.TGuid upload_transaction_id = 1;
}

////////////////////////////////////////////////////////////////////////////////

message TReqGetUploadParams
{
    optional bool fetch_last_key = 1 [default = false];
}

message TRspGetUploadParams
{
    optional NYT.NProto.TGuid chunk_list_id = 1;
    optional bytes last_key = 2;
}

////////////////////////////////////////////////////////////////////////////////

message TReqEndUpload
{
    optional TDataStatistics statistics = 1;
    optional bool derive_statistics = 2 [default = false];
    repeated string key_columns = 3;
    optional bool chunk_properties_update_needed = 4 [default = false];
}

message TRspEndUpload
{ }

////////////////////////////////////////////////////////////////////////////////

// Returns info describing a given portion of table.
message TReqFetch
{
    optional bool fetch_all_meta_extensions = 2 [default = false];

    // Not yet supported.
    repeated int32 extension_tags = 3;

    // Deprecated = 5;
    // Deprecated = 6;
    optional NChunkClient.NProto.TChannel channel = 7;
    // Deprecated = 8;
    // Deprecated = 9;

    optional bool fetch_parity_replicas = 10 [default = false];

    repeated TReadRange ranges = 11;
}

message TRspFetch
{
    required NYT.NNodeTrackerClient.NProto.TNodeDirectory node_directory = 1;
    repeated NChunkClient.NProto.TChunkSpec chunks = 2;
}

////////////////////////////////////////////////////////////////////////////////<|MERGE_RESOLUTION|>--- conflicted
+++ resolved
@@ -19,14 +19,11 @@
     optional NYT.NProto.TGuid upload_transaction_id = 3;
     optional string upload_transaction_title = 4;
     optional int64 upload_transaction_timeout = 5;
-<<<<<<< HEAD
-=======
     // If the node is external, the upload transaction will automatically
     // be replicated to the corresponding secondary cell. This list
     // may provide additional cells to replicate the transaction to.
     // This is useful, e.g., in implementing "concat" command.
     repeated int32 upload_transaction_secondary_cell_tags = 6;
->>>>>>> 4c21d8c5
 }
 
 message TRspBeginUpload
