--- conflicted
+++ resolved
@@ -39,17 +39,10 @@
     const NChunkHolder::NProto::TChunkInfo& GetChunkInfo() const;
 
     //! Implements IChunkReader and calls #ReadBlock.
-<<<<<<< HEAD
-    virtual TAsyncReadResult::TPtr AsyncReadBlocks(const std::vector<int>& blockIndexes);
+    virtual TAsyncReadResult AsyncReadBlocks(const std::vector<int>& blockIndexes);
 
     //! Implements IChunkReader and calls #GetChunkMeta.
-    virtual TAsyncGetMetaResult::TPtr AsyncGetChunkMeta(const std::vector<int>& extensionTags);
-=======
-    virtual TAsyncReadResult AsyncReadBlocks(const yvector<int>& blockIndexes);
-
-    //! Implements IChunkReader and calls #GetChunkInfo.
-    virtual TAsyncGetInfoResult AsyncGetChunkInfo();
->>>>>>> ba939c86
+    virtual TAsyncGetMetaResult AsyncGetChunkMeta(const std::vector<int>& extensionTags);
 
     //! Synchronously reads a given block from the file.
     /*!
