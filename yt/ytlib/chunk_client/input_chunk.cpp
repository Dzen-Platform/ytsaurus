#include "input_chunk.h"

#include <yt/core/erasure/codec.h>

#include <yt/ytlib/chunk_client/chunk_meta_extensions.h>

namespace NYT {
namespace NChunkClient {

using namespace NTableClient;
using namespace NNodeTrackerClient;

using NYT::FromProto;
using NYT::ToProto;

////////////////////////////////////////////////////////////////////////////////

<<<<<<< HEAD
TInputChunkBase::TInputChunkBase(
    const NProto::TChunkSpec& chunkSpec)
    : TInputChunkBase(
        FromProto<TChunkId>(chunkSpec.chunk_id()),
        FromProto<TChunkReplicaList>(chunkSpec.replicas()),
        chunkSpec.chunk_meta(),
        NErasure::ECodec(chunkSpec.erasure_codec()))
=======
TInputChunkBase::TInputChunkBase(const NProto::TChunkSpec& chunkSpec)
    : ChunkId_(FromProto<TChunkId>(chunkSpec.chunk_id()))
    , ErasureCodec_(NErasure::ECodec(chunkSpec.erasure_codec()))
    , TableRowIndex_(chunkSpec.table_row_index())
    , RangeIndex_(chunkSpec.range_index())
>>>>>>> ce6f042c
{
    SetReplicaList(FromProto<TChunkReplicaList>(chunkSpec.replicas()));

    const auto& chunkMeta = chunkSpec.chunk_meta();
    auto miscExt = GetProtoExtension<NProto::TMiscExt>(chunkMeta.extensions());

    UncompressedDataSize_ = chunkSpec.has_uncompressed_data_size_override()
        ? chunkSpec.uncompressed_data_size_override()
        : miscExt.uncompressed_data_size();
    RowCount_ = chunkSpec.has_row_count_override()
        ? chunkSpec.row_count_override()
        : miscExt.row_count();

    CompressedDataSize_ = miscExt.compressed_data_size();
    MaxBlockSize_ = miscExt.has_max_block_size()
        ? miscExt.max_block_size()
        : DefaultMaxBlockSize;
    UniqueKeys_ = miscExt.unique_keys();

    YCHECK(EChunkType(chunkMeta.type()) == EChunkType::Table);
    TableChunkFormat_ = ETableChunkFormat(chunkMeta.version());
}

TChunkReplicaList TInputChunkBase::GetReplicaList() const
{
    TChunkReplicaList replicas;

    replicas.reserve(MaxInputChunkReplicaCount);
    for (auto replica : Replicas_) {
        if (replica.GetNodeId() != InvalidNodeId) {
            replicas.push_back(replica);
        }
    }
    return replicas;
}

void TInputChunkBase::SetReplicaList(const TChunkReplicaList& replicas)
{
    Replicas_.fill(TChunkReplica());
    for (int index = 0; index < replicas.size(); ++index) {
        auto replica = replicas[index];
        if (ErasureCodec_ == NErasure::ECodec::None) {
            if (index < MaxInputChunkReplicaCount) {
                Replicas_[index] = replica;
            }
        } else {
            int erasureIndex = replica.GetReplicaIndex();
            YCHECK(erasureIndex < MaxInputChunkReplicaCount);
            Replicas_[erasureIndex] = replica;
        }
    }
}

// Workaround for TSerializationDumpPodWriter.
Stroka ToString(const TInputChunkBase&)
{
    Y_UNREACHABLE();
}

// Intentionally used.
void TInputChunkBase::CheckOffsets()
{
    static_assert(offsetof(TInputChunkBase, ChunkId_) == 0, "invalid offset");
    static_assert(offsetof(TInputChunkBase, Replicas_) == 16, "invalid offset");
    static_assert(offsetof(TInputChunkBase, TableIndex_) == 80, "invalid offset");
    static_assert(offsetof(TInputChunkBase, ErasureCodec_) == 84, "invalid offset");
    static_assert(offsetof(TInputChunkBase, TableRowIndex_) == 88, "invalid offset");
    static_assert(offsetof(TInputChunkBase, RangeIndex_) == 96, "invalid offset");
    static_assert(offsetof(TInputChunkBase, TableChunkFormat_) == 100, "invalid offset");
    static_assert(offsetof(TInputChunkBase, UncompressedDataSize_) == 104, "invalid offset");
    static_assert(offsetof(TInputChunkBase, RowCount_) == 112, "invalid offset");
    static_assert(offsetof(TInputChunkBase, CompressedDataSize_) == 120, "invalid offset");
    static_assert(offsetof(TInputChunkBase, MaxBlockSize_) == 128, "invalid offset");
    static_assert(offsetof(TInputChunkBase, UniqueKeys_) == 136, "invalid offset");
    static_assert(sizeof(TInputChunkBase) == 144, "invalid sizeof");
}

////////////////////////////////////////////////////////////////////////////////

TInputChunk::TInputChunk(const NProto::TChunkSpec& chunkSpec)
    : TInputChunkBase(chunkSpec)
    , LowerLimit_(chunkSpec.has_lower_limit()
        ? std::make_unique<TReadLimit>(chunkSpec.lower_limit())
        : nullptr)
    , UpperLimit_(chunkSpec.has_upper_limit()
        ? std::make_unique<TReadLimit>(chunkSpec.upper_limit())
        : nullptr)
    , BoundaryKeys_(FindBoundaryKeys(chunkSpec.chunk_meta()))
    , Channel_(chunkSpec.has_channel()
        ? std::make_unique<NProto::TChannel>(chunkSpec.channel())
        : nullptr)
    , PartitionsExt_(HasProtoExtension<NTableClient::NProto::TPartitionsExt>(chunkSpec.chunk_meta().extensions())
        ? std::make_unique<NTableClient::NProto::TPartitionsExt>(
            GetProtoExtension<NTableClient::NProto::TPartitionsExt>(chunkSpec.chunk_meta().extensions()))
        : nullptr)
{ }

void TInputChunk::Persist(const TStreamPersistenceContext& context)
{
    using NYT::Persist;

    Persist(context, static_cast<TInputChunkBase&>(*this));
    Persist<TUniquePtrSerializer<>>(context, LowerLimit_);
    Persist<TUniquePtrSerializer<>>(context, UpperLimit_);
    Persist<TUniquePtrSerializer<>>(context, BoundaryKeys_);
    Persist<TUniquePtrSerializer<>>(context, Channel_);
    Persist<TUniquePtrSerializer<>>(context, PartitionsExt_);
}

size_t TInputChunk::SpaceUsed() const
{
    return
       sizeof(*this) +
       (LowerLimit_ ? LowerLimit_->SpaceUsed() : 0) +
       (UpperLimit_ ? UpperLimit_->SpaceUsed() : 0) +
       (BoundaryKeys_ ? BoundaryKeys_->SpaceUsed() : 0) +
       (Channel_ ? Channel_->SpaceUsed() : 0) +
       (PartitionsExt_ ? PartitionsExt_->SpaceUsed() : 0);
}

//! Returns |false| iff the chunk has nontrivial limits.
bool TInputChunk::IsCompleteChunk() const
{
    return
        (!LowerLimit_ || IsTrivial(*LowerLimit_)) &&
        (!UpperLimit_ || IsTrivial(*UpperLimit_));
}

//! Returns |true| iff the chunk is complete and is large enough.
bool TInputChunk::IsLargeCompleteChunk(i64 desiredChunkSize) const
{
    if (!IsCompleteChunk()) {
        return false;
    }

    // ChunkSequenceWriter may actually produce a chunk a bit smaller than desiredChunkSize,
    // so we have to be more flexible here.
    return 0.9 * CompressedDataSize_ >= desiredChunkSize;
}

//! Release memory occupied by BoundaryKeys
void TInputChunk::ReleaseBoundaryKeys()
{
    BoundaryKeys_.reset();
}

//! Release memory occupied by PartitionsExt
void TInputChunk::ReleasePartitionsExt()
{
    PartitionsExt_.reset();
}

////////////////////////////////////////////////////////////////////////////////

//! ToProto is used to pass chunk specs to job proxy as part of TUserJobSpecExt
void ToProto(NProto::TChunkSpec* chunkSpec, const TInputChunkPtr& inputChunk)
{
    ToProto(chunkSpec->mutable_chunk_id(), inputChunk->ChunkId_);
    const auto& replicas = inputChunk->GetReplicaList();
    ToProto(chunkSpec->mutable_replicas(), replicas);
    chunkSpec->set_table_index(inputChunk->TableIndex_);
    chunkSpec->set_erasure_codec(static_cast<int>(inputChunk->ErasureCodec_));
    chunkSpec->set_table_row_index(inputChunk->TableRowIndex_);
    chunkSpec->set_range_index(inputChunk->RangeIndex_);
    if (inputChunk->LowerLimit_) {
        ToProto(chunkSpec->mutable_lower_limit(), *inputChunk->LowerLimit_);
    }
    if (inputChunk->UpperLimit_) {
        ToProto(chunkSpec->mutable_upper_limit(), *inputChunk->UpperLimit_);
    }
    if (inputChunk->Channel_) {
        chunkSpec->mutable_channel()->CopyFrom(*inputChunk->Channel_);
    }
    chunkSpec->mutable_chunk_meta()->set_type(static_cast<int>(EChunkType::Table));
    chunkSpec->mutable_chunk_meta()->set_version(static_cast<int>(inputChunk->TableChunkFormat_));
    chunkSpec->mutable_chunk_meta()->mutable_extensions();
}

Stroka ToString(const TInputChunkPtr& inputChunk)
{
    Stroka boundaryKeys;
    if (inputChunk->BoundaryKeys()) {
        boundaryKeys = Format(
            "MinKey: %v, MaxKey: %v",
            inputChunk->BoundaryKeys()->MinKey,
            inputChunk->BoundaryKeys()->MaxKey);
    }
    return Format(
        "{ChunkId: %v, Replicas: %v, TableIndex: %v, ErasureCodec: %v, TableRowIndex: %v, "
        "RangeIndex: %v, TableChunkFormat: %v, UncompressedDataSize: %v, RowCount: %v, "
        "CompressedDataSize: %v, MaxBlockSize: %v, LowerLimit: %v, UpperLimit: %v, "
        "BoundaryKeys: {%v}, Channel: {%v}, PartitionsExt: {%v}}",
        inputChunk->ChunkId(),
        JoinToString(inputChunk->Replicas()),
        inputChunk->GetTableIndex(),
        inputChunk->GetErasureCodec(),
        inputChunk->GetTableRowIndex(),
        inputChunk->GetRangeIndex(),
        inputChunk->GetTableChunkFormat(),
        inputChunk->GetUncompressedDataSize(),
        inputChunk->GetRowCount(),
        inputChunk->GetCompressedDataSize(),
        inputChunk->GetMaxBlockSize(),
        inputChunk->LowerLimit() ? MakeNullable(*inputChunk->LowerLimit()) : Null,
        inputChunk->UpperLimit() ? MakeNullable(*inputChunk->UpperLimit()) : Null,
        inputChunk->BoundaryKeys() ? boundaryKeys : "",
        inputChunk->Channel() ? inputChunk->Channel()->ShortDebugString() : "",
        inputChunk->PartitionsExt() ? inputChunk->PartitionsExt()->ShortDebugString() : "");
}

////////////////////////////////////////////////////////////////////////////////

bool IsUnavailable(const TInputChunkPtr& inputChunk, bool checkParityParts)
{
    return IsUnavailable(inputChunk->GetReplicaList(), inputChunk->GetErasureCodec(), checkParityParts);
}

TChunkId EncodeChunkId(const TInputChunkPtr& inputChunk, TNodeId nodeId)
{
    auto replicaIt = std::find_if(
        inputChunk->Replicas().begin(),
        inputChunk->Replicas().end(),
        [=] (TChunkReplica replica) {
            return replica.GetNodeId() == nodeId;
        });
    YCHECK(replicaIt != inputChunk->Replicas().end());

    TChunkIdWithIndexes chunkIdWithIndexes(
        inputChunk->ChunkId(),
        replicaIt->GetReplicaIndex(),
        replicaIt->GetMediumIndex());
    return EncodeChunkId(chunkIdWithIndexes);
}

////////////////////////////////////////////////////////////////////////////////

} // namespace NChunkClient
} // namespace NYT<|MERGE_RESOLUTION|>--- conflicted
+++ resolved
@@ -15,21 +15,11 @@
 
 ////////////////////////////////////////////////////////////////////////////////
 
-<<<<<<< HEAD
-TInputChunkBase::TInputChunkBase(
-    const NProto::TChunkSpec& chunkSpec)
-    : TInputChunkBase(
-        FromProto<TChunkId>(chunkSpec.chunk_id()),
-        FromProto<TChunkReplicaList>(chunkSpec.replicas()),
-        chunkSpec.chunk_meta(),
-        NErasure::ECodec(chunkSpec.erasure_codec()))
-=======
 TInputChunkBase::TInputChunkBase(const NProto::TChunkSpec& chunkSpec)
     : ChunkId_(FromProto<TChunkId>(chunkSpec.chunk_id()))
     , ErasureCodec_(NErasure::ECodec(chunkSpec.erasure_codec()))
     , TableRowIndex_(chunkSpec.table_row_index())
     , RangeIndex_(chunkSpec.range_index())
->>>>>>> ce6f042c
 {
     SetReplicaList(FromProto<TChunkReplicaList>(chunkSpec.replicas()));
 
