#include "replication_writer.h"
#include "private.h"
#include "traffic_meter.h"
#include "block_cache.h"
#include "chunk_meta_extensions.h"
#include "chunk_service_proxy.h"
#include "chunk_writer.h"
#include "config.h"
#include "data_node_service_proxy.h"
#include "dispatcher.h"
#include "helpers.h"

#include <yt/ytlib/api/native/client.h>
#include <yt/ytlib/api/native/connection.h>

#include <yt/client/api/config.h>

#include <yt/client/node_tracker_client/node_directory.h>

#include <yt/client/chunk_client/chunk_replica.h>

#include <yt/ytlib/chunk_client/session_id.h>

#include <yt/ytlib/node_tracker_client/channel.h>

#include <yt/client/object_client/helpers.h>

#include <yt/core/concurrency/async_semaphore.h>
#include <yt/core/concurrency/periodic_executor.h>
#include <yt/core/concurrency/scheduler.h>
#include <yt/core/concurrency/thread_affinity.h>

#include <yt/core/rpc/retrying_channel.h>

#include <yt/core/net/local_address.h>

#include <atomic>
#include <deque>

namespace NYT {
namespace NChunkClient {

using namespace NConcurrency;
using namespace NNodeTrackerClient;
using namespace NRpc;
using namespace NApi;
using namespace NNet;
using namespace NObjectClient;

// Don't use NChunkClient::NProto as a whole: avoid ambiguity with NProto::TSessionId.
using NProto::TChunkMeta;
using NProto::TChunkInfo;
using NProto::TDataStatistics;

////////////////////////////////////////////////////////////////////////////////

DECLARE_REFCOUNTED_CLASS(TReplicationWriter)
DECLARE_REFCOUNTED_STRUCT(TNode)
DECLARE_REFCOUNTED_CLASS(TGroup)

DEFINE_ENUM(EReplicationWriterState,
    (Created)
    (Open)
    (Closing)
    (Closed)
);

////////////////////////////////////////////////////////////////////////////////

struct TNode
    : public TRefCounted
{
    const int Index;
    const TNodeDescriptor Descriptor;
    const TChunkReplica ChunkReplica;
    const IChannelPtr Channel;

    TError Error;
    TPeriodicExecutorPtr PingExecutor;
    std::atomic_flag Canceled = ATOMIC_FLAG_INIT;

    bool IsClosing = false;
    bool IsFinished = false;

    NLogging::TLogger Logger;

    TNode(
        int index,
        const TNodeDescriptor& descriptor,
        TChunkReplica chunkReplica,
        IChannelPtr channel,
        NLogging::TLogger logger)
        : Index(index)
        , Descriptor(descriptor)
        , ChunkReplica(chunkReplica)
        , Channel(std::move(channel))
        , Logger(logger)
    { }

    bool IsAlive() const
    {
        return Error.IsOK();
    }

    void SendPing(const TDuration& rpcTimeout, const TSessionId& sessionId)
    {
        LOG_DEBUG("Sending ping (Address: %v)",
            Descriptor.GetDefaultAddress());

        TDataNodeServiceProxy proxy(Channel);
        auto req = proxy.PingSession();
        req->SetTimeout(rpcTimeout);
        ToProto(req->mutable_session_id(), sessionId);
        req->Invoke();
    }
};

TString ToString(const TNodePtr& node)
{
    return node->Descriptor.GetDefaultAddress();
}

DEFINE_REFCOUNTED_TYPE(TNode)

////////////////////////////////////////////////////////////////////////////////

class TGroup
    : public TRefCounted
{
public:
    TGroup(
        TReplicationWriter* writer,
        int startBlockIndex);

    void AddBlock(const TBlock& block);

    void ScheduleProcess();

    void SetFlushing();

    bool IsWritten() const;

    bool IsFlushing() const;

    i64 GetSize() const;

    int GetStartBlockIndex() const;

    int GetEndBlockIndex() const;

private:
    const TWeakPtr<TReplicationWriter> Writer_;
    const NLogging::TLogger Logger;

    bool Flushing_ = false;
    std::vector<bool> SentTo_;

    std::vector<TBlock> Blocks_;
    int FirstBlockIndex_;

    i64 Size_ = 0;

    void PutGroup(TReplicationWriterPtr writer);

    void SendGroup(TReplicationWriterPtr writer, TNodePtr srcNode);

    void Process();
};

DEFINE_REFCOUNTED_TYPE(TGroup)

////////////////////////////////////////////////////////////////////////////////

class TReplicationWriter
    : public IChunkWriter
{
public:
    TReplicationWriter(
        TReplicationWriterConfigPtr config,
        TRemoteWriterOptionsPtr options,
        const TSessionId& sessionId,
        const TChunkReplicaList& initialTargets,
        TNodeDirectoryPtr nodeDirectory,
        NNative::IClientPtr client,
        IThroughputThrottlerPtr throttler,
        IBlockCachePtr blockCache,
        TTrafficMeterPtr trafficMeter)
        : Config_(config)
        , Options_(options)
        , SessionId_(sessionId)
        , InitialTargets_(initialTargets)
        , Client_(client)
        , NodeDirectory_(nodeDirectory)
        , Throttler_(throttler)
        , BlockCache_(blockCache)
        , TrafficMeter_(trafficMeter)
        , Logger(NLogging::TLogger(ChunkClientLogger)
            .AddTag("ChunkId: %v", SessionId_))
        , Networks_(client->GetNativeConnection()->GetNetworks())
        , WindowSlots_(New<TAsyncSemaphore>(config->SendWindowSize))
        , UploadReplicationFactor_(Config_->UploadReplicationFactor)
        , MinUploadReplicationFactor_(std::min(Config_->UploadReplicationFactor, Config_->MinUploadReplicationFactor))
        , AllocateWriteTargetsTimestamp_(TInstant::Zero())
    {
        ClosePromise_.TrySetFrom(StateError_.ToFuture());
    }

    ~TReplicationWriter()
    {
        VERIFY_THREAD_AFFINITY_ANY();

        // Just a quick check.
        if (State_.load() == EReplicationWriterState::Closed) {
            return;
        }

        LOG_INFO("Writer canceled");
        StateError_.TrySet(TError("Writer canceled"));

        CancelWriter();
    }

    virtual TFuture<void> Open() override
    {
        return BIND(&TReplicationWriter::DoOpen, MakeStrong(this))
            .AsyncVia(TDispatcher::Get()->GetWriterInvoker())
            .Run();
    }

    virtual bool WriteBlock(const TBlock& block) override
    {
        return WriteBlocks({block});
    }

    virtual bool WriteBlocks(const std::vector<TBlock>& blocks) override
    {
        YCHECK(State_.load() == EReplicationWriterState::Open);

        if (StateError_.IsSet()) {
            return false;
        }

        WindowSlots_->Acquire(GetByteSize(blocks));
        TDispatcher::Get()->GetWriterInvoker()->Invoke(
            BIND(&TReplicationWriter::AddBlocks, MakeWeak(this), blocks));

        return WindowSlots_->IsReady();
    }

    virtual TFuture<void> GetReadyEvent() override
    {
        YCHECK(State_.load() == EReplicationWriterState::Open);

        auto promise = NewPromise<void>();
        promise.TrySetFrom(StateError_.ToFuture());
        promise.TrySetFrom(WindowSlots_->GetReadyEvent());

        return promise.ToFuture();
    }

    virtual TFuture<void> Close(const TChunkMeta& chunkMeta) override
    {
        YCHECK(State_.load() == EReplicationWriterState::Open);

        State_.store(EReplicationWriterState::Closing);
        ChunkMeta_ = chunkMeta;

        LOG_DEBUG("Requesting writer to close");

        TDispatcher::Get()->GetWriterInvoker()->Invoke(
            BIND(&TReplicationWriter::DoClose, MakeWeak(this)));

        return ClosePromise_.ToFuture();
    }

    virtual const TChunkInfo& GetChunkInfo() const override
    {
        VERIFY_THREAD_AFFINITY_ANY();

        return ChunkInfo_;
    }

    virtual const TDataStatistics& GetDataStatistics() const override
    {
        VERIFY_THREAD_AFFINITY_ANY();

        Y_UNREACHABLE();
    }

    virtual TChunkReplicaList GetWrittenChunkReplicas() const override
    {
        VERIFY_THREAD_AFFINITY_ANY();

        TChunkReplicaList chunkReplicas;
        for (auto node : Nodes_) {
            if (node->IsAlive()) {
                chunkReplicas.push_back(node->ChunkReplica);
            }
        }
        return chunkReplicas;
    }

    virtual TChunkId GetChunkId() const override
    {
        VERIFY_THREAD_AFFINITY_ANY();

        return SessionId_.ChunkId;
    }

    virtual NErasure::ECodec GetErasureCodecId() const override
    {
        VERIFY_THREAD_AFFINITY_ANY();

        return NErasure::ECodec::None;
    }

    virtual bool HasSickReplicas() const override
    {
        return HasSickReplicas_;
    }

private:
    friend class TGroup;

    const TReplicationWriterConfigPtr Config_;
    const TRemoteWriterOptionsPtr Options_;
    const TSessionId SessionId_;
    const TChunkReplicaList InitialTargets_;
    const NNative::IClientPtr Client_;
    const TNodeDirectoryPtr NodeDirectory_;
    const IThroughputThrottlerPtr Throttler_;
    const IBlockCachePtr BlockCache_;
    const TTrafficMeterPtr TrafficMeter_;

    const NLogging::TLogger Logger;
    const TNetworkPreferenceList Networks_;

    TAsyncSemaphorePtr WindowSlots_;

    const int UploadReplicationFactor_;
    const int MinUploadReplicationFactor_;

    TPromise<void> StateError_ = NewPromise<void>();
    TPromise<void> ClosePromise_ = NewPromise<void>();
    std::atomic<EReplicationWriterState> State_ = { EReplicationWriterState::Created };

    //! This flag is raised whenever #Close is invoked.
    //! All access to this flag happens from #WriterThread.
    bool IsCloseRequested_ = false;
    TChunkMeta ChunkMeta_;

    std::deque<TGroupPtr> Window_;
    std::vector<TNodePtr> Nodes_;

    //! Number of nodes that are still alive.
    int AliveNodeCount_ = 0;

    //! A new group of blocks that is currently being filled in by the client.
    //! All access to this field happens from client thread.
    TGroupPtr CurrentGroup_;

    //! Number of blocks that are already added via #AddBlocks.
    int BlockCount_ = 0;

    //! Returned from node on Finish.
    TChunkInfo ChunkInfo_;

    //! Last time write targets were allocated from the master.
    TInstant AllocateWriteTargetsTimestamp_;
    int AllocateWriteTargetsRetryIndex_ = 0;

    std::vector<TString> BannedNodes_;

<<<<<<< HEAD
    TTrafficMeterPtr TrafficMeter_;

    bool HasSickReplicas_ = false;

=======
>>>>>>> ccc65b19
    void DoOpen()
    {
        try {
            StartSessions(InitialTargets_);

            while (Nodes_.size() < UploadReplicationFactor_) {
                StartSessions(AllocateTargets());
            }

            LOG_INFO("Writer opened (Addresses: %v, PopulateCache: %v, Workload: %v, Networks: %v)",
                Nodes_,
                Config_->PopulateCache,
                Config_->WorkloadDescriptor,
                Networks_);

            State_.store(EReplicationWriterState::Open);
        } catch (const std::exception& ex) {
            CancelWriter();
            THROW_ERROR_EXCEPTION("Not enough target nodes to write blob chunk %v",
                SessionId_)
                    << TErrorAttribute("upload_replication_factor", UploadReplicationFactor_)
                    << ex;
        }
    }

    void DoClose()
    {
        VERIFY_THREAD_AFFINITY(WriterThread);
        YCHECK(!IsCloseRequested_);

        LOG_DEBUG("Writer close requested");

        if (StateError_.IsSet()) {
            return;
        }

        if (CurrentGroup_ && CurrentGroup_->GetSize() > 0) {
            FlushCurrentGroup();
        }

        IsCloseRequested_ = true;

        if (Window_.empty()) {
            CloseSessions();
        }
    }

    TChunkReplicaList AllocateTargets()
    {
        VERIFY_THREAD_AFFINITY(WriterThread);

        if (!Options_->AllowAllocatingNewTargetNodes) {
            THROW_ERROR_EXCEPTION(
                EErrorCode::MasterCommunicationFailed,
                "Allocating new target nodes is disabled");
        }

        ++AllocateWriteTargetsRetryIndex_;
        if (AllocateWriteTargetsRetryIndex_ > Config_->AllocateWriteTargetsRetryCount) {
            THROW_ERROR_EXCEPTION(
                EErrorCode::MasterCommunicationFailed,
                "Failed to allocate write targets, retry count limit exceeded")
                    << TErrorAttribute("retry_count", Config_->AllocateWriteTargetsRetryCount);
        }

        auto delayTime = TInstant::Now() - AllocateWriteTargetsTimestamp_;
        if (delayTime < Config_->AllocateWriteTargetsBackoffTime) {
            WaitFor(TDelayedExecutor::MakeDelayed(Config_->AllocateWriteTargetsBackoffTime - delayTime))
                .ThrowOnError();
        }
        AllocateWriteTargetsTimestamp_ = TInstant::Now();

        int activeTargets = Nodes_.size();
        std::vector<TString> forbiddenAddresses;
        for (const auto& node : Nodes_) {
            forbiddenAddresses.push_back(node->Descriptor.GetDefaultAddress());
        }

        forbiddenAddresses.insert(forbiddenAddresses.begin(), BannedNodes_.begin(), BannedNodes_.end());

        return AllocateWriteTargets(
            Client_,
            SessionId_,
            UploadReplicationFactor_ - activeTargets,
            std::max(MinUploadReplicationFactor_ - activeTargets, 1),
            UploadReplicationFactor_,
            Config_->PreferLocalHost,
            forbiddenAddresses,
            NodeDirectory_,
            Logger);
    }

    void StartSessions(const TChunkReplicaList& targets)
    {
        VERIFY_THREAD_AFFINITY(WriterThread);

        std::vector<TFuture<void>> asyncResults;
        for (auto target : targets) {
            asyncResults.push_back(
                BIND(&TReplicationWriter::StartChunk, MakeWeak(this), target)
                    .AsyncVia(TDispatcher::Get()->GetWriterInvoker())
                    .Run());
        }

        WaitFor(Combine(asyncResults))
            .ThrowOnError();
    }

    void EnsureCurrentGroup()
    {
        if (!CurrentGroup_) {
            CurrentGroup_ = New<TGroup>(this, BlockCount_);
        }
    }

    void FlushCurrentGroup()
    {
        VERIFY_THREAD_AFFINITY(WriterThread);
        YCHECK(!IsCloseRequested_);

        if (StateError_.IsSet()) {
            return;
        }

        LOG_DEBUG("Block group added (Blocks: %v-%v)",
            CurrentGroup_->GetStartBlockIndex(),
            CurrentGroup_->GetEndBlockIndex());

        Window_.push_back(CurrentGroup_);
        CurrentGroup_->ScheduleProcess();
        CurrentGroup_.Reset();
    }


    void OnNodeFailed(TNodePtr node, const TError& error)
    {
        VERIFY_THREAD_AFFINITY(WriterThread);

        if (!node->IsAlive()) {
            return;
        }

        auto wrappedError = TError("Node %v failed",
            node->Descriptor.GetDefaultAddress())
            << error;
        LOG_ERROR(wrappedError);

        if (Config_->BanFailedNodes) {
            BannedNodes_.push_back(node->Descriptor.GetDefaultAddress());
        }

        node->PingExecutor->Stop();
        node->Error = wrappedError;
        --AliveNodeCount_;

        if (!StateError_.IsSet() && AliveNodeCount_ < MinUploadReplicationFactor_) {
            auto cumulativeError = TError(
                NChunkClient::EErrorCode::AllTargetNodesFailed,
                "Not enough target nodes to finish upload");
            for (auto node : Nodes_) {
                if (!node->IsAlive()) {
                    cumulativeError.InnerErrors().push_back(node->Error);
                }
            }
            LOG_WARNING(cumulativeError, "Chunk writer failed");
            CancelWriter();
            StateError_.TrySet(cumulativeError);
        } else {
            CheckFinished();
        }
    }

    void ShiftWindow()
    {
        VERIFY_THREAD_AFFINITY(WriterThread);

        if (StateError_.IsSet()) {
            YCHECK(Window_.empty());
            return;
        }

        int lastFlushableBlock = -1;
        for (auto it = Window_.begin(); it != Window_.end(); ++it) {
            const auto& group = *it;
            if (!group->IsFlushing()) {
                if (group->IsWritten()) {
                    lastFlushableBlock = group->GetEndBlockIndex();
                    group->SetFlushing();
                } else {
                    break;
                }
            }
        }

        if (lastFlushableBlock < 0) {
            return;
        }

        std::vector<TFuture<void>> asyncResults;

        for (auto node : Nodes_) {
            asyncResults.push_back(
                BIND(&TReplicationWriter::FlushBlocks, MakeWeak(this), node, lastFlushableBlock)
                    .AsyncVia(TDispatcher::Get()->GetWriterInvoker())
                    .Run());
        }
        Combine(asyncResults).Subscribe(
            BIND(
                &TReplicationWriter::OnWindowShifted,
                MakeWeak(this),
                lastFlushableBlock)
                .Via(TDispatcher::Get()->GetWriterInvoker()));
    }

    void OnWindowShifted(int blockIndex, const TError& error)
    {
        VERIFY_THREAD_AFFINITY(WriterThread);

        if (!error.IsOK()) {
            LOG_WARNING(error, "Chunk writer failed");
            CancelWriter();
            StateError_.TrySet(error);
            return;
        }

        if (Window_.empty()) {
            // This happens when FlushBlocks responses are reordered
            // (i.e. a larger BlockIndex is flushed before a smaller one)
            // We should prevent repeated calls to CloseSessions.
            return;
        }

        while (!Window_.empty()) {
            auto group = Window_.front();
            if (group->GetEndBlockIndex() > blockIndex) {
                return;
            }

            LOG_DEBUG("Window shifted (Blocks: %v-%v, Size: %v)",
                group->GetStartBlockIndex(),
                group->GetEndBlockIndex(),
                group->GetSize());

            WindowSlots_->Release(group->GetSize());
            Window_.pop_front();
        }

        if (!StateError_.IsSet() && IsCloseRequested_) {
            CloseSessions();
        }
    }

    void FlushBlocks(TNodePtr node, int blockIndex)
    {
        VERIFY_THREAD_AFFINITY(WriterThread);

        if (!node->IsAlive()) {
            return;
        }

        LOG_DEBUG("Flushing block (Block: %v, Address: %v)",
            blockIndex,
            node->Descriptor.GetDefaultAddress());

        TDataNodeServiceProxy proxy(node->Channel);
        auto req = proxy.FlushBlocks();
        req->SetTimeout(Config_->NodeRpcTimeout);
        ToProto(req->mutable_session_id(), SessionId_);
        req->set_block_index(blockIndex);

        auto rspOrError = WaitFor(req->Invoke());
        if (rspOrError.IsOK()) {
            LOG_DEBUG("Block flushed (Block: %v, Address: %v)",
                blockIndex,
                node->Descriptor.GetDefaultAddress());

            if (rspOrError.Value()->location_sick()) {
                LOG_DEBUG("Found sick replica (NodeAddress: %v)", node->Descriptor.GetDefaultAddress());
                HasSickReplicas_ = true;
            }

            if (IsCloseRequested_ && blockIndex + 1 == BlockCount_) {
                // We flushed the last block in chunk.

                BIND(&TReplicationWriter::FinishChunk, MakeWeak(this), node)
                    .Via(TDispatcher::Get()->GetWriterInvoker())
                    .Run();
            }
        } else {
            OnNodeFailed(node, rspOrError);
        }
    }

    void StartChunk(TChunkReplica target)
    {
        VERIFY_THREAD_AFFINITY(WriterThread);

        auto nodeDescriptor = NodeDirectory_->GetDescriptor(target);
        auto address = nodeDescriptor.GetAddressOrThrow(Networks_);
        LOG_DEBUG("Starting write session (Address: %v)", address);

        auto channel = CreateRetryingChannel(
            Config_->NodeChannel,
            Client_->GetChannelFactory()->CreateChannel(address),
            BIND([] (const TError& error) {
                return error.FindMatching(NChunkClient::EErrorCode::WriteThrottlingActive).HasValue();
            }));

        TDataNodeServiceProxy proxy(channel);
        auto req = proxy.StartChunk();
        req->SetTimeout(Config_->NodeRpcTimeout);
        ToProto(req->mutable_session_id(), SessionId_);
        ToProto(req->mutable_workload_descriptor(), Config_->WorkloadDescriptor);
        req->set_sync_on_close(Config_->SyncOnClose);
        req->set_enable_direct_io(Config_->EnableDirectIO);
        ToProto(req->mutable_placement_id(), Options_->PlacementId);

        auto rspOrError = WaitFor(req->Invoke());
        if (!rspOrError.IsOK()) {
            LOG_WARNING(rspOrError, "Failed to start write session on node %v", address);
            return;
        }

        LOG_DEBUG("Write session started (Address: %v)", address);

        auto node = New<TNode>(
            Nodes_.size(),
            nodeDescriptor,
            target,
            channel,
            Logger);

        node->PingExecutor = New<TPeriodicExecutor>(
            TDispatcher::Get()->GetWriterInvoker(),
            BIND(&TNode::SendPing, MakeWeak(node), Config_->NodeRpcTimeout, SessionId_),
            Config_->NodePingPeriod);
        node->PingExecutor->Start();

        Nodes_.push_back(node);
        ++AliveNodeCount_;
    }

    void CloseSessions()
    {
        VERIFY_THREAD_AFFINITY(WriterThread);
        YCHECK(IsCloseRequested_);

        LOG_INFO("Closing writer");

        for (auto node : Nodes_) {
            BIND(&TReplicationWriter::FinishChunk, MakeWeak(this), node)
                .Via(TDispatcher::Get()->GetWriterInvoker())
                .Run();
        }
    }

    void FinishChunk(TNodePtr node)
    {
        VERIFY_THREAD_AFFINITY(WriterThread);

        if (!node->IsAlive() || node->IsClosing) {
            return;
        }

        node->IsClosing = true;
        LOG_DEBUG("Finishing chunk (Address: %v)",
            node->Descriptor.GetDefaultAddress());

        TDataNodeServiceProxy proxy(node->Channel);
        auto req = proxy.FinishChunk();
        req->SetTimeout(Config_->NodeRpcTimeout);
        ToProto(req->mutable_session_id(), SessionId_);
        *req->mutable_chunk_meta() = ChunkMeta_;
        req->set_block_count(BlockCount_);

        auto rspOrError = WaitFor(req->Invoke());
        if (!rspOrError.IsOK()) {
            OnNodeFailed(node, rspOrError);
            return;
        }

        const auto& rsp = rspOrError.Value();
        const auto& chunkInfo = rsp->chunk_info();
        LOG_DEBUG("Chunk finished (Address: %v, DiskSpace: %v)",
            node->Descriptor.GetDefaultAddress(),
            chunkInfo.disk_space());

        node->IsFinished = true;
        node->PingExecutor->Stop();
        ChunkInfo_ = chunkInfo;

        CheckFinished();
    }

    void CheckFinished()
    {
        int finishedNodeCount = 0;
        bool hasUnfinishedNode = false;
        for (const auto& node : Nodes_) {
            if (node->IsAlive()) {
                if (node->IsFinished) {
                    ++finishedNodeCount;
                } else {
                    hasUnfinishedNode = true;
                }
            }
        }

        if (!hasUnfinishedNode || (Config_->EnableEarlyFinish && finishedNodeCount >= MinUploadReplicationFactor_)) {
            State_ = EReplicationWriterState::Closed;
            ClosePromise_.TrySet();
            CancelWriter();
            LOG_INFO("Writer closed");
        }
    }

    void CancelWriter()
    {
        // No thread affinity; may be called from dtor.

        for (auto node : Nodes_) {
            CancelNode(node);
        }
    }

    void CancelNode(TNodePtr node)
    {
        if (node->Canceled.test_and_set()) {
            return;
        }

        node->PingExecutor->Stop();

        if (!node->IsFinished) {
            TDataNodeServiceProxy proxy(node->Channel);
            auto req = proxy.CancelChunk();
            ToProto(req->mutable_session_id(), SessionId_);
            req->Invoke();
        }
    }

    void AddBlocks(const std::vector<TBlock>& blocks)
    {
        VERIFY_THREAD_AFFINITY(WriterThread);
        YCHECK(!IsCloseRequested_);

        if (StateError_.IsSet()) {
            return;
        }

        int firstBlockIndex = BlockCount_;
        int currentBlockIndex = firstBlockIndex;

        for (const auto& block : blocks) {
            EnsureCurrentGroup();

            auto blockId = TBlockId(SessionId_.ChunkId, currentBlockIndex);
            BlockCache_->Put(blockId, EBlockType::CompressedData, block, Null);

            CurrentGroup_->AddBlock(block);

            ++BlockCount_;
            ++currentBlockIndex;

            if (CurrentGroup_->GetSize() >= Config_->GroupSize) {
                FlushCurrentGroup();
            }
        }

        int lastBlockIndex = BlockCount_ - 1;

        LOG_DEBUG("Blocks added (Blocks: %v-%v, Size: %v)",
            firstBlockIndex,
            lastBlockIndex,
            GetByteSize(blocks));
    }

    // Update traffic info: we've uploaded some data.
    void AccountTraffic(
        i64 transferredByteCount,
        const TNodeDescriptor& dstDescriptor)
    {
        if (TrafficMeter_) {
            auto dataCenter = dstDescriptor.GetDataCenter();
            TrafficMeter_->IncrementOutboundByteCount(dataCenter, transferredByteCount);
        }
    }

    // Update traffic info: we initiated data transfer between two non-local
    // nodes and it has just completed.
    void AccountTraffic(
        i64 transferredByteCount,
        const TNodeDescriptor& srcDescriptor,
        const TNodeDescriptor& dstDescriptor)
    {
        if (TrafficMeter_) {
            auto srcDataCenter = srcDescriptor.GetDataCenter();
            auto dstDataCenter = dstDescriptor.GetDataCenter();
            TrafficMeter_->IncrementByteCount(srcDataCenter, dstDataCenter, transferredByteCount);
        }
    }

    DECLARE_THREAD_AFFINITY_SLOT(WriterThread);
};

DEFINE_REFCOUNTED_TYPE(TReplicationWriter)

////////////////////////////////////////////////////////////////////////////////

TGroup::TGroup(
    TReplicationWriter* writer,
    int startBlockIndex)
    : Writer_(writer)
    , Logger(writer->Logger)
    , SentTo_(writer->Nodes_.size(), false)
    , FirstBlockIndex_(startBlockIndex)
{ }

void TGroup::AddBlock(const TBlock& block)
{
    Blocks_.push_back(block);
    Size_ += block.Size();
}

int TGroup::GetStartBlockIndex() const
{
    return FirstBlockIndex_;
}

int TGroup::GetEndBlockIndex() const
{
    return FirstBlockIndex_ + Blocks_.size() - 1;
}

i64 TGroup::GetSize() const
{
    return Size_;
}

bool TGroup::IsWritten() const
{
    auto writer = Writer_.Lock();
    YCHECK(writer);

    VERIFY_THREAD_AFFINITY(writer->WriterThread);

    for (int nodeIndex = 0; nodeIndex < SentTo_.size(); ++nodeIndex) {
        if (writer->Nodes_[nodeIndex]->IsAlive() && !SentTo_[nodeIndex]) {
            return false;
        }
    }
    return true;
}

void TGroup::PutGroup(TReplicationWriterPtr writer)
{
    VERIFY_THREAD_AFFINITY(writer->WriterThread);

    TNullable<int> selectedIndex;
    for (int index = 0; index < writer->Nodes_.size(); ++index) {
        const auto& node = writer->Nodes_[index];

        if (!node->IsAlive()) {
            continue;
        }

        if (!selectedIndex) {
            selectedIndex = index;
        }

        if (node->Descriptor.GetDefaultAddress() == GetLocalHostName()) {
            // If we are on the same host - this is always the best candidate.
            selectedIndex = index;
            break;
        }
    }

    YCHECK(selectedIndex);
    auto node = writer->Nodes_[*selectedIndex];

    TDataNodeServiceProxy proxy(node->Channel);
    auto req = proxy.PutBlocks();
    req->SetMultiplexingBand(EMultiplexingBand::Heavy);
    req->SetTimeout(writer->Config_->NodeRpcTimeout);
    ToProto(req->mutable_session_id(), writer->SessionId_);
    req->set_first_block_index(FirstBlockIndex_);
    req->set_populate_cache(writer->Config_->PopulateCache);

    SetRpcAttachedBlocks(req, Blocks_);

    LOG_DEBUG("Ready to put blocks (Blocks: %v-%v, Address: %v, Size: %v)",
        GetStartBlockIndex(),
        GetEndBlockIndex(),
        node->Descriptor.GetDefaultAddress(),
        Size_);

    if (node->Descriptor.GetDefaultAddress() != GetLocalHostName()) {
        auto throttleResult = WaitFor(writer->Throttler_->Throttle(Size_));
        YCHECK(throttleResult.IsOK());
    }

    LOG_DEBUG("Putting blocks (Blocks: %v-%v, Address: %v)",
        FirstBlockIndex_,
        GetEndBlockIndex(),
        node->Descriptor.GetDefaultAddress());

    auto rspOrError = WaitFor(req->Invoke());
    if (rspOrError.IsOK()) {
        if (rspOrError.Value()->location_sick()) {
            LOG_DEBUG("Found sick replica (NodeAddress: %v)", node->Descriptor.GetDefaultAddress());
            writer->HasSickReplicas_ = true;
        }
        SentTo_[node->Index] = true;

        writer->AccountTraffic(Size_, node->Descriptor);

        LOG_DEBUG("Blocks are put (Blocks: %v-%v, Address: %v)",
            GetStartBlockIndex(),
            GetEndBlockIndex(),
            node->Descriptor.GetDefaultAddress());
    } else {
        writer->OnNodeFailed(node, rspOrError);
    }

    ScheduleProcess();
}

void TGroup::SendGroup(TReplicationWriterPtr writer, TNodePtr srcNode)
{
    VERIFY_THREAD_AFFINITY(writer->WriterThread);

    TNodePtr dstNode;
    for (int index = 0; index < SentTo_.size(); ++index) {
        auto node = writer->Nodes_[index];
        if (node->IsAlive() && !SentTo_[index]) {
            dstNode = node;
        }
    }

    if (dstNode) {
        LOG_DEBUG("Sending blocks (Blocks: %v-%v, SrcAddress: %v, DstAddress: %v)",
            GetStartBlockIndex(),
            GetEndBlockIndex(),
            srcNode->Descriptor.GetDefaultAddress(),
            dstNode->Descriptor.GetDefaultAddress());

        TDataNodeServiceProxy proxy(srcNode->Channel);
        auto req = proxy.SendBlocks();
        // Set double timeout for SendBlocks since executing it implies another (src->dst) RPC call.
        req->SetTimeout(writer->Config_->NodeRpcTimeout * 2);
        ToProto(req->mutable_session_id(), writer->SessionId_);
        req->set_first_block_index(FirstBlockIndex_);
        req->set_block_count(Blocks_.size());
        ToProto(req->mutable_target_descriptor(), dstNode->Descriptor);

        auto rspOrError = WaitFor(req->Invoke());
        if (rspOrError.IsOK()) {
            if (rspOrError.Value()->location_sick()) {
                LOG_DEBUG("Found sick replica (NodeAddress: %v)", dstNode->Descriptor.GetDefaultAddress());
                writer->HasSickReplicas_ = true;
            }
            SentTo_[dstNode->Index] = true;

            writer->AccountTraffic(Size_, srcNode->Descriptor, dstNode->Descriptor);

            LOG_DEBUG("Blocks are sent (Blocks: %v-%v, SrcAddress: %v, DstAddress: %v)",
                FirstBlockIndex_,
                GetEndBlockIndex(),
                srcNode->Descriptor.GetDefaultAddress(),
                dstNode->Descriptor.GetDefaultAddress());
        } else {
            auto failedNode = (rspOrError.GetCode() == EErrorCode::SendBlocksFailed) ? dstNode : srcNode;
            writer->OnNodeFailed(failedNode, rspOrError);
        }
    }

    ScheduleProcess();
}

bool TGroup::IsFlushing() const
{
    auto writer = Writer_.Lock();
    YCHECK(writer);

    VERIFY_THREAD_AFFINITY(writer->WriterThread);

    return Flushing_;
}

void TGroup::SetFlushing()
{
    auto writer = Writer_.Lock();
    YCHECK(writer);

    VERIFY_THREAD_AFFINITY(writer->WriterThread);

    Flushing_ = true;
}

void TGroup::ScheduleProcess()
{
    TDispatcher::Get()->GetWriterInvoker()->Invoke(
        BIND(&TGroup::Process, MakeWeak(this)));
}

void TGroup::Process()
{
    auto writer = Writer_.Lock();
    if (!writer || writer->StateError_.IsSet()) {
        return;
    }

    VERIFY_THREAD_AFFINITY(writer->WriterThread);
    YCHECK(writer->State_.load() == EReplicationWriterState::Open ||
        writer->State_.load() == EReplicationWriterState::Closing);

    LOG_DEBUG("Processing blocks (Blocks: %v-%v)",
        FirstBlockIndex_,
        GetEndBlockIndex());

    TNodePtr nodeWithBlocks;
    bool emptyNodeFound = false;
    for (int nodeIndex = 0; nodeIndex < SentTo_.size(); ++nodeIndex) {
        auto node = writer->Nodes_[nodeIndex];
        if (node->IsAlive()) {
            if (SentTo_[nodeIndex]) {
                nodeWithBlocks = node;
            } else {
                emptyNodeFound = true;
            }
        }
    }

    if (!emptyNodeFound) {
        writer->ShiftWindow();
    } else if (!nodeWithBlocks) {
        PutGroup(writer);
    } else {
        SendGroup(writer, nodeWithBlocks);
    }
}

////////////////////////////////////////////////////////////////////////////////

IChunkWriterPtr CreateReplicationWriter(
    TReplicationWriterConfigPtr config,
    TRemoteWriterOptionsPtr options,
    const TSessionId& sessionId,
    const TChunkReplicaList& targets,
    TNodeDirectoryPtr nodeDirectory,
    NNative::IClientPtr client,
    IBlockCachePtr blockCache,
    TTrafficMeterPtr trafficMeter,
    IThroughputThrottlerPtr throttler)
{
    return New<TReplicationWriter>(
        config,
        options,
        sessionId,
        targets,
        nodeDirectory,
        client,
        throttler,
        blockCache,
        trafficMeter);
}

////////////////////////////////////////////////////////////////////////////////

} // namespace NChunkClient
} // namespace NYT
<|MERGE_RESOLUTION|>--- conflicted
+++ resolved
@@ -371,13 +371,8 @@
 
     std::vector<TString> BannedNodes_;
 
-<<<<<<< HEAD
-    TTrafficMeterPtr TrafficMeter_;
-
     bool HasSickReplicas_ = false;
 
-=======
->>>>>>> ccc65b19
     void DoOpen()
     {
         try {
