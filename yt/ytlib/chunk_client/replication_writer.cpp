--- conflicted
+++ resolved
@@ -800,21 +800,13 @@
     YCHECK(!IsClosing_);
     YCHECK(!State_.IsClosed());
 
-<<<<<<< HEAD
+    if (!State_.IsActive()) {
+        return false;
+    }
+
     WindowSlots_.Acquire(GetTotalSize(blocks));
     TDispatcher::Get()->GetWriterInvoker()->Invoke(
         BIND(&TReplicationWriter::AddBlocks, MakeWeak(this), blocks));
-=======
-    if (!State.IsActive()) {
-        return false;
-    }
-
-    WindowSlots.Acquire(block.Size());
-    TDispatcher::Get()->GetWriterInvoker()->Invoke(BIND(
-        &TReplicationWriter::AddBlock,
-        MakeWeak(this),
-        block));
->>>>>>> 0bd1f986
 
     return WindowSlots_.IsReady();
 }
