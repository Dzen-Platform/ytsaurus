--- conflicted
+++ resolved
@@ -512,10 +512,6 @@
             BannedNodes_.push_back(node->Descriptor.GetDefaultAddress());
         }
 
-<<<<<<< HEAD
-        node->PingExecutor->Stop();
-=======
->>>>>>> f275c298
         node->Error = wrappedError;
         --AliveNodeCount_;
 
@@ -531,11 +527,6 @@
             LOG_WARNING(cumulativeError, "Chunk writer failed");
             CancelWriter();
             StateError_.TrySet(cumulativeError);
-<<<<<<< HEAD
-        } else {
-            CheckFinished();
-=======
->>>>>>> f275c298
         }
     }
 
@@ -753,19 +744,8 @@
             chunkInfo.disk_space());
 
         node->IsFinished = true;
-<<<<<<< HEAD
-        node->PingExecutor->Stop();
         ChunkInfo_ = chunkInfo;
 
-        CheckFinished();
-    }
-
-    void CheckFinished()
-    {
-=======
-        ChunkInfo_ = chunkInfo;
-
->>>>>>> f275c298
         int finishedNodeCount = 0;
         bool hasUnfinishedNode = false;
         for (const auto& node : Nodes_) {
@@ -793,7 +773,6 @@
             CancelNode(node);
         }
     }
-<<<<<<< HEAD
 
     void CancelNode(TNodePtr node)
     {
@@ -811,25 +790,6 @@
         }
     }
 
-=======
-
-    void CancelNode(TNodePtr node)
-    {
-        if (node->Canceled.test_and_set()) {
-            return;
-        }
-
-        node->PingExecutor->Stop();
-
-        if (!node->IsFinished) {
-            TDataNodeServiceProxy proxy(node->LightChannel);
-            auto req = proxy.CancelChunk();
-            ToProto(req->mutable_session_id(), SessionId_);
-            req->Invoke();
-        }
-    }
-
->>>>>>> f275c298
     void AddBlocks(const std::vector<TBlock>& blocks)
     {
         VERIFY_THREAD_AFFINITY(WriterThread);
