--- conflicted
+++ resolved
@@ -237,15 +237,10 @@
 
 size_t TReadLimit::SpaceUsed() const
 {
-<<<<<<< HEAD
     return
        sizeof(*this) +
        ReadLimit_.SpaceUsed() - sizeof(ReadLimit_) +
        Key_.GetSpaceUsed() - sizeof(Key_);
-=======
-    return sizeof(*this) + ReadLimit_.SpaceUsed() - sizeof(ReadLimit_) +
-        Key_.SpaceUsed() - sizeof(Key_);
->>>>>>> 621d66bb
 }
 
 ////////////////////////////////////////////////////////////////////////////////
