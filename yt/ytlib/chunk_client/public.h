--- conflicted
+++ resolved
@@ -78,13 +78,9 @@
     ((OutOfSpace)               (710))
     ((IOError)                  (711))
     ((MasterCommunicationFailed)(712))
-<<<<<<< HEAD
     ((NoSuchChunkTree)          (713))
-=======
-    ((AddressNotFound)          (713))
 
     ((InvalidDoubleValue)       (714))
->>>>>>> 3ae0222f
 );
 
 //! Values must be contiguous.
