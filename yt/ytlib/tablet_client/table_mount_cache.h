#pragma once

#include "public.h"

#include <core/misc/small_vector.h>

#include <core/actions/future.h>

#include <core/rpc/public.h>

#include <ytlib/ypath/public.h>

#include <ytlib/object_client/public.h>

#include <ytlib/hive/public.h>

#include <ytlib/new_table_client/public.h>
#include <ytlib/new_table_client/schema.h>
#include <ytlib/new_table_client/unversioned_row.h>
#include <ytlib/new_table_client/chunk_meta.pb.h>

#include <ytlib/node_tracker_client/node_directory.h>

<<<<<<< HEAD
#ifdef YT_USE_LLVM
#include <ytlib/query_client/cg_types.h>
#endif
=======
>>>>>>> fac53408

namespace NYT {
namespace NTabletClient {

////////////////////////////////////////////////////////////////////////////////

struct TTabletReplica
{
    TTabletReplica();
    TTabletReplica(
        NNodeTrackerClient::TNodeId id,
        const NNodeTrackerClient::TNodeDescriptor& descriptor);

    NNodeTrackerClient::TNodeId Id;
    NNodeTrackerClient::TNodeDescriptor Descriptor;
};

////////////////////////////////////////////////////////////////////////////////

struct TTabletInfo
    : public TIntrinsicRefCounted
{
    NObjectClient::TObjectId TabletId;
    NTabletClient::ETabletState State;
    NVersionedTableClient::TOwningKey PivotKey;
    NTabletClient::TTabletCellId CellId;
    SmallVector<TTabletReplica, TypicalCellSize> Replicas;
};

DEFINE_REFCOUNTED_TYPE(TTabletInfo)

////////////////////////////////////////////////////////////////////////////////

struct TTableMountInfo
    : public TIntrinsicRefCounted
{
    NYPath::TYPath Path;
    NObjectClient::TObjectId TableId;

    NVersionedTableClient::TTableSchema Schema;
    NVersionedTableClient::TKeyColumns KeyColumns;
    bool Sorted = false;

    std::vector<TTabletInfoPtr> Tablets;

    TTabletInfoPtr GetTablet(NVersionedTableClient::TUnversionedRow row);

    bool NeedKeyEvaluation = false;
<<<<<<< HEAD
#ifdef YT_USE_LLVM
    std::vector<NQueryClient::TCGExpressionCallback> Evaluators;
    std::vector<NQueryClient::TCGVariables> Variables;
#endif

    void EvaluateKeys(NVersionedTableClient::TUnversionedRow fullRow, NVersionedTableClient::TRowBuffer& buffer);
    void EvaluateKeys(
        NVersionedTableClient::TUnversionedRow fullRow,
        NVersionedTableClient::TRowBuffer& buffer,
        const NVersionedTableClient::TUnversionedRow partialRow,
        const NVersionedTableClient::TNameTableToSchemaIdMapping& idMapping);
=======
>>>>>>> fac53408
};

DEFINE_REFCOUNTED_TYPE(TTableMountInfo)

////////////////////////////////////////////////////////////////////////////////

class TTableMountCache
    : public TRefCounted
{
public:
    TTableMountCache(
        TTableMountCacheConfigPtr config,
        NRpc::IChannelPtr masterChannel,
        NHive::TCellDirectoryPtr cellDirectory);
    ~TTableMountCache();

    TFuture<TTableMountInfoPtr> GetTableInfo(const NYPath::TYPath& path);
    
    void Clear();

private:
    class TImpl;
    const TIntrusivePtr<TImpl> Impl_;

};

DEFINE_REFCOUNTED_TYPE(TTableMountCache)

////////////////////////////////////////////////////////////////////////////////

} // namespace NTabletClient
} // namespace NYT
<|MERGE_RESOLUTION|>--- conflicted
+++ resolved
@@ -21,12 +21,6 @@
 
 #include <ytlib/node_tracker_client/node_directory.h>
 
-<<<<<<< HEAD
-#ifdef YT_USE_LLVM
-#include <ytlib/query_client/cg_types.h>
-#endif
-=======
->>>>>>> fac53408
 
 namespace NYT {
 namespace NTabletClient {
@@ -75,20 +69,6 @@
     TTabletInfoPtr GetTablet(NVersionedTableClient::TUnversionedRow row);
 
     bool NeedKeyEvaluation = false;
-<<<<<<< HEAD
-#ifdef YT_USE_LLVM
-    std::vector<NQueryClient::TCGExpressionCallback> Evaluators;
-    std::vector<NQueryClient::TCGVariables> Variables;
-#endif
-
-    void EvaluateKeys(NVersionedTableClient::TUnversionedRow fullRow, NVersionedTableClient::TRowBuffer& buffer);
-    void EvaluateKeys(
-        NVersionedTableClient::TUnversionedRow fullRow,
-        NVersionedTableClient::TRowBuffer& buffer,
-        const NVersionedTableClient::TUnversionedRow partialRow,
-        const NVersionedTableClient::TNameTableToSchemaIdMapping& idMapping);
-=======
->>>>>>> fac53408
 };
 
 DEFINE_REFCOUNTED_TYPE(TTableMountInfo)
