--- conflicted
+++ resolved
@@ -5,17 +5,10 @@
 
     ${CMAKE_SOURCE_DIR}/yt/ytlib/meta_state/decorated_meta_state.cpp
 
-<<<<<<< HEAD
     ${CMAKE_SOURCE_DIR}/yt/ytlib/meta_state/meta_state_manager.cpp
+    ${CMAKE_SOURCE_DIR}/yt/ytlib/meta_state/simple_meta_state_manager.cpp
+    ${CMAKE_SOURCE_DIR}/yt/ytlib/meta_state/advanced_meta_state_manager.cpp
     ${CMAKE_SOURCE_DIR}/yt/ytlib/meta_state/meta_state_manager_rpc.h
-=======
-    meta_state_manager.cpp
-    simple_meta_state_manager.cpp
-    advanced_meta_state_manager.cpp
-    meta_state_manager.proto
-    meta_state_manager_rpc.proto
-    meta_state_manager_rpc.h
->>>>>>> 7c8b8a40
 
     ${CMAKE_SOURCE_DIR}/yt/ytlib/meta_state/snapshot.cpp
 
@@ -44,11 +37,7 @@
    
     ${CMAKE_SOURCE_DIR}/yt/ytlib/meta_state/cell_channel.cpp
 
-<<<<<<< HEAD
-    ${CMAKE_SOURCE_DIR}/yt/ytlib/meta_state/leader_pinger.cpp
-=======
-    follower_pinger.cpp
->>>>>>> 7c8b8a40
+    ${CMAKE_SOURCE_DIR}/yt/ytlib/meta_state/follower_pinger.cpp
 
     ${CMAKE_SOURCE_DIR}/yt/ytlib/meta_state/map.h
     ${CMAKE_SOURCE_DIR}/yt/ytlib/meta_state/map-inl.h
