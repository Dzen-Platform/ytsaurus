#include "stdafx.h"
#include "common.h"
#include "config.h"
#include "change_committer.h"
#include "meta_version.h"
#include "decorated_meta_state.h"
#include "change_log_cache.h"
#include "follower_tracker.h"

#include <ytlib/misc/serialize.h>
#include <ytlib/misc/foreach.h>
#include <ytlib/logging/tagged_logger.h>

namespace NYT {
namespace NMetaState {

<<<<<<< HEAD
using namespace NElection;

////////////////////////////////////////////////////////////////////////////////

static NLog::TLogger& Logger = MetaStateLogger;
static NProfiling::TProfiler Profiler("meta_state");
=======
using namespace NYTree;

////////////////////////////////////////////////////////////////////////////////

static NLog::TLogger Logger("MetaState");
static NProfiling::TProfiler Profiler("/meta_state");
>>>>>>> 27716cd1

////////////////////////////////////////////////////////////////////////////////

TCommitter::TCommitter(
    TDecoratedMetaState* metaState,
    IInvoker* epochControlInvoker,
    IInvoker* epochStateInvoker)
    : MetaState(metaState)
    , EpochControlInvoker(epochControlInvoker)
    , EpochStateInvoker(epochStateInvoker)
    , CommitCounter("commit_rate")
    , BatchCommitCounter("commit_batch_rate")
    , CommitTimeCounter("commit_time")
{
    YASSERT(metaState);
    YASSERT(epochControlInvoker);
    YASSERT(epochStateInvoker);
    VERIFY_INVOKER_AFFINITY(epochControlInvoker, ControlThread);
    VERIFY_INVOKER_AFFINITY(epochStateInvoker, StateThread);
}

////////////////////////////////////////////////////////////////////////////////

class TLeaderCommitter::TBatch
    : public TRefCounted
{
public:
    TBatch(
        TLeaderCommitterPtr committer,
        const TMetaVersion& startVersion)
        : Committer(committer)
        , Result(New<TResult>())
        , StartVersion(startVersion)
        // The local commit is also counted.
        , CommitCount(0)
        , IsSent(false)
        , Logger(MetaStateLogger)
    {
        Logger.AddTag(Sprintf("StartVersion: %s", ~StartVersion.ToString()));
    }

    TResult::TPtr AddChange(const TSharedRef& changeData)
    {
        VERIFY_THREAD_AFFINITY(Committer->StateThread);
        YASSERT(!IsSent);

        TMetaVersion currentVersion(
            StartVersion.SegmentId,
            StartVersion.RecordCount + BatchedChanges.size());
        BatchedChanges.push_back(changeData);

        LOG_DEBUG("Change is added to batch (Version: %s)", ~currentVersion.ToString());

        return Result;
    }

    void SetLastChangeLogResult(TFuture<TVoid>::TPtr result)
    {
        LogResult = result;
    }

    void FlushChanges(bool rotateChangeLog)
    {
        Logger.AddTag(Sprintf("ChangeCount: %d", static_cast<int>(BatchedChanges.size())));
        Committer->EpochControlInvoker->Invoke(BIND(
            &TBatch::DoFlushChanges,
            MakeStrong(this),
            rotateChangeLog));
    }

    int GetChangeCount() const
    {
        VERIFY_THREAD_AFFINITY(Committer->StateThread);
        YASSERT(!IsSent);

        return static_cast<int>(BatchedChanges.size());
    }

private:
    void DoFlushChanges(bool rotateChangeLog)
    {
        VERIFY_THREAD_AFFINITY(Committer->ControlThread);

        IsSent = true;

        if (!BatchedChanges.empty()) {
            Profiler.Enqueue("commit_batch_size", BatchedChanges.size());


            YASSERT(LogResult);
            auto cellManager = Committer->CellManager;

            Awaiter = New<TParallelAwaiter>(
                ~Committer->EpochControlInvoker,
                &Profiler,
                "commit_batch_time");

            Awaiter->Await(
                LogResult,
<<<<<<< HEAD
                cellManager->GetSelfAddress(),
                BIND(&TBatch::OnLocalCommit, MakeStrong(this)));
=======
                EscapeYPath(cellManager->SelfAddress()),
                FromMethod(&TBatch::OnLocalCommit, MakeStrong(this)));
>>>>>>> 27716cd1

            LOG_DEBUG("Sending batched changes to followers");
            for (TPeerId id = 0; id < cellManager->GetPeerCount(); ++id) {
                if (id == cellManager->GetSelfId()) continue;

                LOG_DEBUG("Sending changes to follower %d", id);

                auto request =
                    cellManager->GetMasterProxy<TProxy>(id)
                    ->ApplyChanges()
                    ->SetTimeout(Committer->Config->RpcTimeout);
                request->set_segment_id(StartVersion.SegmentId);
                request->set_record_count(StartVersion.RecordCount);
                *request->mutable_epoch() = Committer->Epoch.ToProto();
                FOREACH (const auto& change, BatchedChanges) {
                    request->Attachments().push_back(change);
                }
                Awaiter->Await(
                    request->Invoke(),
<<<<<<< HEAD
                    cellManager->GetPeerAddress(id),
                    BIND(&TBatch::OnRemoteCommit, MakeStrong(this), id));
=======
                    EscapeYPath(cellManager->GetPeerAddress(id)),
                    FromMethod(&TBatch::OnRemoteCommit, MakeStrong(this), id));
>>>>>>> 27716cd1
            }
            LOG_DEBUG("Batched changes sent");

            Awaiter->Complete(BIND(&TBatch::OnCompleted, MakeStrong(this)));

        }
        
        // This is the version the next batch will have.
        Committer->MetaState->SetPingVersion(
            rotateChangeLog
            ? TMetaVersion(StartVersion.SegmentId + 1, 0)
            : TMetaVersion(StartVersion.SegmentId, StartVersion.RecordCount + BatchedChanges.size()));
    }

    bool CheckCommitQuorum()
    {
        VERIFY_THREAD_AFFINITY(Committer->ControlThread);

        if (CommitCount < Committer->CellManager->GetQuorum())
            return false;

        Result->Set(EResult::Committed);
        Awaiter->Cancel();
        
        LOG_DEBUG("Changes are committed by quorum");

        return true;
    }

    void OnRemoteCommit(TPeerId peerId, TProxy::TRspApplyChanges::TPtr response)
    {
        VERIFY_THREAD_AFFINITY(Committer->ControlThread);

        if (!response->IsOK()) {
            LOG_WARNING("Error committing changes by follower %d\n%s",
                peerId,
                ~response->GetError().ToString());
            return;
        }

        if (response->committed()) {
            LOG_DEBUG("Changes are committed by follower %d", peerId);

            ++CommitCount;
            CheckCommitQuorum();
        } else {
            LOG_DEBUG("Changes are acknowledged by follower %d", peerId);
        }
    }
    
    void OnLocalCommit(TVoid)
    {
        VERIFY_THREAD_AFFINITY(Committer->ControlThread);

        LOG_DEBUG("Changes are committed locally");
        ++CommitCount;
        CheckCommitQuorum();
    }

    void OnCompleted()
    {
        VERIFY_THREAD_AFFINITY(Committer->ControlThread);

        if (CheckCommitQuorum())
            return;

        LOG_WARNING("Changes are uncertain (CommitCount: %d)", CommitCount);

        Result->Set(EResult::MaybeCommitted);
    }

    TLeaderCommitterPtr Committer;
    TResult::TPtr Result;
    TMetaVersion StartVersion;
    int CommitCount;
    volatile bool IsSent;
    NLog::TTaggedLogger Logger;

    TParallelAwaiter::TPtr Awaiter;
    TFuture<TVoid>::TPtr LogResult;
    std::vector<TSharedRef> BatchedChanges;

};

////////////////////////////////////////////////////////////////////////////////

TLeaderCommitter::TLeaderCommitter(
    TLeaderCommitterConfig* config,
    TCellManager* cellManager,
    TDecoratedMetaState* decoratedState,
    TChangeLogCache* changeLogCache,
    TFollowerTracker* followerTracker,
    const TEpoch& epoch,
    IInvoker* epochControlInvoker,
    IInvoker* epochStateInvoker)
    : TCommitter(decoratedState, epochControlInvoker, epochStateInvoker)
    , Config(config)
    , CellManager(cellManager)
    , ChangeLogCache(changeLogCache)
    , FollowerTracker(followerTracker)
    , Epoch(epoch)
{
    YASSERT(config);
    YASSERT(cellManager);
    YASSERT(changeLogCache);
    YASSERT(followerTracker);
}

void TLeaderCommitter::Start()
{
    VERIFY_THREAD_AFFINITY(ControlThread);

    // Do nothing.
}

void TLeaderCommitter::Stop()
{
    VERIFY_THREAD_AFFINITY(ControlThread);

    // Kill the cyclic reference.
    TGuard<TSpinLock> guard(BatchSpinLock);
    CurrentBatch.Reset();
    TDelayedInvoker::CancelAndClear(BatchTimeoutCookie);
}

void TLeaderCommitter::Flush(bool rotateChangeLog)
{
    VERIFY_THREAD_AFFINITY(StateThread);

    TGuard<TSpinLock> guard(BatchSpinLock);
    // If no current batch exists but the changelog is about to be rotated
    // we have to create a dummy batch and flush it to update ping version.
    if (rotateChangeLog && !CurrentBatch) {
        auto version = MetaState->GetVersion();
        GetOrCreateBatch(version);
    }
    if (CurrentBatch) {
        FlushCurrentBatch(rotateChangeLog);
    }
}

TLeaderCommitter::TResult::TPtr TLeaderCommitter::Commit(
    TClosure changeAction,
    const TSharedRef& changeData)
{
    VERIFY_THREAD_AFFINITY(StateThread);
    YASSERT(!changeAction.IsNull());

    PROFILE_AGGREGATED_TIMING (CommitTimeCounter) {
        auto version = MetaState->GetVersion();
        LOG_DEBUG("Starting commit at version %s", ~version.ToString());

        auto logResult = MetaState->LogChange(version, changeData);
        auto batchResult = BatchChange(version, changeData, logResult);

        MetaState->ApplyChange(changeAction);

        LOG_DEBUG("Change is applied locally at version %s", ~version.ToString());

        ChangeApplied_.Fire();

        Profiler.Increment(CommitCounter);

        return batchResult;
    }
}

TLeaderCommitter::TResult::TPtr TLeaderCommitter::BatchChange(
    const TMetaVersion& version,
    const TSharedRef& changeData,
    TFuture<TVoid>::TPtr changeLogResult)
{
    TGuard<TSpinLock> guard(BatchSpinLock);
    auto batch = GetOrCreateBatch(version);
    auto result = batch->AddChange(changeData);
    batch->SetLastChangeLogResult(changeLogResult);
    if (batch->GetChangeCount() >= Config->MaxBatchSize) {
        FlushCurrentBatch(false);
    }
    return result;
}

void TLeaderCommitter::FlushCurrentBatch(bool rotateChangeLog)
{
    VERIFY_SPINLOCK_AFFINITY(BatchSpinLock);
    YASSERT(CurrentBatch);

    CurrentBatch->FlushChanges(rotateChangeLog);
    TDelayedInvoker::CancelAndClear(BatchTimeoutCookie);
    CurrentBatch.Reset();
    Profiler.Increment(BatchCommitCounter);
}

TLeaderCommitter::TBatchPtr TLeaderCommitter::GetOrCreateBatch(
    const TMetaVersion& version)
{
    VERIFY_THREAD_AFFINITY(StateThread);
    VERIFY_SPINLOCK_AFFINITY(BatchSpinLock);

    if (!CurrentBatch) {
        YASSERT(!BatchTimeoutCookie);
        CurrentBatch = New<TBatch>(MakeStrong(this), version);
        BatchTimeoutCookie = TDelayedInvoker::Submit(
            BIND(
                &TLeaderCommitter::OnBatchTimeout,
                MakeStrong(this),
                CurrentBatch)
            .Via(~EpochControlInvoker),
            Config->MaxBatchDelay);
    }

    return CurrentBatch;
}

void TLeaderCommitter::OnBatchTimeout(TBatchPtr batch)
{
    VERIFY_THREAD_AFFINITY(ControlThread);

    TGuard<TSpinLock> guard(BatchSpinLock);
    if (batch != CurrentBatch)
        return;

    LOG_DEBUG("Flushing batched changes");

    FlushCurrentBatch(false);
}

////////////////////////////////////////////////////////////////////////////////

TFollowerCommitter::TFollowerCommitter(
    TDecoratedMetaState* metaState,
    IInvoker* epochControlInvoker,
    IInvoker* epochStateInvoker)
    : TCommitter(metaState, epochControlInvoker, epochStateInvoker)
{ }

TCommitter::TResult::TPtr TFollowerCommitter::Commit(
    const TMetaVersion& expectedVersion,
    const std::vector<TSharedRef>& changes)
{
    VERIFY_THREAD_AFFINITY(ControlThread);
    YASSERT(!changes.empty());

    PROFILE_AGGREGATED_TIMING (CommitTimeCounter) {
        Profiler.Increment(CommitCounter, changes.size());
        Profiler.Increment(BatchCommitCounter);

        return
            BIND(
                &TFollowerCommitter::DoCommit,
                MakeStrong(this),
                expectedVersion,
                changes)
            .AsyncVia(EpochStateInvoker)
            .Run();
    }
}

TCommitter::TResult::TPtr TFollowerCommitter::DoCommit(
    const TMetaVersion& expectedVersion,
    const std::vector<TSharedRef>& changes)
{
    VERIFY_THREAD_AFFINITY(StateThread);

    auto currentVersion = MetaState->GetVersion();
    if (currentVersion > expectedVersion) {
        LOG_WARNING("Late changes received by follower, ignored: expected %s but got %s",
            ~currentVersion.ToString(),
            ~expectedVersion.ToString());
        return New<TResult>(EResult::LateChanges);
    }

    if (currentVersion != expectedVersion) {
        LOG_WARNING("Out-of-order changes received by follower, restarting: expected %s but got %s",
            ~currentVersion.ToString(),
            ~expectedVersion.ToString());
        return New<TResult>(EResult::OutOfOrderChanges);
    }

    LOG_DEBUG("Applying %d changes at version %s",
        static_cast<int>(changes.size()),
        ~currentVersion.ToString());

    TAsyncChangeLog::TAppendResult::TPtr result;
    FOREACH (const auto& change, changes) {
        result = MetaState->LogChange(currentVersion, change);
        MetaState->ApplyChange(change);
        ++currentVersion.RecordCount;
    }

    return result->Apply(BIND([] (TVoid) -> TCommitter::EResult {
        return TCommitter::EResult::Committed;
    }));
}

////////////////////////////////////////////////////////////////////////////////

} // namespace NMetaState
} // namespace NYT<|MERGE_RESOLUTION|>--- conflicted
+++ resolved
@@ -7,6 +7,7 @@
 #include "change_log_cache.h"
 #include "follower_tracker.h"
 
+#include <ytlib/ytree/ypath_client.h>
 #include <ytlib/misc/serialize.h>
 #include <ytlib/misc/foreach.h>
 #include <ytlib/logging/tagged_logger.h>
@@ -14,21 +15,13 @@
 namespace NYT {
 namespace NMetaState {
 
-<<<<<<< HEAD
 using namespace NElection;
+using namespace NYTree;
 
 ////////////////////////////////////////////////////////////////////////////////
 
 static NLog::TLogger& Logger = MetaStateLogger;
-static NProfiling::TProfiler Profiler("meta_state");
-=======
-using namespace NYTree;
-
-////////////////////////////////////////////////////////////////////////////////
-
-static NLog::TLogger Logger("MetaState");
 static NProfiling::TProfiler Profiler("/meta_state");
->>>>>>> 27716cd1
 
 ////////////////////////////////////////////////////////////////////////////////
 
@@ -128,13 +121,8 @@
 
             Awaiter->Await(
                 LogResult,
-<<<<<<< HEAD
-                cellManager->GetSelfAddress(),
+                EscapeYPath(cellManager->GetSelfAddress()),
                 BIND(&TBatch::OnLocalCommit, MakeStrong(this)));
-=======
-                EscapeYPath(cellManager->SelfAddress()),
-                FromMethod(&TBatch::OnLocalCommit, MakeStrong(this)));
->>>>>>> 27716cd1
 
             LOG_DEBUG("Sending batched changes to followers");
             for (TPeerId id = 0; id < cellManager->GetPeerCount(); ++id) {
@@ -154,13 +142,8 @@
                 }
                 Awaiter->Await(
                     request->Invoke(),
-<<<<<<< HEAD
-                    cellManager->GetPeerAddress(id),
+                    EscapeYPath(cellManager->GetPeerAddress(id)),
                     BIND(&TBatch::OnRemoteCommit, MakeStrong(this), id));
-=======
-                    EscapeYPath(cellManager->GetPeerAddress(id)),
-                    FromMethod(&TBatch::OnRemoteCommit, MakeStrong(this), id));
->>>>>>> 27716cd1
             }
             LOG_DEBUG("Batched changes sent");
 
