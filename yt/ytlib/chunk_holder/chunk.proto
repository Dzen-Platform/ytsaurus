--- conflicted
+++ resolved
@@ -1,44 +1,40 @@
-package NYT.NChunkHolder.NProto;
-
-<<<<<<< HEAD
-import "yt/ytlib/misc/guid.proto";
-=======
-option optimize_for = SPEED;
->>>>>>> 1488d8d5
-
-////////////////////////////////////////////////////////////////////////////////
-
-message TBlockInfo
-{
-    required int64 offset = 1;
-    required int32 size = 2;
-    required uint64 checksum = 3;
-}
-
-message TChunkAttributes
-{
-    extensions 100 to max;
-
-    required int32 type = 1;
-}
-
-// TChunkMeta is stored in *.meta files on chunk holders.
-message TChunkMeta
-{
-    required NYT.NProto.TGuid id = 1;
-    repeated TBlockInfo blocks = 2;
-    required TChunkAttributes attributes = 3;
-}
-
-// TChunkInfo is sent in reply to GetChunkInfo requests.
-message TChunkInfo
-{
-    required NYT.NProto.TGuid id = 1;
-    // Full chunk size (including both data and meta).
-    required int64 size = 2;
-    required uint64 meta_checksum = 3;
-    repeated TBlockInfo blocks = 4;
-    optional TChunkAttributes attributes = 5;
-}
-
-////////////////////////////////////////////////////////////////////////////////
+package NYT.NChunkHolder.NProto;
+
+import "yt/ytlib/misc/guid.proto";
+
+////////////////////////////////////////////////////////////////////////////////
+
+message TBlockInfo
+{
+    required int64 offset = 1;
+    required int32 size = 2;
+    required uint64 checksum = 3;
+}
+
+message TChunkAttributes
+{
+    extensions 100 to max;
+
+    required int32 type = 1;
+}
+
+// TChunkMeta is stored in *.meta files on chunk holders.
+message TChunkMeta
+{
+    required NYT.NProto.TGuid id = 1;
+    repeated TBlockInfo blocks = 2;
+    required TChunkAttributes attributes = 3;
+}
+
+// TChunkInfo is sent in reply to GetChunkInfo requests.
+message TChunkInfo
+{
+    required NYT.NProto.TGuid id = 1;
+    // Full chunk size (including both data and meta).
+    required int64 size = 2;
+    required uint64 meta_checksum = 3;
+    repeated TBlockInfo blocks = 4;
+    optional TChunkAttributes attributes = 5;
+}
+
+////////////////////////////////////////////////////////////////////////////////