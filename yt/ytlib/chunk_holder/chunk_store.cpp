#include "stdafx.h"
#include "chunk_store.h"

#include "../misc/foreach.h"
#include "../misc/assert.h"

#include <util/folder/filelist.h>
#include <util/random/random.h>
#include <utility>
#include <limits>

namespace NYT {
namespace NChunkHolder {

using namespace NChunkClient;

////////////////////////////////////////////////////////////////////////////////

static NLog::TLogger& Logger = ChunkHolderLogger;

////////////////////////////////////////////////////////////////////////////////

TLocation::TLocation(Stroka path)
    : Path(path)
    , AvailableSpace(0)
    , UsedSpace(0)
    , ActionQueue(New<TActionQueue>())
    , SessionCount(0)
{ }

void TLocation::RegisterChunk(TIntrusivePtr<TChunk> chunk)
{
    i64 size = chunk->Info().size();
    UsedSpace += size;
    AvailableSpace -= size;
}

void TLocation::UnregisterChunk(TIntrusivePtr<TChunk> chunk)
{
    i64 size = chunk->Info().size();
    UsedSpace -= size;
    AvailableSpace += size;
}

i64 TLocation::GetAvailableSpace()
{
    try {
        AvailableSpace = NFS::GetAvailableSpace(Path);
    } catch (...) {
        LOG_FATAL("Failed to compute available space at %s\n%s",
            ~Path.Quote(),
            ~CurrentExceptionMessage());
    }
    return AvailableSpace;
}

IInvoker::TPtr TLocation::GetInvoker() const
{
    return ActionQueue->GetInvoker();
}

i64 TLocation::GetUsedSpace() const
{
    return UsedSpace;
}

Stroka TLocation::GetPath() const
{
    return Path;
}

double TLocation::GetLoadFactor() const
{
    return (double) UsedSpace / (UsedSpace + AvailableSpace);
}

void TLocation::IncrementSessionCount()
{
    ++SessionCount;
    LOG_DEBUG("Location %s has %d sessions", ~Path, SessionCount);
}

void TLocation::DecrementSessionCount()
{
    --SessionCount;
    LOG_DEBUG("Location %s has %d sessions", ~Path, SessionCount);
}
    
int TLocation::GetSessionCount() const
{
    return SessionCount;
}

Stroka TLocation::GetChunkFileName(const TChunkId& chunkId) const
{
    ui8 firstByte = chunkId.Parts[0];
    return Sprintf("%s/%x/%s", ~Path, firstByte, ~chunkId.ToString());
}

////////////////////////////////////////////////////////////////////////////////

class TChunkStore::TCachedReader
    : public TCacheValueBase<TChunkId, TCachedReader>
    , public TFileReader
{
public:
    typedef TIntrusivePtr<TCachedReader> TPtr;

    TCachedReader(const TChunkId& chunkId, Stroka fileName)
        : TCacheValueBase<TChunkId, TCachedReader>(chunkId)
        , TFileReader(fileName)
    { }

};

////////////////////////////////////////////////////////////////////////////////

class TChunkStore::TReaderCache
    : public TCapacityLimitedCache<TChunkId, TCachedReader>
{
public:
    typedef TIntrusivePtr<TReaderCache> TPtr;

    TReaderCache(
        const TChunkHolderConfig& config,
        TChunkStore::TPtr chunkStore)
        : TCapacityLimitedCache<TChunkId, TCachedReader>(config.MaxCachedFiles)
        , ChunkStore(chunkStore)
    { }

    TCachedReader::TPtr Get(TChunk* chunk)
    {
        auto chunkId = chunk->GetId();
        TInsertCookie cookie(chunkId);
        if (BeginInsert(&cookie)) {
            try {
                auto reader = New<TCachedReader>(
                    chunk->GetId(),
                    chunk->GetFileName());
                reader->Open();
                cookie.EndInsert(reader);
            } catch (...) {
                LOG_FATAL("Error opening chunk (ChunkId: %s)\n%s",
                    ~chunkId.ToString(),
                    ~CurrentExceptionMessage());
            }
        }
        return cookie.GetAsyncResult()->Get();
    }

    bool Remove(TChunk::TPtr chunk)
    {
        return TCacheBase::Remove(chunk->GetId());
    }

private:
    TChunkStore::TPtr ChunkStore;

};

////////////////////////////////////////////////////////////////////////////////

TChunkStore::TChunkStore(const TChunkHolderConfig& config)
    : Config(config)
    , ReaderCache(New<TReaderCache>(Config, this))
{
    InitLocations();
    ScanChunks(); 
}

namespace {

void DeleteFile(const Stroka& fileName)
{
    if (!NFS::Remove(fileName)) {
        LOG_ERROR("Error deleting file %s", ~fileName.Quote());
    }
}

}

void TChunkStore::ScanChunks()
{
    LOG_INFO("Storage scan started");

    Stroka metaSuffix = ChunkMetaSuffix;

    try {
        FOREACH(const auto& location, Locations_) {
            Stroka path = location->GetPath();
            LOG_INFO("Scanning storage location %s", ~path);

            NFS::ForcePath(path);
            NFS::CleanTempFiles(path);

            // TODO: extract method
            TFileList fileList;
            fileList.Fill(path, TStringBuf(), TStringBuf(), 2);
            i32 size = fileList.Size();
            yvector<Stroka> fileNames(size);
            for (i32 i = 0; i < size; ++i) {
                fileNames[i] = fileList.Next();
            }
            std::sort(fileNames.begin(), fileNames.end());

            // TODO: refactor
            Stroka* lastDataFile = NULL;
            FOREACH (auto& fileName, fileNames) {
                bool isMeta = fileName.has_prefix(metaSuffix);
                if (isMeta) {
                    if (lastDataFile == NULL || fileName != *lastDataFile + metaSuffix) {
                        if (lastDataFile != NULL) {
                            LOG_WARNING("Missing meta file for %s", ~lastDataFile->Quote());
                            DeleteFile(*lastDataFile);
                        }
                        LOG_WARNING("Missing data file for %s", ~fileName.Quote());
                        DeleteFile(fileName);
                    } else {
                        auto chunkId = TChunkId::FromString(NFS::GetFileName(*lastDataFile));
                        if (!chunkId.IsEmpty()) {
                            RegisterChunk(chunkId, ~location);
                        } else {
                            LOG_ERROR("Invalid chunk filename (FileName: %s)", ~lastDataFile->Quote());
                        }
                    }
                    lastDataFile = NULL;
                } else {
<<<<<<< HEAD
                    if (lastDataFile == NULL) {
                        lastDataFile = &fileName;
                    } else {
                        LOG_WARNING("Missing meta file for %s", ~lastDataFile->Quote());
=======
                    if (lastDataFile != NULL) {
                        LOG_WARNING("Missing meta file for %s",
                            ~lastDataFile->Quote());
>>>>>>> b3d3d0f9
                        DeleteFile(*lastDataFile);
                    }
                    lastDataFile = &fileName;
                }
            }

            if (lastDataFile != NULL) {
                LOG_WARNING("Missing meta file for %s", ~lastDataFile->Quote());
                DeleteFile(*lastDataFile);
            }
        }
    } catch (...) {
        LOG_FATAL("Failed to initialize storage locations\n%s", ~CurrentExceptionMessage());
    }

    LOG_INFO("Storage scan completed (ChunkCount: %d)", ChunkMap.ysize());
}

void TChunkStore::InitLocations()
{
    FOREACH (const auto& config, Config.Locations) {
        Locations_.push_back(New<TLocation>(config));
    }
}

TChunk::TPtr TChunkStore::RegisterChunk(
    const TChunkId& chunkId,
    TLocation* location)
{
    auto fileName = location->GetChunkFileName(chunkId);
    
    auto reader = New<TFileReader>(fileName);
    reader->Open();

    auto chunk = New<TChunk>(reader->GetChunkInfo(), location);
    ChunkMap.insert(MakePair(chunkId, chunk));

    location->RegisterChunk(chunk);

    LOG_DEBUG("Chunk registered (ChunkId: %s)", ~chunkId.ToString());

    ChunkAdded_.Fire(~chunk);

    return chunk;
}

TChunk::TPtr TChunkStore::FindChunk(const TChunkId& chunkId) const
{
    auto it = ChunkMap.find(chunkId);
    return it == ChunkMap.end() ? NULL : it->Second();
}

void TChunkStore::RemoveChunk(TChunk* chunk)
{
    // Hold the chunk during removal.
    TChunk::TPtr chunk_ = chunk;
    auto chunkId = chunk->GetId();

    YVERIFY(ChunkMap.erase(chunkId) == 1);

    ReaderCache->Remove(chunk);
    chunk->GetLocation()->UnregisterChunk(chunk);
        
    Stroka fileName = chunk->GetFileName();
    if (!NFS::Remove(fileName + ChunkMetaSuffix)) {
        LOG_FATAL("Error removing chunk meta file (ChunkId: %s)", ~chunkId.ToString());
    }
    if (!NFS::Remove(fileName)) {
        LOG_FATAL("Error removing chunk file (ChunkId: %s)", ~chunkId.ToString());
    }

    LOG_INFO("Chunk removed (ChunkId: %s)", ~chunkId.ToString());

    ChunkRemoved_.Fire(chunk);
}

TLocation::TPtr TChunkStore::GetNewChunkLocation()
{
    YASSERT(!Locations_.empty());

    yvector<TLocation*> candidates;
    candidates.reserve(Locations_.size());

    int minCount = Max<int>();
    FOREACH (const auto& location, Locations_) {
        int count = location->GetSessionCount();
        if (count < minCount) {
            candidates.clear();
            minCount = count;
        }
        if (count == minCount) {
            candidates.push_back(~location);
        }
    }

    return candidates[RandomNumber(candidates.size())];
}


TChunkStore::TChunks TChunkStore::GetChunks() const
{
    TChunks result;
    result.reserve(ChunkMap.ysize());
    FOREACH(const auto& pair, ChunkMap) {
        result.push_back(pair.Second());
    }
    return result;
}

int TChunkStore::GetChunkCount() const
{
    return ChunkMap.ysize();
}

TFileReader::TPtr TChunkStore::GetChunkReader(TChunk* chunk)
{
    return ReaderCache->Get(chunk);
}

////////////////////////////////////////////////////////////////////////////////

} // namespace NChunkHolder
} // namespace NYT<|MERGE_RESOLUTION|>--- conflicted
+++ resolved
@@ -208,33 +208,32 @@
             FOREACH (auto& fileName, fileNames) {
                 bool isMeta = fileName.has_prefix(metaSuffix);
                 if (isMeta) {
-                    if (lastDataFile == NULL || fileName != *lastDataFile + metaSuffix) {
+                    if (lastDataFile == NULL ||
+                        fileName != *lastDataFile + metaSuffix)
+                    {
                         if (lastDataFile != NULL) {
-                            LOG_WARNING("Missing meta file for %s", ~lastDataFile->Quote());
+                            LOG_WARNING("Missing meta file for %s",
+                                ~lastDataFile->Quote());
                             DeleteFile(*lastDataFile);
                         }
-                        LOG_WARNING("Missing data file for %s", ~fileName.Quote());
+
+                        LOG_WARNING("Missing data file for %s",
+                            ~fileName.Quote());
                         DeleteFile(fileName);
                     } else {
                         auto chunkId = TChunkId::FromString(NFS::GetFileName(*lastDataFile));
                         if (!chunkId.IsEmpty()) {
                             RegisterChunk(chunkId, ~location);
                         } else {
-                            LOG_ERROR("Invalid chunk filename (FileName: %s)", ~lastDataFile->Quote());
+                            LOG_ERROR("Invalid chunk filename (FileName: %s)",
+                                ~lastDataFile->Quote());
                         }
                     }
                     lastDataFile = NULL;
                 } else {
-<<<<<<< HEAD
-                    if (lastDataFile == NULL) {
-                        lastDataFile = &fileName;
-                    } else {
-                        LOG_WARNING("Missing meta file for %s", ~lastDataFile->Quote());
-=======
                     if (lastDataFile != NULL) {
                         LOG_WARNING("Missing meta file for %s",
                             ~lastDataFile->Quote());
->>>>>>> b3d3d0f9
                         DeleteFile(*lastDataFile);
                     }
                     lastDataFile = &fileName;
@@ -242,7 +241,8 @@
             }
 
             if (lastDataFile != NULL) {
-                LOG_WARNING("Missing meta file for %s", ~lastDataFile->Quote());
+                LOG_WARNING("Missing meta file for %s",
+                    ~lastDataFile->Quote());
                 DeleteFile(*lastDataFile);
             }
         }
