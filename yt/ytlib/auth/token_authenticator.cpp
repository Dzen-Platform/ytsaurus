--- conflicted
+++ resolved
@@ -49,13 +49,9 @@
         } else {
             // UserIP is not required for token authentication, but
             // blackbox requires that parameter anyway.
-<<<<<<< HEAD
             userIP = LocalUserIP;
-=======
-            userIP = "127.0.0.1";
->>>>>>> b5068fee
-        }
-        
+        }
+
         auto tokenMD5 = TMD5Hasher().Append(token).GetHexDigestUpper();
         LOG_DEBUG("Authenticating user with token via Blackbox (TokenMD5: %v, UserIP: %v)",
             tokenMD5,
