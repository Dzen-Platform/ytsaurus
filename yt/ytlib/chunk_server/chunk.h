#pragma once

#include "common.h"

#include "../misc/property.h"

#include <util/ysaveload.h>

namespace NYT {
namespace NChunkServer {

////////////////////////////////////////////////////////////////////////////////

class TChunk
{
    DECLARE_BYVAL_RO_PROPERTY(Id, TChunkId);
    DECLARE_BYVAL_RW_PROPERTY(ChunkListId, TChunkListId);
    DECLARE_BYVAL_RW_PROPERTY(Size, i64);
    DECLARE_BYREF_RO_PROPERTY(Locations, yvector<THolderId>);

public:
    static const i64 UnknownSize = -1;

<<<<<<< HEAD
    TChunk(const TChunkId& id)
        : Id_(id)
        , Size_(UnknownSize)
        , RefCounter(0)
    { }

    TAutoPtr<TChunk> Clone() const
    {
        return new TChunk(*this);
    }

    void Save(TOutputStream* output) const
    {
        ::Save(output, Id_);
        ::Save(output, ChunkListId_);
        ::Save(output, Size_);
        ::Save(output, Locations_);
        ::Save(output, RefCounter);
    }

    static TAutoPtr<TChunk> Load(TInputStream* input)
    {
        TChunkId id;
        ::Load(input, id);
        TAutoPtr<TChunk> chunk = new TChunk(id);
        ::Load(input, chunk->ChunkListId_);
        ::Load(input, chunk->Size_);
        ::Load(input, chunk->Locations_);
        ::Load(input, chunk->RefCounter);
        return chunk;
    }


    void AddLocation(THolderId holderId)
    {
        Locations_.push_back(holderId);
    }

    void RemoveLocation(THolderId holderId)
    {
        auto it = std::find(Locations_.begin(), Locations_.end(), holderId);
        YASSERT(it != Locations_.end());
        Locations_.erase(it);
    }


    i32 Ref()
    {
        return ++RefCounter;
    }

    i32 Unref()
    {
        return --RefCounter;
    }
=======
    TChunk(const TChunkId& id);

    TAutoPtr<TChunk> Clone() const;

    void Save(TOutputStream* output) const;
    static TAutoPtr<TChunk> Load(const TChunkId& id, TInputStream* input);

    void AddLocation(THolderId holderId);
    void RemoveLocation(THolderId holderId);

    i32 Ref();
    i32 Unref();
>>>>>>> a44e57a9

private:
    i32 RefCounter;

    TChunk(const TChunk& other);

};

////////////////////////////////////////////////////////////////////////////////

} // namespace NChunkServer
} // namespace NYT<|MERGE_RESOLUTION|>--- conflicted
+++ resolved
@@ -21,63 +21,6 @@
 public:
     static const i64 UnknownSize = -1;
 
-<<<<<<< HEAD
-    TChunk(const TChunkId& id)
-        : Id_(id)
-        , Size_(UnknownSize)
-        , RefCounter(0)
-    { }
-
-    TAutoPtr<TChunk> Clone() const
-    {
-        return new TChunk(*this);
-    }
-
-    void Save(TOutputStream* output) const
-    {
-        ::Save(output, Id_);
-        ::Save(output, ChunkListId_);
-        ::Save(output, Size_);
-        ::Save(output, Locations_);
-        ::Save(output, RefCounter);
-    }
-
-    static TAutoPtr<TChunk> Load(TInputStream* input)
-    {
-        TChunkId id;
-        ::Load(input, id);
-        TAutoPtr<TChunk> chunk = new TChunk(id);
-        ::Load(input, chunk->ChunkListId_);
-        ::Load(input, chunk->Size_);
-        ::Load(input, chunk->Locations_);
-        ::Load(input, chunk->RefCounter);
-        return chunk;
-    }
-
-
-    void AddLocation(THolderId holderId)
-    {
-        Locations_.push_back(holderId);
-    }
-
-    void RemoveLocation(THolderId holderId)
-    {
-        auto it = std::find(Locations_.begin(), Locations_.end(), holderId);
-        YASSERT(it != Locations_.end());
-        Locations_.erase(it);
-    }
-
-
-    i32 Ref()
-    {
-        return ++RefCounter;
-    }
-
-    i32 Unref()
-    {
-        return --RefCounter;
-    }
-=======
     TChunk(const TChunkId& id);
 
     TAutoPtr<TChunk> Clone() const;
@@ -90,7 +33,6 @@
 
     i32 Ref();
     i32 Unref();
->>>>>>> a44e57a9
 
 private:
     i32 RefCounter;
