--- conflicted
+++ resolved
@@ -56,19 +56,11 @@
         return new TJob(type, jobId, chunkId, runnerAddress, targetAddresses);
     }
 
-<<<<<<< HEAD
-    DECLARE_BYVAL_RO_PROPERTY(Type, EJobType);
-    DECLARE_BYVAL_RO_PROPERTY(JobId, TJobId);
-    DECLARE_BYVAL_RO_PROPERTY(ChunkId, NChunkClient::TChunkId);
-    DECLARE_BYVAL_RO_PROPERTY(RunnerAddress, Stroka);
-    DECLARE_BYREF_RO_PROPERTY(TargetAddresses, yvector<Stroka>);
-=======
     DECLARE_BYVAL_RO_PROPERTY(EJobType, Type);
     DECLARE_BYVAL_RO_PROPERTY(TJobId, JobId);
-    DECLARE_BYVAL_RO_PROPERTY(TChunkId, ChunkId);
+    DECLARE_BYVAL_RO_PROPERTY(NChunkClient::TChunkId, ChunkId);
     DECLARE_BYVAL_RO_PROPERTY(Stroka, RunnerAddress);
     DECLARE_BYREF_RO_PROPERTY(yvector<Stroka>, TargetAddresses);
->>>>>>> f05539bf
 };
 
 ////////////////////////////////////////////////////////////////////////////////
