#include "admin.h"
#include "config.h"
#include "connection.h"
#include "private.h"

#include <yt/ytlib/chunk_client/client_block_cache.h>

#include <yt/ytlib/hive/cell_directory.h>

#include <yt/ytlib/hydra/peer_channel.h>

#include <yt/ytlib/query_client/column_evaluator.h>
#include <yt/ytlib/query_client/evaluator.h>
#include <yt/ytlib/query_client/functions_cache.h>

#include <yt/ytlib/object_client/object_service_proxy.h>

#include <yt/ytlib/scheduler/scheduler_channel.h>

#include <yt/ytlib/tablet_client/table_mount_cache.h>

#include <yt/ytlib/transaction_client/config.h>
#include <yt/ytlib/transaction_client/remote_timestamp_provider.h>

#include <yt/ytlib/object_client/helpers.h>

#include <yt/core/concurrency/action_queue.h>
#include <yt/core/concurrency/thread_pool.h>

#include <yt/core/rpc/bus_channel.h>
#include <yt/core/rpc/caching_channel_factory.h>
#include <yt/core/rpc/retrying_channel.h>

namespace NYT {
namespace NApi {

using namespace NConcurrency;
using namespace NRpc;
using namespace NHive;
using namespace NChunkClient;
using namespace NTabletClient;
using namespace NTransactionClient;
using namespace NObjectClient;
using namespace NQueryClient;
using namespace NHydra;

////////////////////////////////////////////////////////////////////////////////

IAdminPtr CreateAdmin(IConnectionPtr connection, const TAdminOptions& options);
IClientPtr CreateClient(IConnectionPtr connection, const TClientOptions& options);

////////////////////////////////////////////////////////////////////////////////

class TConnection
    : public IConnection
{
public:
    TConnection(TConnectionConfigPtr config, const TConnectionOptions& options)
        : Config_(config)
        , Options_(options)
    { }

    // IConnection implementation.

    virtual TConnectionConfigPtr GetConfig() override
    {
        return Config_;
    }

    virtual const TCellId& GetPrimaryMasterCellId() const override
    {
        return PrimaryMasterCellId_;
    }

    virtual TCellTag GetPrimaryMasterCellTag() const override
    {
        return PrimaryMasterCellTag_;
    }

    virtual const TCellTagList& GetSecondaryMasterCellTags() const override
    {
        return SecondaryMasterCellTags_;
    }

    virtual IChannelPtr GetMasterChannelOrThrow(
        EMasterChannelKind kind,
        TCellTag cellTag = PrimaryMasterCellTag) override
    {
        const auto& channels = MasterChannels_[kind];
        auto it = channels.find(cellTag == PrimaryMasterCellTag ? PrimaryMasterCellTag_ : cellTag);
        if (it == channels.end()) {
            THROW_ERROR_EXCEPTION("Unknown master cell tag %v",
                cellTag);
        }
        return it->second;
    }

    virtual IChannelPtr GetSchedulerChannel() override
    {
        return SchedulerChannel_;
    }

    virtual IChannelFactoryPtr GetLightChannelFactory() override
    {
        return LightChannelFactory_;
    }

    virtual IChannelFactoryPtr GetHeavyChannelFactory() override
    {
        return HeavyChannelFactory_;
    }

    virtual IBlockCachePtr GetBlockCache() override
    {
        return BlockCache_;
    }

    virtual TTableMountCachePtr GetTableMountCache() override
    {
        return TableMountCache_;
    }

    virtual ITimestampProviderPtr GetTimestampProvider() override
    {
        return TimestampProvider_;
    }

    virtual TCellDirectoryPtr GetCellDirectory() override
    {
        return CellDirectory_;
    }

    virtual TEvaluatorPtr GetQueryEvaluator() override
    {
        return QueryEvaluator_;
    }

    virtual TColumnEvaluatorCachePtr GetColumnEvaluatorCache() override
    {
        return ColumnEvaluatorCache_;
    }

    virtual IInvokerPtr GetLightInvoker() override
    {
        return LightPool_->GetInvoker();
    }

    virtual IInvokerPtr GetHeavyInvoker() override
    {
        return HeavyPool_->GetInvoker();
    }

    virtual IAdminPtr CreateAdmin(const TAdminOptions& options) override
    {
        return NApi::CreateAdmin(this, options);
    }

    virtual IClientPtr CreateClient(const TClientOptions& options) override
    {
        return NApi::CreateClient(this, options);
    }

    virtual void ClearMetadataCaches() override
    {
        TableMountCache_->Clear();
    }

private:
    const TConnectionConfigPtr Config_;
    const TConnectionOptions Options_;

    TCellId PrimaryMasterCellId_;
    TCellTag PrimaryMasterCellTag_;
    TCellTagList SecondaryMasterCellTags_;

    TEnumIndexedVector<yhash_map<TCellTag, IChannelPtr>, EMasterChannelKind> MasterChannels_;
    IChannelPtr SchedulerChannel_;
    IChannelFactoryPtr LightChannelFactory_;
    IChannelFactoryPtr HeavyChannelFactory_;
    IBlockCachePtr BlockCache_;
    TTableMountCachePtr TableMountCache_;
    ITimestampProviderPtr TimestampProvider_;
    TCellDirectoryPtr CellDirectory_;
    TEvaluatorPtr QueryEvaluator_;
    TColumnEvaluatorCachePtr ColumnEvaluatorCache_;
    TThreadPoolPtr LightPool_;
    TThreadPoolPtr HeavyPool_;

    IChannelPtr CreatePeerChannel(TMasterConnectionConfigPtr config, EPeerKind kind)
    {
        auto channel = NHydra::CreatePeerChannel(
            config,
            GetBusChannelFactory(),
            kind);

        auto isRetryableError = BIND([options = Options_] (const TError& error) {
            if (options.RetryRequestRateLimitExceeded &&
                error.GetCode() == NSecurityClient::EErrorCode::RequestRateLimitExceeded)
            {
                return true;
            }

            return IsRetriableError(error);
        });
        channel = CreateRetryingChannel(config, channel, isRetryableError);

        channel = CreateDefaultTimeoutChannel(channel, config->RpcTimeout);

        return channel;
    }

    void Initialize()
    {
        LightPool_ = New<TThreadPool>(Config_->LightPoolSize, "ClientLight");
        HeavyPool_ = New<TThreadPool>(Config_->HeavyPoolSize, "ClientHeavy");

        PrimaryMasterCellId_ = Config_->PrimaryMaster->CellId;
        PrimaryMasterCellTag_ = CellTagFromId(PrimaryMasterCellId_);
        for (const auto& masterConfig : Config_->SecondaryMasters) {
            SecondaryMasterCellTags_.push_back(CellTagFromId(masterConfig->CellId));
        }

        auto initMasterChannel = [&] (
            EMasterChannelKind channelKind,
            const TMasterConnectionConfigPtr& config,
            EPeerKind peerKind)
        {
            auto cellTag = CellTagFromId(config->CellId);
            MasterChannels_[channelKind][cellTag] = CreatePeerChannel(config, peerKind);
        };

        auto initMasterChannels = [&] (const TMasterConnectionConfigPtr& config) {
            initMasterChannel(
                EMasterChannelKind::Leader,
                config,
                EPeerKind::Leader);
            initMasterChannel(
                EMasterChannelKind::Follower,
                config,
                Config_->EnableReadFromFollowers ? EPeerKind::Follower : EPeerKind::Leader);
            initMasterChannel(
                EMasterChannelKind::LeaderOrFollower,
                config,
                Config_->EnableReadFromFollowers ? EPeerKind::LeaderOrFollower : EPeerKind::Leader);
        };

        initMasterChannels(Config_->PrimaryMaster);
        for (const auto& masterConfig : Config_->SecondaryMasters) {
            initMasterChannels(masterConfig);
        }

        // NB: Caching is only possible for the primary master.
        auto masterCacheConfig = Config_->MasterCache ? Config_->MasterCache : Config_->PrimaryMaster;
        initMasterChannel(
            EMasterChannelKind::Cache,
            masterCacheConfig,
            Config_->EnableReadFromFollowers ? EPeerKind::LeaderOrFollower : EPeerKind::Leader);

        auto timestampProviderConfig = Config_->TimestampProvider;
        if (!timestampProviderConfig) {
            // Use masters for timestamp generation.
            timestampProviderConfig = New<TRemoteTimestampProviderConfig>();
            timestampProviderConfig->Addresses = Config_->PrimaryMaster->Addresses;
            timestampProviderConfig->RpcTimeout = Config_->PrimaryMaster->RpcTimeout;
        }
        TimestampProvider_ = CreateRemoteTimestampProvider(
            timestampProviderConfig,
            GetBusChannelFactory());

        SchedulerChannel_ = CreateSchedulerChannel(
            Config_->Scheduler,
            GetBusChannelFactory(),
            GetMasterChannelOrThrow(EMasterChannelKind::Leader));

        LightChannelFactory_ = CreateCachingChannelFactory(GetBusChannelFactory());
        HeavyChannelFactory_ = CreateCachingChannelFactory(GetBusChannelFactory());

        CellDirectory_ = New<TCellDirectory>(
            Config_->CellDirectory,
            LightChannelFactory_,
            Config_->NetworkName);
        CellDirectory_->ReconfigureCell(Config_->PrimaryMaster);
        for (const auto& cellConfig : Config_->SecondaryMasters) {
            CellDirectory_->ReconfigureCell(cellConfig);
        }

        BlockCache_ = CreateClientBlockCache(
            Config_->BlockCache,
            EBlockType::CompressedData|EBlockType::UncompressedData);

        TableMountCache_ = New<TTableMountCache>(
            Config_->TableMountCache,
            GetMasterChannelOrThrow(EMasterChannelKind::Cache),
            CellDirectory_);

        QueryEvaluator_ = New<TEvaluator>(Config_->QueryEvaluator);
<<<<<<< HEAD

        ColumnEvaluatorCache_ = New<TColumnEvaluatorCache>(Config_->ColumnEvaluatorCache);
=======
        ColumnEvaluatorCache_ = New<TColumnEvaluatorCache>(
            Config_->ColumnEvaluatorCache,
            CreateBuiltinFunctionRegistry());
>>>>>>> 250e0247
    }

    friend IConnectionPtr CreateConnection(
        TConnectionConfigPtr config,
        const TConnectionOptions& options);
};

IConnectionPtr CreateConnection(
    TConnectionConfigPtr config,
    const TConnectionOptions& options)
{
    auto connection = New<TConnection>(config, options);
    connection->Initialize();
    return connection;
}

////////////////////////////////////////////////////////////////////////////////

} // namespace NApi
} // namespace NYT<|MERGE_RESOLUTION|>--- conflicted
+++ resolved
@@ -294,14 +294,7 @@
             CellDirectory_);
 
         QueryEvaluator_ = New<TEvaluator>(Config_->QueryEvaluator);
-<<<<<<< HEAD
-
         ColumnEvaluatorCache_ = New<TColumnEvaluatorCache>(Config_->ColumnEvaluatorCache);
-=======
-        ColumnEvaluatorCache_ = New<TColumnEvaluatorCache>(
-            Config_->ColumnEvaluatorCache,
-            CreateBuiltinFunctionRegistry());
->>>>>>> 250e0247
     }
 
     friend IConnectionPtr CreateConnection(
