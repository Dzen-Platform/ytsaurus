#include "admin.h"
#include "config.h"
#include "native_connection.h"
#include "native_client.h"
#include "native_admin.h"
#include "native_transaction_participant.h"
#include "native_transaction.h"
#include "private.h"

#include <yt/ytlib/chunk_client/client_block_cache.h>

#include <yt/ytlib/hive/cell_directory.h>
#include <yt/ytlib/hive/cell_directory_synchronizer.h>
#include <yt/ytlib/hive/cluster_directory.h>
#include <yt/ytlib/hive/cluster_directory_synchronizer.h>

#include <yt/ytlib/hydra/peer_channel.h>

#include <yt/ytlib/query_client/column_evaluator.h>
#include <yt/ytlib/query_client/evaluator.h>
#include <yt/ytlib/query_client/functions_cache.h>

#include <yt/ytlib/object_client/object_service_proxy.h>

#include <yt/ytlib/scheduler/scheduler_channel.h>

#include <yt/ytlib/tablet_client/table_mount_cache.h>
#include <yt/ytlib/tablet_client/native_table_mount_cache.h>

#include <yt/ytlib/transaction_client/config.h>
#include <yt/ytlib/transaction_client/remote_timestamp_provider.h>

#include <yt/ytlib/object_client/helpers.h>

#include <yt/core/concurrency/action_queue.h>
#include <yt/core/concurrency/thread_pool.h>
#include <yt/core/concurrency/lease_manager.h>

#include <yt/core/rpc/bus_channel.h>
#include <yt/core/rpc/caching_channel_factory.h>
#include <yt/core/rpc/retrying_channel.h>

namespace NYT {
namespace NApi {

using namespace NConcurrency;
using namespace NRpc;
using namespace NHiveClient;
using namespace NChunkClient;
using namespace NTabletClient;
using namespace NTransactionClient;
using namespace NObjectClient;
using namespace NQueryClient;
using namespace NHydra;
using namespace NNodeTrackerClient;
using namespace NScheduler;

////////////////////////////////////////////////////////////////////////////////

class TNativeConnection
    : public INativeConnection
{
public:
    TNativeConnection(
        TNativeConnectionConfigPtr config,
        const TNativeConnectionOptions& options)
        : Config_(config)
        , Options_(options)
        , Logger(NLogging::TLogger(ApiLogger)
            .AddTag("PrimaryCellTag: %v, ConnectionId: %",
                CellTagFromId(Config_->PrimaryMaster->CellId),
                TGuid::Create()))
        , ChannelFactory_(CreateCachingChannelFactory(CreateBusChannelFactory(Config_->BusClient)))
    { }

    void Initialize()
    {
        ThreadPool_ = New<TThreadPool>(Config_->ThreadPoolSize, "Client");

        PrimaryMasterCellId_ = Config_->PrimaryMaster->CellId;
        PrimaryMasterCellTag_ = CellTagFromId(PrimaryMasterCellId_);
        for (const auto& masterConfig : Config_->SecondaryMasters) {
            SecondaryMasterCellTags_.push_back(CellTagFromId(masterConfig->CellId));
        }

        auto initMasterChannel = [&] (
            EMasterChannelKind channelKind,
            const TMasterConnectionConfigPtr& config,
            EPeerKind peerKind)
        {
            auto cellTag = CellTagFromId(config->CellId);
            MasterChannels_[channelKind][cellTag] = CreatePeerChannel(config, peerKind);
        };

        auto leaderPeerKind = EPeerKind::Leader;
        auto followerPeerKind = Config_->EnableReadFromFollowers ? EPeerKind::Follower : EPeerKind::Leader;

        auto initMasterChannels = [&] (const TMasterConnectionConfigPtr& config) {
            initMasterChannel(EMasterChannelKind::Leader, config, leaderPeerKind);
            initMasterChannel(EMasterChannelKind::Follower, config, followerPeerKind);
        };

        initMasterChannels(Config_->PrimaryMaster);
        for (const auto& masterConfig : Config_->SecondaryMasters) {
            initMasterChannels(masterConfig);
        }

        // NB: Caching is only possible for the primary master.
        auto masterCacheConfig = Config_->MasterCache ? Config_->MasterCache : Config_->PrimaryMaster;
        initMasterChannel(EMasterChannelKind::Cache, masterCacheConfig, followerPeerKind);

        auto timestampProviderConfig = Config_->TimestampProvider;
        if (!timestampProviderConfig) {
            // Use masters for timestamp generation.
            timestampProviderConfig = New<TRemoteTimestampProviderConfig>();
            timestampProviderConfig->Addresses = Config_->PrimaryMaster->Addresses;
            timestampProviderConfig->RpcTimeout = Config_->PrimaryMaster->RpcTimeout;
        }
        TimestampProvider_ = CreateRemoteTimestampProvider(
            timestampProviderConfig,
            ChannelFactory_);

        SchedulerChannel_ = CreateSchedulerChannel(
            Config_->Scheduler,
            ChannelFactory_,
            GetMasterChannelOrThrow(EMasterChannelKind::Leader),
            GetNetworks());

        ClusterDirectory_ = New<TClusterDirectory>();
        ClusterDirectorySynchronizer_ = New<TClusterDirectorySynchronizer>(
            Config_->ClusterDirectorySynchronizer,
            this,
            ClusterDirectory_);

        CellDirectory_ = New<TCellDirectory>(
            Config_->CellDirectory,
            ChannelFactory_,
            GetNetworks(),
            Logger);
        CellDirectory_->ReconfigureCell(Config_->PrimaryMaster);
        for (const auto& cellConfig : Config_->SecondaryMasters) {
            CellDirectory_->ReconfigureCell(cellConfig);
        }
        CellDirectorySynchronizer_ = New<TCellDirectorySynchronizer>(
            Config_->CellDirectorySynchronizer,
            CellDirectory_,
            PrimaryMasterCellId_,
            Logger);

        BlockCache_ = CreateClientBlockCache(
            Config_->BlockCache,
            EBlockType::CompressedData|EBlockType::UncompressedData);

        TableMountCache_ = CreateNativeTableMountCache(
            Config_->TableMountCache,
            GetMasterChannelOrThrow(EMasterChannelKind::Cache),
            CellDirectory_,
            Logger);

        QueryEvaluator_ = New<TEvaluator>(Config_->QueryEvaluator);
        ColumnEvaluatorCache_ = New<TColumnEvaluatorCache>(Config_->ColumnEvaluatorCache);
    }

    // IConnection implementation.

    virtual TCellTag GetCellTag() override
    {
        return CellTagFromId(Config_->PrimaryMaster->CellId);
    }

    virtual const ITableMountCachePtr& GetTableMountCache() override
    {
        return TableMountCache_;
    }

    virtual const ITimestampProviderPtr& GetTimestampProvider() override
    {
        return TimestampProvider_;
    }

    virtual const IInvokerPtr& GetInvoker() override
    {
        return ThreadPool_->GetInvoker();
    }

    virtual IAdminPtr CreateAdmin(const TAdminOptions& options) override
    {
        return CreateNativeAdmin(this, options);
    }

    virtual IClientPtr CreateClient(const TClientOptions& options) override
    {
        return CreateNativeClient(options);
    }

    virtual void ClearMetadataCaches() override
    {
        TableMountCache_->Clear();
    }

    // INativeConnection implementation.

    virtual const TNativeConnectionConfigPtr& GetConfig() override
    {
        return Config_;
    }

    virtual const TNetworkPreferenceList& GetNetworks() const override
    {
        return Config_->Networks.Get(DefaultNetworkPreferences);
    }

    virtual const TCellId& GetPrimaryMasterCellId() const override
    {
        return PrimaryMasterCellId_;
    }

    virtual TCellTag GetPrimaryMasterCellTag() const override
    {
        return PrimaryMasterCellTag_;
    }

    virtual const TCellTagList& GetSecondaryMasterCellTags() const override
    {
        return SecondaryMasterCellTags_;
    }

    virtual IChannelPtr GetMasterChannelOrThrow(
        EMasterChannelKind kind,
        TCellTag cellTag = PrimaryMasterCellTag) override
    {
        const auto& channels = MasterChannels_[kind];
        auto it = channels.find(cellTag == PrimaryMasterCellTag ? PrimaryMasterCellTag_ : cellTag);
        if (it == channels.end()) {
            THROW_ERROR_EXCEPTION("Unknown master cell tag %v",
                cellTag);
        }
        return it->second;
    }

    virtual const IChannelPtr& GetSchedulerChannel() override
    {
        return SchedulerChannel_;
    }

    virtual const IChannelFactoryPtr& GetChannelFactory() override
    {
        return ChannelFactory_;
    }

    virtual const IBlockCachePtr& GetBlockCache() override
    {
        return BlockCache_;
    }

    virtual const TEvaluatorPtr& GetQueryEvaluator() override
    {
        return QueryEvaluator_;
    }

    virtual const TColumnEvaluatorCachePtr& GetColumnEvaluatorCache() override
    {
        return ColumnEvaluatorCache_;
    }


    virtual const TCellDirectoryPtr& GetCellDirectory() override
    {
        return CellDirectory_;
    }

    virtual const TCellDirectorySynchronizerPtr& GetCellDirectorySynchronizer() override
    {
        return CellDirectorySynchronizer_;
    }


    virtual const TClusterDirectoryPtr& GetClusterDirectory() override
    {
        return ClusterDirectory_;
    }

    virtual const TClusterDirectorySynchronizerPtr& GetClusterDirectorySynchronizer() override
    {
        return ClusterDirectorySynchronizer_;
    }


    virtual INativeClientPtr CreateNativeClient(const TClientOptions& options) override
    {
        return NApi::CreateNativeClient(this, options);
    }

    virtual NHiveClient::ITransactionParticipantPtr CreateTransactionParticipant(
        const TCellId& cellId,
        const TTransactionParticipantOptions& options) override
    {
        // For tablet writes, manual sync is not needed since Table Mount Cache
        // is responsible for populating cell directory. Transaction participants,
        // on the other hand, have no other way to keep cell directory up-to-date.
        CellDirectorySynchronizer_->Start();
        return NApi::CreateNativeTransactionParticipant(
            CellDirectory_,
<<<<<<< HEAD
            CellDirectorySynchronizer_,
=======
>>>>>>> f275c298
            TimestampProvider_,
            cellId,
            options);
    }

    virtual INativeTransactionPtr RegisterStickyTransaction(INativeTransactionPtr transaction) override
    {
        const auto& transactionId = transaction->GetId();
        TStickyTransactionEntry entry{
            transaction,
            TLeaseManager::CreateLease(
                transaction->GetTimeout(),
                BIND(&TNativeConnection::OnStickyTransactionLeaseExpired, MakeWeak(this), transactionId))
        };

        {
            TWriterGuard guard(StickyTransactionLock_);
            YCHECK(IdToStickyTransactionEntry_.emplace(transactionId, entry).second);
        }

        transaction->SubscribeCommitted(BIND(&TNativeConnection::OnStickyTransactionFinished, MakeWeak(this), transactionId));
        transaction->SubscribeAborted(BIND(&TNativeConnection::OnStickyTransactionFinished, MakeWeak(this), transactionId));

        LOG_DEBUG("Sticky transaction registered (TransactionId: %v)",
            transactionId);

        return transaction;
    }

    virtual INativeTransactionPtr GetStickyTransaction(const TTransactionId& transactionId) override
    {
        INativeTransactionPtr transaction;
        TLease lease;
        {
            TReaderGuard guard(StickyTransactionLock_);
            auto it = IdToStickyTransactionEntry_.find(transactionId);
            if (it == IdToStickyTransactionEntry_.end()) {
                THROW_ERROR_EXCEPTION(
                    NTransactionClient::EErrorCode::NoSuchTransaction,
                    "Sticky transaction %v is not found",
                    transactionId);
            }
            const auto& entry = it->second;
            transaction = entry.Transaction;
            lease = entry.Lease;
        }
        TLeaseManager::RenewLease(lease);
        LOG_DEBUG("Sticky transaction lease renewed (TransactionId: %v)",
            transactionId);
        return transaction;
    }

    virtual void Terminate() override
    {
        ThreadPool_->Shutdown();

        ClusterDirectory_->Clear();
        ClusterDirectorySynchronizer_->Stop();

        CellDirectory_->Clear();
        CellDirectorySynchronizer_->Stop();
    }

private:
    const TNativeConnectionConfigPtr Config_;
    const TNativeConnectionOptions Options_;

    const NLogging::TLogger Logger;

    const NRpc::IChannelFactoryPtr ChannelFactory_;

    TCellId PrimaryMasterCellId_;
    TCellTag PrimaryMasterCellTag_;
    TCellTagList SecondaryMasterCellTags_;

    TEnumIndexedVector<yhash<TCellTag, IChannelPtr>, EMasterChannelKind> MasterChannels_;
    IChannelPtr SchedulerChannel_;
    IBlockCachePtr BlockCache_;
    ITableMountCachePtr TableMountCache_;
    ITimestampProviderPtr TimestampProvider_;
    TEvaluatorPtr QueryEvaluator_;
    TColumnEvaluatorCachePtr ColumnEvaluatorCache_;

    TCellDirectoryPtr CellDirectory_;
    TCellDirectorySynchronizerPtr CellDirectorySynchronizer_;

    TClusterDirectoryPtr ClusterDirectory_;
    TClusterDirectorySynchronizerPtr ClusterDirectorySynchronizer_;

    TThreadPoolPtr ThreadPool_;

    struct TStickyTransactionEntry
    {
        INativeTransactionPtr Transaction;
        TLease Lease;
    };

    TReaderWriterSpinLock StickyTransactionLock_;
    yhash<TTransactionId, TStickyTransactionEntry> IdToStickyTransactionEntry_;


    IChannelPtr CreatePeerChannel(const TMasterConnectionConfigPtr& config, EPeerKind kind)
    {
        auto channel = NHydra::CreatePeerChannel(
            config,
            ChannelFactory_,
            kind);

        auto isRetryableError = BIND([options = Options_] (const TError& error) {
            if (error.FindMatching(NChunkClient::EErrorCode::OptimisticLockFailure)) {
                return true;
            }

            if (options.RetryRequestQueueSizeLimitExceeded &&
                error.GetCode() == NSecurityClient::EErrorCode::RequestQueueSizeLimitExceeded)
            {
                return true;
            }

            return IsRetriableError(error);
        });
        channel = CreateRetryingChannel(config, channel, isRetryableError);

        channel = CreateDefaultTimeoutChannel(channel, config->RpcTimeout);

        return channel;
    }


    void OnStickyTransactionLeaseExpired(const TTransactionId& transactionId)
    {
        INativeTransactionPtr transaction;
        {
            TWriterGuard guard(StickyTransactionLock_);
            auto it = IdToStickyTransactionEntry_.find(transactionId);
            if (it == IdToStickyTransactionEntry_.end()) {
                return;
            }
            transaction = it->second.Transaction;
            IdToStickyTransactionEntry_.erase(it);
        }

        LOG_DEBUG("Sticky transaction lease expired (TransactionId: %v)",
            transactionId);

        transaction->Abort();
    }

    void OnStickyTransactionFinished(const TTransactionId& transactionId)
    {
        TLease lease;
        {
            TWriterGuard guard(StickyTransactionLock_);
            auto it = IdToStickyTransactionEntry_.find(transactionId);
            if (it == IdToStickyTransactionEntry_.end()) {
                return;
            }
            lease = it->second.Lease;
            IdToStickyTransactionEntry_.erase(it);
        }

        LOG_DEBUG("Sticky transaction unregistered (TransactionId: %v)",
            transactionId);

        TLeaseManager::CloseLease(lease);
    }
};

INativeConnectionPtr CreateNativeConnection(
    TNativeConnectionConfigPtr config,
    const TNativeConnectionOptions& options)
{
    auto connection = New<TNativeConnection>(config, options);
    connection->Initialize();
    return connection;
}

////////////////////////////////////////////////////////////////////////////////

} // namespace NApi
} // namespace NYT<|MERGE_RESOLUTION|>--- conflicted
+++ resolved
@@ -301,10 +301,6 @@
         CellDirectorySynchronizer_->Start();
         return NApi::CreateNativeTransactionParticipant(
             CellDirectory_,
-<<<<<<< HEAD
-            CellDirectorySynchronizer_,
-=======
->>>>>>> f275c298
             TimestampProvider_,
             cellId,
             options);
