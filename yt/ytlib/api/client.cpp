#include "client.h"
#include "private.h"
#include "box.h"
#include "config.h"
#include "connection.h"
#include "file_reader.h"
#include "file_writer.h"
#include "journal_reader.h"
#include "journal_writer.h"
#include "rowset.h"
#include "table_reader.h"
#include "transaction.h"

#include <yt/ytlib/chunk_client/chunk_meta_extensions.h>
#include <yt/ytlib/chunk_client/chunk_replica.h>
#include <yt/ytlib/chunk_client/read_limit.h>
#include <yt/ytlib/chunk_client/chunk_teleporter.h>
#include <yt/ytlib/chunk_client/chunk_service_proxy.h>
#include <yt/ytlib/chunk_client/helpers.h>

#include <yt/ytlib/cypress_client/cypress_ypath_proxy.h>
#include <yt/ytlib/cypress_client/rpc_helpers.h>

#include <yt/ytlib/hive/cell_directory.h>
#include <yt/ytlib/hive/config.h>

#include <yt/ytlib/object_client/helpers.h>
#include <yt/ytlib/object_client/master_ypath_proxy.h>
#include <yt/ytlib/object_client/object_service_proxy.h>

#include <yt/ytlib/query_client/column_evaluator.h>
#include <yt/ytlib/query_client/coordinator.h>
#include <yt/ytlib/query_client/evaluator.h>
#include <yt/ytlib/query_client/helpers.h>
#include <yt/ytlib/query_client/plan_fragment.h>
#include <yt/ytlib/query_client/plan_helpers.h>
#include <yt/ytlib/query_client/private.h> // XXX(sandello): refactor BuildLogger
#include <yt/ytlib/query_client/query_preparer.h>
#include <yt/ytlib/query_client/query_service_proxy.h>
#include <yt/ytlib/query_client/query_statistics.h>
#include <yt/ytlib/query_client/functions_cache.h>

#include <yt/ytlib/scheduler/job_prober_service_proxy.h>
#include <yt/ytlib/scheduler/scheduler_service_proxy.h>

#include <yt/ytlib/security_client/group_ypath_proxy.h>
#include <yt/ytlib/security_client/helpers.h>

#include <yt/ytlib/table_client/name_table.h>
#include <yt/ytlib/table_client/schema.h>
#include <yt/ytlib/table_client/schemaful_writer.h>

#include <yt/ytlib/tablet_client/table_mount_cache.h>
#include <yt/ytlib/tablet_client/tablet_service_proxy.h>
#include <yt/ytlib/tablet_client/wire_protocol.h>
#include <yt/ytlib/tablet_client/wire_protocol.pb.h>

#include <yt/ytlib/transaction_client/timestamp_provider.h>
#include <yt/ytlib/transaction_client/transaction_manager.h>

#include <yt/core/compression/helpers.h>

#include <yt/core/concurrency/scheduler.h>

#include <yt/core/profiling/scoped_timer.h>

#include <yt/core/rpc/helpers.h>
#include <yt/core/rpc/latency_taming_channel.h>

#include <yt/core/ytree/helpers.h>
#include <yt/core/ytree/fluent.h>
#include <yt/core/ytree/ypath_proxy.h>

// TODO(babenko): refactor this
#include <yt/ytlib/table_client/chunk_meta_extensions.h>
#include <yt/ytlib/table_client/schemaful_reader.h>
#include <yt/ytlib/table_client/table_ypath_proxy.h>
#include <yt/ytlib/table_client/row_merger.h>
#include <yt/ytlib/table_client/row_base.h>

namespace NYT {
namespace NApi {

using namespace NConcurrency;
using namespace NYPath;
using namespace NYTree;
using namespace NYson;
using namespace NObjectClient;
using namespace NObjectClient::NProto;
using namespace NCypressClient;
using namespace NTransactionClient;
using namespace NRpc;
using namespace NTableClient;
using namespace NTableClient::NProto;
using namespace NTabletClient;
using namespace NTabletClient::NProto;
using namespace NSecurityClient;
using namespace NQueryClient;
using namespace NChunkClient;
using namespace NScheduler;
using namespace NHive;
using namespace NHydra;

using NChunkClient::TReadLimit;
using NChunkClient::TReadRange;

////////////////////////////////////////////////////////////////////////////////

DECLARE_REFCOUNTED_CLASS(TQueryHelper)
DECLARE_REFCOUNTED_CLASS(TClient)
DECLARE_REFCOUNTED_CLASS(TTransaction)

////////////////////////////////////////////////////////////////////////////////

struct TSerializableUserWorkloadDescriptor
    : public TYsonSerializable
{
    TUserWorkloadDescriptor Underlying;

    TSerializableUserWorkloadDescriptor()
    {
        RegisterParameter("category", Underlying.Category);
        RegisterParameter("band", Underlying.Band)
            .Optional();
    }
};

void Serialize(const TUserWorkloadDescriptor& workloadDescriptor, NYson::IYsonConsumer* consumer)
{
    TSerializableUserWorkloadDescriptor serializableWorkloadDescriptor;
    serializableWorkloadDescriptor.Underlying = workloadDescriptor;
    Serialize(serializableWorkloadDescriptor, consumer);
}

void Deserialize(TUserWorkloadDescriptor& workloadDescriptor, INodePtr node)
{
    TSerializableUserWorkloadDescriptor serializableWorkloadDescriptor;
    Deserialize(serializableWorkloadDescriptor, node);
    workloadDescriptor = serializableWorkloadDescriptor.Underlying;
}

////////////////////////////////////////////////////////////////////////////////

namespace {

TNameTableToSchemaIdMapping BuildColumnIdMapping(
    const TTableMountInfoPtr& tableInfo,
    const TNameTablePtr& nameTable)
{
    for (const auto& name : tableInfo->KeyColumns) {
        if (!nameTable->FindId(name) && !tableInfo->Schema.GetColumnOrThrow(name).Expression) {
            THROW_ERROR_EXCEPTION("No such key column %Qv",
                name);
        }
    }

    TNameTableToSchemaIdMapping mapping;
    mapping.resize(nameTable->GetSize());
    for (int nameTableId = 0; nameTableId < nameTable->GetSize(); ++nameTableId) {
        const auto& name = nameTable->GetName(nameTableId);
        int schemaId = tableInfo->Schema.GetColumnIndexOrThrow(name);
        mapping[nameTableId] = schemaId;
    }
    return mapping;
}

const TCellPeerDescriptor& GetPrimaryTabletPeerDescriptor(
    const TCellDescriptor& cellDescriptor,
    EPeerKind peerKind = EPeerKind::Leader)
{
    if (cellDescriptor.Peers.empty()) {
        THROW_ERROR_EXCEPTION("No alive replicas for tablet cell %v",
            cellDescriptor.CellId);
    }

    const auto& peers = cellDescriptor.Peers;
    int leadingPeerIndex = -1;
    for (int index = 0; index < peers.size(); ++index) {
        if (peers[index].GetVoting()) {
            leadingPeerIndex = index;
            break;
        }
    }

    switch (peerKind) {
        case EPeerKind::Leader: {
            if (leadingPeerIndex < 0) {
                THROW_ERROR_EXCEPTION("No leading peer is known for tablet cell %v",
                    cellDescriptor.CellId);
            }
            return peers[leadingPeerIndex];
        }

        case EPeerKind::LeaderOrFollower: {
            int randomIndex = RandomNumber(peers.size());
            return peers[randomIndex];
        }

        case EPeerKind::Follower: {
            if (leadingPeerIndex < 0 || peers.size() == 1) {
                return peers[RandomNumber(peers.size())];
            }

            int randomIndex = RandomNumber(peers.size() - 1);
            if (randomIndex >= leadingPeerIndex) {
                ++randomIndex;
            }
            return peers[randomIndex];
        }

        default:
            YUNREACHABLE();
    }
}

const TCellPeerDescriptor& GetBackupTabletPeerDescriptor(
    const TCellDescriptor& cellDescriptor,
    const TCellPeerDescriptor& primaryPeerDescriptor)
{
    YASSERT(cellDescriptor.Peers.size() > 1);
    const auto& peers = cellDescriptor.Peers;
    int primaryIndex = &primaryPeerDescriptor - cellDescriptor.Peers.data();
    int randomIndex = RandomNumber(peers.size() - 1);
    if (randomIndex >= primaryIndex) {
        ++randomIndex;
    }
    return peers[randomIndex];
}

IChannelPtr CreateTabletReadChannel(
    const IChannelFactoryPtr& channelFactory,
    const TCellDescriptor& cellDescriptor,
    const TConnectionConfigPtr& config,
    const TTabletReadOptions& options)
{
    const auto& primaryPeerDescriptor = GetPrimaryTabletPeerDescriptor(cellDescriptor, options.ReadFrom);
    auto primaryChannel = channelFactory->CreateChannel(primaryPeerDescriptor.GetAddress(config->NetworkName));
    if (cellDescriptor.Peers.size() == 1 || !options.BackupRequestDelay) {
        return primaryChannel;
    }

    const auto& backupPeerDescriptor = GetBackupTabletPeerDescriptor(cellDescriptor, primaryPeerDescriptor);
    auto backupChannel = channelFactory->CreateChannel(backupPeerDescriptor.GetAddress(config->NetworkName));

    return CreateLatencyTamingChannel(
        std::move(primaryChannel),
        std::move(backupChannel),
        *options.BackupRequestDelay);
}

TTabletInfoPtr GetTabletForKey(
    const TTableMountInfoPtr& tableInfo,
    NTableClient::TKey key)
{
    auto tabletInfo = tableInfo->GetTablet(key);
    if (tabletInfo->State != ETabletState::Mounted) {
        THROW_ERROR_EXCEPTION(
            NTabletClient::EErrorCode::TabletNotMounted,
            "Tablet %v of table %v is in %Qlv state",
            tabletInfo->TabletId,
            tableInfo->Path,
            tabletInfo->State)
            << TErrorAttribute("tablet_id", tabletInfo->TabletId);
    }
    return tabletInfo;
}

} // namespace

////////////////////////////////////////////////////////////////////////////////

TError TCheckPermissionResult::ToError(const Stroka& user, EPermission permission) const
{
    switch (Action) {
        case NSecurityClient::ESecurityAction::Allow:
            return TError();

        case NSecurityClient::ESecurityAction::Deny: {
            TError error;
            if (ObjectName && SubjectName) {
                error = TError(
                    NSecurityClient::EErrorCode::AuthorizationError,
                    "Access denied: %Qlv permission is denied for %Qv by ACE at %v",
                    permission,
                    *SubjectName,
                    *ObjectName);
            } else {
                error = TError(
                    NSecurityClient::EErrorCode::AuthorizationError,
                    "Access denied: %Qlv permission is not allowed by any matching ACE",
                    permission);
            }
            error.Attributes().Set("user", user);
            error.Attributes().Set("permission", permission);
            if (ObjectId) {
                error.Attributes().Set("denied_by", ObjectId);
            }
            if (SubjectId) {
                error.Attributes().Set("denied_for", SubjectId);
            }
            return error;
        }

        default:
            YUNREACHABLE();
    }
}

////////////////////////////////////////////////////////////////////////////////

class TQueryResponseReader
    : public ISchemafulReader
{
public:
    TQueryResponseReader(
        TFuture<TQueryServiceProxy::TRspExecutePtr> asyncResponse,
        const TTableSchema& schema,
        const NLogging::TLogger& logger)
        : Schema_(schema)
        , Logger(logger)
    {
        QueryResult_ = asyncResponse.Apply(BIND(
            &TQueryResponseReader::OnResponse,
            MakeStrong(this)));
    }

    virtual bool Read(std::vector<TUnversionedRow>* rows) override
    {
        return !RowsetReader_ || RowsetReader_->Read(rows);
    }

    virtual TFuture<void> GetReadyEvent() override
    {
        if (!RowsetReader_) {
            return QueryResult_.As<void>();
        } else {
            return RowsetReader_->GetReadyEvent();
        }
    }

    TFuture<TQueryStatistics> GetQueryResult() const
    {
        return QueryResult_;
    }

private:

    TTableSchema Schema_;
    ISchemafulReaderPtr RowsetReader_;

    TFuture<TQueryStatistics> QueryResult_;

    NLogging::TLogger Logger;

    TQueryStatistics OnResponse(const TQueryServiceProxy::TRspExecutePtr& response)
    {
        TSharedRef data;

        TDuration deserializationTime;
        {
            NProfiling::TAggregatingTimingGuard timingGuard(&deserializationTime);
            data = NCompression::DecompressWithEnvelope(response->Attachments());
        }

        LOG_DEBUG("Received subquery result (DeserializationTime: %v, DataSize: %v)",
            deserializationTime,
            data.Size());

        YCHECK(!RowsetReader_);
        RowsetReader_ = TWireProtocolReader(data).CreateSchemafulRowsetReader(Schema_);

        return FromProto(response->query_statistics());
    }
};

DEFINE_REFCOUNTED_TYPE(TQueryResponseReader)

////////////////////////////////////////////////////////////////////////////////

struct TQueryHelperRowBufferTag
{ };

class TQueryHelper
    : public IExecutor
    , public IPrepareCallbacks
{
public:
    TQueryHelper(
        IConnectionPtr connection,
        IChannelPtr masterChannel,
        IChannelFactoryPtr nodeChannelFactory,
        const TFunctionImplCachePtr& functionImplCache)
        : Connection_(std::move(connection))
        , MasterChannel_(std::move(masterChannel))
        , NodeChannelFactory_(std::move(nodeChannelFactory))
        , FunctionImplCache_(functionImplCache)
    { }

    // IPrepareCallbacks implementation.

    virtual TFuture<TDataSplit> GetInitialSplit(
        const TRichYPath& path,
        TTimestamp timestamp) override
    {
        return BIND(&TQueryHelper::DoGetInitialSplit, MakeStrong(this))
            .AsyncVia(Connection_->GetLightInvoker())
            .Run(path, timestamp);
    }

    virtual TFuture<TQueryStatistics> Execute(
        TConstQueryPtr query,
        TConstExternalCGInfoPtr externalCGInfo,
        TDataRanges dataSource,
        ISchemafulWriterPtr writer,
        const TQueryOptions& options) override
    {
        TRACE_CHILD("QueryClient", "Execute") {

            auto execute = query->IsOrdered()
                ? &TQueryHelper::DoExecuteOrdered
                : &TQueryHelper::DoExecute;

            return BIND(execute, MakeStrong(this))
                .AsyncVia(Connection_->GetHeavyInvoker())
                .Run(
                    std::move(query),
                    std::move(externalCGInfo),
                    std::move(dataSource),
                    options,
                    std::move(writer));
        }
    }

private:
    const IConnectionPtr Connection_;
    const IChannelPtr MasterChannel_;
    const IChannelFactoryPtr NodeChannelFactory_;
    const TFunctionImplCachePtr FunctionImplCache_;


    TDataSplit DoGetInitialSplit(
        const TRichYPath& path,
        TTimestamp timestamp)
    {
        auto tableMountCache = Connection_->GetTableMountCache();
        auto info = WaitFor(tableMountCache->GetTableInfo(path.GetPath()))
            .ValueOrThrow();

        auto tableSchema = path.GetSchema();

        TDataSplit result;
        SetObjectId(&result, info->TableId);
        SetTableSchema(&result, tableSchema.Get(info->Schema));
        SetKeyColumns(&result, info->KeyColumns);
        SetTimestamp(&result, timestamp);

        return result;
    }

    std::vector<std::pair<TDataRanges, Stroka>> SplitTable(
        TGuid tableId,
        TSharedRange<TRowRange> ranges,
        TRowBufferPtr rowBuffer,
        const NLogging::TLogger& Logger,
        bool verboseLogging)
    {
        YCHECK(TypeFromId(tableId) == EObjectType::Table);

        auto tableMountCache = Connection_->GetTableMountCache();
        auto tableInfo = WaitFor(tableMountCache->GetTableInfo(FromObjectId(tableId)))
            .ValueOrThrow();

        if (!tableInfo->Sorted) {
            THROW_ERROR_EXCEPTION("Expected a sorted table, but got unsorted");
        }

        auto result = tableInfo->Dynamic
            ? SplitDynamicTable(tableId, std::move(ranges), std::move(rowBuffer), std::move(tableInfo))
            : SplitStaticTable(tableId, std::move(ranges), std::move(rowBuffer));

        LOG_DEBUG_IF(verboseLogging, "Got %v sources for input %v",
            result.size(),
            tableId);

        return result;
    }

    std::vector<std::pair<TDataRanges, Stroka>> SplitStaticTable(
        TGuid tableId,
        TSharedRange<TRowRange> ranges,
        TRowBufferPtr rowBuffer)
    {
        std::vector<TReadRange> readRanges;
        for (const auto& range : ranges) {
            readRanges.emplace_back(TReadLimit(TOwningKey(range.first)), TReadLimit(TOwningKey(range.second)));
        }

        // TODO(babenko): refactor and optimize
        TObjectServiceProxy proxy(MasterChannel_);

        // XXX(babenko): multicell
        auto req = TTableYPathProxy::Fetch(FromObjectId(tableId));
        ToProto(req->mutable_ranges(), readRanges);
        req->set_fetch_all_meta_extensions(true);

        auto rsp = WaitFor(proxy.Execute(req))
            .ValueOrThrow();

        auto nodeDirectory = New<NNodeTrackerClient::TNodeDirectory>();
        nodeDirectory->MergeFrom(rsp->node_directory());

        auto chunkSpecs = FromProto<std::vector<NChunkClient::NProto::TChunkSpec>>(rsp->chunks());

        // Remove duplicate chunks.
        std::sort(chunkSpecs.begin(), chunkSpecs.end(), [] (const TDataSplit& lhs, const TDataSplit& rhs) {
            return GetObjectIdFromDataSplit(lhs) < GetObjectIdFromDataSplit(rhs);
        });
        chunkSpecs.erase(
            std::unique(
                chunkSpecs.begin(),
                chunkSpecs.end(),
                [] (const TDataSplit& lhs, const TDataSplit& rhs) {
                    return GetObjectIdFromDataSplit(lhs) == GetObjectIdFromDataSplit(rhs);
                }),
            chunkSpecs.end());

        // Sort chunks by lower bound.
        std::sort(chunkSpecs.begin(), chunkSpecs.end(), [] (const TDataSplit& lhs, const TDataSplit& rhs) {
            return GetLowerBoundFromDataSplit(lhs) < GetLowerBoundFromDataSplit(rhs);
        });

        const auto& networkName = Connection_->GetConfig()->NetworkName;

        for (auto& chunkSpec : chunkSpecs) {
            auto chunkKeyColumns = FindProtoExtension<TKeyColumnsExt>(chunkSpec.chunk_meta().extensions());
            auto chunkSchema = FindProtoExtension<TTableSchemaExt>(chunkSpec.chunk_meta().extensions());

            // TODO(sandello): One day we should validate consistency.
            // Now we just check we do _not_ have any of these.
            YCHECK(!chunkKeyColumns);
            YCHECK(!chunkSchema);

            TOwningKey chunkLowerBound, chunkUpperBound;
            if (TryGetBoundaryKeys(chunkSpec.chunk_meta(), &chunkLowerBound, &chunkUpperBound)) {
                chunkUpperBound = GetKeySuccessor(chunkUpperBound);
                SetLowerBound(&chunkSpec, chunkLowerBound);
                SetUpperBound(&chunkSpec, chunkUpperBound);
            }
        }

        std::vector<std::pair<TDataRanges, Stroka>> subsources;
        for (const auto& range : ranges) {
            auto lowerBound = range.first;
            auto upperBound = range.second;

            // Run binary search to find the relevant chunks.
            auto startIt = std::lower_bound(
                chunkSpecs.begin(),
                chunkSpecs.end(),
                lowerBound,
                [] (const TDataSplit& chunkSpec, TRow key) {
                    return GetUpperBoundFromDataSplit(chunkSpec) <= key;
                });

            for (auto it = startIt; it != chunkSpecs.end(); ++it) {
                const auto& chunkSpec = *it;
                auto keyRange = GetBothBoundsFromDataSplit(chunkSpec);

                if (upperBound <= keyRange.first) {
                    break;
                }

                auto replicas = FromProto<TChunkReplicaList>(chunkSpec.replicas());
                if (replicas.empty()) {
                    auto objectId = GetObjectIdFromDataSplit(chunkSpec);
                    THROW_ERROR_EXCEPTION("No alive replicas for chunk %v",
                        objectId);
                }

                const TChunkReplica& selectedReplica = replicas[RandomNumber(replicas.size())];
                const auto& descriptor = nodeDirectory->GetDescriptor(selectedReplica);
                const auto& address = descriptor.GetAddressOrThrow(networkName);

                TRowRange subrange;
                subrange.first = rowBuffer->Capture(std::max(lowerBound, keyRange.first.Get()));
                subrange.second = rowBuffer->Capture(std::min(upperBound, keyRange.second.Get()));

                TDataRanges dataSource{
                    GetObjectIdFromDataSplit(chunkSpec),
                    MakeSharedRange(SmallVector<TRowRange, 1>{subrange}, rowBuffer, ranges.GetHolder())};

                subsources.emplace_back(dataSource, address);
            }
        }

        return subsources;
    }

    std::vector<std::pair<TDataRanges, Stroka>> SplitDynamicTable(
        TGuid tableId,
        TSharedRange<TRowRange> ranges,
        TRowBufferPtr rowBuffer,
        TTableMountInfoPtr tableInfo)
    {
        if (tableInfo->Tablets.empty()) {
            THROW_ERROR_EXCEPTION("Table %v is neither sorted nor has tablets",
                tableId);
        }

        const auto& cellDirectory = Connection_->GetCellDirectory();
        const auto& networkName = Connection_->GetConfig()->NetworkName;

        yhash_map<NTabletClient::TTabletCellId, TCellDescriptor> tabletCellReplicas;

        auto getAddress = [&] (const TTabletInfoPtr& tabletInfo) mutable {
            if (tabletInfo->State != ETabletState::Mounted) {
                // TODO(babenko): learn to work with unmounted tablets
                THROW_ERROR_EXCEPTION("Tablet %v is not mounted",
                    tabletInfo->TabletId);
            }

            auto insertResult = tabletCellReplicas.insert(std::make_pair(tabletInfo->CellId, TCellDescriptor()));
            auto& descriptor = insertResult.first->second;

            if (insertResult.second) {
                descriptor = cellDirectory->GetDescriptorOrThrow(tabletInfo->CellId);
            }

            // TODO(babenko): pass proper read options
            const auto& peerDescriptor = GetPrimaryTabletPeerDescriptor(descriptor);
            return peerDescriptor.GetAddress(networkName);
        };

        std::vector<std::pair<TDataRanges, Stroka>> subsources;
        for (auto rangesIt = begin(ranges); rangesIt != end(ranges);) {
            auto lowerBound = rangesIt->first;
            auto upperBound = rangesIt->second;

            // Run binary search to find the relevant tablets.
            auto startIt = std::upper_bound(
                tableInfo->Tablets.begin(),
                tableInfo->Tablets.end(),
                lowerBound,
                [] (TRow key, const TTabletInfoPtr& tabletInfo) {
                    return key < tabletInfo->PivotKey;
                }) - 1;

            auto tabletInfo = *startIt;
            auto nextPivotKey = (startIt + 1 == tableInfo->Tablets.end()) ? MaxKey() : (*(startIt + 1))->PivotKey;

            if (upperBound < nextPivotKey) {
                auto rangesItEnd = std::upper_bound(
                    rangesIt,
                    end(ranges),
                    nextPivotKey.Get(),
                    [] (const TRow& key, const TRowRange& rowRange) {
                        return key < rowRange.second;
                    });

                const auto& address = getAddress(tabletInfo);

                TDataRanges dataSource{
                    tabletInfo->TabletId,
                    MakeSharedRange(
                        MakeRange<TRowRange>(rangesIt, rangesItEnd),
                        rowBuffer,
                        ranges.GetHolder())};

                subsources.emplace_back(dataSource, address);
                rangesIt = rangesItEnd;
            } else {
                for (auto it = startIt; it != tableInfo->Tablets.end(); ++it) {
                    const auto& tabletInfo = *it;
                    YASSERT(upperBound > tabletInfo->PivotKey);

                    const auto& address = getAddress(tabletInfo);

                    auto pivotKey = tabletInfo->PivotKey;
                    auto nextPivotKey = (it + 1 == tableInfo->Tablets.end()) ? MaxKey() : (*(it + 1))->PivotKey;

                    bool isLast = upperBound <= nextPivotKey;

                    TRowRange subrange;
                    subrange.first = it == startIt ? lowerBound : rowBuffer->Capture(pivotKey.Get());
                    subrange.second = isLast ? upperBound : rowBuffer->Capture(nextPivotKey.Get());

                    TDataRanges dataSource{
                        tabletInfo->TabletId,
                        MakeSharedRange(SmallVector<TRowRange, 1>{subrange}, rowBuffer, ranges.GetHolder())};

                    subsources.emplace_back(dataSource, address);

                    if (isLast) {
                        break;
                    }
                }
                ++rangesIt;
            }
        }

        return subsources;
    }

    std::vector<std::pair<TDataRanges, Stroka>> InferRanges(
        TConstQueryPtr query,
        const TDataRanges& dataSource,
        ui64 rangeExpansionLimit,
        bool verboseLogging,
        TRowBufferPtr rowBuffer,
        const NLogging::TLogger& Logger)
    {
        const auto& tableId = dataSource.Id;
        auto ranges = dataSource.Ranges;

        auto prunedRanges = GetPrunedRanges(
            query,
            tableId,
            ranges,
            rowBuffer,
            Connection_->GetColumnEvaluatorCache(),
            BuiltinRangeExtractorMap,
            rangeExpansionLimit,
            verboseLogging);

        LOG_DEBUG("Splitting %v pruned splits", prunedRanges.size());

        return SplitTable(
            tableId,
            MakeSharedRange(std::move(prunedRanges), rowBuffer),
            std::move(rowBuffer),
            Logger,
            verboseLogging);
    }

    TQueryStatistics DoCoordinateAndExecute(
        TConstQueryPtr query,
        const TConstExternalCGInfoPtr& externalCGInfo,
        TQueryOptions options,
        ISchemafulWriterPtr writer,
        int subrangesCount,
        std::function<std::pair<std::vector<TDataRanges>, Stroka>(int)> getSubsources)
    {
        auto Logger = BuildLogger(query);

        std::vector<TRefiner> refiners(subrangesCount, [] (
            TConstExpressionPtr expr,
            const TTableSchema& schema,
            const TKeyColumns& keyColumns) {
                return expr;
            });

        auto functionGenerators = New<TFunctionProfilerMap>();
        auto aggregateGenerators = New<TAggregateProfilerMap>();
        MergeFrom(functionGenerators.Get(), BuiltinFunctionCG.Get());
        MergeFrom(aggregateGenerators.Get(), BuiltinAggregateCG.Get());
        FetchImplementations(
            functionGenerators,
            aggregateGenerators,
            externalCGInfo,
            FunctionImplCache_);

        return CoordinateAndExecute(
            query,
            writer,
            refiners,
            [&] (TConstQueryPtr subquery, int index) {
                std::vector<TDataRanges> dataSources;
                Stroka address;
                std::tie(dataSources, address) = getSubsources(index);

                LOG_DEBUG("Delegating subquery (SubqueryId: %v, Address: %v, MaxSubqueries %v)",
                    subquery->Id,
                    address,
                    options.MaxSubqueries);

                return Delegate(std::move(subquery), externalCGInfo, options, std::move(dataSources), address);
            },
            [&] (TConstQueryPtr topQuery, ISchemafulReaderPtr reader, ISchemafulWriterPtr writer) {
                LOG_DEBUG("Evaluating top query (TopQueryId: %v)", topQuery->Id);
                auto evaluator = Connection_->GetQueryEvaluator();
                return evaluator->Run(
                    std::move(topQuery),
                    std::move(reader),
                    std::move(writer),
                    functionGenerators,
                    aggregateGenerators,
                    options.EnableCodeCache);
            });
    }

    TQueryStatistics DoExecute(
        TConstQueryPtr query,
        TConstExternalCGInfoPtr externalCGInfo,
        TDataRanges dataSource,
        TQueryOptions options,
        ISchemafulWriterPtr writer)
    {
        auto Logger = BuildLogger(query);

        auto rowBuffer = New<TRowBuffer>(TQueryHelperRowBufferTag{});
        auto allSplits = InferRanges(
            query,
            dataSource,
            options.RangeExpansionLimit,
            options.VerboseLogging,
            rowBuffer,
            Logger);

        LOG_DEBUG("Regrouping %v splits into groups",
            allSplits.size());

        yhash_map<Stroka, std::vector<TDataRanges>> groupsByAddress;
        for (const auto& split : allSplits) {
            const auto& address = split.second;
            groupsByAddress[address].push_back(split.first);
        }

        std::vector<std::pair<std::vector<TDataRanges>, Stroka>> groupedSplits;
        for (const auto& group : groupsByAddress) {
            groupedSplits.emplace_back(group.second, group.first);
        }

        LOG_DEBUG("Regrouped %v splits into %v groups",
            allSplits.size(),
            groupsByAddress.size());

        return DoCoordinateAndExecute(
            query,
            externalCGInfo,
            options,
            writer,
            groupedSplits.size(),
            [&] (int index) {
                return groupedSplits[index];
            });
    }

    TQueryStatistics DoExecuteOrdered(
        TConstQueryPtr query,
        TConstExternalCGInfoPtr externalCGInfo,
        TDataRanges dataSource,
        TQueryOptions options,
        ISchemafulWriterPtr writer)
    {
        auto Logger = BuildLogger(query);

        auto rowBuffer = New<TRowBuffer>(TQueryHelperRowBufferTag{});
        auto allSplits = InferRanges(
            query,
            dataSource,
            options.RangeExpansionLimit,
            options.VerboseLogging,
            rowBuffer,
            Logger);

        // Should be already sorted
        LOG_DEBUG("Sorting %v splits", allSplits.size());

        std::sort(
            allSplits.begin(),
            allSplits.end(),
            [] (const std::pair<TDataRanges, Stroka>& lhs, const std::pair<TDataRanges, Stroka>& rhs) {
                return lhs.first.Ranges.Begin()->first < rhs.first.Ranges.Begin()->first;
            });

        return DoCoordinateAndExecute(
            query,
            externalCGInfo,
            options,
            writer,
            allSplits.size(),
            [&] (int index) {
                const auto& split = allSplits[index];

                LOG_DEBUG("Delegating to tablet %v at %v",
                    split.first.Id,
                    split.second);

                return std::make_pair(std::vector<TDataRanges>(1, split.first), split.second);
            });
    }

   std::pair<ISchemafulReaderPtr, TFuture<TQueryStatistics>> Delegate(
        TConstQueryPtr query,
        const TConstExternalCGInfoPtr& externalCGInfo,
        TQueryOptions options,
        std::vector<TDataRanges> dataSources,
        const Stroka& address)
    {
        auto Logger = BuildLogger(query);

        TRACE_CHILD("QueryClient", "Delegate") {
            auto channel = NodeChannelFactory_->CreateChannel(address);
            auto config = Connection_->GetConfig();

            TQueryServiceProxy proxy(channel);
            proxy.SetDefaultTimeout(config->QueryTimeout);

            auto req = proxy.Execute();

            TDuration serializationTime;
            {
                NProfiling::TAggregatingTimingGuard timingGuard(&serializationTime);
                ToProto(req->mutable_query(), query);
                ToProto(req->mutable_cg_info(), *externalCGInfo);
                externalCGInfo->NodeDirectory->DumpTo(req->mutable_node_directory());
                ToProto(req->mutable_options(), options);
                ToProto(req->mutable_data_sources(), dataSources);

                req->set_response_codec(static_cast<int>(config->QueryResponseCodec));
            }

            LOG_DEBUG("Sending subquery (SerializationTime: %v, RequestSize: %v)",
                serializationTime,
                req->ByteSize());

            TRACE_ANNOTATION("serialization_time", serializationTime);
            TRACE_ANNOTATION("request_size", req->ByteSize());

            auto resultReader = New<TQueryResponseReader>(
                req->Invoke(),
                query->GetTableSchema(),
                Logger);
            return std::make_pair(resultReader, resultReader->GetQueryResult());
        }
    }

};

DEFINE_REFCOUNTED_TYPE(TQueryHelper)

////////////////////////////////////////////////////////////////////////////////

struct TLookupRowsBufferTag
{ };

struct TWriteRowsBufferTag
{ };

struct TDeleteRowsBufferTag
{ };

class TClient
    : public IClient
{
public:
    TClient(
        IConnectionPtr connection,
        const TClientOptions& options)
        : Connection_(std::move(connection))
        , Options_(options)
    {
        auto wrapChannel = [&] (IChannelPtr channel) {
            channel = CreateAuthenticatedChannel(channel, options.User);
            return channel;
        };
        auto wrapChannelFactory = [&] (IChannelFactoryPtr factory) {
            factory = CreateAuthenticatedChannelFactory(factory, options.User);
            return factory;
        };

        auto initMasterChannel = [&] (EMasterChannelKind kind, TCellTag cellTag) {
            // NB: Caching is only possible for the primary master.
            if (kind == EMasterChannelKind::Cache && cellTag != Connection_->GetPrimaryMasterCellTag()) {
                return;
            }
            MasterChannels_[kind][cellTag] = wrapChannel(Connection_->GetMasterChannelOrThrow(kind, cellTag));
        };
        for (auto kind : TEnumTraits<EMasterChannelKind>::GetDomainValues()) {
            initMasterChannel(kind, Connection_->GetPrimaryMasterCellTag());
            for (auto cellTag : Connection_->GetSecondaryMasterCellTags()) {
                initMasterChannel(kind, cellTag);
            }
        }

        SchedulerChannel_ = wrapChannel(Connection_->GetSchedulerChannel());

        LightChannelFactory_ = wrapChannelFactory(Connection_->GetLightChannelFactory());
        HeavyChannelFactory_ = wrapChannelFactory(Connection_->GetHeavyChannelFactory());

        SchedulerProxy_.reset(new TSchedulerServiceProxy(GetSchedulerChannel()));
        JobProberProxy_.reset(new TJobProberServiceProxy(GetSchedulerChannel()));

        TransactionManager_ = New<TTransactionManager>(
            Connection_->GetConfig()->TransactionManager,
            Connection_->GetConfig()->PrimaryMaster->CellId,
            GetMasterChannelOrThrow(EMasterChannelKind::Leader),
            Connection_->GetTimestampProvider(),
            Connection_->GetCellDirectory());

        QueryHelper_ = New<TQueryHelper>(
            Connection_,
            GetMasterChannelOrThrow(EMasterChannelKind::LeaderOrFollower),
            HeavyChannelFactory_,
            CreateFunctionImplCache(
                Connection_->GetConfig()->FunctionImplCache,
                MakeWeak(this)));

        FunctionRegistry_ = CreateFunctionRegistryCache(
            Connection_->GetConfig()->UdfRegistryPath,
            Connection_->GetConfig()->FunctionRegistryCache,
            MakeWeak(this),
            Connection_->GetLightInvoker());

        Logger.AddTag("Client: %p", this);
    }


    virtual IConnectionPtr GetConnection() override
    {
        return Connection_;
    }

    virtual IChannelPtr GetMasterChannelOrThrow(
        EMasterChannelKind kind,
        TCellTag cellTag = PrimaryMasterCellTag) override
    {
        const auto& channels = MasterChannels_[kind];
        auto it = channels.find(cellTag == PrimaryMasterCellTag ? Connection_->GetPrimaryMasterCellTag() : cellTag);
        if (it == channels.end()) {
            THROW_ERROR_EXCEPTION("Unknown master cell tag %v",
                cellTag);
        }
        return it->second;
    }

    virtual IChannelPtr GetSchedulerChannel() override
    {
        return SchedulerChannel_;
    }

    virtual IChannelFactoryPtr GetNodeChannelFactory() override
    {
        return LightChannelFactory_;
    }

    virtual IChannelFactoryPtr GetHeavyChannelFactory() override
    {
        return HeavyChannelFactory_;
    }

    virtual TTransactionManagerPtr GetTransactionManager() override
    {
        return TransactionManager_;
    }

    virtual NQueryClient::IExecutorPtr GetQueryExecutor() override
    {
        return QueryHelper_;
    }

    virtual NQueryClient::IFunctionRegistryPtr GetFunctionRegistry() override
    {
        return FunctionRegistry_;
    }

    virtual TFuture<void> Terminate() override
    {
        TransactionManager_->AbortAll();

        auto error = TError("Client terminated");
        std::vector<TFuture<void>> asyncResults;

        for (auto kind : TEnumTraits<EMasterChannelKind>::GetDomainValues()) {
            for (const auto& pair : MasterChannels_[kind]) {
                auto channel = pair.second;
                asyncResults.push_back(channel->Terminate(error));
            }
        }
        asyncResults.push_back(SchedulerChannel_->Terminate(error));

        return Combine(asyncResults);
    }


    virtual TFuture<ITransactionPtr> StartTransaction(
        ETransactionType type,
        const TTransactionStartOptions& options) override;

    virtual ITransactionPtr AttachTransaction(
        const TTransactionId& transactionId,
        const TTransactionAttachOptions& options) override;

#define DROP_BRACES(...) __VA_ARGS__
#define IMPLEMENT_METHOD(returnType, method, signature, args) \
    virtual TFuture<returnType> method signature override \
    { \
        return Execute( \
            #method, \
            options, \
            BIND( \
                &TClient::Do ## method, \
                MakeStrong(this), \
                DROP_BRACES args)); \
    }

    virtual TFuture<IRowsetPtr> LookupRows(
        const TYPath& path,
        TNameTablePtr nameTable,
        const std::vector<NTableClient::TKey>& keys,
        const TLookupRowsOptions& options) override
    {
        auto rowBuffer = New<TRowBuffer>(TLookupRowsBufferTag{});
        auto capturedKeys = rowBuffer->Capture(keys);
        auto sharedKeys = MakeSharedRange(std::move(capturedKeys), std::move(rowBuffer));
        return LookupRows(path, std::move(nameTable), std::move(sharedKeys), options);
    }

    IMPLEMENT_METHOD(IRowsetPtr, LookupRows, (
        const TYPath& path,
        TNameTablePtr nameTable,
        TSharedRange<NTableClient::TKey> keys,
        const TLookupRowsOptions& options),
        (path, std::move(nameTable), std::move(keys), options))
    IMPLEMENT_METHOD(TSelectRowsResult, SelectRows, (
        const Stroka& query,
        const TSelectRowsOptions& options),
        (query, options))
    IMPLEMENT_METHOD(void, MountTable, (
        const TYPath& path,
        const TMountTableOptions& options),
        (path, options))
    IMPLEMENT_METHOD(void, UnmountTable, (
        const TYPath& path,
        const TUnmountTableOptions& options),
        (path, options))
    IMPLEMENT_METHOD(void, RemountTable, (
        const TYPath& path,
        const TRemountTableOptions& options),
        (path, options))
    IMPLEMENT_METHOD(void, ReshardTable, (
        const TYPath& path,
        const std::vector<NTableClient::TKey>& pivotKeys,
        const TReshardTableOptions& options),
        (path, pivotKeys, options))
    IMPLEMENT_METHOD(void, AlterTable, (
        const TYPath& path,
        const TAlterTableOptions& options),
        (path, options))


    IMPLEMENT_METHOD(TYsonString, GetNode, (
        const TYPath& path,
        const TGetNodeOptions& options),
        (path, options))
    IMPLEMENT_METHOD(void, SetNode, (
        const TYPath& path,
        const TYsonString& value,
        const TSetNodeOptions& options),
        (path, value, options))
    IMPLEMENT_METHOD(void, RemoveNode, (
        const TYPath& path,
        const TRemoveNodeOptions& options),
        (path, options))
    IMPLEMENT_METHOD(TYsonString, ListNode, (
        const TYPath& path,
        const TListNodeOptions& options),
        (path, options))
    IMPLEMENT_METHOD(TNodeId, CreateNode, (
        const TYPath& path,
        EObjectType type,
        const TCreateNodeOptions& options),
        (path, type, options))
    IMPLEMENT_METHOD(TLockId, LockNode, (
        const TYPath& path,
        NCypressClient::ELockMode mode,
        const TLockNodeOptions& options),
        (path, mode, options))
    IMPLEMENT_METHOD(TNodeId, CopyNode, (
        const TYPath& srcPath,
        const TYPath& dstPath,
        const TCopyNodeOptions& options),
        (srcPath, dstPath, options))
    IMPLEMENT_METHOD(TNodeId, MoveNode, (
        const TYPath& srcPath,
        const TYPath& dstPath,
        const TMoveNodeOptions& options),
        (srcPath, dstPath, options))
    IMPLEMENT_METHOD(TNodeId, LinkNode, (
        const TYPath& srcPath,
        const TYPath& dstPath,
        const TLinkNodeOptions& options),
        (srcPath, dstPath, options))
    IMPLEMENT_METHOD(void, ConcatenateNodes, (
        const std::vector<TYPath>& srcPaths,
        const TYPath& dstPath,
        TConcatenateNodesOptions options),
        (srcPaths, dstPath, options))
    IMPLEMENT_METHOD(bool, NodeExists, (
        const TYPath& path,
        const TNodeExistsOptions& options),
        (path, options))


    IMPLEMENT_METHOD(TObjectId, CreateObject, (
        EObjectType type,
        const TCreateObjectOptions& options),
        (type, options))


    virtual IFileReaderPtr CreateFileReader(
        const TYPath& path,
        const TFileReaderOptions& options) override
    {
        return NApi::CreateFileReader(this, path, options);
    }

    virtual IFileWriterPtr CreateFileWriter(
        const TYPath& path,
        const TFileWriterOptions& options) override
    {
        return NApi::CreateFileWriter(this, path, options);
    }


    virtual IJournalReaderPtr CreateJournalReader(
        const TYPath& path,
        const TJournalReaderOptions& options) override
    {
        return NApi::CreateJournalReader(this, path, options);
    }

    virtual IJournalWriterPtr CreateJournalWriter(
        const TYPath& path,
        const TJournalWriterOptions& options) override
    {
        return NApi::CreateJournalWriter(this, path, options);
    }

    virtual TFuture<ISchemalessMultiChunkReaderPtr> CreateTableReader(
        const NYPath::TRichYPath& path,
        const TTableReaderOptions& options) override
    {
        return NApi::CreateTableReader(this, path, options);
    }

    IMPLEMENT_METHOD(void, AddMember, (
        const Stroka& group,
        const Stroka& member,
        const TAddMemberOptions& options),
        (group, member, options))
    IMPLEMENT_METHOD(void, RemoveMember, (
        const Stroka& group,
        const Stroka& member,
        const TRemoveMemberOptions& options),
        (group, member, options))
    IMPLEMENT_METHOD(TCheckPermissionResult, CheckPermission, (
        const Stroka& user,
        const TYPath& path,
        EPermission permission,
        const TCheckPermissionOptions& options),
        (user, path, permission, options))

    IMPLEMENT_METHOD(TOperationId, StartOperation, (
        EOperationType type,
        const TYsonString& spec,
        const TStartOperationOptions& options),
        (type, spec, options))
    IMPLEMENT_METHOD(void, AbortOperation, (
        const TOperationId& operationId,
        const TAbortOperationOptions& options),
        (operationId, options))
    IMPLEMENT_METHOD(void, SuspendOperation, (
        const TOperationId& operationId,
        const TSuspendOperationOptions& options),
        (operationId, options))
    IMPLEMENT_METHOD(void, ResumeOperation, (
        const TOperationId& operationId,
        const TResumeOperationOptions& options),
        (operationId, options))
    IMPLEMENT_METHOD(void, CompleteOperation, (
        const TOperationId& operationId,
        const TCompleteOperationOptions& options),
        (operationId, options))

    IMPLEMENT_METHOD(void, DumpJobContext, (
        const TJobId& jobId,
        const TYPath& path,
        const TDumpJobContextOptions& options),
        (jobId, path, options))
    IMPLEMENT_METHOD(TYsonString, StraceJob, (
        const TJobId& jobId,
        const TStraceJobOptions& options),
        (jobId, options))
    IMPLEMENT_METHOD(void, SignalJob, (
        const TJobId& jobId,
        const Stroka& signalName,
        const TSignalJobOptions& options),
        (jobId, signalName, options))
    IMPLEMENT_METHOD(void, AbandonJob, (
        const TJobId& jobId,
        const TAbandonJobOptions& options),
        (jobId, options))

#undef DROP_BRACES
#undef IMPLEMENT_METHOD

private:
    friend class TTransaction;

    const IConnectionPtr Connection_;
    const TClientOptions Options_;

    TEnumIndexedVector<yhash_map<TCellTag, IChannelPtr>, EMasterChannelKind> MasterChannels_;
    IChannelPtr SchedulerChannel_;
    IChannelFactoryPtr LightChannelFactory_;
    IChannelFactoryPtr HeavyChannelFactory_;
    TTransactionManagerPtr TransactionManager_;
    TQueryHelperPtr QueryHelper_;
    IFunctionRegistryPtr FunctionRegistry_;
    std::unique_ptr<TSchedulerServiceProxy> SchedulerProxy_;
    std::unique_ptr<TJobProberServiceProxy> JobProberProxy_;

    NLogging::TLogger Logger = ApiLogger;


    template <class T>
    TFuture<T> Execute(
        const Stroka& commandName,
        const TTimeoutOptions& options,
        TCallback<T()> callback)
    {
        return
            BIND([=, this_ = MakeStrong(this)] () {
                try {
                    LOG_DEBUG("Command started (Command: %v)", commandName);
                    TBox<T> result(callback);
                    LOG_DEBUG("Command completed (Command: %v)", commandName);
                    return result.Unwrap();
                } catch (const std::exception& ex) {
                    LOG_DEBUG(ex, "Command failed (Command: %v)", commandName);
                    throw;
                }
            })
            .AsyncVia(Connection_->GetLightInvoker())
            .Run()
            .WithTimeout(options.Timeout);
    }

    template <class T>
    auto CallAndRetryIfMetadataCacheIsInconsistent(T callback) -> decltype(callback())
    {
        int retryCount = 0;
        while (true) {
            TError error;

            try {
                return callback();
            } catch (const NYT::TErrorException& ex) {
                error = ex.Error();
            }

            auto config = Connection_->GetConfig();
            if (++retryCount <= config->TableMountInfoUpdateRetryCount) {
                auto noSuchTablet = error.FindMatching(NTabletClient::EErrorCode::NoSuchTablet);
                auto notMounted = error.FindMatching(NTabletClient::EErrorCode::TabletNotMounted);

                if (noSuchTablet) {
                    error = noSuchTablet.Get();
                }

                if (notMounted) {
                    error = notMounted.Get();
                }

                if (noSuchTablet || notMounted) {
                    LOG_DEBUG(error, "Got error, will clear table mount cache and retry");
                    auto tabletId = error.Attributes().Get<TTabletId>("tablet_id");
                    auto tableMountCache = Connection_->GetTableMountCache();
                    auto tabletInfo = tableMountCache->FindTablet(tabletId);
                    if (tabletInfo) {
                        tableMountCache->InvalidateTablet(tabletInfo);
                        auto now = Now();
                        auto retryTime = tabletInfo->UpdateTime + config->TableMountInfoUpdateRetryPeriod;
                        if (retryTime > now) {
                            WaitFor(TDelayedExecutor::MakeDelayed(retryTime - now))
                                .ThrowOnError();
                        }
                    }
                    continue;
                }
            }

            THROW_ERROR error;
        }
    }

    TTableMountInfoPtr SyncGetTableInfo(const TYPath& path)
    {
        const auto& tableMountCache = Connection_->GetTableMountCache();
        return WaitFor(tableMountCache->GetTableInfo(path))
            .ValueOrThrow();
    }


    static void GenerateMutationId(IClientRequestPtr request, TMutatingOptions& options)
    {
        if (!options.MutationId) {
            options.MutationId = NRpc::GenerateMutationId();
        }
        SetMutationId(request, options.MutationId, options.Retry);
        ++options.MutationId.Parts32[1];
    }


    TTransactionId GetTransactionId(const TTransactionalOptions& options, bool allowNullTransaction)
    {
        auto transaction = GetTransaction(options, allowNullTransaction, true);
        return transaction ? transaction->GetId() : NullTransactionId;
    }

    NTransactionClient::TTransactionPtr GetTransaction(
        const TTransactionalOptions& options,
        bool allowNullTransaction,
        bool pingTransaction)
    {
        if (!options.TransactionId) {
            if (!allowNullTransaction) {
                THROW_ERROR_EXCEPTION("A valid master transaction is required");
            }
            return nullptr;
        }

        TTransactionAttachOptions attachOptions;
        attachOptions.Ping = pingTransaction;
        attachOptions.PingAncestors = options.PingAncestors;
        return TransactionManager_->Attach(options.TransactionId, attachOptions);
    }

    void SetTransactionId(
        IClientRequestPtr request,
        const TTransactionalOptions& options,
        bool allowNullTransaction)
    {
        NCypressClient::SetTransactionId(request, GetTransactionId(options, allowNullTransaction));
    }


    void SetPrerequisites(
        IClientRequestPtr request,
        const TPrerequisiteOptions& options)
    {
        if (options.PrerequisiteTransactionIds.empty())
            return;

        auto* prerequisitesExt = request->Header().MutableExtension(TPrerequisitesExt::prerequisites_ext);
        for (const auto& id : options.PrerequisiteTransactionIds) {
            auto* prerequisiteTransaction = prerequisitesExt->add_transactions();
            ToProto(prerequisiteTransaction->mutable_transaction_id(), id);
        }
    }


    static void SetSuppressAccessTracking(
        IClientRequestPtr request,
        const TSuppressableAccessTrackingOptions& commandOptions)
    {
        if (commandOptions.SuppressAccessTracking) {
            NCypressClient::SetSuppressAccessTracking(request, true);
        }
        if (commandOptions.SuppressModificationTracking) {
            NCypressClient::SetSuppressModificationTracking(request, true);
        }
    }


    template <class TProxy>
    std::unique_ptr<TProxy> CreateReadProxy(
        const TMasterReadOptions& options,
        TCellTag cellTag = PrimaryMasterCellTag)
    {
        auto channel = GetMasterChannelOrThrow(options.ReadFrom, cellTag);
        return std::make_unique<TProxy>(channel);
    }

    template <class TProxy>
    std::unique_ptr<TProxy> CreateWriteProxy(
        TCellTag cellTag = PrimaryMasterCellTag)
    {
        auto channel = GetMasterChannelOrThrow(EMasterChannelKind::Leader, cellTag);
        return std::make_unique<TProxy>(channel);
    }


    class TTabletCellLookupSession
        : public TIntrinsicRefCounted
    {
    public:
        TTabletCellLookupSession(
            TClientPtr client,
            const TCellId& cellId,
            const TLookupRowsOptions& options,
            const TTableSchema& schema,
            int keyColumnCount)
            : Client_(std::move(client))
            , Config_(Client_->Connection_->GetConfig())
            , CellId_(cellId)
            , Options_(options)
            , Schema_(schema)
            , KeyColumnCount_(keyColumnCount)
        { }

        void AddKey(int index, TTabletInfoPtr tabletInfo, NTableClient::TKey key)
        {
            if (Batches_.empty() ||
                Batches_.back()->TabletInfo->TabletId != tabletInfo->TabletId ||
                Batches_.back()->Indexes.size() >= Config_->MaxRowsPerReadRequest)
            {
                Batches_.emplace_back(new TBatch(std::move(tabletInfo)));
            }

            auto& batch = Batches_.back();
            batch->Indexes.push_back(index);
            batch->Keys.push_back(key);
        }

        TFuture<void> Invoke()
        {
            // Do all the heavy lifting here.
            for (auto& batch : Batches_) {
                TReqLookupRows req;
                if (!Options_.ColumnFilter.All) {
                    ToProto(req.mutable_column_filter()->mutable_indexes(), Options_.ColumnFilter.Indexes);
                }

                TWireProtocolWriter writer;
                writer.WriteCommand(EWireProtocolCommand::LookupRows);
                writer.WriteMessage(req);
                writer.WriteSchemafulRowset(batch->Keys, nullptr);

                auto chunkedData = writer.Flush();

                batch->RequestData = NCompression::CompressWithEnvelope(
                    chunkedData,
                    Config_->LookupRequestCodec);

                //TODO(savrus) remove later if no problems are detected.
                {
                    size_t size = 0;
                    for (const auto& ref : chunkedData) {
                        size += ref.Size();
                    }
                    auto blob = TBlob(TDefaultBlobTag());
                    blob.Reserve(size);
                    for (const auto& ref : chunkedData) {
                        blob.Append(ref);
                    }
                    auto ref = TSharedRef::FromBlob(std::move(blob));
                    TWireProtocolReader reader{ref};

                    auto command = reader.ReadCommand();
                    YCHECK(command == EWireProtocolCommand::LookupRows);

                    TReqLookupRows writtenReq;
                    reader.ReadMessage(&writtenReq);

                    auto schemaData = TWireProtocolReader::GetSchemaData(Schema_, KeyColumnCount_);
                    auto rowset = reader.ReadSchemafulRowset(schemaData);

                    YCHECK(rowset.Size() == batch->Keys.size());
                    YCHECK(reader.IsFinished());
                }
            }

            const auto& cellDirectory = Client_->Connection_->GetCellDirectory();
            const auto& cellDescriptor = cellDirectory->GetDescriptorOrThrow(CellId_);
            auto channel = CreateTabletReadChannel(
                Client_->GetHeavyChannelFactory(),
                cellDescriptor,
                Config_,
                Options_);

            InvokeProxy_ = std::make_unique<TQueryServiceProxy>(std::move(channel));
            InvokeProxy_->SetDefaultTimeout(Config_->LookupTimeout);
            InvokeProxy_->SetDefaultRequestAck(false);

            InvokeNextBatch();
            return InvokePromise_;
        }

        void ParseResponse(
            std::vector<TUnversionedRow>* resultRows,
            std::vector<std::unique_ptr<TWireProtocolReader>>* readers)
        {
            auto schemaData = TWireProtocolReader::GetSchemaData(Schema_, Options_.ColumnFilter);
            for (const auto& batch : Batches_) {
                auto data = NCompression::DecompressWithEnvelope(batch->Response->Attachments());
                auto reader = std::make_unique<TWireProtocolReader>(data);
                for (int index = 0; index < batch->Keys.size(); ++index) {
                    auto row = reader->ReadSchemafulRow(schemaData);
                    (*resultRows)[batch->Indexes[index]] = row;
                }
                readers->push_back(std::move(reader));
            }
        }

    private:
        const TClientPtr Client_;
        const TConnectionConfigPtr Config_;
        const TCellId CellId_;
        const TLookupRowsOptions Options_;
        const TTableSchema& Schema_;
        const int KeyColumnCount_;

        struct TBatch
        {
            explicit TBatch(TTabletInfoPtr tabletInfo)
                : TabletInfo(std::move(tabletInfo))
            { }

            TTabletInfoPtr TabletInfo;
            std::vector<int> Indexes;
            std::vector<NTableClient::TKey> Keys;
            std::vector<TSharedRef> RequestData;
            TQueryServiceProxy::TRspReadPtr Response;
        };

        std::vector<std::unique_ptr<TBatch>> Batches_;
        std::unique_ptr<TQueryServiceProxy> InvokeProxy_;
        int InvokeBatchIndex_ = 0;
        TPromise<void> InvokePromise_ = NewPromise<void>();


        void InvokeNextBatch()
        {
            if (InvokeBatchIndex_ >= Batches_.size()) {
                InvokePromise_.Set(TError());
                return;
            }

            const auto& batch = Batches_[InvokeBatchIndex_];

            auto req = InvokeProxy_->Read();
            ToProto(req->mutable_tablet_id(), batch->TabletInfo->TabletId);
            req->set_timestamp(Options_.Timestamp);
            req->set_response_codec(static_cast<int>(Config_->LookupResponseCodec));
            req->Attachments() = std::move(batch->RequestData);

            req->Invoke().Subscribe(
                BIND(&TTabletCellLookupSession::OnResponse, MakeStrong(this)));
        }

        void OnResponse(const TQueryServiceProxy::TErrorOrRspReadPtr& rspOrError)
        {
            if (rspOrError.IsOK()) {
                Batches_[InvokeBatchIndex_]->Response = rspOrError.Value();
                ++InvokeBatchIndex_;
                InvokeNextBatch();
            } else {
                InvokePromise_.Set(rspOrError);
            }
        }

    };

    typedef TIntrusivePtr<TTabletCellLookupSession> TTabletCellLookupSessionPtr;

    IRowsetPtr DoLookupRows(
        const TYPath& path,
        TNameTablePtr nameTable,
        const TSharedRange<NTableClient::TMutableKey>& keys,
        const TLookupRowsOptions& options)
    {
        return CallAndRetryIfMetadataCacheIsInconsistent([&] () {
            return DoLookupRowsOnce(path, nameTable, keys, options);
        });
    }

    IRowsetPtr DoLookupRowsOnce(
        const TYPath& path,
        TNameTablePtr nameTable,
        const TSharedRange<NTableClient::TMutableKey>& keys,
        const TLookupRowsOptions& options)
    {
        auto tableInfo = SyncGetTableInfo(path);

        int schemaColumnCount = static_cast<int>(tableInfo->Schema.Columns().size());
        int keyColumnCount = static_cast<int>(tableInfo->KeyColumns.size());

        ValidateColumnFilter(options.ColumnFilter, schemaColumnCount);

        auto resultSchema = tableInfo->Schema.Filter(options.ColumnFilter);
        auto idMapping = BuildColumnIdMapping(tableInfo, nameTable);

        // NB: The server-side requires the keys to be sorted.
        std::vector<std::pair<NTableClient::TKey, int>> sortedKeys;
        sortedKeys.reserve(keys.Size());

<<<<<<< HEAD
        auto rowBuffer = New<TRowBuffer>();
        auto evaluatorCache = Connection_->GetColumnEvaluatorCache();
        auto evaluator = tableInfo->NeedKeyEvaluation
            ? evaluatorCache->Find(tableInfo->Schema)
            : nullptr;
=======
        auto rowBuffer = New<TRowBuffer>(TLookupRowsBufferTag{});
>>>>>>> 08580a6c

        for (int index = 0; index < keys.Size(); ++index) {
            ValidateClientKey(keys[index], keyColumnCount, tableInfo->Schema, idMapping);
            auto capturedKey = rowBuffer->CaptureAndPermuteRow(keys[index], tableInfo->Schema, idMapping);

            if (evaluator) {
                evaluator->EvaluateKeys(capturedKey, rowBuffer);
            }

            sortedKeys.push_back(std::make_pair(capturedKey, index));
        }

        std::sort(sortedKeys.begin(), sortedKeys.end());

        yhash_map<TCellId, TTabletCellLookupSessionPtr> cellIdToSession;

        for (const auto& pair : sortedKeys) {
            int index = pair.second;
            auto key = pair.first;
            auto tabletInfo = GetTabletForKey(tableInfo, key);
            const auto& cellId = tabletInfo->CellId;
            auto it = cellIdToSession.find(cellId);
            if (it == cellIdToSession.end()) {
                it = cellIdToSession.insert(std::make_pair(
                    cellId,
                    New<TTabletCellLookupSession>(
                        this,
                        cellId,
                        options,
                        tableInfo->Schema,
                        tableInfo->KeyColumns.size())))
                    .first;
            }
            const auto& session = it->second;
            session->AddKey(index, std::move(tabletInfo), key);
        }

        std::vector<TFuture<void>> asyncResults;
        for (const auto& pair : cellIdToSession) {
            const auto& session = pair.second;
            asyncResults.push_back(session->Invoke());
        }

        WaitFor(Combine(asyncResults))
            .ThrowOnError();

        std::vector<TUnversionedRow> resultRows;
        resultRows.resize(keys.Size());

        std::vector<std::unique_ptr<TWireProtocolReader>> readers;

        for (const auto& pair : cellIdToSession) {
            const auto& session = pair.second;
            session->ParseResponse(&resultRows, &readers);
        }

        if (!options.KeepMissingRows) {
            resultRows.erase(
                std::remove_if(
                    resultRows.begin(),
                    resultRows.end(),
                    [] (TUnversionedRow row) {
                        return !static_cast<bool>(row);
                    }),
                resultRows.end());
        }

        return CreateRowset(
            std::move(readers),
            resultSchema,
            std::move(resultRows));
    }

    std::pair<IRowsetPtr, TQueryStatistics> DoSelectRows(
        const Stroka& queryString,
        const TSelectRowsOptions& options)
    {
        return CallAndRetryIfMetadataCacheIsInconsistent([&] () {
            return DoSelectRowsOnce(queryString, options);
        });
    }

    std::pair<IRowsetPtr, TQueryStatistics> DoSelectRowsOnce(
        const Stroka& queryString,
        const TSelectRowsOptions& options)
    {
        auto inputRowLimit = options.InputRowLimit.Get(Connection_->GetConfig()->DefaultInputRowLimit);
        auto outputRowLimit = options.OutputRowLimit.Get(Connection_->GetConfig()->DefaultOutputRowLimit);

        auto externalCGInfo = New<TExternalCGInfo>();
        auto fetchFunctions = [&] (const std::vector<Stroka>& names, const TTypeInferrerMapPtr& typeInferrers) {
            MergeFrom(typeInferrers.Get(), BuiltinTypeInferrersMap.Get());

            std::vector<Stroka> externalNames;
            for (const auto& name : names) {
                auto found = typeInferrers->find(name);
                if (found == typeInferrers->end()) {
                    externalNames.push_back(name);
                }
            }

            auto descriptors = WaitFor(FunctionRegistry_->FetchFunctions(externalNames))
                .ValueOrThrow();

            AppendUdfDescriptors(typeInferrers, externalCGInfo, externalNames, descriptors);
        };

        TQueryPtr query;
        TDataRanges dataSource;
        std::tie(query, dataSource) = PreparePlanFragment(
            QueryHelper_.Get(),
            queryString,
            fetchFunctions,
            inputRowLimit,
            outputRowLimit,
            options.Timestamp);

        TQueryOptions queryOptions;

        queryOptions.Timestamp = options.Timestamp;
        queryOptions.RangeExpansionLimit = options.RangeExpansionLimit;
        queryOptions.VerboseLogging = options.VerboseLogging;
        queryOptions.EnableCodeCache = options.EnableCodeCache;
        queryOptions.MaxSubqueries = options.MaxSubqueries;

        switch (options.WorkloadDescriptor.Category) {
            case EUserWorkloadCategory::Realtime:
                queryOptions.WorkloadDescriptor.Category = EWorkloadCategory::UserRealtime;
                break;
            case EUserWorkloadCategory::Batch:
                queryOptions.WorkloadDescriptor.Category = EWorkloadCategory::UserBatch;
                break;
        }
        queryOptions.WorkloadDescriptor.Band = options.WorkloadDescriptor.Band;

        ISchemafulWriterPtr writer;
        TFuture<IRowsetPtr> asyncRowset;
        std::tie(writer, asyncRowset) = CreateSchemafulRowsetWriter(query->GetTableSchema());

        auto statistics = WaitFor(QueryHelper_->Execute(
            query,
            externalCGInfo,
            dataSource,
            writer,
            queryOptions))
            .ValueOrThrow();

        auto rowset = WaitFor(asyncRowset)
            .ValueOrThrow();

        if (options.FailOnIncompleteResult) {
            if (statistics.IncompleteInput) {
                THROW_ERROR_EXCEPTION("Query terminated prematurely due to excessive input; consider rewriting your query or changing input limit")
                    << TErrorAttribute("input_row_limit", inputRowLimit);
            }
            if (statistics.IncompleteOutput) {
                THROW_ERROR_EXCEPTION("Query terminated prematurely due to excessive output; consider rewriting your query or changing output limit")
                    << TErrorAttribute("output_row_limit", outputRowLimit);
            }
        }

        return std::make_pair(rowset, statistics);
    }

    void DoMountTable(
        const TYPath& path,
        const TMountTableOptions& options)
    {
        auto req = TTableYPathProxy::Mount(path);
        if (options.FirstTabletIndex) {
            req->set_first_tablet_index(*options.FirstTabletIndex);
        }
        if (options.LastTabletIndex) {
            req->set_last_tablet_index(*options.LastTabletIndex);
        }
        if (options.CellId) {
            ToProto(req->mutable_cell_id(), options.CellId);
        }

        auto proxy = CreateWriteProxy<TObjectServiceProxy>();
        WaitFor(proxy->Execute(req))
            .ThrowOnError();
    }

    void DoUnmountTable(
        const TYPath& path,
        const TUnmountTableOptions& options)
    {
        auto req = TTableYPathProxy::Unmount(path);
        if (options.FirstTabletIndex) {
            req->set_first_tablet_index(*options.FirstTabletIndex);
        }
        if (options.LastTabletIndex) {
            req->set_last_tablet_index(*options.LastTabletIndex);
        }
        req->set_force(options.Force);

        auto proxy = CreateWriteProxy<TObjectServiceProxy>();
        WaitFor(proxy->Execute(req))
            .ThrowOnError();
    }

    void DoRemountTable(
        const TYPath& path,
        const TRemountTableOptions& options)
    {
        auto req = TTableYPathProxy::Remount(path);
        if (options.FirstTabletIndex) {
            req->set_first_tablet_index(*options.FirstTabletIndex);
        }
        if (options.LastTabletIndex) {
            req->set_first_tablet_index(*options.LastTabletIndex);
        }

        auto proxy = CreateWriteProxy<TObjectServiceProxy>();
        WaitFor(proxy->Execute(req))
            .ThrowOnError();
    }

    void DoReshardTable(
        const TYPath& path,
        const std::vector<NTableClient::TKey>& pivotKeys,
        const TReshardTableOptions& options)
    {
        auto req = TTableYPathProxy::Reshard(path);
        if (options.FirstTabletIndex) {
            req->set_first_tablet_index(*options.FirstTabletIndex);
        }
        if (options.LastTabletIndex) {
            req->set_last_tablet_index(*options.LastTabletIndex);
        }
        ToProto(req->mutable_pivot_keys(), pivotKeys);

        auto proxy = CreateWriteProxy<TObjectServiceProxy>();
        WaitFor(proxy->Execute(req))
            .ThrowOnError();
    }

    void DoAlterTable(
        const TYPath& path,
        const TAlterTableOptions& options)
    {
        auto req = TTableYPathProxy::Alter(path);
        if (options.Schema) {
            ToProto(req->mutable_schema(), *options.Schema);
        }

        auto proxy = CreateWriteProxy<TObjectServiceProxy>();
        WaitFor(proxy->Execute(req))
            .ThrowOnError();
    }

    TYsonString DoGetNode(
        const TYPath& path,
        const TGetNodeOptions& options)
    {
        auto req = TYPathProxy::Get(path);
        SetTransactionId(req, options, true);
        SetSuppressAccessTracking(req, options);

        if (options.Attributes) {
            ToProto(req->mutable_attributes()->mutable_keys(), *options.Attributes);
        }
        if (options.MaxSize) {
            req->set_limit(*options.MaxSize);
        }
        req->set_ignore_opaque(options.IgnoreOpaque);
        if (options.Options) {
            ToProto(req->mutable_options(), *options.Options);
        }

        auto proxy = CreateReadProxy<TObjectServiceProxy>(options);
        auto rsp = WaitFor(proxy->Execute(req))
            .ValueOrThrow();

        return TYsonString(rsp->value());
    }

    void DoSetNode(
        const TYPath& path,
        const TYsonString& value,
        TSetNodeOptions options)
    {
        auto proxy = CreateWriteProxy<TObjectServiceProxy>();
        auto batchReq = proxy->ExecuteBatch();
        SetPrerequisites(batchReq, options);

        auto req = TYPathProxy::Set(path);
        SetTransactionId(req, options, true);
        GenerateMutationId(req, options);
        req->set_value(value.Data());
        batchReq->AddRequest(req);

        auto batchRsp = WaitFor(batchReq->Invoke())
            .ValueOrThrow();
        batchRsp->GetResponse<TYPathProxy::TRspSet>(0)
            .ThrowOnError();
    }

    void DoRemoveNode(
        const TYPath& path,
        TRemoveNodeOptions options)
    {
        auto proxy = CreateWriteProxy<TObjectServiceProxy>();
        auto batchReq = proxy->ExecuteBatch();
        SetPrerequisites(batchReq, options);

        auto req = TYPathProxy::Remove(path);
        SetTransactionId(req, options, true);
        GenerateMutationId(req, options);
        req->set_recursive(options.Recursive);
        req->set_force(options.Force);
        batchReq->AddRequest(req);

        auto batchRsp = WaitFor(batchReq->Invoke())
            .ValueOrThrow();
        batchRsp->GetResponse<TYPathProxy::TRspRemove>(0)
            .ThrowOnError();
    }

    TYsonString DoListNode(
        const TYPath& path,
        const TListNodeOptions& options)
    {
        auto req = TYPathProxy::List(path);
        SetTransactionId(req, options, true);
        SetSuppressAccessTracking(req, options);

        if (options.Attributes) {
            ToProto(req->mutable_attributes()->mutable_keys(), *options.Attributes);
        }
        if (options.MaxSize) {
            req->set_limit(*options.MaxSize);
        }

        auto proxy = CreateReadProxy<TObjectServiceProxy>(options);
        auto rsp = WaitFor(proxy->Execute(req))
            .ValueOrThrow();
        return TYsonString(rsp->value());
    }

    TNodeId DoCreateNode(
        const TYPath& path,
        EObjectType type,
        TCreateNodeOptions options)
    {
        auto proxy = CreateWriteProxy<TObjectServiceProxy>();
        auto batchReq = proxy->ExecuteBatch();
        SetPrerequisites(batchReq, options);

        auto req = TCypressYPathProxy::Create(path);
        SetTransactionId(req, options, true);
        GenerateMutationId(req, options);
        req->set_type(static_cast<int>(type));
        req->set_recursive(options.Recursive);
        req->set_ignore_existing(options.IgnoreExisting);
        if (options.Attributes) {
            ToProto(req->mutable_node_attributes(), *options.Attributes);
        }
        batchReq->AddRequest(req);

        auto batchRsp = WaitFor(batchReq->Invoke())
            .ValueOrThrow();
        auto rsp = batchRsp->GetResponse<TCypressYPathProxy::TRspCreate>(0)
            .ValueOrThrow();
        return FromProto<TNodeId>(rsp->node_id());
    }

    TLockId DoLockNode(
        const TYPath& path,
        NCypressClient::ELockMode mode,
        TLockNodeOptions options)
    {
        auto proxy = CreateWriteProxy<TObjectServiceProxy>();
        auto batchReq = proxy->ExecuteBatch();
        SetPrerequisites(batchReq, options);

        auto req = TCypressYPathProxy::Lock(path);
        SetTransactionId(req, options, false);
        GenerateMutationId(req, options);
        req->set_mode(static_cast<int>(mode));
        req->set_waitable(options.Waitable);
        if (options.ChildKey) {
            req->set_child_key(*options.ChildKey);
        }
        if (options.AttributeKey) {
            req->set_attribute_key(*options.AttributeKey);
        }
        batchReq->AddRequest(req);

        auto batchRsp = WaitFor(batchReq->Invoke())
            .ValueOrThrow();
        auto rsp = batchRsp->GetResponse<TCypressYPathProxy::TRspLock>(0)
            .ValueOrThrow();
        return FromProto<TLockId>(rsp->lock_id());
    }

    TNodeId DoCopyNode(
        const TYPath& srcPath,
        const TYPath& dstPath,
        TCopyNodeOptions options)
    {
        auto proxy = CreateWriteProxy<TObjectServiceProxy>();
        auto batchReq = proxy->ExecuteBatch();
        SetPrerequisites(batchReq, options);

        auto req = TCypressYPathProxy::Copy(dstPath);
        SetTransactionId(req, options, true);
        GenerateMutationId(req, options);
        req->set_source_path(srcPath);
        req->set_preserve_account(options.PreserveAccount);
        req->set_recursive(options.Recursive);
        req->set_force(options.Force);
        batchReq->AddRequest(req);

        auto batchRsp = WaitFor(batchReq->Invoke())
            .ValueOrThrow();
        auto rsp = batchRsp->GetResponse<TCypressYPathProxy::TRspCopy>(0)
            .ValueOrThrow();
        return FromProto<TNodeId>(rsp->node_id());
    }

    TNodeId DoMoveNode(
        const TYPath& srcPath,
        const TYPath& dstPath,
        TMoveNodeOptions options)
    {
        auto proxy = CreateWriteProxy<TObjectServiceProxy>();
        auto batchReq = proxy->ExecuteBatch();
        SetPrerequisites(batchReq, options);

        auto req = TCypressYPathProxy::Copy(dstPath);
        SetTransactionId(req, options, true);
        GenerateMutationId(req, options);
        req->set_source_path(srcPath);
        req->set_preserve_account(options.PreserveAccount);
        req->set_remove_source(true);
        req->set_recursive(options.Recursive);
        req->set_force(options.Force);
        batchReq->AddRequest(req);

        auto batchRsp = WaitFor(batchReq->Invoke())
            .ValueOrThrow();
        auto rsp = batchRsp->GetResponse<TCypressYPathProxy::TRspCopy>(0)
            .ValueOrThrow();
        return FromProto<TNodeId>(rsp->node_id());
    }

    TNodeId DoLinkNode(
        const TYPath& srcPath,
        const TYPath& dstPath,
        TLinkNodeOptions options)
    {
        auto proxy = CreateWriteProxy<TObjectServiceProxy>();
        auto batchReq = proxy->ExecuteBatch();
        SetPrerequisites(batchReq, options);

        auto req = TCypressYPathProxy::Create(dstPath);
        req->set_type(static_cast<int>(EObjectType::Link));
        req->set_recursive(options.Recursive);
        req->set_ignore_existing(options.IgnoreExisting);
        SetTransactionId(req, options, true);
        GenerateMutationId(req, options);
        auto attributes = options.Attributes ? ConvertToAttributes(options.Attributes.get()) : CreateEphemeralAttributes();
        attributes->Set("target_path", srcPath);
        ToProto(req->mutable_node_attributes(), *attributes);
        batchReq->AddRequest(req);

        auto batchRsp = WaitFor(batchReq->Invoke())
            .ValueOrThrow();
        auto rsp = batchRsp->GetResponse<TCypressYPathProxy::TRspCreate>(0)
            .ValueOrThrow();
        return FromProto<TNodeId>(rsp->node_id());
    }

    void DoConcatenateNodes(
        const std::vector<TYPath>& srcPaths,
        const TYPath& dstPath,
        TConcatenateNodesOptions options)
    {
        if (options.Retry) {
            THROW_ERROR_EXCEPTION("\"concatenate\" command is not retriable");
        }
        
        using NChunkClient::NProto::TDataStatistics;

        try {
            // Get objects ids.
            std::vector<TObjectId> srcIds;
            TCellTagList srcCellTags;
            TObjectId dstId;
            TCellTag dstCellTag;
            {
                auto proxy = CreateReadProxy<TObjectServiceProxy>(options);
                auto batchReq = proxy->ExecuteBatch();

                for (const auto& path : srcPaths) {
                    auto req = TObjectYPathProxy::GetBasicAttributes(path);
                    SetTransactionId(req, options, true);
                    batchReq->AddRequest(req, "get_src_attributes");
                }
                {
                    auto req = TObjectYPathProxy::GetBasicAttributes(dstPath);
                    SetTransactionId(req, options, true);
                    batchReq->AddRequest(req, "get_dst_attributes");
                }

                auto batchRspOrError = WaitFor(batchReq->Invoke());
                THROW_ERROR_EXCEPTION_IF_FAILED(batchRspOrError, "Error getting basic attributes of inputs and outputs");
                const auto& batchRsp = batchRspOrError.Value();

                TNullable<EObjectType> commonType;
                TNullable<Stroka> pathWithCommonType;
                auto checkType = [&] (EObjectType type, const TYPath& path) {
                    if (type != EObjectType::Table && type != EObjectType::File) {
                        THROW_ERROR_EXCEPTION("Type of %v must be either %Qlv or %Qlv",
                            path,
                            EObjectType::Table,
                            EObjectType::File);
                    }
                    if (commonType && *commonType != type) {
                        THROW_ERROR_EXCEPTION("Type of %v (%Qlv) must be the same as type of %v (%Qlv)",
                            path,
                            type,
                            *pathWithCommonType,
                            *commonType);
                    }
                    commonType = type;
                    pathWithCommonType = path;
                };

                {
                    auto rspsOrError = batchRsp->GetResponses<TObjectYPathProxy::TRspGetBasicAttributes>("get_src_attributes");
                    for (int srcIndex = 0; srcIndex < srcPaths.size(); ++srcIndex) {
                        const auto& srcPath = srcPaths[srcIndex];
                        THROW_ERROR_EXCEPTION_IF_FAILED(rspsOrError[srcIndex], "Error getting attributes of %v", srcPath);
                        const auto& rsp = rspsOrError[srcIndex].Value();

                        auto id = FromProto<TObjectId>(rsp->object_id());
                        srcIds.push_back(id);
                        srcCellTags.push_back(rsp->cell_tag());
                        checkType(TypeFromId(id), srcPath);
                    }
                }

                {
                    auto rspsOrError = batchRsp->GetResponses<TObjectYPathProxy::TRspGetBasicAttributes>("get_dst_attributes");
                    THROW_ERROR_EXCEPTION_IF_FAILED(rspsOrError[0], "Error getting attributes of %v", dstPath);
                    const auto& rsp = rspsOrError[0].Value();

                    dstId = FromProto<TObjectId>(rsp->object_id());
                    dstCellTag = rsp->cell_tag();
                    checkType(TypeFromId(dstId), dstPath);
                }
            }

            auto dstIdPath = FromObjectId(dstId);

            // Get source chunk ids.
            // Maps src index -> list of chunk ids for this src.
            std::vector<std::vector<TChunkId>> groupedChunkIds(srcPaths.size());
            {
                yhash_map<TCellTag, std::vector<int>> cellTagToIndexes;
                for (int srcIndex = 0; srcIndex < srcCellTags.size(); ++srcIndex) {
                    cellTagToIndexes[srcCellTags[srcIndex]].push_back(srcIndex);
                }

                for (const auto& pair : cellTagToIndexes) {
                    auto srcCellTag = pair.first;
                    const auto& srcIndexes = pair.second;

                    auto proxy = CreateReadProxy<TObjectServiceProxy>(options, srcCellTag);
                    auto batchReq = proxy->ExecuteBatch();

                    for (int localIndex = 0; localIndex < srcIndexes.size(); ++localIndex) {
                        int srcIndex = srcIndexes[localIndex];
                        auto req = TChunkOwnerYPathProxy::Fetch(FromObjectId(srcIds[srcIndex]));
                        SetTransactionId(req, options, true);
                        ToProto(req->mutable_ranges(), std::vector<TReadRange>{TReadRange()});
                        batchReq->AddRequest(req, "fetch");
                    }

                    auto batchRspOrError = WaitFor(batchReq->Invoke());
                    THROW_ERROR_EXCEPTION_IF_FAILED(batchRspOrError, "Error fetching inputs");

                    const auto& batchRsp = batchRspOrError.Value();
                    auto rspsOrError = batchRsp->GetResponses<TChunkOwnerYPathProxy::TRspFetch>("fetch");
                    for (int localIndex = 0; localIndex < srcIndexes.size(); ++localIndex) {
                        int srcIndex = srcIndexes[localIndex];
                        const auto& rspOrError = rspsOrError[localIndex];
                        const auto& path = srcPaths[srcIndex];
                        THROW_ERROR_EXCEPTION_IF_FAILED(rspOrError, "Error fetching %v", path);
                        const auto& rsp = rspOrError.Value();

                        for (const auto& chunk : rsp->chunks()) {
                            groupedChunkIds[srcIndex].push_back(FromProto<TChunkId>(chunk.chunk_id()));
                        }
                    }
                }
            }

            // Begin upload.
            TTransactionId uploadTransactionId;
            {
                auto proxy = CreateWriteProxy<TObjectServiceProxy>();

                auto req = TChunkOwnerYPathProxy::BeginUpload(dstIdPath);
                req->set_update_mode(static_cast<int>(options.Append ? EUpdateMode::Append : EUpdateMode::Overwrite));
                req->set_lock_mode(static_cast<int>(options.Append ? ELockMode::Shared : ELockMode::Exclusive));
                req->set_upload_transaction_title(Format("Concatenating %v to %v",
                    srcPaths,
                    dstPath));
                // NB: Replicate upload transaction to each secondary cell since we have
                // no idea as of where the chunks we're about to attach may come from.
                ToProto(req->mutable_upload_transaction_secondary_cell_tags(), Connection_->GetSecondaryMasterCellTags());
                req->set_upload_transaction_timeout(ToProto(Connection_->GetConfig()->TransactionManager->DefaultTransactionTimeout));
                NRpc::GenerateMutationId(req);
                SetTransactionId(req, options, true);

                auto rspOrError = WaitFor(proxy->Execute(req));
                THROW_ERROR_EXCEPTION_IF_FAILED(rspOrError, "Error starting upload to %v", dstPath);
                const auto& rsp = rspOrError.Value();

                uploadTransactionId = FromProto<TTransactionId>(rsp->upload_transaction_id());
            }

            NTransactionClient::TTransactionAttachOptions attachOptions;
            attachOptions.PingAncestors = options.PingAncestors;
            attachOptions.AutoAbort = true;
            auto uploadTransaction = TransactionManager_->Attach(uploadTransactionId, attachOptions);

            // Flatten chunk ids.
            std::vector<TChunkId> flatChunkIds;
            for (const auto& ids : groupedChunkIds) {
                flatChunkIds.insert(flatChunkIds.end(), ids.begin(), ids.end());
            }

            // Teleport chunks.
            {
                auto teleporter = New<TChunkTeleporter>(
                    Connection_->GetConfig(),
                    this,
                    Connection_->GetLightInvoker(),
                    uploadTransactionId,
                    Logger);

                for (const auto& chunkId : flatChunkIds) {
                    teleporter->RegisterChunk(chunkId, dstCellTag);
                }

                WaitFor(teleporter->Run())
                    .ThrowOnError();
            }

            // Get upload params.
            TChunkListId chunkListId;
            {
                auto proxy = CreateReadProxy<TObjectServiceProxy>(options, dstCellTag);

                auto req = TChunkOwnerYPathProxy::GetUploadParams(dstIdPath);
                NCypressClient::SetTransactionId(req, uploadTransactionId);

                auto rspOrError = WaitFor(proxy->Execute(req));
                THROW_ERROR_EXCEPTION_IF_FAILED(rspOrError, "Error requesting upload parameters for %v", dstPath);
                const auto& rsp = rspOrError.Value();

                chunkListId = FromProto<TChunkListId>(rsp->chunk_list_id());
            }

            // Attach chunks to chunk list.
            TDataStatistics dataStatistics;
            {
                auto proxy = CreateWriteProxy<TChunkServiceProxy>(dstCellTag);

                auto batchReq = proxy->ExecuteBatch();
                NRpc::GenerateMutationId(batchReq);

                auto req = batchReq->add_attach_chunk_trees_subrequests();
                ToProto(req->mutable_parent_id(), chunkListId);
                ToProto(req->mutable_child_ids(), flatChunkIds);
                req->set_request_statistics(true);

                auto batchRspOrError = WaitFor(batchReq->Invoke());
                THROW_ERROR_EXCEPTION_IF_FAILED(GetCumulativeError(batchRspOrError), "Error attaching chunks to %v", dstPath);
                const auto& batchRsp = batchRspOrError.Value();

                const auto& rsp = batchRsp->attach_chunk_trees_subresponses(0);
                dataStatistics = rsp.statistics();
            }

            // End upload.
            {
                auto proxy = CreateWriteProxy<TObjectServiceProxy>();

                auto req = TChunkOwnerYPathProxy::EndUpload(dstIdPath);
                *req->mutable_statistics() = dataStatistics;
                NCypressClient::SetTransactionId(req, uploadTransactionId);
                NRpc::GenerateMutationId(req);

                auto rspOrError = WaitFor(proxy->Execute(req));
                THROW_ERROR_EXCEPTION_IF_FAILED(rspOrError, "Error finishing upload to %v", dstPath);
            }

            uploadTransaction->Detach();
        } catch (const std::exception& ex) {
            THROW_ERROR_EXCEPTION("Error concatenating %v to %v",
                srcPaths,
                dstPath)
                << ex;
        }
    }

    bool DoNodeExists(
        const TYPath& path,
        const TNodeExistsOptions& options)
    {
        auto req = TYPathProxy::Exists(path);
        SetTransactionId(req, options, true);

        auto proxy = CreateReadProxy<TObjectServiceProxy>(options);
        auto rsp = WaitFor(proxy->Execute(req))
            .ValueOrThrow();
        return rsp->value();
    }


    TObjectId DoCreateObject(
        EObjectType type,
        TCreateObjectOptions options)
    {
        auto proxy = CreateWriteProxy<TObjectServiceProxy>();
        auto batchReq = proxy->ExecuteBatch();
        SetPrerequisites(batchReq, options);

        auto req = TMasterYPathProxy::CreateObject();
        GenerateMutationId(req, options);
        req->set_type(static_cast<int>(type));
        if (options.Attributes) {
            ToProto(req->mutable_object_attributes(), *options.Attributes);
        }
        batchReq->AddRequest(req);

        auto batchRsp = WaitFor(batchReq->Invoke())
            .ValueOrThrow();
        auto rsp = batchRsp->GetResponse<TMasterYPathProxy::TRspCreateObject>(0)
            .ValueOrThrow();
        return FromProto<TObjectId>(rsp->object_id());
    }


    void DoAddMember(
        const Stroka& group,
        const Stroka& member,
        TAddMemberOptions options)
    {
        auto req = TGroupYPathProxy::AddMember(GetGroupPath(group));
        req->set_name(member);
        GenerateMutationId(req, options);

        auto proxy = CreateWriteProxy<TObjectServiceProxy>();
        WaitFor(proxy->Execute(req))
            .ThrowOnError();
    }

    void DoRemoveMember(
        const Stroka& group,
        const Stroka& member,
        TRemoveMemberOptions options)
    {
        auto req = TGroupYPathProxy::RemoveMember(GetGroupPath(group));
        req->set_name(member);
        GenerateMutationId(req, options);

        auto proxy = CreateWriteProxy<TObjectServiceProxy>();
        WaitFor(proxy->Execute(req))
            .ThrowOnError();
    }

    TCheckPermissionResult DoCheckPermission(
        const Stroka& user,
        const TYPath& path,
        EPermission permission,
        const TCheckPermissionOptions& options)
    {
        auto req = TObjectYPathProxy::CheckPermission(path);
        req->set_user(user);
        req->set_permission(static_cast<int>(permission));
        SetTransactionId(req, options, true);

        auto proxy = CreateReadProxy<TObjectServiceProxy>(options);
        auto rsp = WaitFor(proxy->Execute(req))
            .ValueOrThrow();

        TCheckPermissionResult result;
        result.Action = ESecurityAction(rsp->action());
        result.ObjectId = rsp->has_object_id() ? FromProto<TObjectId>(rsp->object_id()) : NullObjectId;
        result.ObjectName = rsp->has_object_name() ? MakeNullable(rsp->object_name()) : Null;
        result.SubjectId = rsp->has_subject_id() ? FromProto<TSubjectId>(rsp->subject_id()) : NullObjectId;
        result.SubjectName = rsp->has_subject_name() ? MakeNullable(rsp->subject_name()) : Null;
        return result;
    }


    TOperationId DoStartOperation(
        EOperationType type,
        const TYsonString& spec,
        TStartOperationOptions options)
    {
        auto req = SchedulerProxy_->StartOperation();
        SetTransactionId(req, options, true);
        GenerateMutationId(req, options);
        req->set_type(static_cast<int>(type));
        req->set_spec(spec.Data());

        auto rsp = WaitFor(req->Invoke())
            .ValueOrThrow();

        return FromProto<TOperationId>(rsp->operation_id());
    }

    void DoAbortOperation(
        const TOperationId& operationId,
        const TAbortOperationOptions& /*options*/)
    {
        auto req = SchedulerProxy_->AbortOperation();
        ToProto(req->mutable_operation_id(), operationId);

        WaitFor(req->Invoke())
            .ThrowOnError();
    }

    void DoSuspendOperation(
        const TOperationId& operationId,
        const TSuspendOperationOptions& /*options*/)
    {
        auto req = SchedulerProxy_->SuspendOperation();
        ToProto(req->mutable_operation_id(), operationId);

        WaitFor(req->Invoke())
            .ThrowOnError();
    }

    void DoResumeOperation(
        const TOperationId& operationId,
        const TResumeOperationOptions& /*options*/)
    {
        auto req = SchedulerProxy_->ResumeOperation();
        ToProto(req->mutable_operation_id(), operationId);

        WaitFor(req->Invoke())
            .ThrowOnError();
    }

    void DoCompleteOperation(
        const TOperationId& operationId,
        const TCompleteOperationOptions& /*options*/)
    {
        auto req = SchedulerProxy_->CompleteOperation();
        ToProto(req->mutable_operation_id(), operationId);

        WaitFor(req->Invoke())
            .ThrowOnError();
    }


    void DoDumpJobContext(
        const TJobId& jobId,
        const TYPath& path,
        const TDumpJobContextOptions& /*options*/)
    {
        auto req = JobProberProxy_->DumpInputContext();
        ToProto(req->mutable_job_id(), jobId);
        ToProto(req->mutable_path(), path);

        WaitFor(req->Invoke())
            .ThrowOnError();
    }

    TYsonString DoStraceJob(
        const TJobId& jobId,
        const TStraceJobOptions& /*options*/)
    {
        auto req = JobProberProxy_->Strace();
        ToProto(req->mutable_job_id(), jobId);

        auto rsp = WaitFor(req->Invoke())
            .ValueOrThrow();

        return TYsonString(rsp->trace());
    }

    void DoSignalJob(
        const TJobId& jobId,
        const Stroka& signalName,
        const TSignalJobOptions& /*options*/)
    {
        auto req = JobProberProxy_->SignalJob();
        ToProto(req->mutable_job_id(), jobId);
        ToProto(req->mutable_signal_name(), signalName);

        WaitFor(req->Invoke())
            .ThrowOnError();
    }

    void DoAbandonJob(
        const TJobId& jobId,
        const TAbandonJobOptions& /*options*/)
    {
        auto req = JobProberProxy_->AbandonJob();
        ToProto(req->mutable_job_id(), jobId);

        WaitFor(req->Invoke())
            .ThrowOnError();
    }
};

DEFINE_REFCOUNTED_TYPE(TClient)

IClientPtr CreateClient(IConnectionPtr connection, const TClientOptions& options)
{
    YCHECK(connection);

    return New<TClient>(std::move(connection), options);
}

////////////////////////////////////////////////////////////////////////////////

class TTransaction
    : public ITransaction
{
public:
    TTransaction(
        TClientPtr client,
        NTransactionClient::TTransactionPtr transaction)
        : Client_(std::move(client))
        , Transaction_(std::move(transaction))
        , Logger(Client_->Logger)
    {
        Logger.AddTag("TransactionId: %v", GetId());
    }


    virtual IConnectionPtr GetConnection() override
    {
        return Client_->GetConnection();
    }

    virtual IClientPtr GetClient() const override
    {
        return Client_;
    }

    virtual NTransactionClient::ETransactionType GetType() const override
    {
        return Transaction_->GetType();
    }

    virtual const TTransactionId& GetId() const override
    {
        return Transaction_->GetId();
    }

    virtual TTimestamp GetStartTimestamp() const override
    {
        return Transaction_->GetStartTimestamp();
    }

    virtual EAtomicity GetAtomicity() const override
    {
        return Transaction_->GetAtomicity();
    }

    virtual EDurability GetDurability() const override
    {
        return Transaction_->GetDurability();
    }


    virtual TFuture<void> Ping() override
    {
        return Transaction_->Ping();
    }

    virtual TFuture<void> Commit(const TTransactionCommitOptions& options) override
    {
        if (!Outcome_) {
            return BIND(&TTransaction::DoCommit, MakeStrong(this))
                .AsyncVia(Client_->GetConnection()->GetLightInvoker())
                .Run(options);
        }
        return Outcome_;
    }

    virtual TFuture<void> Abort(const TTransactionAbortOptions& options) override
    {
        Outcome_ = Transaction_->Abort(options);
        return Outcome_;
    }

    virtual void Detach() override
    {
        Transaction_->Detach();
    }


    virtual void SubscribeAborted(const TClosure& callback) override
    {
        Transaction_->SubscribeAborted(callback);
    }

    virtual void UnsubscribeAborted(const TClosure& callback) override
    {
        Transaction_->UnsubscribeAborted(callback);
    }


    virtual TFuture<ITransactionPtr> StartTransaction(
        ETransactionType type,
        const TTransactionStartOptions& options) override
    {
        auto adjustedOptions = options;
        adjustedOptions.ParentId = GetId();
        return Client_->StartTransaction(
            type,
            adjustedOptions);
    }

    virtual void WriteRows(
        const TYPath& path,
        TNameTablePtr nameTable,
<<<<<<< HEAD
=======
        const std::vector<NTableClient::TUnversionedRow>& rows,
        const TWriteRowsOptions& options) override
    {
        auto rowBuffer = New<TRowBuffer>(TWriteRowsBufferTag{});
        auto rowRange = MakeSharedRange(rowBuffer->Capture(rows), std::move(rowBuffer));
        WriteRows(path, std::move(nameTable), std::move(rowRange), options);
    }

    virtual void WriteRows(
        const TYPath& path,
        TNameTablePtr nameTable,
>>>>>>> 08580a6c
        TSharedRange<TUnversionedRow> rows,
        const TWriteRowsOptions& options) override
    {
        auto rowCount = rows.Size();
        Requests_.push_back(std::make_unique<TWriteRequest>(
            this,
            path,
            std::move(nameTable),
            std::move(rows),
            options));
        LOG_DEBUG("Row writes buffered (RowCount: %v)", rowCount);
    }

    virtual void DeleteRows(
        const TYPath& path,
        TNameTablePtr nameTable,
<<<<<<< HEAD
=======
        const std::vector<NTableClient::TKey>& keys,
        const TDeleteRowsOptions& options) override
    {
        auto keyBuffer = New<TRowBuffer>(TDeleteRowsBufferTag{});
        auto keyRange = MakeSharedRange(keyBuffer->Capture(keys), std::move(keyBuffer));
        DeleteRows(path, std::move(nameTable), std::move(keyRange), options);
    }

    virtual void DeleteRows(
        const TYPath& path,
        TNameTablePtr nameTable,
>>>>>>> 08580a6c
        TSharedRange<TUnversionedRow> keys,
        const TDeleteRowsOptions& options) override
    {
        auto keyCount = keys.Size();
        Requests_.push_back(std::make_unique<TDeleteRequest>(
            this,
            path,
            std::move(nameTable),
            std::move(keys),
            options));
        LOG_DEBUG("Row deletes buffered (KeyCount: %v)", keyCount);
    }


#define DELEGATE_METHOD(returnType, method, signature, args) \
    virtual returnType method signature override \
    { \
        return Client_->method args; \
    }

#define DELEGATE_TRANSACTIONAL_METHOD(returnType, method, signature, args) \
    virtual returnType method signature override \
    { \
        auto& originalOptions = options; \
        { \
            auto options = originalOptions; \
            options.TransactionId = GetId(); \
            return Client_->method args; \
        } \
    }

#define DELEGATE_TIMESTAMPED_METHOD(returnType, method, signature, args) \
    virtual returnType method signature override \
    { \
        auto& originalOptions = options; \
        { \
            auto options = originalOptions; \
            options.Timestamp = GetReadTimestamp(); \
            return Client_->method args; \
        } \
    }

    DELEGATE_TIMESTAMPED_METHOD(TFuture<IRowsetPtr>, LookupRows, (
        const TYPath& path,
        TNameTablePtr nameTable,
        const std::vector<NTableClient::TKey>& keys,
        const TLookupRowsOptions& options),
        (path, nameTable, keys, options))
    DELEGATE_TIMESTAMPED_METHOD(TFuture<IRowsetPtr>, LookupRows, (
        const TYPath& path,
        TNameTablePtr nameTable,
        TSharedRange<NTableClient::TKey> keys,
        const TLookupRowsOptions& options),
        (path, nameTable, keys, options))


    DELEGATE_TIMESTAMPED_METHOD(TFuture<TSelectRowsResult>, SelectRows, (
        const Stroka& query,
        const TSelectRowsOptions& options),
        (query, options))


    DELEGATE_TRANSACTIONAL_METHOD(TFuture<TYsonString>, GetNode, (
        const TYPath& path,
        const TGetNodeOptions& options),
        (path, options))
    DELEGATE_TRANSACTIONAL_METHOD(TFuture<void>, SetNode, (
        const TYPath& path,
        const TYsonString& value,
        const TSetNodeOptions& options),
        (path, value, options))
    DELEGATE_TRANSACTIONAL_METHOD(TFuture<void>, RemoveNode, (
        const TYPath& path,
        const TRemoveNodeOptions& options),
        (path, options))
    DELEGATE_TRANSACTIONAL_METHOD(TFuture<TYsonString>, ListNode, (
        const TYPath& path,
        const TListNodeOptions& options),
        (path, options))
    DELEGATE_TRANSACTIONAL_METHOD(TFuture<TNodeId>, CreateNode, (
        const TYPath& path,
        EObjectType type,
        const TCreateNodeOptions& options),
        (path, type, options))
    DELEGATE_TRANSACTIONAL_METHOD(TFuture<TLockId>, LockNode, (
        const TYPath& path,
        NCypressClient::ELockMode mode,
        const TLockNodeOptions& options),
        (path, mode, options))
    DELEGATE_TRANSACTIONAL_METHOD(TFuture<TNodeId>, CopyNode, (
        const TYPath& srcPath,
        const TYPath& dstPath,
        const TCopyNodeOptions& options),
        (srcPath, dstPath, options))
    DELEGATE_TRANSACTIONAL_METHOD(TFuture<TNodeId>, MoveNode, (
        const TYPath& srcPath,
        const TYPath& dstPath,
        const TMoveNodeOptions& options),
        (srcPath, dstPath, options))
    DELEGATE_TRANSACTIONAL_METHOD(TFuture<TNodeId>, LinkNode, (
        const TYPath& srcPath,
        const TYPath& dstPath,
        const TLinkNodeOptions& options),
        (srcPath, dstPath, options))
    DELEGATE_TRANSACTIONAL_METHOD(TFuture<void>, ConcatenateNodes, (
        const std::vector<TYPath>& srcPaths,
        const TYPath& dstPath,
        TConcatenateNodesOptions options),
        (srcPaths, dstPath, options))
    DELEGATE_TRANSACTIONAL_METHOD(TFuture<bool>, NodeExists, (
        const TYPath& path,
        const TNodeExistsOptions& options),
        (path, options))


    DELEGATE_METHOD(TFuture<TObjectId>, CreateObject, (
        EObjectType type,
        const TCreateObjectOptions& options),
        (type, options))


    DELEGATE_TRANSACTIONAL_METHOD(IFileReaderPtr, CreateFileReader, (
        const TYPath& path,
        const TFileReaderOptions& options),
        (path, options))
    DELEGATE_TRANSACTIONAL_METHOD(IFileWriterPtr, CreateFileWriter, (
        const TYPath& path,
        const TFileWriterOptions& options),
        (path, options))


    DELEGATE_TRANSACTIONAL_METHOD(IJournalReaderPtr, CreateJournalReader, (
        const TYPath& path,
        const TJournalReaderOptions& options),
        (path, options))
    DELEGATE_TRANSACTIONAL_METHOD(IJournalWriterPtr, CreateJournalWriter, (
        const TYPath& path,
        const TJournalWriterOptions& options),
        (path, options))

    DELEGATE_TRANSACTIONAL_METHOD(TFuture<ISchemalessMultiChunkReaderPtr>, CreateTableReader, (
        const TRichYPath& path,
        const TTableReaderOptions& options),
        (path, options))

#undef DELEGATE_TRANSACTIONAL_METHOD
#undef DELEGATE_TIMESTAMPED_METHOD

    TRowBufferPtr GetRowBuffer() const
    {
        return RowBuffer_;
    }

private:
    const TClientPtr Client_;
    const NTransactionClient::TTransactionPtr Transaction_;

    struct TTransactionBufferTag
    { };

    TRowBufferPtr RowBuffer_ = New<TRowBuffer>(TTransactionBufferTag{});

    TFuture<void> Outcome_;

    NLogging::TLogger Logger;


    class TRequestBase
    {
    public:
        void Run()
        {
            DoPrepare();
            DoRun();
        }

    protected:
        explicit TRequestBase(
            TTransaction* transaction,
            const TYPath& path,
            TNameTablePtr nameTable)
            : Transaction_(transaction)
            , Path_(path)
            , NameTable_(std::move(nameTable))
        { }

        TTransaction* const Transaction_;
        const TYPath Path_;
        const TNameTablePtr NameTable_;

        TTableMountInfoPtr TableInfo_;


        void DoPrepare()
        {
            TableInfo_ = Transaction_->Client_->SyncGetTableInfo(Path_);
        }

        virtual void DoRun() = 0;

    };

    class TModifyRequest
        : public TRequestBase
    {
    protected:
        using TRowValidator = void(TUnversionedRow, int, const TTableSchema&, const TNameTableToSchemaIdMapping&);

        TModifyRequest(
            TTransaction* transaction,
            const TYPath& path,
            TNameTablePtr nameTable)
            : TRequestBase(transaction, path, std::move(nameTable))
        { }

        void WriteRequests(
            const TSharedRange<TUnversionedRow>& rows,
            EWireProtocolCommand command,
            int columnCount,
            TRowValidator validateRow,
            const TWriteRowsOptions& writeOptions = TWriteRowsOptions())
        {
            const auto& idMapping = Transaction_->GetColumnIdMapping(TableInfo_, NameTable_);
            int keyColumnCount = TableInfo_->KeyColumns.size();
            const auto& schema = TableInfo_->Schema;
            const auto& rowBuffer = Transaction_->GetRowBuffer();
            auto evaluatorCache = Transaction_->GetConnection()->GetColumnEvaluatorCache();
            auto evaluator = TableInfo_->NeedKeyEvaluation
                ? evaluatorCache->Find(TableInfo_->Schema)
                : nullptr;

            for (auto row : rows) {
                validateRow(row, keyColumnCount, TableInfo_->Schema, idMapping);

                auto capturedRow = rowBuffer->CaptureAndPermuteRow(row, TableInfo_->Schema, idMapping);

                for (int index = keyColumnCount; index < capturedRow.GetCount(); ++index) {
                    auto& value = capturedRow[index];
                    const auto& columnSchema = schema.Columns()[value.Id];
                    value.Aggregate = columnSchema.Aggregate ? writeOptions.Aggregate : false;
                }

                if (evaluator) {
                    evaluator->EvaluateKeys(capturedRow, rowBuffer);
                }

                auto tabletInfo = GetTabletForKey(TableInfo_, capturedRow);
                auto* session = Transaction_->GetTabletSession(tabletInfo, TableInfo_);
                session->SubmitRow(command, capturedRow);
            }
        }
    };

    class TWriteRequest
        : public TModifyRequest
    {
    public:
        TWriteRequest(
            TTransaction* transaction,
            const TYPath& path,
            TNameTablePtr nameTable,
            TSharedRange<TUnversionedRow> rows,
            const TWriteRowsOptions& options)
            : TModifyRequest(transaction, path, std::move(nameTable))
            , Rows_(std::move(rows))
            , Options_(options)
        { }

    private:
        const TSharedRange<TUnversionedRow> Rows_;

        virtual void DoRun() override
        {
            WriteRequests(
                Rows_,
                EWireProtocolCommand::WriteRow,
                TableInfo_->Schema.Columns().size(),
                ValidateClientDataRow,
                Options_);
        }

        TWriteRowsOptions Options_;
    };

    class TDeleteRequest
        : public TModifyRequest
    {
    public:
        TDeleteRequest(
            TTransaction* transaction,
            const TYPath& path,
            TNameTablePtr nameTable,
            TSharedRange<TKey> keys,
            const TDeleteRowsOptions& /*options*/)
            : TModifyRequest(transaction, path, std::move(nameTable))
            , Keys_(std::move(keys))
        { }

    private:
        const TSharedRange<TKey> Keys_;

        virtual void DoRun() override
        {
            WriteRequests(
                Keys_,
                EWireProtocolCommand::DeleteRow,
                TableInfo_->KeyColumns.size(),
                ValidateClientKey);
        }
    };

    std::vector<std::unique_ptr<TRequestBase>> Requests_;

    class TTabletCommitSession
        : public TIntrinsicRefCounted
    {
    public:
        TTabletCommitSession(
            TTransactionPtr owner,
            TTabletInfoPtr tabletInfo,
            TTableMountInfoPtr tableInfo,
            TColumnEvaluatorPtr columnEvauator)
            : TransactionId_(owner->Transaction_->GetId())
            , TableInfo_(std::move(tableInfo))
            , TabletInfo_(std::move(tabletInfo))
            , TabletId_(TabletInfo_->TabletId)
            , Config_(owner->Client_->Connection_->GetConfig())
            , Durability_(owner->Transaction_->GetDurability())
            , ColumnCount_(TableInfo_->Schema.Columns().size())
            , KeyColumnCount_(TableInfo_->KeyColumns.size())
            , ColumnEvaluator_(std::move(columnEvauator))
            , RowBuffer_(New<TRowBuffer>())
            , Logger(owner->Logger)
        {
            Logger.AddTag("TabletId: %v", TabletInfo_->TabletId);
        }

        TWireProtocolWriter* GetWriter()
        {
            if (Batches_.empty() || Batches_.back()->RowCount >= Config_->MaxRowsPerWriteRequest) {
                Batches_.emplace_back(new TBatch());
            }
            auto& batch = Batches_.back();
            ++batch->RowCount;
            return &batch->Writer;
        }

        void SubmitRow(
            EWireProtocolCommand command,
            TUnversionedRow row)
        {
            SubmittedRows_.push_back(TSubmittedRow{
                command,
                row,
                static_cast<int>(SubmittedRows_.size())});
        }

        TFuture<void> Invoke(IChannelPtr channel)
        {
            try {
                std::sort(
                    SubmittedRows_.begin(),
                    SubmittedRows_.end(),
                    [=] (const TSubmittedRow& lhs, const TSubmittedRow& rhs) {
                        int res = CompareRows(lhs.Row, rhs.Row, KeyColumnCount_);
                        return res != 0 ? res < 0 : lhs.SequentialId < rhs.SequentialId;
                    });
            } catch (const std::exception& ex) {
                // NB: CompareRows may throw on composite values.
                return MakeFuture(TError(ex));
            }

            std::vector<TSubmittedRow> mergedRows;
            mergedRows.reserve(SubmittedRows_.size());
            auto merger = New<TUnversionedRowMerger>(
                RowBuffer_,
                ColumnCount_,
                KeyColumnCount_,
                ColumnEvaluator_);

            auto addPartialRow = [&] (const TSubmittedRow& submittedRow) {
                switch (submittedRow.Command) {
                    case EWireProtocolCommand::DeleteRow:
                        merger->DeletePartialRow(submittedRow.Row);
                        break;

                    case EWireProtocolCommand::WriteRow:
                        merger->AddPartialRow(submittedRow.Row);
                        break;

                    default:
                        YUNREACHABLE();
                }
            };

            int index = 0;
            while (index < SubmittedRows_.size()) {
                if (index < SubmittedRows_.size() - 1 &&
                    CompareRows(SubmittedRows_[index].Row, SubmittedRows_[index + 1].Row, KeyColumnCount_) == 0)
                {
                    addPartialRow(SubmittedRows_[index]);
                    while (index < SubmittedRows_.size() - 1 &&
                        CompareRows(SubmittedRows_[index].Row, SubmittedRows_[index + 1].Row, KeyColumnCount_) == 0)
                    {
                        ++index;
                        addPartialRow(SubmittedRows_[index]);
                    }
                    SubmittedRows_[index].Row = merger->BuildMergedRow();
                }
                mergedRows.push_back(SubmittedRows_[index]);
                ++index;
            }

            SubmittedRows_ = std::move(mergedRows);

            for (const auto& submittedRow : SubmittedRows_) {
                WriteRow(submittedRow);
            }

            // Do all the heavy lifting here.
            YCHECK(!Batches_.empty());
            for (auto& batch : Batches_) {
                batch->RequestData = NCompression::CompressWithEnvelope(
                    batch->Writer.Flush(),
                    Config_->WriteRequestCodec);;
            }

            merger->Reset();

            InvokeChannel_ = channel;
            InvokeNextBatch();
            return InvokePromise_;
        }

        const TTabletInfoPtr& GetTabletInfo()
        {
            return TabletInfo_;
        }

    private:
        const TTransactionId TransactionId_;
        const TTableMountInfoPtr TableInfo_;
        const TTabletInfoPtr TabletInfo_;
        const TTabletId TabletId_;
        const TConnectionConfigPtr Config_;
        const EDurability Durability_;
        const int ColumnCount_;
        const int KeyColumnCount_;

<<<<<<< HEAD
        TColumnEvaluatorPtr ColumnEvaluator_;
        TRowBufferPtr RowBuffer_;
=======
        struct TCommitSessionBufferTag
        { };

        TRowBufferPtr RowBuffer_ = New<TRowBuffer>(TCommitSessionBufferTag{});
>>>>>>> 08580a6c

        NLogging::TLogger Logger;

        struct TBatch
        {
            TWireProtocolWriter Writer;
            std::vector<TSharedRef> RequestData;
            int RowCount = 0;
        };

        std::vector<std::unique_ptr<TBatch>> Batches_;

        struct TSubmittedRow
        {
            EWireProtocolCommand Command;
            TUnversionedRow Row;
            int SequentialId;
        };

        std::vector<TSubmittedRow> SubmittedRows_;

        IChannelPtr InvokeChannel_;
        int InvokeBatchIndex_ = 0;
        TPromise<void> InvokePromise_ = NewPromise<void>();

        void WriteRow(const TSubmittedRow& submittedRow)
        {
            if (Batches_.empty() || Batches_.back()->RowCount >= Config_->MaxRowsPerWriteRequest) {
                Batches_.emplace_back(new TBatch());
            }
            auto& batch = Batches_.back();
            ++batch->RowCount;
            auto& writer = batch->Writer;
            writer.WriteCommand(submittedRow.Command);

            switch (submittedRow.Command) {
                case EWireProtocolCommand::DeleteRow: {
                    auto req = TReqDeleteRow();
                    writer.WriteMessage(req);
                    break;
                }

                case EWireProtocolCommand::WriteRow: {
                    auto req = TReqWriteRow();
                    writer.WriteMessage(req);
                    break;
                }

                default:
                    YUNREACHABLE();
            }

            writer.WriteUnversionedRow(submittedRow.Row);
        }

        void InvokeNextBatch()
        {
            if (InvokeBatchIndex_ >= Batches_.size()) {
                InvokePromise_.Set(TError());
                return;
            }

            const auto& batch = Batches_[InvokeBatchIndex_];

            LOG_DEBUG("Sending batch (BatchIndex: %v/%v, RowCount: %v)",
                InvokeBatchIndex_,
                Batches_.size(),
                batch->RowCount);

            TTabletServiceProxy proxy(InvokeChannel_);
            proxy.SetDefaultTimeout(Config_->WriteTimeout);
            proxy.SetDefaultRequestAck(false);

            auto req = proxy.Write();
            ToProto(req->mutable_transaction_id(), TransactionId_);
            ToProto(req->mutable_tablet_id(), TabletInfo_->TabletId);
            req->set_mount_revision(TabletInfo_->MountRevision);
            req->set_durability(static_cast<int>(Durability_));
            req->Attachments() = std::move(batch->RequestData);

            req->Invoke().Subscribe(
                BIND(&TTabletCommitSession::OnResponse, MakeStrong(this)));
        }

        void OnResponse(const TTabletServiceProxy::TErrorOrRspWritePtr& rspOrError)
        {
            if (rspOrError.IsOK()) {
                LOG_DEBUG("Batch sent successfully");
                ++InvokeBatchIndex_;
                InvokeNextBatch();
            } else {
                LOG_DEBUG(rspOrError, "Error sending batch");
                InvokePromise_.Set(rspOrError);
            }
        }

    };

    typedef TIntrusivePtr<TTabletCommitSession> TTabletSessionPtr;

    yhash_map<TTabletId, TTabletSessionPtr> TabletToSession_;

    std::vector<TFuture<void>> AsyncTransactionStartResults_;

    // Maps ids from name table to schema, for each involved name table.
    yhash_map<TNameTablePtr, TNameTableToSchemaIdMapping> NameTableToIdMapping_;


    const TNameTableToSchemaIdMapping& GetColumnIdMapping(const TTableMountInfoPtr& tableInfo, const TNameTablePtr& nameTable)
    {
        auto it = NameTableToIdMapping_.find(nameTable);
        if (it == NameTableToIdMapping_.end()) {
            auto mapping = BuildColumnIdMapping(tableInfo, nameTable);
            it = NameTableToIdMapping_.insert(std::make_pair(nameTable, std::move(mapping))).first;
        }
        return it->second;
    }

    TTabletCommitSession* GetTabletSession(const TTabletInfoPtr& tabletInfo, const TTableMountInfoPtr& tableInfo)
    {
        const auto& tabletId = tabletInfo->TabletId;
        auto it = TabletToSession_.find(tabletId);
        if (it == TabletToSession_.end()) {
            AsyncTransactionStartResults_.push_back(Transaction_->AddTabletParticipant(tabletInfo->CellId));
            auto evaluatorCache = GetConnection()->GetColumnEvaluatorCache();
            auto evaluator = evaluatorCache->Find(tableInfo->Schema);
            it = TabletToSession_.insert(std::make_pair(
                tabletId,
                New<TTabletCommitSession>(
                    this,
                    tabletInfo,
                    tableInfo,
                    evaluator)
                )).first;
        }
        return it->second.Get();
    }

    void DoCommit(const TTransactionCommitOptions& options)
    {
        try {
            for (const auto& request : Requests_) {
                request->Run();
            }

            WaitFor(Combine(AsyncTransactionStartResults_))
                .ThrowOnError();

            std::vector<TFuture<void>> asyncResults;
            for (const auto& pair : TabletToSession_) {
                const auto& session = pair.second;
<<<<<<< HEAD
                auto channel = GetTabletChannelOrThrow(tabletInfo->CellId);
=======
                const auto& tabletInfo = session->GetTabletInfo();
                auto channel = Client_->GetTabletChannel(tabletInfo->CellId);
>>>>>>> 08580a6c
                asyncResults.push_back(session->Invoke(std::move(channel)));
            }

            WaitFor(Combine(asyncResults))
                .ThrowOnError();
        } catch (const std::exception& ex) {
            // Fire and forget.
            Transaction_->Abort();
            throw;
        }

        WaitFor(Transaction_->Commit(options))
            .ThrowOnError();
    }

    IChannelPtr GetTabletChannelOrThrow(const TTabletCellId& cellId) const
    {
        const auto& cellDirectory = Client_->Connection_->GetCellDirectory();
        auto channel = cellDirectory->GetChannelOrThrow(cellId);
        return CreateAuthenticatedChannel(std::move(channel), Client_->Options_.User);
    }

    TTimestamp GetReadTimestamp() const
    {
        switch (Transaction_->GetAtomicity()) {
            case EAtomicity::Full:
                return GetStartTimestamp();
            case EAtomicity::None:
                // NB: Start timestamp is approximate.
                return SyncLastCommittedTimestamp;
            default:
                YUNREACHABLE();
        }
    }

};

DEFINE_REFCOUNTED_TYPE(TTransaction)

TFuture<ITransactionPtr> TClient::StartTransaction(
    ETransactionType type,
    const TTransactionStartOptions& options)
{
    return TransactionManager_->Start(type, options).Apply(
        BIND([=, this_ = MakeStrong(this)] (NTransactionClient::TTransactionPtr transaction) -> ITransactionPtr {
            return New<TTransaction>(this_, transaction);
        }));
}

ITransactionPtr TClient::AttachTransaction(
    const TTransactionId& transactionId,
    const TTransactionAttachOptions& options)
{
    auto transaction = TransactionManager_->Attach(transactionId, options);
    return New<TTransaction>(this, transaction);
}

////////////////////////////////////////////////////////////////////////////////

} // namespace NApi
} // namespace NYT
<|MERGE_RESOLUTION|>--- conflicted
+++ resolved
@@ -1094,22 +1094,10 @@
                 DROP_BRACES args)); \
     }
 
-    virtual TFuture<IRowsetPtr> LookupRows(
+    IMPLEMENT_METHOD(IRowsetPtr, LookupRows, (
         const TYPath& path,
         TNameTablePtr nameTable,
-        const std::vector<NTableClient::TKey>& keys,
-        const TLookupRowsOptions& options) override
-    {
-        auto rowBuffer = New<TRowBuffer>(TLookupRowsBufferTag{});
-        auto capturedKeys = rowBuffer->Capture(keys);
-        auto sharedKeys = MakeSharedRange(std::move(capturedKeys), std::move(rowBuffer));
-        return LookupRows(path, std::move(nameTable), std::move(sharedKeys), options);
-    }
-
-    IMPLEMENT_METHOD(IRowsetPtr, LookupRows, (
-        const TYPath& path,
-        TNameTablePtr nameTable,
-        TSharedRange<NTableClient::TKey> keys,
+        const TSharedRange<NTableClient::TKey>& keys,
         const TLookupRowsOptions& options),
         (path, std::move(nameTable), std::move(keys), options))
     IMPLEMENT_METHOD(TSelectRowsResult, SelectRows, (
@@ -1658,7 +1646,7 @@
     IRowsetPtr DoLookupRows(
         const TYPath& path,
         TNameTablePtr nameTable,
-        const TSharedRange<NTableClient::TMutableKey>& keys,
+        const TSharedRange<NTableClient::TKey>& keys,
         const TLookupRowsOptions& options)
     {
         return CallAndRetryIfMetadataCacheIsInconsistent([&] () {
@@ -1669,7 +1657,7 @@
     IRowsetPtr DoLookupRowsOnce(
         const TYPath& path,
         TNameTablePtr nameTable,
-        const TSharedRange<NTableClient::TMutableKey>& keys,
+        const TSharedRange<NTableClient::TKey>& keys,
         const TLookupRowsOptions& options)
     {
         auto tableInfo = SyncGetTableInfo(path);
@@ -1686,15 +1674,11 @@
         std::vector<std::pair<NTableClient::TKey, int>> sortedKeys;
         sortedKeys.reserve(keys.Size());
 
-<<<<<<< HEAD
-        auto rowBuffer = New<TRowBuffer>();
+        auto rowBuffer = New<TRowBuffer>(TLookupRowsBufferTag{});
         auto evaluatorCache = Connection_->GetColumnEvaluatorCache();
         auto evaluator = tableInfo->NeedKeyEvaluation
             ? evaluatorCache->Find(tableInfo->Schema)
             : nullptr;
-=======
-        auto rowBuffer = New<TRowBuffer>(TLookupRowsBufferTag{});
->>>>>>> 08580a6c
 
         for (int index = 0; index < keys.Size(); ++index) {
             ValidateClientKey(keys[index], keyColumnCount, tableInfo->Schema, idMapping);
@@ -2725,20 +2709,6 @@
     virtual void WriteRows(
         const TYPath& path,
         TNameTablePtr nameTable,
-<<<<<<< HEAD
-=======
-        const std::vector<NTableClient::TUnversionedRow>& rows,
-        const TWriteRowsOptions& options) override
-    {
-        auto rowBuffer = New<TRowBuffer>(TWriteRowsBufferTag{});
-        auto rowRange = MakeSharedRange(rowBuffer->Capture(rows), std::move(rowBuffer));
-        WriteRows(path, std::move(nameTable), std::move(rowRange), options);
-    }
-
-    virtual void WriteRows(
-        const TYPath& path,
-        TNameTablePtr nameTable,
->>>>>>> 08580a6c
         TSharedRange<TUnversionedRow> rows,
         const TWriteRowsOptions& options) override
     {
@@ -2755,20 +2725,6 @@
     virtual void DeleteRows(
         const TYPath& path,
         TNameTablePtr nameTable,
-<<<<<<< HEAD
-=======
-        const std::vector<NTableClient::TKey>& keys,
-        const TDeleteRowsOptions& options) override
-    {
-        auto keyBuffer = New<TRowBuffer>(TDeleteRowsBufferTag{});
-        auto keyRange = MakeSharedRange(keyBuffer->Capture(keys), std::move(keyBuffer));
-        DeleteRows(path, std::move(nameTable), std::move(keyRange), options);
-    }
-
-    virtual void DeleteRows(
-        const TYPath& path,
-        TNameTablePtr nameTable,
->>>>>>> 08580a6c
         TSharedRange<TUnversionedRow> keys,
         const TDeleteRowsOptions& options) override
     {
@@ -2814,13 +2770,7 @@
     DELEGATE_TIMESTAMPED_METHOD(TFuture<IRowsetPtr>, LookupRows, (
         const TYPath& path,
         TNameTablePtr nameTable,
-        const std::vector<NTableClient::TKey>& keys,
-        const TLookupRowsOptions& options),
-        (path, nameTable, keys, options))
-    DELEGATE_TIMESTAMPED_METHOD(TFuture<IRowsetPtr>, LookupRows, (
-        const TYPath& path,
-        TNameTablePtr nameTable,
-        TSharedRange<NTableClient::TKey> keys,
+        const TSharedRange<NTableClient::TKey>& keys,
         const TLookupRowsOptions& options),
         (path, nameTable, keys, options))
 
@@ -3218,15 +3168,11 @@
         const int ColumnCount_;
         const int KeyColumnCount_;
 
-<<<<<<< HEAD
-        TColumnEvaluatorPtr ColumnEvaluator_;
-        TRowBufferPtr RowBuffer_;
-=======
         struct TCommitSessionBufferTag
         { };
 
+        TColumnEvaluatorPtr ColumnEvaluator_;
         TRowBufferPtr RowBuffer_ = New<TRowBuffer>(TCommitSessionBufferTag{});
->>>>>>> 08580a6c
 
         NLogging::TLogger Logger;
 
@@ -3378,12 +3324,8 @@
             std::vector<TFuture<void>> asyncResults;
             for (const auto& pair : TabletToSession_) {
                 const auto& session = pair.second;
-<<<<<<< HEAD
+                const auto& tabletInfo = session->GetTabletInfo();
                 auto channel = GetTabletChannelOrThrow(tabletInfo->CellId);
-=======
-                const auto& tabletInfo = session->GetTabletInfo();
-                auto channel = Client_->GetTabletChannel(tabletInfo->CellId);
->>>>>>> 08580a6c
                 asyncResults.push_back(session->Invoke(std::move(channel)));
             }
 
