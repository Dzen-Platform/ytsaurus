#include "client.h"
#include "private.h"
#include "box.h"
#include "config.h"
#include "connection.h"
#include "file_reader.h"
#include "file_writer.h"
#include "journal_reader.h"
#include "journal_writer.h"
#include "rowset.h"
#include "table_reader.h"
#include "transaction.h"

#include <yt/ytlib/chunk_client/chunk_meta_extensions.h>
#include <yt/ytlib/chunk_client/chunk_replica.h>
#include <yt/ytlib/chunk_client/read_limit.h>
#include <yt/ytlib/chunk_client/chunk_teleporter.h>
#include <yt/ytlib/chunk_client/chunk_service_proxy.h>
#include <yt/ytlib/chunk_client/helpers.h>

#include <yt/ytlib/cypress_client/cypress_ypath_proxy.h>
#include <yt/ytlib/cypress_client/rpc_helpers.h>

#include <yt/ytlib/hive/cell_directory.h>
#include <yt/ytlib/hive/config.h>

#include <yt/ytlib/object_client/helpers.h>
#include <yt/ytlib/object_client/master_ypath_proxy.h>
#include <yt/ytlib/object_client/object_service_proxy.h>

#include <yt/ytlib/query_client/column_evaluator.h>
#include <yt/ytlib/query_client/coordinator.h>
#include <yt/ytlib/query_client/evaluator.h>
#include <yt/ytlib/query_client/helpers.h>
#include <yt/ytlib/query_client/plan_fragment.h>
#include <yt/ytlib/query_client/plan_helpers.h>
#include <yt/ytlib/query_client/private.h> // XXX(sandello): refactor BuildLogger
#include <yt/ytlib/query_client/query_preparer.h>
#include <yt/ytlib/query_client/query_service_proxy.h>
#include <yt/ytlib/query_client/query_statistics.h>
#include <yt/ytlib/query_client/functions_cache.h>

#include <yt/ytlib/scheduler/job_prober_service_proxy.h>
#include <yt/ytlib/scheduler/scheduler_service_proxy.h>

#include <yt/ytlib/security_client/group_ypath_proxy.h>
#include <yt/ytlib/security_client/helpers.h>

#include <yt/ytlib/table_client/name_table.h>
#include <yt/ytlib/table_client/schema.h>
#include <yt/ytlib/table_client/schemaful_writer.h>

#include <yt/ytlib/tablet_client/table_mount_cache.h>
#include <yt/ytlib/tablet_client/tablet_service_proxy.h>
#include <yt/ytlib/tablet_client/wire_protocol.h>
#include <yt/ytlib/tablet_client/wire_protocol.pb.h>

#include <yt/ytlib/transaction_client/timestamp_provider.h>
#include <yt/ytlib/transaction_client/transaction_manager.h>

#include <yt/core/compression/helpers.h>

#include <yt/core/concurrency/scheduler.h>
#include <yt/core/concurrency/async_semaphore.h>

#include <yt/core/profiling/scoped_timer.h>

#include <yt/core/rpc/helpers.h>
#include <yt/core/rpc/latency_taming_channel.h>

#include <yt/core/ytree/helpers.h>
#include <yt/core/ytree/fluent.h>
#include <yt/core/ytree/ypath_proxy.h>

// TODO(babenko): refactor this
#include <yt/ytlib/table_client/chunk_meta_extensions.h>
#include <yt/ytlib/table_client/schemaful_reader.h>
#include <yt/ytlib/table_client/table_ypath_proxy.h>
#include <yt/ytlib/table_client/row_merger.h>
#include <yt/ytlib/table_client/row_base.h>

namespace NYT {
namespace NApi {

using namespace NConcurrency;
using namespace NYPath;
using namespace NYTree;
using namespace NYson;
using namespace NObjectClient;
using namespace NObjectClient::NProto;
using namespace NCypressClient;
using namespace NTransactionClient;
using namespace NRpc;
using namespace NTableClient;
using namespace NTableClient::NProto;
using namespace NTabletClient;
using namespace NTabletClient::NProto;
using namespace NSecurityClient;
using namespace NQueryClient;
using namespace NChunkClient;
using namespace NScheduler;
using namespace NHive;
using namespace NHydra;

using NChunkClient::TReadLimit;
using NChunkClient::TReadRange;
using NTableClient::TColumnSchema;

////////////////////////////////////////////////////////////////////////////////

DECLARE_REFCOUNTED_CLASS(TQueryHelper)
DECLARE_REFCOUNTED_CLASS(TClient)
DECLARE_REFCOUNTED_CLASS(TTransaction)

////////////////////////////////////////////////////////////////////////////////

TUserWorkloadDescriptor::operator TWorkloadDescriptor() const
{
    TWorkloadDescriptor result;
    switch (Category) {
        case EUserWorkloadCategory::Realtime:
            result.Category = EWorkloadCategory::UserRealtime;
            break;
        case EUserWorkloadCategory::Batch:
            result.Category = EWorkloadCategory::UserBatch;
            break;
        default:
            YUNREACHABLE();
    }
    result.Band = Band;
    return result;
}

struct TSerializableUserWorkloadDescriptor
    : public TYsonSerializableLite
{
    TUserWorkloadDescriptor Underlying;

    TSerializableUserWorkloadDescriptor()
    {
        RegisterParameter("category", Underlying.Category);
        RegisterParameter("band", Underlying.Band)
            .Optional();
    }
};

void Serialize(const TUserWorkloadDescriptor& workloadDescriptor, NYson::IYsonConsumer* consumer)
{
    TSerializableUserWorkloadDescriptor serializableWorkloadDescriptor;
    serializableWorkloadDescriptor.Underlying = workloadDescriptor;
    Serialize(serializableWorkloadDescriptor, consumer);
}

void Deserialize(TUserWorkloadDescriptor& workloadDescriptor, INodePtr node)
{
    TSerializableUserWorkloadDescriptor serializableWorkloadDescriptor;
    Deserialize(serializableWorkloadDescriptor, node);
    workloadDescriptor = serializableWorkloadDescriptor.Underlying;
}

////////////////////////////////////////////////////////////////////////////////

NRpc::TMutationId TMutatingOptions::GetOrGenerateMutationId() const
{
    if (Retry && !MutationId) {
        THROW_ERROR_EXCEPTION("Cannot execute retry without mutation id");
    }
    return MutationId ? MutationId : NRpc::GenerateMutationId();
}

////////////////////////////////////////////////////////////////////////////////

namespace {

TNameTableToSchemaIdMapping BuildColumnIdMapping(
    const TTableSchema& schema,
    const TNameTablePtr& nameTable)
{
    for (const auto& name : schema.GetKeyColumns()) {
        // We shouldn't consider computed columns below because client doesn't send them.
        if (!nameTable->FindId(name) && !schema.GetColumnOrThrow(name).Expression) {
            THROW_ERROR_EXCEPTION("Missing key column %Qv",
                name);
        }
    }

    TNameTableToSchemaIdMapping mapping;
    mapping.resize(nameTable->GetSize());
    for (int nameTableId = 0; nameTableId < nameTable->GetSize(); ++nameTableId) {
        const auto& name = nameTable->GetName(nameTableId);
        const auto* columnSchema = schema.FindColumn(name);
        mapping[nameTableId] = columnSchema ? schema.GetColumnIndex(*columnSchema) : -1;
    }
    return mapping;
}

SmallVector<const TCellPeerDescriptor*, 3> GetValidPeers(const TCellDescriptor& cellDescriptor)
{
    SmallVector<const TCellPeerDescriptor*, 3> peers;
    for (const auto& peer : cellDescriptor.Peers) {
        if (!peer.IsNull()) {
            peers.push_back(&peer);
        }
    }
    return peers;
}

const TCellPeerDescriptor& GetPrimaryTabletPeerDescriptor(
    const TCellDescriptor& cellDescriptor,
    EPeerKind peerKind = EPeerKind::Leader)
{
    auto peers = GetValidPeers(cellDescriptor);

    if (peers.empty()) {
        THROW_ERROR_EXCEPTION("No alive replicas for tablet cell %v",
            cellDescriptor.CellId);
    }

    int leadingPeerIndex = -1;
    for (int index = 0; index < peers.size(); ++index) {
        if (peers[index]->GetVoting()) {
            leadingPeerIndex = index;
            break;
        }
    }

    switch (peerKind) {
        case EPeerKind::Leader: {
            if (leadingPeerIndex < 0) {
                THROW_ERROR_EXCEPTION("No leading peer is known for tablet cell %v",
                    cellDescriptor.CellId);
            }
            return *peers[leadingPeerIndex];
        }

        case EPeerKind::LeaderOrFollower: {
            int randomIndex = RandomNumber(peers.size());
            return *peers[randomIndex];
        }

        case EPeerKind::Follower: {
            if (leadingPeerIndex < 0 || peers.size() == 1) {
                int randomIndex = RandomNumber(peers.size());
                return *peers[randomIndex];
            } else {
                int randomIndex = RandomNumber(peers.size() - 1);
                if (randomIndex >= leadingPeerIndex) {
                    ++randomIndex;
                }
                return *peers[randomIndex];
            }
        }

        default:
            YUNREACHABLE();
    }
}

const TCellPeerDescriptor& GetBackupTabletPeerDescriptor(
    const TCellDescriptor& cellDescriptor,
    const TCellPeerDescriptor& primaryPeerDescriptor)
{
    auto peers = GetValidPeers(cellDescriptor);

    Y_ASSERT(peers.size() > 1);

    int primaryPeerIndex = -1;
    for (int index = 0; index < peers.size(); ++index) {
        if (peers[index] == &primaryPeerDescriptor) {
            primaryPeerIndex = index;
            break;
        }
    }

    Y_ASSERT(primaryPeerIndex >= 0 && primaryPeerIndex < peers.size());

    int randomIndex = RandomNumber(peers.size() - 1);
    if (randomIndex >= primaryPeerIndex) {
        ++randomIndex;
    }

    return *peers[randomIndex];
}

IChannelPtr CreateTabletReadChannel(
    const IChannelFactoryPtr& channelFactory,
    const TCellDescriptor& cellDescriptor,
    const TConnectionConfigPtr& config,
    const TTabletReadOptions& options)
{
    const auto& primaryPeerDescriptor = GetPrimaryTabletPeerDescriptor(cellDescriptor, options.ReadFrom);
    auto primaryChannel = channelFactory->CreateChannel(primaryPeerDescriptor.GetAddress(config->NetworkName));
    if (cellDescriptor.Peers.size() == 1 || !options.BackupRequestDelay) {
        return primaryChannel;
    }

    const auto& backupPeerDescriptor = GetBackupTabletPeerDescriptor(cellDescriptor, primaryPeerDescriptor);
    auto backupChannel = channelFactory->CreateChannel(backupPeerDescriptor.GetAddress(config->NetworkName));

    return CreateLatencyTamingChannel(
        std::move(primaryChannel),
        std::move(backupChannel),
        *options.BackupRequestDelay);
}

void ValidateTabletMounted(const TTableMountInfoPtr& tableInfo, const TTabletInfoPtr& tabletInfo)
{
    if (tabletInfo->State != ETabletState::Mounted) {
        THROW_ERROR_EXCEPTION(
            NTabletClient::EErrorCode::TabletNotMounted,
            "Tablet %v of table %v is in %Qlv state",
            tabletInfo->TabletId,
            tableInfo->Path,
            tabletInfo->State)
            << TErrorAttribute("tablet_id", tabletInfo->TabletId);
    }
}

TTabletInfoPtr GetSortedTabletForRow(
    const TTableMountInfoPtr& tableInfo,
    NTableClient::TKey key)
{
    Y_ASSERT(tableInfo->IsSorted());

    auto tabletInfo = tableInfo->GetTabletForRow(key);
    ValidateTabletMounted(tableInfo, tabletInfo);
    return tabletInfo;
}

TTabletInfoPtr GetOrderedTabletForRow(
    const TTableMountInfoPtr& tableInfo,
    const TTabletInfoPtr& randomTabletInfo,
    TNullable<int> tabletIndexColumnId,
    NTableClient::TKey key)
{
    Y_ASSERT(!tableInfo->IsSorted());

    int tabletIndex = -1;
    for (const auto& value : key) {
        if (tabletIndexColumnId && value.Id == *tabletIndexColumnId) {
            Y_ASSERT(value.Type == EValueType::Null || value.Type == EValueType::Int64);
            if (value.Type == EValueType::Int64) {
                tabletIndex = value.Data.Int64;
                if (tabletIndex < 0 || tabletIndex >= tableInfo->Tablets.size()) {
                    THROW_ERROR_EXCEPTION("Invalid tablet index: actual %v, expected in range [0, %v]",
                        tabletIndex,
                        tableInfo->Tablets.size() - 1);
                }
            }
        }
    }

    if (tabletIndex < 0) {
        return randomTabletInfo;
    }

    auto tabletInfo = tableInfo->Tablets[tabletIndex];
    ValidateTabletMounted(tableInfo, tabletInfo);
    return tabletInfo;
}

} // namespace

////////////////////////////////////////////////////////////////////////////////

TError TCheckPermissionResult::ToError(const Stroka& user, EPermission permission) const
{
    switch (Action) {
        case NSecurityClient::ESecurityAction::Allow:
            return TError();

        case NSecurityClient::ESecurityAction::Deny: {
            TError error;
            if (ObjectName && SubjectName) {
                error = TError(
                    NSecurityClient::EErrorCode::AuthorizationError,
                    "Access denied: %Qlv permission is denied for %Qv by ACE at %v",
                    permission,
                    *SubjectName,
                    *ObjectName);
            } else {
                error = TError(
                    NSecurityClient::EErrorCode::AuthorizationError,
                    "Access denied: %Qlv permission is not allowed by any matching ACE",
                    permission);
            }
            error.Attributes().Set("user", user);
            error.Attributes().Set("permission", permission);
            if (ObjectId) {
                error.Attributes().Set("denied_by", ObjectId);
            }
            if (SubjectId) {
                error.Attributes().Set("denied_for", SubjectId);
            }
            return error;
        }

        default:
            YUNREACHABLE();
    }
}

////////////////////////////////////////////////////////////////////////////////

class TQueryResponseReader
    : public ISchemafulReader
{
public:
    TQueryResponseReader(
        TFuture<TQueryServiceProxy::TRspExecutePtr> asyncResponse,
        const TTableSchema& schema,
        const NLogging::TLogger& logger)
        : Schema_(schema)
        , Logger(logger)
    {
        QueryResult_ = asyncResponse.Apply(BIND(
            &TQueryResponseReader::OnResponse,
            MakeStrong(this)));
    }

    virtual bool Read(std::vector<TUnversionedRow>* rows) override
    {
        return !RowsetReader_ || RowsetReader_->Read(rows);
    }

    virtual TFuture<void> GetReadyEvent() override
    {
        if (!RowsetReader_) {
            return QueryResult_.As<void>();
        } else {
            return RowsetReader_->GetReadyEvent();
        }
    }

    TFuture<TQueryStatistics> GetQueryResult() const
    {
        return QueryResult_;
    }

private:

    TTableSchema Schema_;
    ISchemafulReaderPtr RowsetReader_;

    TFuture<TQueryStatistics> QueryResult_;

    NLogging::TLogger Logger;

    TQueryStatistics OnResponse(const TQueryServiceProxy::TRspExecutePtr& response)
    {
        TSharedRef data;

        TDuration deserializationTime;
        {
            NProfiling::TAggregatingTimingGuard timingGuard(&deserializationTime);
            data = NCompression::DecompressWithEnvelope(response->Attachments());
        }

        LOG_DEBUG("Received subquery result (DeserializationTime: %v, DataSize: %v)",
            deserializationTime,
            data.Size());

        YCHECK(!RowsetReader_);
        RowsetReader_ = TWireProtocolReader(data).CreateSchemafulRowsetReader(Schema_);

        return FromProto(response->query_statistics());
    }
};

DEFINE_REFCOUNTED_TYPE(TQueryResponseReader)

////////////////////////////////////////////////////////////////////////////////

struct TQueryHelperRowBufferTag
{ };

class TQueryHelper
    : public IExecutor
    , public IPrepareCallbacks
{
public:
    TQueryHelper(
        IConnectionPtr connection,
        IChannelPtr masterChannel,
        IChannelFactoryPtr nodeChannelFactory,
        const TFunctionImplCachePtr& functionImplCache)
        : Connection_(std::move(connection))
        , MasterChannel_(std::move(masterChannel))
        , NodeChannelFactory_(std::move(nodeChannelFactory))
        , FunctionImplCache_(functionImplCache)
    { }

    // IPrepareCallbacks implementation.

    virtual TFuture<TDataSplit> GetInitialSplit(
        const TRichYPath& path,
        TTimestamp timestamp) override
    {
        return BIND(&TQueryHelper::DoGetInitialSplit, MakeStrong(this))
            .AsyncVia(Connection_->GetLightInvoker())
            .Run(path, timestamp);
    }

    virtual TFuture<TQueryStatistics> Execute(
        TConstQueryPtr query,
        TConstExternalCGInfoPtr externalCGInfo,
        TDataRanges dataSource,
        ISchemafulWriterPtr writer,
        const TQueryOptions& options) override
    {
        TRACE_CHILD("QueryClient", "Execute") {

            auto execute = query->IsOrdered()
                ? &TQueryHelper::DoExecuteOrdered
                : &TQueryHelper::DoExecute;

            return BIND(execute, MakeStrong(this))
                .AsyncVia(Connection_->GetHeavyInvoker())
                .Run(
                    std::move(query),
                    std::move(externalCGInfo),
                    std::move(dataSource),
                    options,
                    std::move(writer));
        }
    }

private:
    const IConnectionPtr Connection_;
    const IChannelPtr MasterChannel_;
    const IChannelFactoryPtr NodeChannelFactory_;
    const TFunctionImplCachePtr FunctionImplCache_;


    TDataSplit DoGetInitialSplit(
        const TRichYPath& path,
        TTimestamp timestamp)
    {
        auto tableMountCache = Connection_->GetTableMountCache();
        auto tableInfo = WaitFor(tableMountCache->GetTableInfo(path.GetPath()))
            .ValueOrThrow();

        TDataSplit result;
        SetObjectId(&result, tableInfo->TableId);
        SetTableSchema(&result, GetTableSchema(path, tableInfo));
        SetTimestamp(&result, timestamp);
        return result;
    }

    TTableSchema GetTableSchema(
        const TRichYPath& path,
        const TTableMountInfoPtr& tableInfo)
    {
        if (auto maybePathSchema = path.GetSchema()) {
            if (tableInfo->Dynamic) {
                THROW_ERROR_EXCEPTION("Explicit YPath \"schema\" specification is only allowed for static tables");
            }
            return *maybePathSchema;
        }

        return tableInfo->Schemas[ETableSchemaKind::Query];
    }

    std::vector<std::pair<TDataRanges, Stroka>> SplitTable(
        const TObjectId& tableId,
        const TSharedRange<TRowRange>& ranges,
        const TRowBufferPtr& rowBuffer,
        const NLogging::TLogger& Logger,
        bool verboseLogging)
    {
        YCHECK(TypeFromId(tableId) == EObjectType::Table);

        auto tableMountCache = Connection_->GetTableMountCache();
        auto tableInfo = WaitFor(tableMountCache->GetTableInfo(FromObjectId(tableId)))
            .ValueOrThrow();

        auto result = tableInfo->Dynamic
            ? SplitDynamicTable(tableId, ranges, rowBuffer, tableInfo)
            : SplitStaticTable(tableId, ranges, rowBuffer, tableInfo);

        LOG_DEBUG_IF(verboseLogging, "Got %v sources for input %v",
            result.size(),
            tableId);

        return result;
    }

    std::vector<std::pair<TDataRanges, Stroka>> SplitStaticTable(
        const TObjectId& tableId,
        const TSharedRange<TRowRange>& ranges,
        const TRowBufferPtr& rowBuffer,
        const TTableMountInfoPtr& tableInfo)
    {
        if (!tableInfo->IsSorted()) {
            THROW_ERROR_EXCEPTION("Table %v is not sorted",
                tableInfo->Path);
        }

        std::vector<TReadRange> readRanges;
        for (const auto& range : ranges) {
            readRanges.emplace_back(TReadLimit(TOwningKey(range.first)), TReadLimit(TOwningKey(range.second)));
        }

        // TODO(babenko): refactor and optimize
        TObjectServiceProxy proxy(MasterChannel_);

        // XXX(babenko): multicell
        auto req = TTableYPathProxy::Fetch(FromObjectId(tableId));
        ToProto(req->mutable_ranges(), readRanges);
        req->set_fetch_all_meta_extensions(true);

        auto rsp = WaitFor(proxy.Execute(req))
            .ValueOrThrow();

        auto nodeDirectory = New<NNodeTrackerClient::TNodeDirectory>();
        nodeDirectory->MergeFrom(rsp->node_directory());

        auto chunkSpecs = FromProto<std::vector<NChunkClient::NProto::TChunkSpec>>(rsp->chunks());

        // Remove duplicate chunks.
        std::sort(chunkSpecs.begin(), chunkSpecs.end(), [] (const TDataSplit& lhs, const TDataSplit& rhs) {
            return GetObjectIdFromDataSplit(lhs) < GetObjectIdFromDataSplit(rhs);
        });
        chunkSpecs.erase(
            std::unique(
                chunkSpecs.begin(),
                chunkSpecs.end(),
                [] (const TDataSplit& lhs, const TDataSplit& rhs) {
                    return GetObjectIdFromDataSplit(lhs) == GetObjectIdFromDataSplit(rhs);
                }),
            chunkSpecs.end());

        // Sort chunks by lower bound.
        std::sort(chunkSpecs.begin(), chunkSpecs.end(), [] (const TDataSplit& lhs, const TDataSplit& rhs) {
            return GetLowerBoundFromDataSplit(lhs) < GetLowerBoundFromDataSplit(rhs);
        });

        const auto& networkName = Connection_->GetConfig()->NetworkName;

        for (auto& chunkSpec : chunkSpecs) {
            auto chunkSchema = FindProtoExtension<TTableSchemaExt>(chunkSpec.chunk_meta().extensions());

            // TODO(sandello): One day we should validate consistency.
            // Now we just check we do _not_ have any of these.
            YCHECK(!chunkSchema);

            TOwningKey chunkLowerBound, chunkUpperBound;
            if (TryGetBoundaryKeys(chunkSpec.chunk_meta(), &chunkLowerBound, &chunkUpperBound)) {
                chunkUpperBound = GetKeySuccessor(chunkUpperBound);
                SetLowerBound(&chunkSpec, chunkLowerBound);
                SetUpperBound(&chunkSpec, chunkUpperBound);
            }
        }

        std::vector<std::pair<TDataRanges, Stroka>> subsources;
        for (const auto& range : ranges) {
            auto lowerBound = range.first;
            auto upperBound = range.second;

            // Run binary search to find the relevant chunks.
            auto startIt = std::lower_bound(
                chunkSpecs.begin(),
                chunkSpecs.end(),
                lowerBound,
                [] (const TDataSplit& chunkSpec, TRow key) {
                    return GetUpperBoundFromDataSplit(chunkSpec) <= key;
                });

            for (auto it = startIt; it != chunkSpecs.end(); ++it) {
                const auto& chunkSpec = *it;
                auto keyRange = GetBothBoundsFromDataSplit(chunkSpec);

                if (upperBound <= keyRange.first) {
                    break;
                }

                auto replicas = FromProto<TChunkReplicaList>(chunkSpec.replicas());
                if (replicas.empty()) {
                    auto objectId = GetObjectIdFromDataSplit(chunkSpec);
                    THROW_ERROR_EXCEPTION("No alive replicas for chunk %v",
                        objectId);
                }

                const TChunkReplica& selectedReplica = replicas[RandomNumber(replicas.size())];
                const auto& descriptor = nodeDirectory->GetDescriptor(selectedReplica);
                const auto& address = descriptor.GetAddressOrThrow(networkName);

                TRowRange subrange;
                subrange.first = rowBuffer->Capture(std::max(lowerBound, keyRange.first.Get()));
                subrange.second = rowBuffer->Capture(std::min(upperBound, keyRange.second.Get()));

                TDataRanges dataSource;
                dataSource.Id = GetObjectIdFromDataSplit(chunkSpec);
                dataSource.Ranges = MakeSharedRange(
                    SmallVector<TRowRange, 1>{subrange},
                    rowBuffer,
                    ranges.GetHolder());

                subsources.emplace_back(std::move(dataSource), address);
            }
        }

        return subsources;
    }

    std::vector<std::pair<TDataRanges, Stroka>> SplitDynamicTable(
        const TObjectId& tableId,
        const TSharedRange<TRowRange>& ranges,
        const TRowBufferPtr& rowBuffer,
        const TTableMountInfoPtr& tableInfo)
    {
        const auto& cellDirectory = Connection_->GetCellDirectory();
        const auto& networkName = Connection_->GetConfig()->NetworkName;

        yhash_map<NTabletClient::TTabletCellId, TCellDescriptor> tabletCellReplicas;

        auto getAddress = [&] (const TTabletInfoPtr& tabletInfo) mutable {
            if (tabletInfo->State != ETabletState::Mounted) {
                // TODO(babenko): learn to work with unmounted tablets
                THROW_ERROR_EXCEPTION("Tablet %v is not mounted",
                    tabletInfo->TabletId);
            }

            auto insertResult = tabletCellReplicas.insert(std::make_pair(tabletInfo->CellId, TCellDescriptor()));
            auto& descriptor = insertResult.first->second;

            if (insertResult.second) {
                descriptor = cellDirectory->GetDescriptorOrThrow(tabletInfo->CellId);
            }

            // TODO(babenko): pass proper read options
            const auto& peerDescriptor = GetPrimaryTabletPeerDescriptor(descriptor);
            return peerDescriptor.GetAddress(networkName);
        };

        std::vector<std::pair<TDataRanges, Stroka>> subsources;
        for (auto rangesIt = begin(ranges); rangesIt != end(ranges);) {
            auto lowerBound = rangesIt->first;
            auto upperBound = rangesIt->second;

            if (lowerBound < tableInfo->LowerCapBound) {
                lowerBound = rowBuffer->Capture(tableInfo->LowerCapBound.Get());
            }
            if (upperBound > tableInfo->UpperCapBound) {
                upperBound = rowBuffer->Capture(tableInfo->UpperCapBound.Get());
            }

            if (lowerBound >= upperBound) {
                ++rangesIt;
                continue;
            }

            // Run binary search to find the relevant tablets.
            auto startIt = std::upper_bound(
                tableInfo->Tablets.begin(),
                tableInfo->Tablets.end(),
                lowerBound,
                [] (TKey key, const TTabletInfoPtr& tabletInfo) {
                    return key < tabletInfo->PivotKey;
                }) - 1;

            auto tabletInfo = *startIt;
            auto nextPivotKey = (startIt + 1 == tableInfo->Tablets.end())
                ? tableInfo->UpperCapBound
                : (*(startIt + 1))->PivotKey;

            if (upperBound < nextPivotKey) {
                auto rangesItEnd = std::upper_bound(
                    rangesIt,
                    end(ranges),
                    nextPivotKey.Get(),
                    [] (TKey key, const TRowRange& rowRange) {
                        return key < rowRange.second;
                    });

                const auto& address = getAddress(tabletInfo);

                TDataRanges dataSource;
                dataSource.Id = tabletInfo->TabletId;
                dataSource.Ranges = MakeSharedRange(
                    MakeRange<TRowRange>(rangesIt, rangesItEnd),
                    rowBuffer,
                    ranges.GetHolder());
                dataSource.LookupSupported = tableInfo->IsSorted();

                subsources.emplace_back(std::move(dataSource), address);
                rangesIt = rangesItEnd;
            } else {
                for (auto it = startIt; it != tableInfo->Tablets.end(); ++it) {
                    const auto& tabletInfo = *it;
                    Y_ASSERT(upperBound > tabletInfo->PivotKey);

                    const auto& address = getAddress(tabletInfo);

                    auto pivotKey = tabletInfo->PivotKey;
                    auto nextPivotKey = (it + 1 == tableInfo->Tablets.end())
                        ? tableInfo->UpperCapBound
                        : (*(it + 1))->PivotKey;

                    bool isLast = (upperBound <= nextPivotKey);

                    TRowRange subrange;
                    subrange.first = it == startIt ? lowerBound : rowBuffer->Capture(pivotKey.Get());
                    subrange.second = isLast ? upperBound : rowBuffer->Capture(nextPivotKey.Get());

                    TDataRanges dataSource;
                    dataSource.Id = tabletInfo->TabletId;
                    dataSource.Ranges = MakeSharedRange(
                        SmallVector<TRowRange, 1>{subrange},
                        rowBuffer,
                        ranges.GetHolder());
                    dataSource.LookupSupported = tableInfo->IsSorted();

                    subsources.emplace_back(std::move(dataSource), address);

                    if (isLast) {
                        break;
                    }
                }
                ++rangesIt;
            }
        }

        return subsources;
    }

    std::vector<std::pair<TDataRanges, Stroka>> InferRanges(
        TConstQueryPtr query,
        const TDataRanges& dataSource,
        ui64 rangeExpansionLimit,
        bool verboseLogging,
        TRowBufferPtr rowBuffer,
        const NLogging::TLogger& Logger)
    {
        const auto& tableId = dataSource.Id;
        auto ranges = dataSource.Ranges;

        auto prunedRanges = GetPrunedRanges(
            query,
            tableId,
            ranges,
            rowBuffer,
            Connection_->GetColumnEvaluatorCache(),
            BuiltinRangeExtractorMap,
            rangeExpansionLimit,
            verboseLogging);

        LOG_DEBUG("Splitting %v pruned splits", prunedRanges.size());

        return SplitTable(
            tableId,
            MakeSharedRange(std::move(prunedRanges), rowBuffer),
            std::move(rowBuffer),
            Logger,
            verboseLogging);
    }

    TQueryStatistics DoCoordinateAndExecute(
        TConstQueryPtr query,
        const TConstExternalCGInfoPtr& externalCGInfo,
        const TQueryOptions& options,
        ISchemafulWriterPtr writer,
        int subrangesCount,
        std::function<std::pair<std::vector<TDataRanges>, Stroka>(int)> getSubsources)
    {
        auto Logger = BuildLogger(query);

        std::vector<TRefiner> refiners(subrangesCount, [] (
            TConstExpressionPtr expr,
            const TKeyColumns& keyColumns) {
                return expr;
            });

        auto functionGenerators = New<TFunctionProfilerMap>();
        auto aggregateGenerators = New<TAggregateProfilerMap>();
        MergeFrom(functionGenerators.Get(), BuiltinFunctionCG.Get());
        MergeFrom(aggregateGenerators.Get(), BuiltinAggregateCG.Get());
        FetchImplementations(
            functionGenerators,
            aggregateGenerators,
            externalCGInfo,
            FunctionImplCache_);

        return CoordinateAndExecute(
            query,
            writer,
            refiners,
            [&] (TConstQueryPtr subquery, int index) {
                std::vector<TDataRanges> dataSources;
                Stroka address;
                std::tie(dataSources, address) = getSubsources(index);

                LOG_DEBUG("Delegating subquery (SubQueryId: %v, Address: %v, MaxSubqueries: %v)",
                    subquery->Id,
                    address,
                    options.MaxSubqueries);

                return Delegate(std::move(subquery), externalCGInfo, options, std::move(dataSources), address);
            },
            [&] (TConstQueryPtr topQuery, ISchemafulReaderPtr reader, ISchemafulWriterPtr writer) {
                LOG_DEBUG("Evaluating top query (TopQueryId: %v)", topQuery->Id);
                auto evaluator = Connection_->GetQueryEvaluator();
                return evaluator->Run(
                    std::move(topQuery),
                    std::move(reader),
                    std::move(writer),
                    functionGenerators,
                    aggregateGenerators,
                    options.EnableCodeCache);
            });
    }

    TQueryStatistics DoExecute(
        TConstQueryPtr query,
        TConstExternalCGInfoPtr externalCGInfo,
        TDataRanges dataSource,
        const TQueryOptions& options,
        ISchemafulWriterPtr writer)
    {
        auto Logger = BuildLogger(query);

        auto rowBuffer = New<TRowBuffer>(TQueryHelperRowBufferTag{});
        auto allSplits = InferRanges(
            query,
            dataSource,
            options.RangeExpansionLimit,
            options.VerboseLogging,
            rowBuffer,
            Logger);

        LOG_DEBUG("Regrouping %v splits into groups",
            allSplits.size());

        yhash_map<Stroka, std::vector<TDataRanges>> groupsByAddress;
        for (const auto& split : allSplits) {
            const auto& address = split.second;
            groupsByAddress[address].push_back(split.first);
        }

        std::vector<std::pair<std::vector<TDataRanges>, Stroka>> groupedSplits;
        for (const auto& group : groupsByAddress) {
            groupedSplits.emplace_back(group.second, group.first);
        }

        LOG_DEBUG("Regrouped %v splits into %v groups",
            allSplits.size(),
            groupsByAddress.size());

        return DoCoordinateAndExecute(
            query,
            externalCGInfo,
            options,
            writer,
            groupedSplits.size(),
            [&] (int index) {
                return groupedSplits[index];
            });
    }

    TQueryStatistics DoExecuteOrdered(
        TConstQueryPtr query,
        TConstExternalCGInfoPtr externalCGInfo,
        TDataRanges dataSource,
        const TQueryOptions& options,
        ISchemafulWriterPtr writer)
    {
        auto Logger = BuildLogger(query);

        auto rowBuffer = New<TRowBuffer>(TQueryHelperRowBufferTag());
        auto allSplits = InferRanges(
            query,
            dataSource,
            options.RangeExpansionLimit,
            options.VerboseLogging,
            rowBuffer,
            Logger);

        // Should be already sorted
        LOG_DEBUG("Sorting %v splits", allSplits.size());

        std::sort(
            allSplits.begin(),
            allSplits.end(),
            [] (const std::pair<TDataRanges, Stroka>& lhs, const std::pair<TDataRanges, Stroka>& rhs) {
                return lhs.first.Ranges.Begin()->first < rhs.first.Ranges.Begin()->first;
            });

        return DoCoordinateAndExecute(
            query,
            externalCGInfo,
            options,
            writer,
            allSplits.size(),
            [&] (int index) {
                const auto& split = allSplits[index];

                LOG_DEBUG("Delegating to tablet %v at %v",
                    split.first.Id,
                    split.second);

                return std::make_pair(std::vector<TDataRanges>(1, split.first), split.second);
            });
    }

    std::pair<ISchemafulReaderPtr, TFuture<TQueryStatistics>> Delegate(
        TConstQueryPtr query,
        const TConstExternalCGInfoPtr& externalCGInfo,
        const TQueryOptions& options,
        std::vector<TDataRanges> dataSources,
        const Stroka& address)
    {
        auto Logger = BuildLogger(query);

        TRACE_CHILD("QueryClient", "Delegate") {
            auto channel = NodeChannelFactory_->CreateChannel(address);
            auto config = Connection_->GetConfig();

            TQueryServiceProxy proxy(channel);
            proxy.SetDefaultTimeout(config->QueryTimeout);

            auto req = proxy.Execute();

            TDuration serializationTime;
            {
                NProfiling::TAggregatingTimingGuard timingGuard(&serializationTime);
                ToProto(req->mutable_query(), query);
                ToProto(req->mutable_external_functions(), externalCGInfo->Functions);
                externalCGInfo->NodeDirectory->DumpTo(req->mutable_node_directory());
                ToProto(req->mutable_options(), options);
                ToProto(req->mutable_data_sources(), dataSources);

                req->set_response_codec(static_cast<int>(config->QueryResponseCodec));
            }

            LOG_DEBUG("Sending subquery (SerializationTime: %v, RequestSize: %v)",
                serializationTime,
                req->ByteSize());

            TRACE_ANNOTATION("serialization_time", serializationTime);
            TRACE_ANNOTATION("request_size", req->ByteSize());

            auto resultReader = New<TQueryResponseReader>(
                req->Invoke(),
                query->GetTableSchema(),
                Logger);
            return std::make_pair(resultReader, resultReader->GetQueryResult());
        }
    }

};

DEFINE_REFCOUNTED_TYPE(TQueryHelper)

////////////////////////////////////////////////////////////////////////////////

struct TLookupRowsBufferTag
{ };

struct TWriteRowsBufferTag
{ };

struct TDeleteRowsBufferTag
{ };

class TClient
    : public IClient
{
public:
    TClient(
        IConnectionPtr connection,
        const TClientOptions& options)
        : Connection_(std::move(connection))
        , Options_(options)
<<<<<<< HEAD
=======
        , Invoker_(Connection_->GetDispatcher()->GetLightInvoker())
        , ConcurrentRequestsSemaphore_(Connection_->GetConfig()->MaxConcurrentRequests)
>>>>>>> 7885fe16
    {
        auto wrapChannel = [&] (IChannelPtr channel) {
            channel = CreateAuthenticatedChannel(channel, options.User);
            return channel;
        };
        auto wrapChannelFactory = [&] (IChannelFactoryPtr factory) {
            factory = CreateAuthenticatedChannelFactory(factory, options.User);
            return factory;
        };

        auto initMasterChannel = [&] (EMasterChannelKind kind, TCellTag cellTag) {
            // NB: Caching is only possible for the primary master.
            if (kind == EMasterChannelKind::Cache && cellTag != Connection_->GetPrimaryMasterCellTag()) {
                return;
            }
            MasterChannels_[kind][cellTag] = wrapChannel(Connection_->GetMasterChannelOrThrow(kind, cellTag));
        };
        for (auto kind : TEnumTraits<EMasterChannelKind>::GetDomainValues()) {
            initMasterChannel(kind, Connection_->GetPrimaryMasterCellTag());
            for (auto cellTag : Connection_->GetSecondaryMasterCellTags()) {
                initMasterChannel(kind, cellTag);
            }
        }

        SchedulerChannel_ = wrapChannel(Connection_->GetSchedulerChannel());

        LightChannelFactory_ = wrapChannelFactory(Connection_->GetLightChannelFactory());
        HeavyChannelFactory_ = wrapChannelFactory(Connection_->GetHeavyChannelFactory());

        SchedulerProxy_.reset(new TSchedulerServiceProxy(GetSchedulerChannel()));
        JobProberProxy_.reset(new TJobProberServiceProxy(GetSchedulerChannel()));

        TransactionManager_ = New<TTransactionManager>(
            Connection_->GetConfig()->TransactionManager,
            Connection_->GetConfig()->PrimaryMaster->CellId,
            GetMasterChannelOrThrow(EMasterChannelKind::Leader),
            Connection_->GetTimestampProvider(),
            Connection_->GetCellDirectory());

        QueryHelper_ = New<TQueryHelper>(
            Connection_,
            GetMasterChannelOrThrow(EMasterChannelKind::Follower),
            HeavyChannelFactory_,
            CreateFunctionImplCache(
                Connection_->GetConfig()->FunctionImplCache,
                MakeWeak(this)));

        FunctionRegistry_ = CreateFunctionRegistryCache(
            Connection_->GetConfig()->UdfRegistryPath,
            Connection_->GetConfig()->FunctionRegistryCache,
            MakeWeak(this),
            Connection_->GetLightInvoker());

        Logger.AddTag("Client: %p", this);
    }


    virtual IConnectionPtr GetConnection() override
    {
        return Connection_;
    }

    virtual IChannelPtr GetMasterChannelOrThrow(
        EMasterChannelKind kind,
        TCellTag cellTag = PrimaryMasterCellTag) override
    {
        const auto& channels = MasterChannels_[kind];
        auto it = channels.find(cellTag == PrimaryMasterCellTag ? Connection_->GetPrimaryMasterCellTag() : cellTag);
        if (it == channels.end()) {
            THROW_ERROR_EXCEPTION("Unknown master cell tag %v",
                cellTag);
        }
        return it->second;
    }

    virtual IChannelPtr GetSchedulerChannel() override
    {
        return SchedulerChannel_;
    }

    virtual IChannelFactoryPtr GetNodeChannelFactory() override
    {
        return LightChannelFactory_;
    }

    virtual IChannelFactoryPtr GetHeavyChannelFactory() override
    {
        return HeavyChannelFactory_;
    }

    virtual TTransactionManagerPtr GetTransactionManager() override
    {
        return TransactionManager_;
    }

    virtual NQueryClient::IExecutorPtr GetQueryExecutor() override
    {
        return QueryHelper_;
    }

    virtual NQueryClient::IFunctionRegistryPtr GetFunctionRegistry() override
    {
        return FunctionRegistry_;
    }

    virtual TFuture<void> Terminate() override
    {
        TransactionManager_->AbortAll();

        auto error = TError("Client terminated");
        std::vector<TFuture<void>> asyncResults;

        for (auto kind : TEnumTraits<EMasterChannelKind>::GetDomainValues()) {
            for (const auto& pair : MasterChannels_[kind]) {
                auto channel = pair.second;
                asyncResults.push_back(channel->Terminate(error));
            }
        }
        asyncResults.push_back(SchedulerChannel_->Terminate(error));

        return Combine(asyncResults);
    }


    virtual TFuture<ITransactionPtr> StartTransaction(
        ETransactionType type,
        const TTransactionStartOptions& options) override;

    virtual ITransactionPtr AttachTransaction(
        const TTransactionId& transactionId,
        const TTransactionAttachOptions& options) override;

#define DROP_BRACES(...) __VA_ARGS__
#define IMPLEMENT_OVERLOADED_METHOD(returnType, method, doMethod, signature, args) \
    virtual TFuture<returnType> method signature override \
    { \
        return Execute( \
            #method, \
            options, \
            BIND( \
                &TClient::doMethod, \
                Unretained(this), \
                DROP_BRACES args)); \
    }

#define IMPLEMENT_METHOD(returnType, method, signature, args) \
    IMPLEMENT_OVERLOADED_METHOD(returnType, method, Do##method, signature, args)

    IMPLEMENT_METHOD(IRowsetPtr, LookupRows, (
        const TYPath& path,
        TNameTablePtr nameTable,
        const TSharedRange<NTableClient::TKey>& keys,
        const TLookupRowsOptions& options),
        (path, std::move(nameTable), std::move(keys), options))
    IMPLEMENT_METHOD(TSelectRowsResult, SelectRows, (
        const Stroka& query,
        const TSelectRowsOptions& options),
        (query, options))
    IMPLEMENT_METHOD(void, MountTable, (
        const TYPath& path,
        const TMountTableOptions& options),
        (path, options))
    IMPLEMENT_METHOD(void, UnmountTable, (
        const TYPath& path,
        const TUnmountTableOptions& options),
        (path, options))
    IMPLEMENT_METHOD(void, RemountTable, (
        const TYPath& path,
        const TRemountTableOptions& options),
        (path, options))
    IMPLEMENT_OVERLOADED_METHOD(void, ReshardTable, DoReshardTableWithPivotKeys, (
        const TYPath& path,
        const std::vector<NTableClient::TOwningKey>& pivotKeys,
        const TReshardTableOptions& options),
        (path, pivotKeys, options))
    IMPLEMENT_OVERLOADED_METHOD(void, ReshardTable, DoReshardTableWithTabletCount, (
        const TYPath& path,
        int tabletCount,
        const TReshardTableOptions& options),
        (path, tabletCount, options))
    IMPLEMENT_METHOD(void, AlterTable, (
        const TYPath& path,
        const TAlterTableOptions& options),
        (path, options))


    IMPLEMENT_METHOD(TYsonString, GetNode, (
        const TYPath& path,
        const TGetNodeOptions& options),
        (path, options))
    IMPLEMENT_METHOD(void, SetNode, (
        const TYPath& path,
        const TYsonString& value,
        const TSetNodeOptions& options),
        (path, value, options))
    IMPLEMENT_METHOD(void, RemoveNode, (
        const TYPath& path,
        const TRemoveNodeOptions& options),
        (path, options))
    IMPLEMENT_METHOD(TYsonString, ListNode, (
        const TYPath& path,
        const TListNodeOptions& options),
        (path, options))
    IMPLEMENT_METHOD(TNodeId, CreateNode, (
        const TYPath& path,
        EObjectType type,
        const TCreateNodeOptions& options),
        (path, type, options))
    IMPLEMENT_METHOD(TLockId, LockNode, (
        const TYPath& path,
        ELockMode mode,
        const TLockNodeOptions& options),
        (path, mode, options))
    IMPLEMENT_METHOD(TNodeId, CopyNode, (
        const TYPath& srcPath,
        const TYPath& dstPath,
        const TCopyNodeOptions& options),
        (srcPath, dstPath, options))
    IMPLEMENT_METHOD(TNodeId, MoveNode, (
        const TYPath& srcPath,
        const TYPath& dstPath,
        const TMoveNodeOptions& options),
        (srcPath, dstPath, options))
    IMPLEMENT_METHOD(TNodeId, LinkNode, (
        const TYPath& srcPath,
        const TYPath& dstPath,
        const TLinkNodeOptions& options),
        (srcPath, dstPath, options))
    IMPLEMENT_METHOD(void, ConcatenateNodes, (
        const std::vector<TYPath>& srcPaths,
        const TYPath& dstPath,
        TConcatenateNodesOptions options),
        (srcPaths, dstPath, options))
    IMPLEMENT_METHOD(bool, NodeExists, (
        const TYPath& path,
        const TNodeExistsOptions& options),
        (path, options))


    IMPLEMENT_METHOD(TObjectId, CreateObject, (
        EObjectType type,
        const TCreateObjectOptions& options),
        (type, options))


    virtual IFileReaderPtr CreateFileReader(
        const TYPath& path,
        const TFileReaderOptions& options) override
    {
        return NApi::CreateFileReader(this, path, options);
    }

    virtual IFileWriterPtr CreateFileWriter(
        const TYPath& path,
        const TFileWriterOptions& options) override
    {
        return NApi::CreateFileWriter(this, path, options);
    }


    virtual IJournalReaderPtr CreateJournalReader(
        const TYPath& path,
        const TJournalReaderOptions& options) override
    {
        return NApi::CreateJournalReader(this, path, options);
    }

    virtual IJournalWriterPtr CreateJournalWriter(
        const TYPath& path,
        const TJournalWriterOptions& options) override
    {
        return NApi::CreateJournalWriter(this, path, options);
    }

    virtual TFuture<ISchemalessMultiChunkReaderPtr> CreateTableReader(
        const NYPath::TRichYPath& path,
        const TTableReaderOptions& options) override
    {
        return NApi::CreateTableReader(this, path, options);
    }

    IMPLEMENT_METHOD(void, AddMember, (
        const Stroka& group,
        const Stroka& member,
        const TAddMemberOptions& options),
        (group, member, options))
    IMPLEMENT_METHOD(void, RemoveMember, (
        const Stroka& group,
        const Stroka& member,
        const TRemoveMemberOptions& options),
        (group, member, options))
    IMPLEMENT_METHOD(TCheckPermissionResult, CheckPermission, (
        const Stroka& user,
        const TYPath& path,
        EPermission permission,
        const TCheckPermissionOptions& options),
        (user, path, permission, options))

    IMPLEMENT_METHOD(TOperationId, StartOperation, (
        EOperationType type,
        const TYsonString& spec,
        const TStartOperationOptions& options),
        (type, spec, options))
    IMPLEMENT_METHOD(void, AbortOperation, (
        const TOperationId& operationId,
        const TAbortOperationOptions& options),
        (operationId, options))
    IMPLEMENT_METHOD(void, SuspendOperation, (
        const TOperationId& operationId,
        const TSuspendOperationOptions& options),
        (operationId, options))
    IMPLEMENT_METHOD(void, ResumeOperation, (
        const TOperationId& operationId,
        const TResumeOperationOptions& options),
        (operationId, options))
    IMPLEMENT_METHOD(void, CompleteOperation, (
        const TOperationId& operationId,
        const TCompleteOperationOptions& options),
        (operationId, options))

    IMPLEMENT_METHOD(void, DumpJobContext, (
        const TJobId& jobId,
        const TYPath& path,
        const TDumpJobContextOptions& options),
        (jobId, path, options))
    IMPLEMENT_METHOD(TYsonString, StraceJob, (
        const TJobId& jobId,
        const TStraceJobOptions& options),
        (jobId, options))
    IMPLEMENT_METHOD(void, SignalJob, (
        const TJobId& jobId,
        const Stroka& signalName,
        const TSignalJobOptions& options),
        (jobId, signalName, options))
    IMPLEMENT_METHOD(void, AbandonJob, (
        const TJobId& jobId,
        const TAbandonJobOptions& options),
        (jobId, options))
    IMPLEMENT_METHOD(TYsonString, PollJobShell, (
        const TJobId& jobId,
        const TYsonString& parameters,
        const TPollJobShellOptions& options),
        (jobId, parameters, options))
    IMPLEMENT_METHOD(void, AbortJob, (
        const TJobId& jobId,
        const TAbortJobOptions& options),
        (jobId, options))

#undef DROP_BRACES
#undef IMPLEMENT_METHOD

private:
    friend class TTransaction;

    const IConnectionPtr Connection_;
    const TClientOptions Options_;

    TEnumIndexedVector<yhash_map<TCellTag, IChannelPtr>, EMasterChannelKind> MasterChannels_;
    IChannelPtr SchedulerChannel_;
    IChannelFactoryPtr LightChannelFactory_;
    IChannelFactoryPtr HeavyChannelFactory_;
    TTransactionManagerPtr TransactionManager_;
    TQueryHelperPtr QueryHelper_;
    IFunctionRegistryPtr FunctionRegistry_;
    std::unique_ptr<TSchedulerServiceProxy> SchedulerProxy_;
    std::unique_ptr<TJobProberServiceProxy> JobProberProxy_;

    TAsyncSemaphore ConcurrentRequestsSemaphore_;

    NLogging::TLogger Logger = ApiLogger;


    template <class T>
    TFuture<T> Execute(
        const Stroka& commandName,
        const TTimeoutOptions& options,
        TCallback<T()> callback)
    {
        auto guard = TAsyncSemaphoreGuard::TryAcquire(&ConcurrentRequestsSemaphore_);
        if (!guard) {
            return MakeFuture<T>(TError(EErrorCode::TooManyConcurrentRequests, "Too many concurrent requests"));
        }

        return
<<<<<<< HEAD
            BIND([commandName, callback = std::move(callback), this_ = MakeWeak(this)] () {
                auto client = this_.Lock();
                if (!client) {
                    THROW_ERROR_EXCEPTION("Client was abandoned");
                }
                auto& Logger = client->Logger;
=======
            BIND([=, this_ = MakeStrong(this), guard = std::move(guard)] () {
>>>>>>> 7885fe16
                try {
                    LOG_DEBUG("Command started (Command: %v)", commandName);
                    TBox<T> result(callback);
                    LOG_DEBUG("Command completed (Command: %v)", commandName);
                    return result.Unwrap();
                } catch (const std::exception& ex) {
                    LOG_DEBUG(ex, "Command failed (Command: %v)", commandName);
                    throw;
                }
            })
            .AsyncVia(Connection_->GetLightInvoker())
            .Run()
            .WithTimeout(options.Timeout);
    }

    template <class T>
    auto CallAndRetryIfMetadataCacheIsInconsistent(T callback) -> decltype(callback())
    {
        int retryCount = 0;
        while (true) {
            TError error;

            try {
                return callback();
            } catch (const NYT::TErrorException& ex) {
                error = ex.Error();
            }

            auto config = Connection_->GetConfig();
            if (++retryCount <= config->TableMountInfoUpdateRetryCount) {
                auto noSuchTablet = error.FindMatching(NTabletClient::EErrorCode::NoSuchTablet);
                auto notMounted = error.FindMatching(NTabletClient::EErrorCode::TabletNotMounted);

                if (noSuchTablet) {
                    error = noSuchTablet.Get();
                }

                if (notMounted) {
                    error = notMounted.Get();
                }

                if (noSuchTablet || notMounted) {
                    LOG_DEBUG(error, "Got error, will clear table mount cache and retry");
                    auto tabletId = error.Attributes().Get<TTabletId>("tablet_id");
                    auto tableMountCache = Connection_->GetTableMountCache();
                    auto tabletInfo = tableMountCache->FindTablet(tabletId);
                    if (tabletInfo) {
                        tableMountCache->InvalidateTablet(tabletInfo);
                        auto now = Now();
                        auto retryTime = tabletInfo->UpdateTime + config->TableMountInfoUpdateRetryPeriod;
                        if (retryTime > now) {
                            WaitFor(TDelayedExecutor::MakeDelayed(retryTime - now))
                                .ThrowOnError();
                        }
                    }
                    continue;
                }
            }

            THROW_ERROR error;
        }
    }

    TTableMountInfoPtr SyncGetTableInfo(const TYPath& path)
    {
        const auto& tableMountCache = Connection_->GetTableMountCache();
        return WaitFor(tableMountCache->GetTableInfo(path))
            .ValueOrThrow();
    }


    static void SetMutationId(IClientRequestPtr request, const TMutatingOptions& options)
    {
        NRpc::SetMutationId(request, options.GetOrGenerateMutationId(), options.Retry);
    }


    TTransactionId GetTransactionId(const TTransactionalOptions& options, bool allowNullTransaction)
    {
        auto transaction = GetTransaction(options, allowNullTransaction, true);
        return transaction ? transaction->GetId() : NullTransactionId;
    }

    NTransactionClient::TTransactionPtr GetTransaction(
        const TTransactionalOptions& options,
        bool allowNullTransaction,
        bool pingTransaction)
    {
        if (!options.TransactionId) {
            if (!allowNullTransaction) {
                THROW_ERROR_EXCEPTION("A valid master transaction is required");
            }
            return nullptr;
        }

        TTransactionAttachOptions attachOptions;
        attachOptions.Ping = pingTransaction;
        attachOptions.PingAncestors = options.PingAncestors;
        return TransactionManager_->Attach(options.TransactionId, attachOptions);
    }

    void SetTransactionId(
        IClientRequestPtr request,
        const TTransactionalOptions& options,
        bool allowNullTransaction)
    {
        NCypressClient::SetTransactionId(request, GetTransactionId(options, allowNullTransaction));
    }


    void SetPrerequisites(
        IClientRequestPtr request,
        const TPrerequisiteOptions& options)
    {
        if (options.PrerequisiteTransactionIds.empty())
            return;

        auto* prerequisitesExt = request->Header().MutableExtension(TPrerequisitesExt::prerequisites_ext);
        for (const auto& id : options.PrerequisiteTransactionIds) {
            auto* prerequisiteTransaction = prerequisitesExt->add_transactions();
            ToProto(prerequisiteTransaction->mutable_transaction_id(), id);
        }
    }


    static void SetSuppressAccessTracking(
        IClientRequestPtr request,
        const TSuppressableAccessTrackingOptions& commandOptions)
    {
        if (commandOptions.SuppressAccessTracking) {
            NCypressClient::SetSuppressAccessTracking(request, true);
        }
        if (commandOptions.SuppressModificationTracking) {
            NCypressClient::SetSuppressModificationTracking(request, true);
        }
    }


    template <class TProxy>
    std::unique_ptr<TProxy> CreateReadProxy(
        const TMasterReadOptions& options,
        TCellTag cellTag = PrimaryMasterCellTag)
    {
        auto channel = GetMasterChannelOrThrow(options.ReadFrom, cellTag);
        return std::make_unique<TProxy>(channel);
    }

    template <class TProxy>
    std::unique_ptr<TProxy> CreateWriteProxy(
        TCellTag cellTag = PrimaryMasterCellTag)
    {
        auto channel = GetMasterChannelOrThrow(EMasterChannelKind::Leader, cellTag);
        return std::make_unique<TProxy>(channel);
    }


    class TTabletCellLookupSession
        : public TIntrinsicRefCounted
    {
    public:
        TTabletCellLookupSession(
            TConnectionConfigPtr config,
            const TCellId& cellId,
            const TLookupRowsOptions& options,
            TTableMountInfoPtr tableInfo)
            : Config_(std::move(config))
            , CellId_(cellId)
            , Options_(options)
            , TableInfo_(std::move(tableInfo))
        { }

        void AddKey(int index, TTabletInfoPtr tabletInfo, NTableClient::TKey key)
        {
            if (Batches_.empty() ||
                Batches_.back()->TabletInfo->TabletId != tabletInfo->TabletId ||
                Batches_.back()->Indexes.size() >= Config_->MaxRowsPerReadRequest)
            {
                Batches_.emplace_back(new TBatch(std::move(tabletInfo)));
            }

            auto& batch = Batches_.back();
            batch->Indexes.push_back(index);
            batch->Keys.push_back(key);
        }

        TFuture<void> Invoke(IChannelFactoryPtr channelFactory, TCellDirectoryPtr cellDirectory)
        {
            // Do all the heavy lifting here.
            for (auto& batch : Batches_) {
                TReqLookupRows req;
                if (!Options_.ColumnFilter.All) {
                    ToProto(req.mutable_column_filter()->mutable_indexes(), Options_.ColumnFilter.Indexes);
                }

                TWireProtocolWriter writer;
                writer.WriteCommand(EWireProtocolCommand::LookupRows);
                writer.WriteMessage(req);
                writer.WriteSchemafulRowset(batch->Keys, nullptr);

                auto chunkedData = writer.Flush();

                batch->RequestData = NCompression::CompressWithEnvelope(
                    chunkedData,
                    Config_->LookupRequestCodec);

                //TODO(savrus) remove later if no problems are detected.
                {
                    size_t size = 0;
                    for (const auto& ref : chunkedData) {
                        size += ref.Size();
                    }
                    auto blob = TBlob(TDefaultBlobTag());
                    blob.Reserve(size);
                    for (const auto& ref : chunkedData) {
                        blob.Append(ref);
                    }
                    auto ref = TSharedRef::FromBlob(std::move(blob));
                    TWireProtocolReader reader{ref};

                    auto command = reader.ReadCommand();
                    YCHECK(command == EWireProtocolCommand::LookupRows);

                    TReqLookupRows writtenReq;
                    reader.ReadMessage(&writtenReq);

                    auto schemaData = TWireProtocolReader::GetSchemaData(TableInfo_->Schemas[ETableSchemaKind::Primary]);
                    auto rowset = reader.ReadSchemafulRowset(schemaData);

                    YCHECK(rowset.Size() == batch->Keys.size());
                    YCHECK(reader.IsFinished());
                }
            }

            const auto& cellDescriptor = cellDirectory->GetDescriptorOrThrow(CellId_);
            auto channel = CreateTabletReadChannel(
                channelFactory,
                cellDescriptor,
                Config_,
                Options_);

            InvokeProxy_ = std::make_unique<TQueryServiceProxy>(std::move(channel));
            InvokeProxy_->SetDefaultTimeout(Config_->LookupTimeout);
            InvokeProxy_->SetDefaultRequestAck(false);

            InvokeNextBatch();
            return InvokePromise_;
        }

        void ParseResponse(
            std::vector<TUnversionedRow>* resultRows,
            std::vector<std::unique_ptr<TWireProtocolReader>>* readers)
        {
            auto schemaData = TWireProtocolReader::GetSchemaData(TableInfo_->Schemas[ETableSchemaKind::Primary], Options_.ColumnFilter);
            for (const auto& batch : Batches_) {
                auto data = NCompression::DecompressWithEnvelope(batch->Response->Attachments());
                auto reader = std::make_unique<TWireProtocolReader>(data);
                for (int index = 0; index < batch->Keys.size(); ++index) {
                    auto row = reader->ReadSchemafulRow(schemaData);
                    (*resultRows)[batch->Indexes[index]] = row;
                }
                readers->push_back(std::move(reader));
            }
        }

    private:
        const TClientPtr Client_;
        const TConnectionConfigPtr Config_;
        const TCellId CellId_;
        const TLookupRowsOptions Options_;
        const TTableMountInfoPtr TableInfo_;

        struct TBatch
        {
            explicit TBatch(TTabletInfoPtr tabletInfo)
                : TabletInfo(std::move(tabletInfo))
            { }

            TTabletInfoPtr TabletInfo;
            std::vector<int> Indexes;
            std::vector<NTableClient::TKey> Keys;
            std::vector<TSharedRef> RequestData;
            TQueryServiceProxy::TRspReadPtr Response;
        };

        std::vector<std::unique_ptr<TBatch>> Batches_;
        std::unique_ptr<TQueryServiceProxy> InvokeProxy_;
        int InvokeBatchIndex_ = 0;
        TPromise<void> InvokePromise_ = NewPromise<void>();


        void InvokeNextBatch()
        {
            if (InvokeBatchIndex_ >= Batches_.size()) {
                InvokePromise_.Set(TError());
                return;
            }

            const auto& batch = Batches_[InvokeBatchIndex_];

            auto req = InvokeProxy_->Read();
            ToProto(req->mutable_tablet_id(), batch->TabletInfo->TabletId);
            req->set_timestamp(Options_.Timestamp);
            req->set_response_codec(static_cast<int>(Config_->LookupResponseCodec));
            req->Attachments() = std::move(batch->RequestData);

            req->Invoke().Subscribe(
                BIND(&TTabletCellLookupSession::OnResponse, MakeStrong(this)));
        }

        void OnResponse(const TQueryServiceProxy::TErrorOrRspReadPtr& rspOrError)
        {
            if (rspOrError.IsOK()) {
                Batches_[InvokeBatchIndex_]->Response = rspOrError.Value();
                ++InvokeBatchIndex_;
                InvokeNextBatch();
            } else {
                InvokePromise_.Set(rspOrError);
            }
        }

    };

    typedef TIntrusivePtr<TTabletCellLookupSession> TTabletCellLookupSessionPtr;

    IRowsetPtr DoLookupRows(
        const TYPath& path,
        TNameTablePtr nameTable,
        const TSharedRange<NTableClient::TKey>& keys,
        const TLookupRowsOptions& options)
    {
        return CallAndRetryIfMetadataCacheIsInconsistent([&] () {
            return DoLookupRowsOnce(path, nameTable, keys, options);
        });
    }

    IRowsetPtr DoLookupRowsOnce(
        const TYPath& path,
        TNameTablePtr nameTable,
        const TSharedRange<NTableClient::TKey>& keys,
        TLookupRowsOptions options)
    {
        auto tableInfo = SyncGetTableInfo(path);
        if (!tableInfo->IsSorted()) {
            THROW_ERROR_EXCEPTION("Cannot lookup rows in a non-sorted table %v",
                path);
        }

<<<<<<< HEAD
        const auto& schema = tableInfo->Schemas[ETableSchemaKind::Primary];
        auto idMapping = BuildColumnIdMapping(schema, nameTable);
=======
        int keyColumnCount = static_cast<int>(tableInfo->KeyColumns.size());

        auto idMapping = BuildColumnIdMapping(tableInfo, nameTable);
>>>>>>> 7885fe16

        for (auto& index : options.ColumnFilter.Indexes) {
            if (index < 0 || index >= idMapping.size()) {
                THROW_ERROR_EXCEPTION("Column filter contains invalid index: actual %v, expected in range [0, %v]",
                    index,
                    idMapping.size() - 1);
            }
            if (idMapping[index] == -1) {
                THROW_ERROR_EXCEPTION("Invalid column %Qv in column filter",
                    nameTable->GetName(index));
            }

            index = idMapping[index];
        }

        auto resultSchema = tableInfo->Schemas[ETableSchemaKind::Primary].Filter(options.ColumnFilter);

        // NB: The server-side requires the keys to be sorted.
        std::vector<std::pair<NTableClient::TKey, int>> sortedKeys;
        sortedKeys.reserve(keys.Size());

        auto rowBuffer = New<TRowBuffer>(TLookupRowsBufferTag());
        auto evaluatorCache = Connection_->GetColumnEvaluatorCache();
        auto evaluator = tableInfo->NeedKeyEvaluation ? evaluatorCache->Find(schema) : nullptr;

        for (int index = 0; index < keys.Size(); ++index) {
            ValidateClientKey(keys[index], schema, idMapping);
            auto capturedKey = rowBuffer->CaptureAndPermuteRow(keys[index], schema, idMapping);

            if (evaluator) {
                evaluator->EvaluateKeys(capturedKey, rowBuffer);
            }

            sortedKeys.push_back(std::make_pair(capturedKey, index));
        }

        std::sort(sortedKeys.begin(), sortedKeys.end());
        std::vector<int> keyIndexToResultIndex(keys.Size());
        int currentResultIndex = -1;

        yhash_map<TCellId, TTabletCellLookupSessionPtr> cellIdToSession;

        for (int index = 0; index < sortedKeys.size(); ++index) {
            if (index == 0 || sortedKeys[index].first != sortedKeys[index - 1].first) {
                auto key = sortedKeys[index].first;
                auto tabletInfo = GetSortedTabletForRow(tableInfo, key);
                const auto& cellId = tabletInfo->CellId;
                auto it = cellIdToSession.find(cellId);
                if (it == cellIdToSession.end()) {
                    it = cellIdToSession.insert(std::make_pair(
                        cellId,
                        New<TTabletCellLookupSession>(
                            Connection_->GetConfig(),
                            cellId,
                            options,
                            tableInfo)))
                        .first;
                }
                const auto& session = it->second;
                session->AddKey(++currentResultIndex, std::move(tabletInfo), key);
            }

            keyIndexToResultIndex[sortedKeys[index].second] = currentResultIndex;
        }

        std::vector<TFuture<void>> asyncResults;
        for (const auto& pair : cellIdToSession) {
            const auto& session = pair.second;
            asyncResults.push_back(session->Invoke(
                GetHeavyChannelFactory(),
                Connection_->GetCellDirectory()));
        }

        WaitFor(Combine(asyncResults))
            .ThrowOnError();

        std::vector<TUnversionedRow> uniqueResultRows;
        uniqueResultRows.resize(currentResultIndex + 1);

        std::vector<std::unique_ptr<TWireProtocolReader>> readers;

        for (const auto& pair : cellIdToSession) {
            const auto& session = pair.second;
            session->ParseResponse(&uniqueResultRows, &readers);
        }

        std::vector<TUnversionedRow> resultRows;
        resultRows.resize(keys.Size());

        for (int index = 0; index < keys.Size(); ++index) {
            resultRows[index] = uniqueResultRows[keyIndexToResultIndex[index]];
        }

        if (!options.KeepMissingRows) {
            resultRows.erase(
                std::remove_if(
                    resultRows.begin(),
                    resultRows.end(),
                    [] (TUnversionedRow row) {
                        return !static_cast<bool>(row);
                    }),
                resultRows.end());
        }

        return CreateRowset(
            std::move(readers),
            resultSchema,
            std::move(resultRows));
    }

    std::pair<IRowsetPtr, TQueryStatistics> DoSelectRows(
        const Stroka& queryString,
        const TSelectRowsOptions& options)
    {
        return CallAndRetryIfMetadataCacheIsInconsistent([&] () {
            return DoSelectRowsOnce(queryString, options);
        });
    }

    std::pair<IRowsetPtr, TQueryStatistics> DoSelectRowsOnce(
        const Stroka& queryString,
        const TSelectRowsOptions& options)
    {
        auto inputRowLimit = options.InputRowLimit.Get(Connection_->GetConfig()->DefaultInputRowLimit);
        auto outputRowLimit = options.OutputRowLimit.Get(Connection_->GetConfig()->DefaultOutputRowLimit);

        auto externalCGInfo = New<TExternalCGInfo>();
        auto fetchFunctions = [&] (const std::vector<Stroka>& names, const TTypeInferrerMapPtr& typeInferrers) {
            MergeFrom(typeInferrers.Get(), BuiltinTypeInferrersMap.Get());

            std::vector<Stroka> externalNames;
            for (const auto& name : names) {
                auto found = typeInferrers->find(name);
                if (found == typeInferrers->end()) {
                    externalNames.push_back(name);
                }
            }

            auto descriptors = WaitFor(FunctionRegistry_->FetchFunctions(externalNames))
                .ValueOrThrow();

            AppendUdfDescriptors(typeInferrers, externalCGInfo, externalNames, descriptors);
        };

        TQueryPtr query;
        TDataRanges dataSource;
        std::tie(query, dataSource) = PreparePlanFragment(
            QueryHelper_.Get(),
            queryString,
            fetchFunctions,
            inputRowLimit,
            outputRowLimit,
            options.Timestamp);

        TQueryOptions queryOptions;
        queryOptions.Timestamp = options.Timestamp;
        queryOptions.RangeExpansionLimit = options.RangeExpansionLimit;
        queryOptions.VerboseLogging = options.VerboseLogging;
        queryOptions.EnableCodeCache = options.EnableCodeCache;
        queryOptions.MaxSubqueries = options.MaxSubqueries;
        queryOptions.WorkloadDescriptor = options.WorkloadDescriptor;

        ISchemafulWriterPtr writer;
        TFuture<IRowsetPtr> asyncRowset;
        std::tie(writer, asyncRowset) = CreateSchemafulRowsetWriter(query->GetTableSchema());

        auto statistics = WaitFor(QueryHelper_->Execute(
            query,
            externalCGInfo,
            dataSource,
            writer,
            queryOptions))
            .ValueOrThrow();

        auto rowset = WaitFor(asyncRowset)
            .ValueOrThrow();

        if (options.FailOnIncompleteResult) {
            if (statistics.IncompleteInput) {
                THROW_ERROR_EXCEPTION("Query terminated prematurely due to excessive input; consider rewriting your query or changing input limit")
                    << TErrorAttribute("input_row_limit", inputRowLimit);
            }
            if (statistics.IncompleteOutput) {
                THROW_ERROR_EXCEPTION("Query terminated prematurely due to excessive output; consider rewriting your query or changing output limit")
                    << TErrorAttribute("output_row_limit", outputRowLimit);
            }
        }

        return std::make_pair(rowset, statistics);
    }

    void DoMountTable(
        const TYPath& path,
        const TMountTableOptions& options)
    {
        auto req = TTableYPathProxy::Mount(path);
        if (options.FirstTabletIndex) {
            req->set_first_tablet_index(*options.FirstTabletIndex);
        }
        if (options.LastTabletIndex) {
            req->set_last_tablet_index(*options.LastTabletIndex);
        }
        if (options.CellId) {
            ToProto(req->mutable_cell_id(), options.CellId);
        }

        auto proxy = CreateWriteProxy<TObjectServiceProxy>();
        WaitFor(proxy->Execute(req))
            .ThrowOnError();
    }

    void DoUnmountTable(
        const TYPath& path,
        const TUnmountTableOptions& options)
    {
        auto req = TTableYPathProxy::Unmount(path);
        if (options.FirstTabletIndex) {
            req->set_first_tablet_index(*options.FirstTabletIndex);
        }
        if (options.LastTabletIndex) {
            req->set_last_tablet_index(*options.LastTabletIndex);
        }
        req->set_force(options.Force);

        auto proxy = CreateWriteProxy<TObjectServiceProxy>();
        WaitFor(proxy->Execute(req))
            .ThrowOnError();
    }

    void DoRemountTable(
        const TYPath& path,
        const TRemountTableOptions& options)
    {
        auto req = TTableYPathProxy::Remount(path);
        if (options.FirstTabletIndex) {
            req->set_first_tablet_index(*options.FirstTabletIndex);
        }
        if (options.LastTabletIndex) {
            req->set_first_tablet_index(*options.LastTabletIndex);
        }

        auto proxy = CreateWriteProxy<TObjectServiceProxy>();
        WaitFor(proxy->Execute(req))
            .ThrowOnError();
    }

    TTableYPathProxy::TReqReshardPtr MakeReshardRequest(
        const TYPath& path,
        const TReshardTableOptions& options)
    {
        auto req = TTableYPathProxy::Reshard(path);
        if (options.FirstTabletIndex) {
            req->set_first_tablet_index(*options.FirstTabletIndex);
        }
        if (options.LastTabletIndex) {
            req->set_last_tablet_index(*options.LastTabletIndex);
        }
        return req;
    }

    void DoReshardTableWithPivotKeys(
        const TYPath& path,
        const std::vector<NTableClient::TOwningKey>& pivotKeys,
        const TReshardTableOptions& options)
    {
        auto req = MakeReshardRequest(path, options);
        ToProto(req->mutable_pivot_keys(), pivotKeys);
        req->set_tablet_count(pivotKeys.size());

        auto proxy = CreateWriteProxy<TObjectServiceProxy>();
        WaitFor(proxy->Execute(req))
            .ThrowOnError();
    }

    void DoReshardTableWithTabletCount(
        const TYPath& path,
        int tabletCount,
        const TReshardTableOptions& options)
    {
        auto req = MakeReshardRequest(path, options);
        req->set_tablet_count(tabletCount);

        auto proxy = CreateWriteProxy<TObjectServiceProxy>();
        WaitFor(proxy->Execute(req))
            .ThrowOnError();
    }

    void DoAlterTable(
        const TYPath& path,
        const TAlterTableOptions& options)
    {
        auto req = TTableYPathProxy::Alter(path);
        if (options.Schema) {
            ToProto(req->mutable_schema(), *options.Schema);
        }
        if (options.Dynamic) {
            req->set_dynamic(*options.Dynamic);
        }

        auto proxy = CreateWriteProxy<TObjectServiceProxy>();
        WaitFor(proxy->Execute(req))
            .ThrowOnError();
    }

    TYsonString DoGetNode(
        const TYPath& path,
        const TGetNodeOptions& options)
    {
        auto req = TYPathProxy::Get(path);
        SetTransactionId(req, options, true);
        SetSuppressAccessTracking(req, options);

        if (options.Attributes) {
            ToProto(req->mutable_attributes()->mutable_keys(), *options.Attributes);
        }
        if (options.MaxSize) {
            req->set_limit(*options.MaxSize);
        }
        if (options.Options) {
            ToProto(req->mutable_options(), *options.Options);
        }

        auto proxy = CreateReadProxy<TObjectServiceProxy>(options);
        auto rsp = WaitFor(proxy->Execute(req))
            .ValueOrThrow();

        return TYsonString(rsp->value());
    }

    void DoSetNode(
        const TYPath& path,
        const TYsonString& value,
        const TSetNodeOptions& options)
    {
        auto proxy = CreateWriteProxy<TObjectServiceProxy>();
        auto batchReq = proxy->ExecuteBatch();
        SetPrerequisites(batchReq, options);

        auto req = TYPathProxy::Set(path);
        SetTransactionId(req, options, true);
        SetMutationId(req, options);
        req->set_value(value.Data());
        batchReq->AddRequest(req);

        auto batchRsp = WaitFor(batchReq->Invoke())
            .ValueOrThrow();
        batchRsp->GetResponse<TYPathProxy::TRspSet>(0)
            .ThrowOnError();
    }

    void DoRemoveNode(
        const TYPath& path,
        const TRemoveNodeOptions& options)
    {
        auto proxy = CreateWriteProxy<TObjectServiceProxy>();
        auto batchReq = proxy->ExecuteBatch();
        SetPrerequisites(batchReq, options);

        auto req = TYPathProxy::Remove(path);
        SetTransactionId(req, options, true);
        SetMutationId(req, options);
        req->set_recursive(options.Recursive);
        req->set_force(options.Force);
        batchReq->AddRequest(req);

        auto batchRsp = WaitFor(batchReq->Invoke())
            .ValueOrThrow();
        batchRsp->GetResponse<TYPathProxy::TRspRemove>(0)
            .ThrowOnError();
    }

    TYsonString DoListNode(
        const TYPath& path,
        const TListNodeOptions& options)
    {
        auto req = TYPathProxy::List(path);
        SetTransactionId(req, options, true);
        SetSuppressAccessTracking(req, options);

        if (options.Attributes) {
            ToProto(req->mutable_attributes()->mutable_keys(), *options.Attributes);
        }
        if (options.MaxSize) {
            req->set_limit(*options.MaxSize);
        }

        auto proxy = CreateReadProxy<TObjectServiceProxy>(options);
        auto rsp = WaitFor(proxy->Execute(req))
            .ValueOrThrow();
        return TYsonString(rsp->value());
    }

    TNodeId DoCreateNode(
        const TYPath& path,
        EObjectType type,
        const TCreateNodeOptions& options)
    {
        auto proxy = CreateWriteProxy<TObjectServiceProxy>();
        auto batchReq = proxy->ExecuteBatch();
        SetPrerequisites(batchReq, options);

        auto req = TCypressYPathProxy::Create(path);
        SetTransactionId(req, options, true);
        SetMutationId(req, options);
        req->set_type(static_cast<int>(type));
        req->set_recursive(options.Recursive);
        req->set_ignore_existing(options.IgnoreExisting);
        if (options.Attributes) {
            ToProto(req->mutable_node_attributes(), *options.Attributes);
        }
        batchReq->AddRequest(req);

        auto batchRsp = WaitFor(batchReq->Invoke())
            .ValueOrThrow();
        auto rsp = batchRsp->GetResponse<TCypressYPathProxy::TRspCreate>(0)
            .ValueOrThrow();
        return FromProto<TNodeId>(rsp->node_id());
    }

    TLockId DoLockNode(
        const TYPath& path,
        ELockMode mode,
        const TLockNodeOptions& options)
    {
        auto proxy = CreateWriteProxy<TObjectServiceProxy>();
        auto batchReq = proxy->ExecuteBatch();
        SetPrerequisites(batchReq, options);

        auto req = TCypressYPathProxy::Lock(path);
        SetTransactionId(req, options, false);
        SetMutationId(req, options);
        req->set_mode(static_cast<int>(mode));
        req->set_waitable(options.Waitable);
        if (options.ChildKey) {
            req->set_child_key(*options.ChildKey);
        }
        if (options.AttributeKey) {
            req->set_attribute_key(*options.AttributeKey);
        }
        batchReq->AddRequest(req);

        auto batchRsp = WaitFor(batchReq->Invoke())
            .ValueOrThrow();
        auto rsp = batchRsp->GetResponse<TCypressYPathProxy::TRspLock>(0)
            .ValueOrThrow();
        return FromProto<TLockId>(rsp->lock_id());
    }

    TNodeId DoCopyNode(
        const TYPath& srcPath,
        const TYPath& dstPath,
        const TCopyNodeOptions& options)
    {
        auto proxy = CreateWriteProxy<TObjectServiceProxy>();
        auto batchReq = proxy->ExecuteBatch();
        SetPrerequisites(batchReq, options);

        auto req = TCypressYPathProxy::Copy(dstPath);
        SetTransactionId(req, options, true);
        SetMutationId(req, options);
        req->set_source_path(srcPath);
        req->set_preserve_account(options.PreserveAccount);
        req->set_recursive(options.Recursive);
        req->set_force(options.Force);
        batchReq->AddRequest(req);

        auto batchRsp = WaitFor(batchReq->Invoke())
            .ValueOrThrow();
        auto rsp = batchRsp->GetResponse<TCypressYPathProxy::TRspCopy>(0)
            .ValueOrThrow();
        return FromProto<TNodeId>(rsp->node_id());
    }

    TNodeId DoMoveNode(
        const TYPath& srcPath,
        const TYPath& dstPath,
        const TMoveNodeOptions& options)
    {
        auto proxy = CreateWriteProxy<TObjectServiceProxy>();
        auto batchReq = proxy->ExecuteBatch();
        SetPrerequisites(batchReq, options);

        auto req = TCypressYPathProxy::Copy(dstPath);
        SetTransactionId(req, options, true);
        SetMutationId(req, options);
        req->set_source_path(srcPath);
        req->set_preserve_account(options.PreserveAccount);
        req->set_remove_source(true);
        req->set_recursive(options.Recursive);
        req->set_force(options.Force);
        batchReq->AddRequest(req);

        auto batchRsp = WaitFor(batchReq->Invoke())
            .ValueOrThrow();
        auto rsp = batchRsp->GetResponse<TCypressYPathProxy::TRspCopy>(0)
            .ValueOrThrow();
        return FromProto<TNodeId>(rsp->node_id());
    }

    TNodeId DoLinkNode(
        const TYPath& srcPath,
        const TYPath& dstPath,
        const TLinkNodeOptions& options)
    {
        auto proxy = CreateWriteProxy<TObjectServiceProxy>();
        auto batchReq = proxy->ExecuteBatch();
        SetPrerequisites(batchReq, options);

        auto req = TCypressYPathProxy::Create(dstPath);
        req->set_type(static_cast<int>(EObjectType::Link));
        req->set_recursive(options.Recursive);
        req->set_ignore_existing(options.IgnoreExisting);
        SetTransactionId(req, options, true);
        SetMutationId(req, options);
        auto attributes = options.Attributes ? ConvertToAttributes(options.Attributes.get()) : CreateEphemeralAttributes();
        attributes->Set("target_path", srcPath);
        ToProto(req->mutable_node_attributes(), *attributes);
        batchReq->AddRequest(req);

        auto batchRsp = WaitFor(batchReq->Invoke())
            .ValueOrThrow();
        auto rsp = batchRsp->GetResponse<TCypressYPathProxy::TRspCreate>(0)
            .ValueOrThrow();
        return FromProto<TNodeId>(rsp->node_id());
    }

    void DoConcatenateNodes(
        const std::vector<TYPath>& srcPaths,
        const TYPath& dstPath,
        TConcatenateNodesOptions options)
    {
        if (options.Retry) {
            THROW_ERROR_EXCEPTION("\"concatenate\" command is not retriable");
        }

        using NChunkClient::NProto::TDataStatistics;

        try {
            // Get objects ids.
            std::vector<TObjectId> srcIds;
            TCellTagList srcCellTags;
            TObjectId dstId;
            TCellTag dstCellTag;
            {
                auto proxy = CreateReadProxy<TObjectServiceProxy>(options);
                auto batchReq = proxy->ExecuteBatch();

                for (const auto& path : srcPaths) {
                    auto req = TObjectYPathProxy::GetBasicAttributes(path);
                    SetTransactionId(req, options, true);
                    batchReq->AddRequest(req, "get_src_attributes");
                }
                {
                    auto req = TObjectYPathProxy::GetBasicAttributes(dstPath);
                    SetTransactionId(req, options, true);
                    batchReq->AddRequest(req, "get_dst_attributes");
                }

                auto batchRspOrError = WaitFor(batchReq->Invoke());
                THROW_ERROR_EXCEPTION_IF_FAILED(batchRspOrError, "Error getting basic attributes of inputs and outputs");
                const auto& batchRsp = batchRspOrError.Value();

                TNullable<EObjectType> commonType;
                TNullable<Stroka> pathWithCommonType;
                auto checkType = [&] (EObjectType type, const TYPath& path) {
                    if (type != EObjectType::Table && type != EObjectType::File) {
                        THROW_ERROR_EXCEPTION("Type of %v must be either %Qlv or %Qlv",
                            path,
                            EObjectType::Table,
                            EObjectType::File);
                    }
                    if (commonType && *commonType != type) {
                        THROW_ERROR_EXCEPTION("Type of %v (%Qlv) must be the same as type of %v (%Qlv)",
                            path,
                            type,
                            *pathWithCommonType,
                            *commonType);
                    }
                    commonType = type;
                    pathWithCommonType = path;
                };

                {
                    auto rspsOrError = batchRsp->GetResponses<TObjectYPathProxy::TRspGetBasicAttributes>("get_src_attributes");
                    for (int srcIndex = 0; srcIndex < srcPaths.size(); ++srcIndex) {
                        const auto& srcPath = srcPaths[srcIndex];
                        THROW_ERROR_EXCEPTION_IF_FAILED(rspsOrError[srcIndex], "Error getting attributes of %v", srcPath);
                        const auto& rsp = rspsOrError[srcIndex].Value();

                        auto id = FromProto<TObjectId>(rsp->object_id());
                        srcIds.push_back(id);
                        srcCellTags.push_back(rsp->cell_tag());
                        checkType(TypeFromId(id), srcPath);
                    }
                }

                {
                    auto rspsOrError = batchRsp->GetResponses<TObjectYPathProxy::TRspGetBasicAttributes>("get_dst_attributes");
                    THROW_ERROR_EXCEPTION_IF_FAILED(rspsOrError[0], "Error getting attributes of %v", dstPath);
                    const auto& rsp = rspsOrError[0].Value();

                    dstId = FromProto<TObjectId>(rsp->object_id());
                    dstCellTag = rsp->cell_tag();
                    checkType(TypeFromId(dstId), dstPath);
                }
            }

            auto dstIdPath = FromObjectId(dstId);

            // Get source chunk ids.
            // Maps src index -> list of chunk ids for this src.
            std::vector<std::vector<TChunkId>> groupedChunkIds(srcPaths.size());
            {
                yhash_map<TCellTag, std::vector<int>> cellTagToIndexes;
                for (int srcIndex = 0; srcIndex < srcCellTags.size(); ++srcIndex) {
                    cellTagToIndexes[srcCellTags[srcIndex]].push_back(srcIndex);
                }

                for (const auto& pair : cellTagToIndexes) {
                    auto srcCellTag = pair.first;
                    const auto& srcIndexes = pair.second;

                    auto proxy = CreateReadProxy<TObjectServiceProxy>(options, srcCellTag);
                    auto batchReq = proxy->ExecuteBatch();

                    for (int localIndex = 0; localIndex < srcIndexes.size(); ++localIndex) {
                        int srcIndex = srcIndexes[localIndex];
                        auto req = TChunkOwnerYPathProxy::Fetch(FromObjectId(srcIds[srcIndex]));
                        SetTransactionId(req, options, true);
                        ToProto(req->mutable_ranges(), std::vector<TReadRange>{TReadRange()});
                        batchReq->AddRequest(req, "fetch");
                    }

                    auto batchRspOrError = WaitFor(batchReq->Invoke());
                    THROW_ERROR_EXCEPTION_IF_FAILED(batchRspOrError, "Error fetching inputs");

                    const auto& batchRsp = batchRspOrError.Value();
                    auto rspsOrError = batchRsp->GetResponses<TChunkOwnerYPathProxy::TRspFetch>("fetch");
                    for (int localIndex = 0; localIndex < srcIndexes.size(); ++localIndex) {
                        int srcIndex = srcIndexes[localIndex];
                        const auto& rspOrError = rspsOrError[localIndex];
                        const auto& path = srcPaths[srcIndex];
                        THROW_ERROR_EXCEPTION_IF_FAILED(rspOrError, "Error fetching %v", path);
                        const auto& rsp = rspOrError.Value();

                        for (const auto& chunk : rsp->chunks()) {
                            groupedChunkIds[srcIndex].push_back(FromProto<TChunkId>(chunk.chunk_id()));
                        }
                    }
                }
            }

            // Begin upload.
            TTransactionId uploadTransactionId;
            {
                auto proxy = CreateWriteProxy<TObjectServiceProxy>();

                auto req = TChunkOwnerYPathProxy::BeginUpload(dstIdPath);
                req->set_update_mode(static_cast<int>(options.Append ? EUpdateMode::Append : EUpdateMode::Overwrite));
                req->set_lock_mode(static_cast<int>(options.Append ? ELockMode::Shared : ELockMode::Exclusive));
                req->set_upload_transaction_title(Format("Concatenating %v to %v",
                    srcPaths,
                    dstPath));
                // NB: Replicate upload transaction to each secondary cell since we have
                // no idea as of where the chunks we're about to attach may come from.
                ToProto(req->mutable_upload_transaction_secondary_cell_tags(), Connection_->GetSecondaryMasterCellTags());
                req->set_upload_transaction_timeout(ToProto(Connection_->GetConfig()->TransactionManager->DefaultTransactionTimeout));
                NRpc::GenerateMutationId(req);
                SetTransactionId(req, options, true);

                auto rspOrError = WaitFor(proxy->Execute(req));
                THROW_ERROR_EXCEPTION_IF_FAILED(rspOrError, "Error starting upload to %v", dstPath);
                const auto& rsp = rspOrError.Value();

                uploadTransactionId = FromProto<TTransactionId>(rsp->upload_transaction_id());
            }

            NTransactionClient::TTransactionAttachOptions attachOptions;
            attachOptions.PingAncestors = options.PingAncestors;
            attachOptions.AutoAbort = true;
            auto uploadTransaction = TransactionManager_->Attach(uploadTransactionId, attachOptions);

            // Flatten chunk ids.
            std::vector<TChunkId> flatChunkIds;
            for (const auto& ids : groupedChunkIds) {
                flatChunkIds.insert(flatChunkIds.end(), ids.begin(), ids.end());
            }

            // Teleport chunks.
            {
                auto teleporter = New<TChunkTeleporter>(
                    Connection_->GetConfig(),
                    this,
                    Connection_->GetLightInvoker(),
                    uploadTransactionId,
                    Logger);

                for (const auto& chunkId : flatChunkIds) {
                    teleporter->RegisterChunk(chunkId, dstCellTag);
                }

                WaitFor(teleporter->Run())
                    .ThrowOnError();
            }

            // Get upload params.
            TChunkListId chunkListId;
            {
                auto proxy = CreateReadProxy<TObjectServiceProxy>(options, dstCellTag);

                auto req = TChunkOwnerYPathProxy::GetUploadParams(dstIdPath);
                NCypressClient::SetTransactionId(req, uploadTransactionId);

                auto rspOrError = WaitFor(proxy->Execute(req));
                THROW_ERROR_EXCEPTION_IF_FAILED(rspOrError, "Error requesting upload parameters for %v", dstPath);
                const auto& rsp = rspOrError.Value();

                chunkListId = FromProto<TChunkListId>(rsp->chunk_list_id());
            }

            // Attach chunks to chunk list.
            TDataStatistics dataStatistics;
            {
                auto proxy = CreateWriteProxy<TChunkServiceProxy>(dstCellTag);

                auto batchReq = proxy->ExecuteBatch();
                NRpc::GenerateMutationId(batchReq);

                auto req = batchReq->add_attach_chunk_trees_subrequests();
                ToProto(req->mutable_parent_id(), chunkListId);
                ToProto(req->mutable_child_ids(), flatChunkIds);
                req->set_request_statistics(true);

                auto batchRspOrError = WaitFor(batchReq->Invoke());
                THROW_ERROR_EXCEPTION_IF_FAILED(GetCumulativeError(batchRspOrError), "Error attaching chunks to %v", dstPath);
                const auto& batchRsp = batchRspOrError.Value();

                const auto& rsp = batchRsp->attach_chunk_trees_subresponses(0);
                dataStatistics = rsp.statistics();
            }

            // End upload.
            {
                auto proxy = CreateWriteProxy<TObjectServiceProxy>();

                auto req = TChunkOwnerYPathProxy::EndUpload(dstIdPath);
                *req->mutable_statistics() = dataStatistics;
                NCypressClient::SetTransactionId(req, uploadTransactionId);
                NRpc::GenerateMutationId(req);

                auto rspOrError = WaitFor(proxy->Execute(req));
                THROW_ERROR_EXCEPTION_IF_FAILED(rspOrError, "Error finishing upload to %v", dstPath);
            }

            uploadTransaction->Detach();
        } catch (const std::exception& ex) {
            THROW_ERROR_EXCEPTION("Error concatenating %v to %v",
                srcPaths,
                dstPath)
                << ex;
        }
    }

    bool DoNodeExists(
        const TYPath& path,
        const TNodeExistsOptions& options)
    {
        auto req = TYPathProxy::Exists(path);
        SetTransactionId(req, options, true);

        auto proxy = CreateReadProxy<TObjectServiceProxy>(options);
        auto rsp = WaitFor(proxy->Execute(req))
            .ValueOrThrow();
        return rsp->value();
    }


    TObjectId DoCreateObject(
        EObjectType type,
        const TCreateObjectOptions& options)
    {
        auto proxy = CreateWriteProxy<TObjectServiceProxy>();
        auto batchReq = proxy->ExecuteBatch();
        SetPrerequisites(batchReq, options);

        auto req = TMasterYPathProxy::CreateObject();
        SetMutationId(req, options);
        req->set_type(static_cast<int>(type));
        if (options.Attributes) {
            ToProto(req->mutable_object_attributes(), *options.Attributes);
        }
        batchReq->AddRequest(req);

        auto batchRsp = WaitFor(batchReq->Invoke())
            .ValueOrThrow();
        auto rsp = batchRsp->GetResponse<TMasterYPathProxy::TRspCreateObject>(0)
            .ValueOrThrow();
        return FromProto<TObjectId>(rsp->object_id());
    }


    void DoAddMember(
        const Stroka& group,
        const Stroka& member,
        const TAddMemberOptions& options)
    {
        auto req = TGroupYPathProxy::AddMember(GetGroupPath(group));
        req->set_name(member);
        SetMutationId(req, options);

        auto proxy = CreateWriteProxy<TObjectServiceProxy>();
        WaitFor(proxy->Execute(req))
            .ThrowOnError();
    }

    void DoRemoveMember(
        const Stroka& group,
        const Stroka& member,
        const TRemoveMemberOptions& options)
    {
        auto req = TGroupYPathProxy::RemoveMember(GetGroupPath(group));
        req->set_name(member);
        SetMutationId(req, options);

        auto proxy = CreateWriteProxy<TObjectServiceProxy>();
        WaitFor(proxy->Execute(req))
            .ThrowOnError();
    }

    TCheckPermissionResult DoCheckPermission(
        const Stroka& user,
        const TYPath& path,
        EPermission permission,
        const TCheckPermissionOptions& options)
    {
        auto req = TObjectYPathProxy::CheckPermission(path);
        req->set_user(user);
        req->set_permission(static_cast<int>(permission));
        SetTransactionId(req, options, true);

        auto proxy = CreateReadProxy<TObjectServiceProxy>(options);
        auto rsp = WaitFor(proxy->Execute(req))
            .ValueOrThrow();

        TCheckPermissionResult result;
        result.Action = ESecurityAction(rsp->action());
        result.ObjectId = FromProto<TObjectId>(rsp->object_id());
        result.ObjectName = rsp->has_object_name() ? MakeNullable(rsp->object_name()) : Null;
        result.SubjectId = FromProto<TSubjectId>(rsp->subject_id());
        result.SubjectName = rsp->has_subject_name() ? MakeNullable(rsp->subject_name()) : Null;
        return result;
    }


    TOperationId DoStartOperation(
        EOperationType type,
        const TYsonString& spec,
        const TStartOperationOptions& options)
    {
        auto req = SchedulerProxy_->StartOperation();
        SetTransactionId(req, options, true);
        SetMutationId(req, options);
        req->set_type(static_cast<int>(type));
        req->set_spec(spec.Data());

        auto rsp = WaitFor(req->Invoke())
            .ValueOrThrow();

        return FromProto<TOperationId>(rsp->operation_id());
    }

    void DoAbortOperation(
        const TOperationId& operationId,
        const TAbortOperationOptions& options)
    {
        auto req = SchedulerProxy_->AbortOperation();
        ToProto(req->mutable_operation_id(), operationId);
        if (options.AbortMessage) {
            req->set_abort_message(*options.AbortMessage);
        }

        WaitFor(req->Invoke())
            .ThrowOnError();
    }

    void DoSuspendOperation(
        const TOperationId& operationId,
        const TSuspendOperationOptions& options)
    {
        auto req = SchedulerProxy_->SuspendOperation();
        ToProto(req->mutable_operation_id(), operationId);
        req->set_abort_running_jobs(options.AbortRunningJobs);

        WaitFor(req->Invoke())
            .ThrowOnError();
    }

    void DoResumeOperation(
        const TOperationId& operationId,
        const TResumeOperationOptions& /*options*/)
    {
        auto req = SchedulerProxy_->ResumeOperation();
        ToProto(req->mutable_operation_id(), operationId);

        WaitFor(req->Invoke())
            .ThrowOnError();
    }

    void DoCompleteOperation(
        const TOperationId& operationId,
        const TCompleteOperationOptions& /*options*/)
    {
        auto req = SchedulerProxy_->CompleteOperation();
        ToProto(req->mutable_operation_id(), operationId);

        WaitFor(req->Invoke())
            .ThrowOnError();
    }


    void DoDumpJobContext(
        const TJobId& jobId,
        const TYPath& path,
        const TDumpJobContextOptions& /*options*/)
    {
        auto req = JobProberProxy_->DumpInputContext();
        ToProto(req->mutable_job_id(), jobId);
        ToProto(req->mutable_path(), path);

        WaitFor(req->Invoke())
            .ThrowOnError();
    }

    TYsonString DoStraceJob(
        const TJobId& jobId,
        const TStraceJobOptions& /*options*/)
    {
        auto req = JobProberProxy_->Strace();
        ToProto(req->mutable_job_id(), jobId);

        auto rsp = WaitFor(req->Invoke())
            .ValueOrThrow();

        return TYsonString(rsp->trace());
    }

    void DoSignalJob(
        const TJobId& jobId,
        const Stroka& signalName,
        const TSignalJobOptions& /*options*/)
    {
        auto req = JobProberProxy_->SignalJob();
        ToProto(req->mutable_job_id(), jobId);
        ToProto(req->mutable_signal_name(), signalName);

        WaitFor(req->Invoke())
            .ThrowOnError();
    }

    void DoAbandonJob(
        const TJobId& jobId,
        const TAbandonJobOptions& /*options*/)
    {
        auto req = JobProberProxy_->AbandonJob();
        ToProto(req->mutable_job_id(), jobId);

        WaitFor(req->Invoke())
            .ThrowOnError();
    }

    TYsonString DoPollJobShell(
        const TJobId& jobId,
        const TYsonString& parameters,
        const TPollJobShellOptions& options)
    {
        auto req = JobProberProxy_->PollJobShell();
        ToProto(req->mutable_job_id(), jobId);
        ToProto(req->mutable_parameters(), parameters.Data());

        auto rsp = WaitFor(req->Invoke())
            .ValueOrThrow();

        return TYsonString(rsp->result());
    }

    void DoAbortJob(
        const TJobId& jobId,
        const TAbortJobOptions& /*options*/)
    {
        auto req = JobProberProxy_->AbortJob();
        ToProto(req->mutable_job_id(), jobId);

        WaitFor(req->Invoke())
            .ThrowOnError();
    }
};

DEFINE_REFCOUNTED_TYPE(TClient)

IClientPtr CreateClient(IConnectionPtr connection, const TClientOptions& options)
{
    YCHECK(connection);

    return New<TClient>(std::move(connection), options);
}

////////////////////////////////////////////////////////////////////////////////

class TTransaction
    : public ITransaction
{
public:
    TTransaction(
        TClientPtr client,
        NTransactionClient::TTransactionPtr transaction)
        : Client_(std::move(client))
        , Transaction_(std::move(transaction))
        , Logger(Client_->Logger)
    {
        Logger.AddTag("TransactionId: %v", GetId());
    }


    virtual IConnectionPtr GetConnection() override
    {
        return Client_->GetConnection();
    }

    virtual IClientPtr GetClient() const override
    {
        return Client_;
    }

    virtual NTransactionClient::ETransactionType GetType() const override
    {
        return Transaction_->GetType();
    }

    virtual const TTransactionId& GetId() const override
    {
        return Transaction_->GetId();
    }

    virtual TTimestamp GetStartTimestamp() const override
    {
        return Transaction_->GetStartTimestamp();
    }

    virtual EAtomicity GetAtomicity() const override
    {
        return Transaction_->GetAtomicity();
    }

    virtual EDurability GetDurability() const override
    {
        return Transaction_->GetDurability();
    }


    virtual TFuture<void> Ping() override
    {
        return Transaction_->Ping();
    }

    virtual TFuture<void> Commit(const TTransactionCommitOptions& options) override
    {
        {
            auto guard = Guard(SpinLock_);
            if (!Active_) {
                return MakeFuture<void>(TError("Transaction %v is not active", GetId()));
            }
            Active_ = false;
        }

        return BIND(&TTransaction::DoCommit, MakeStrong(this))
            .AsyncVia(Client_->GetConnection()->GetLightInvoker())
            .Run(options);
    }

    virtual TFuture<void> Abort(const TTransactionAbortOptions& options) override
    {
        {
            auto guard = Guard(SpinLock_);
            if (!Active_) {
                return MakeFuture<void>(TError("Transaction %v is not active", GetId()));
            }
            Active_ = false;
        }

        return Transaction_->Abort(options);
    }

    virtual void Detach() override
    {
        Transaction_->Detach();
    }


    virtual void SubscribeCommitted(const TClosure& callback) override
    {
        Transaction_->SubscribeCommitted(callback);
    }

    virtual void UnsubscribeCommitted(const TClosure& callback) override
    {
        Transaction_->UnsubscribeCommitted(callback);
    }


    virtual void SubscribeAborted(const TClosure& callback) override
    {
        Transaction_->SubscribeAborted(callback);
    }

    virtual void UnsubscribeAborted(const TClosure& callback) override
    {
        Transaction_->UnsubscribeAborted(callback);
    }


    virtual TFuture<ITransactionPtr> StartTransaction(
        ETransactionType type,
        const TTransactionStartOptions& options) override
    {
        auto adjustedOptions = options;
        adjustedOptions.ParentId = GetId();
        return Client_->StartTransaction(
            type,
            adjustedOptions);
    }

    virtual void WriteRows(
        const TYPath& path,
        TNameTablePtr nameTable,
        TSharedRange<TUnversionedRow> rows,
        const TWriteRowsOptions& options) override
    {
        auto guard = Guard(SpinLock_);
        if (!Active_) {
            THROW_ERROR_EXCEPTION("Transaction %v is not active", GetId());
        }
        auto rowCount = rows.Size();
        Requests_.push_back(std::make_unique<TWriteRequest>(
            this,
            path,
            std::move(nameTable),
            std::move(rows),
            options));
        LOG_DEBUG("Row writes buffered (RowCount: %v)", rowCount);
    }

    virtual void DeleteRows(
        const TYPath& path,
        TNameTablePtr nameTable,
        TSharedRange<TUnversionedRow> keys,
        const TDeleteRowsOptions& options) override
    {
        auto guard = Guard(SpinLock_);
        if (!Active_) {
            THROW_ERROR_EXCEPTION("Transaction %v is not active", GetId());
        }
        auto keyCount = keys.Size();
        Requests_.push_back(std::make_unique<TDeleteRequest>(
            this,
            path,
            std::move(nameTable),
            std::move(keys),
            options));
        LOG_DEBUG("Row deletes buffered (KeyCount: %v)", keyCount);
    }


#define DELEGATE_METHOD(returnType, method, signature, args) \
    virtual returnType method signature override \
    { \
        return Client_->method args; \
    }

#define DELEGATE_TRANSACTIONAL_METHOD(returnType, method, signature, args) \
    virtual returnType method signature override \
    { \
        auto& originalOptions = options; \
        { \
            auto options = originalOptions; \
            options.TransactionId = GetId(); \
            return Client_->method args; \
        } \
    }

#define DELEGATE_TIMESTAMPED_METHOD(returnType, method, signature, args) \
    virtual returnType method signature override \
    { \
        auto& originalOptions = options; \
        { \
            auto options = originalOptions; \
            options.Timestamp = GetReadTimestamp(); \
            return Client_->method args; \
        } \
    }

    DELEGATE_TIMESTAMPED_METHOD(TFuture<IRowsetPtr>, LookupRows, (
        const TYPath& path,
        TNameTablePtr nameTable,
        const TSharedRange<NTableClient::TKey>& keys,
        const TLookupRowsOptions& options),
        (path, nameTable, keys, options))


    DELEGATE_TIMESTAMPED_METHOD(TFuture<TSelectRowsResult>, SelectRows, (
        const Stroka& query,
        const TSelectRowsOptions& options),
        (query, options))


    DELEGATE_TRANSACTIONAL_METHOD(TFuture<TYsonString>, GetNode, (
        const TYPath& path,
        const TGetNodeOptions& options),
        (path, options))
    DELEGATE_TRANSACTIONAL_METHOD(TFuture<void>, SetNode, (
        const TYPath& path,
        const TYsonString& value,
        const TSetNodeOptions& options),
        (path, value, options))
    DELEGATE_TRANSACTIONAL_METHOD(TFuture<void>, RemoveNode, (
        const TYPath& path,
        const TRemoveNodeOptions& options),
        (path, options))
    DELEGATE_TRANSACTIONAL_METHOD(TFuture<TYsonString>, ListNode, (
        const TYPath& path,
        const TListNodeOptions& options),
        (path, options))
    DELEGATE_TRANSACTIONAL_METHOD(TFuture<TNodeId>, CreateNode, (
        const TYPath& path,
        EObjectType type,
        const TCreateNodeOptions& options),
        (path, type, options))
    DELEGATE_TRANSACTIONAL_METHOD(TFuture<TLockId>, LockNode, (
        const TYPath& path,
        NCypressClient::ELockMode mode,
        const TLockNodeOptions& options),
        (path, mode, options))
    DELEGATE_TRANSACTIONAL_METHOD(TFuture<TNodeId>, CopyNode, (
        const TYPath& srcPath,
        const TYPath& dstPath,
        const TCopyNodeOptions& options),
        (srcPath, dstPath, options))
    DELEGATE_TRANSACTIONAL_METHOD(TFuture<TNodeId>, MoveNode, (
        const TYPath& srcPath,
        const TYPath& dstPath,
        const TMoveNodeOptions& options),
        (srcPath, dstPath, options))
    DELEGATE_TRANSACTIONAL_METHOD(TFuture<TNodeId>, LinkNode, (
        const TYPath& srcPath,
        const TYPath& dstPath,
        const TLinkNodeOptions& options),
        (srcPath, dstPath, options))
    DELEGATE_TRANSACTIONAL_METHOD(TFuture<void>, ConcatenateNodes, (
        const std::vector<TYPath>& srcPaths,
        const TYPath& dstPath,
        TConcatenateNodesOptions options),
        (srcPaths, dstPath, options))
    DELEGATE_TRANSACTIONAL_METHOD(TFuture<bool>, NodeExists, (
        const TYPath& path,
        const TNodeExistsOptions& options),
        (path, options))


    DELEGATE_METHOD(TFuture<TObjectId>, CreateObject, (
        EObjectType type,
        const TCreateObjectOptions& options),
        (type, options))


    DELEGATE_TRANSACTIONAL_METHOD(IFileReaderPtr, CreateFileReader, (
        const TYPath& path,
        const TFileReaderOptions& options),
        (path, options))
    DELEGATE_TRANSACTIONAL_METHOD(IFileWriterPtr, CreateFileWriter, (
        const TYPath& path,
        const TFileWriterOptions& options),
        (path, options))


    DELEGATE_TRANSACTIONAL_METHOD(IJournalReaderPtr, CreateJournalReader, (
        const TYPath& path,
        const TJournalReaderOptions& options),
        (path, options))
    DELEGATE_TRANSACTIONAL_METHOD(IJournalWriterPtr, CreateJournalWriter, (
        const TYPath& path,
        const TJournalWriterOptions& options),
        (path, options))

    DELEGATE_TRANSACTIONAL_METHOD(TFuture<ISchemalessMultiChunkReaderPtr>, CreateTableReader, (
        const TRichYPath& path,
        const TTableReaderOptions& options),
        (path, options))

#undef DELEGATE_TRANSACTIONAL_METHOD
#undef DELEGATE_TIMESTAMPED_METHOD

    TRowBufferPtr GetRowBuffer() const
    {
        return RowBuffer_;
    }

private:
    const TClientPtr Client_;
    const NTransactionClient::TTransactionPtr Transaction_;

    struct TTransactionBufferTag
    { };

    TRowBufferPtr RowBuffer_ = New<TRowBuffer>(TTransactionBufferTag());

    TSpinLock SpinLock_;
    bool Active_ = true;

    NLogging::TLogger Logger;


    class TRequestBase
    {
    public:
        virtual ~TRequestBase() = default;

        void Run()
        {
            DoPrepare();
            DoRun();
        }

    protected:
        TTransaction* const Transaction_;
        const TYPath Path_;
        const TNameTablePtr NameTable_;
        const TNullable<int> TabletIndexColumnId_;

        TTableMountInfoPtr TableInfo_;

        explicit TRequestBase(
            TTransaction* transaction,
            const TYPath& path,
            TNameTablePtr nameTable)
            : Transaction_(transaction)
            , Path_(path)
            , NameTable_(std::move(nameTable))
            , TabletIndexColumnId_(NameTable_->FindId(TabletIndexColumnName))
        { }

        void DoPrepare()
        {
            TableInfo_ = Transaction_->Client_->SyncGetTableInfo(Path_);
        }

        virtual void DoRun() = 0;

    };

    class TModifyRequest
        : public TRequestBase
    {
    protected:
        using TRowValidator = void(TUnversionedRow, const TTableSchema&, const TNameTableToSchemaIdMapping&);

        TModifyRequest(
            TTransaction* transaction,
            const TYPath& path,
            TNameTablePtr nameTable)
            : TRequestBase(transaction, path, std::move(nameTable))
        { }

        void WriteRequests(
            const TSharedRange<TUnversionedRow>& rows,
            EWireProtocolCommand command,
            TRowValidator validateRow,
            const TWriteRowsOptions& writeOptions = TWriteRowsOptions())
        {
            const auto& primarySchema = TableInfo_->Schemas[ETableSchemaKind::Primary];
            const auto& primaryIdMapping = Transaction_->GetColumnIdMapping(TableInfo_, NameTable_, ETableSchemaKind::Primary);
            const auto& writeSchema = TableInfo_->Schemas[ETableSchemaKind::Write];
            const auto& writeIdMapping = Transaction_->GetColumnIdMapping(TableInfo_, NameTable_, ETableSchemaKind::Write);
            const auto& rowBuffer = Transaction_->GetRowBuffer();
            auto evaluatorCache = Transaction_->GetConnection()->GetColumnEvaluatorCache();
            auto evaluator = TableInfo_->NeedKeyEvaluation ? evaluatorCache->Find(primarySchema) : nullptr;
            auto randomTabletInfo = TableInfo_->GetRandomMountedTablet();

            for (auto row : rows) {
                validateRow(row, writeSchema, writeIdMapping);

                auto capturedRow = rowBuffer->CaptureAndPermuteRow(row, primarySchema, primaryIdMapping);

                TTabletInfoPtr tabletInfo;
                if (TableInfo_->IsSorted()) {
                    for (int index = primarySchema.GetKeyColumnCount(); index < capturedRow.GetCount(); ++index) {
                        auto& value = capturedRow[index];
                        const auto& columnSchema = primarySchema.Columns()[value.Id];
                        value.Aggregate = columnSchema.Aggregate ? writeOptions.Aggregate : false;
                    }

                    if (evaluator) {
                        evaluator->EvaluateKeys(capturedRow, rowBuffer);
                    }

                    tabletInfo = GetSortedTabletForRow(TableInfo_, capturedRow);
                } else {
                    tabletInfo = GetOrderedTabletForRow(TableInfo_, randomTabletInfo, TabletIndexColumnId_, row);
                }

                auto* session = Transaction_->GetTabletSession(tabletInfo, TableInfo_);
                session->SubmitRow(command, capturedRow);
            }
        }
    };

    class TWriteRequest
        : public TModifyRequest
    {
    public:
        TWriteRequest(
            TTransaction* transaction,
            const TYPath& path,
            TNameTablePtr nameTable,
            TSharedRange<TUnversionedRow> rows,
            const TWriteRowsOptions& options)
            : TModifyRequest(transaction, path, std::move(nameTable))
            , Rows_(std::move(rows))
            , Options_(options)
        { }

    private:
        const TSharedRange<TUnversionedRow> Rows_;

        virtual void DoRun() override
        {
            WriteRequests(
                Rows_,
                EWireProtocolCommand::WriteRow,
                ValidateClientDataRow,
                Options_);
        }

        TWriteRowsOptions Options_;
    };

    class TDeleteRequest
        : public TModifyRequest
    {
    public:
        TDeleteRequest(
            TTransaction* transaction,
            const TYPath& path,
            TNameTablePtr nameTable,
            TSharedRange<TKey> keys,
            const TDeleteRowsOptions& /*options*/)
            : TModifyRequest(transaction, path, std::move(nameTable))
            , Keys_(std::move(keys))
        { }

    private:
        const TSharedRange<TKey> Keys_;

        virtual void DoRun() override
        {
            if (!TableInfo_->IsSorted()) {
                THROW_ERROR_EXCEPTION("Cannot delete rows from a non-sorted table %v",
                    TableInfo_->Path);
            }
            WriteRequests(
                Keys_,
                EWireProtocolCommand::DeleteRow,
                ValidateClientKey);
        }
    };

    std::vector<std::unique_ptr<TRequestBase>> Requests_;

    class TTabletCommitSession
        : public TIntrinsicRefCounted
    {
    public:
        TTabletCommitSession(
            TTransactionPtr owner,
            TTabletInfoPtr tabletInfo,
            TTableMountInfoPtr tableInfo,
            TColumnEvaluatorPtr columnEvauator)
            : TransactionId_(owner->Transaction_->GetId())
            , TableInfo_(std::move(tableInfo))
            , TabletInfo_(std::move(tabletInfo))
            , TabletId_(TabletInfo_->TabletId)
            , Config_(owner->Client_->Connection_->GetConfig())
            , Durability_(owner->Transaction_->GetDurability())
            , ColumnCount_(TableInfo_->Schemas[ETableSchemaKind::Primary].Columns().size())
            , KeyColumnCount_(TableInfo_->Schemas[ETableSchemaKind::Primary].GetKeyColumnCount())
            , ColumnEvaluator_(std::move(columnEvauator))
            , Logger(owner->Logger)
        {
            Logger.AddTag("TabletId: %v", TabletInfo_->TabletId);
        }

        TWireProtocolWriter* GetWriter()
        {
            if (Batches_.empty() || Batches_.back()->RowCount >= Config_->MaxRowsPerWriteRequest) {
                Batches_.emplace_back(new TBatch());
            }
            auto& batch = Batches_.back();
            ++batch->RowCount;
            return &batch->Writer;
        }

        void SubmitRow(
            EWireProtocolCommand command,
            TUnversionedRow row)
        {
            SubmittedRows_.push_back(TSubmittedRow{
                command,
                row,
                static_cast<int>(SubmittedRows_.size())});
        }

        TFuture<void> Invoke(IChannelPtr channel)
        {
            try {
                if (TableInfo_->IsSorted()) {
                    PrepareSortedBatches();
                } else {
                    PrepareOrderedBatches();
                }
            } catch (const std::exception& ex) {
                return MakeFuture(TError(ex));
            }

            // Do all the heavy lifting here.
            YCHECK(!Batches_.empty());
            for (auto& batch : Batches_) {
                batch->RequestData = NCompression::CompressWithEnvelope(
                    batch->Writer.Flush(),
                    Config_->WriteRequestCodec);;
            }

            InvokeChannel_ = channel;
            InvokeNextBatch();
            return InvokePromise_;
        }

        const TTabletInfoPtr& GetTabletInfo()
        {
            return TabletInfo_;
        }

    private:
        const TTransactionId TransactionId_;
        const TTableMountInfoPtr TableInfo_;
        const TTabletInfoPtr TabletInfo_;
        const TTabletId TabletId_;
        const TConnectionConfigPtr Config_;
        const EDurability Durability_;
        const int ColumnCount_;
        const int KeyColumnCount_;

        struct TCommitSessionBufferTag
        { };

        TColumnEvaluatorPtr ColumnEvaluator_;
        TRowBufferPtr RowBuffer_ = New<TRowBuffer>(TCommitSessionBufferTag());

        NLogging::TLogger Logger;

        struct TBatch
        {
            TWireProtocolWriter Writer;
            std::vector<TSharedRef> RequestData;
            int RowCount = 0;
        };

        std::vector<std::unique_ptr<TBatch>> Batches_;

        struct TSubmittedRow
        {
            EWireProtocolCommand Command;
            TUnversionedRow Row;
            int SequentialId;
        };

        std::vector<TSubmittedRow> SubmittedRows_;

        IChannelPtr InvokeChannel_;
        int InvokeBatchIndex_ = 0;
        TPromise<void> InvokePromise_ = NewPromise<void>();


        void PrepareSortedBatches()
        {
            std::sort(
                SubmittedRows_.begin(),
                SubmittedRows_.end(),
                [=] (const TSubmittedRow& lhs, const TSubmittedRow& rhs) {
                    // NB: CompareRows may throw on composite values.
                    int res = CompareRows(lhs.Row, rhs.Row, KeyColumnCount_);
                    return res != 0 ? res < 0 : lhs.SequentialId < rhs.SequentialId;
                });

            std::vector<TSubmittedRow> mergedRows;
            mergedRows.reserve(SubmittedRows_.size());

            auto merger = New<TUnversionedRowMerger>(
                RowBuffer_,
                ColumnCount_,
                KeyColumnCount_,
                ColumnEvaluator_);

            auto addPartialRow = [&] (const TSubmittedRow& submittedRow) {
                switch (submittedRow.Command) {
                    case EWireProtocolCommand::DeleteRow:
                        merger->DeletePartialRow(submittedRow.Row);
                        break;

                    case EWireProtocolCommand::WriteRow:
                        merger->AddPartialRow(submittedRow.Row);
                        break;

                    default:
                        YUNREACHABLE();
                }
            };

            int index = 0;
            while (index < SubmittedRows_.size()) {
                if (index < SubmittedRows_.size() - 1 &&
                    CompareRows(SubmittedRows_[index].Row, SubmittedRows_[index + 1].Row, KeyColumnCount_) == 0)
                {
                    addPartialRow(SubmittedRows_[index]);
                    while (index < SubmittedRows_.size() - 1 &&
                           CompareRows(SubmittedRows_[index].Row, SubmittedRows_[index + 1].Row, KeyColumnCount_) == 0)
                    {
                        ++index;
                        addPartialRow(SubmittedRows_[index]);
                    }
                    SubmittedRows_[index].Row = merger->BuildMergedRow();
                }
                mergedRows.push_back(SubmittedRows_[index]);
                ++index;
            }

            WriteRows(mergedRows);
        }

        void PrepareOrderedBatches()
        {
            WriteRows(SubmittedRows_);
        }

        void WriteRows(const std::vector<TSubmittedRow>& rows)
        {
            for (const auto& submittedRow : rows) {
                WriteRow(submittedRow);
            }
        }

        void WriteRow(const TSubmittedRow& submittedRow)
        {
            if (Batches_.empty() || Batches_.back()->RowCount >= Config_->MaxRowsPerWriteRequest) {
                Batches_.emplace_back(new TBatch());
            }
            auto& batch = Batches_.back();
            ++batch->RowCount;
            auto& writer = batch->Writer;
            writer.WriteCommand(submittedRow.Command);

            switch (submittedRow.Command) {
                case EWireProtocolCommand::DeleteRow: {
                    auto req = TReqDeleteRow();
                    writer.WriteMessage(req);
                    break;
                }

                case EWireProtocolCommand::WriteRow: {
                    auto req = TReqWriteRow();
                    writer.WriteMessage(req);
                    break;
                }

                default:
                    YUNREACHABLE();
            }

            writer.WriteUnversionedRow(submittedRow.Row);
        }

        void InvokeNextBatch()
        {
            if (InvokeBatchIndex_ >= Batches_.size()) {
                InvokePromise_.Set(TError());
                return;
            }

            const auto& batch = Batches_[InvokeBatchIndex_];

            LOG_DEBUG("Sending batch (BatchIndex: %v/%v, RowCount: %v)",
                InvokeBatchIndex_,
                Batches_.size(),
                batch->RowCount);

            TTabletServiceProxy proxy(InvokeChannel_);
            proxy.SetDefaultTimeout(Config_->WriteTimeout);
            proxy.SetDefaultRequestAck(false);

            auto req = proxy.Write();
            ToProto(req->mutable_transaction_id(), TransactionId_);
            ToProto(req->mutable_tablet_id(), TabletInfo_->TabletId);
            req->set_mount_revision(TabletInfo_->MountRevision);
            req->set_durability(static_cast<int>(Durability_));
            req->Attachments() = std::move(batch->RequestData);

            req->Invoke().Subscribe(
                BIND(&TTabletCommitSession::OnResponse, MakeStrong(this)));
        }

        void OnResponse(const TTabletServiceProxy::TErrorOrRspWritePtr& rspOrError)
        {
            if (rspOrError.IsOK()) {
                LOG_DEBUG("Batch sent successfully");
                ++InvokeBatchIndex_;
                InvokeNextBatch();
            } else {
                LOG_DEBUG(rspOrError, "Error sending batch");
                InvokePromise_.Set(rspOrError);
            }
        }


    };

    typedef TIntrusivePtr<TTabletCommitSession> TTabletSessionPtr;

    yhash_map<TTabletId, TTabletSessionPtr> TabletToSession_;

    std::vector<TFuture<void>> AsyncTransactionStartResults_;

    //! Caches mappings from name table ids to schema ids.
    yhash_map<std::pair<TNameTablePtr, ETableSchemaKind>, TNameTableToSchemaIdMapping> IdMappingCache_;


    const TNameTableToSchemaIdMapping& GetColumnIdMapping(
        const TTableMountInfoPtr& tableInfo,
        const TNameTablePtr& nameTable,
        ETableSchemaKind kind)
    {
        auto key = std::make_pair(nameTable, kind);
        auto it = IdMappingCache_.find(key);
        if (it == IdMappingCache_.end()) {
            auto mapping = BuildColumnIdMapping(tableInfo->Schemas[kind], nameTable);
            it = IdMappingCache_.insert(std::make_pair(key, std::move(mapping))).first;
        }
        return it->second;
    }


    TTabletCommitSession* GetTabletSession(const TTabletInfoPtr& tabletInfo, const TTableMountInfoPtr& tableInfo)
    {
        const auto& tabletId = tabletInfo->TabletId;
        auto it = TabletToSession_.find(tabletId);
        if (it == TabletToSession_.end()) {
            AsyncTransactionStartResults_.push_back(Transaction_->AddTabletParticipant(tabletInfo->CellId));
            auto evaluatorCache = GetConnection()->GetColumnEvaluatorCache();
            auto evaluator = evaluatorCache->Find(tableInfo->Schemas[ETableSchemaKind::Primary]);
            it = TabletToSession_.insert(std::make_pair(
                tabletId,
                New<TTabletCommitSession>(
                    this,
                    tabletInfo,
                    tableInfo,
                    evaluator)
                )).first;
        }
        return it->second.Get();
    }

    void DoCommit(const TTransactionCommitOptions& options)
    {
        try {
            for (const auto& request : Requests_) {
                request->Run();
            }

            WaitFor(Combine(AsyncTransactionStartResults_))
                .ThrowOnError();

            std::vector<TFuture<void>> asyncResults;
            for (const auto& pair : TabletToSession_) {
                const auto& session = pair.second;
                const auto& tabletInfo = session->GetTabletInfo();
                auto channel = GetTabletChannelOrThrow(tabletInfo->CellId);
                asyncResults.push_back(session->Invoke(std::move(channel)));
            }

            WaitFor(Combine(asyncResults))
                .ThrowOnError();
        } catch (const std::exception& ex) {
            // Fire and forget.
            Transaction_->Abort();
            throw;
        }

        WaitFor(Transaction_->Commit(options))
            .ThrowOnError();
    }

    IChannelPtr GetTabletChannelOrThrow(const TTabletCellId& cellId) const
    {
        const auto& cellDirectory = Client_->Connection_->GetCellDirectory();
        auto channel = cellDirectory->GetChannelOrThrow(cellId);
        return CreateAuthenticatedChannel(std::move(channel), Client_->Options_.User);
    }

    TTimestamp GetReadTimestamp() const
    {
        switch (Transaction_->GetAtomicity()) {
            case EAtomicity::Full:
                return GetStartTimestamp();
            case EAtomicity::None:
                // NB: Start timestamp is approximate.
                return SyncLastCommittedTimestamp;
            default:
                YUNREACHABLE();
        }
    }

};

DEFINE_REFCOUNTED_TYPE(TTransaction)

TFuture<ITransactionPtr> TClient::StartTransaction(
    ETransactionType type,
    const TTransactionStartOptions& options)
{
    return TransactionManager_->Start(type, options).Apply(
        BIND([=, this_ = MakeStrong(this)] (NTransactionClient::TTransactionPtr transaction) -> ITransactionPtr {
            return New<TTransaction>(this_, transaction);
        }));
}

ITransactionPtr TClient::AttachTransaction(
    const TTransactionId& transactionId,
    const TTransactionAttachOptions& options)
{
    auto transaction = TransactionManager_->Attach(transactionId, options);
    return New<TTransaction>(this, transaction);
}

////////////////////////////////////////////////////////////////////////////////

} // namespace NApi
} // namespace NYT<|MERGE_RESOLUTION|>--- conflicted
+++ resolved
@@ -1071,11 +1071,7 @@
         const TClientOptions& options)
         : Connection_(std::move(connection))
         , Options_(options)
-<<<<<<< HEAD
-=======
-        , Invoker_(Connection_->GetDispatcher()->GetLightInvoker())
-        , ConcurrentRequestsSemaphore_(Connection_->GetConfig()->MaxConcurrentRequests)
->>>>>>> 7885fe16
+        , ConcurrentRequestsSemaphore_(New<TAsyncSemaphore>(Connection_->GetConfig()->MaxConcurrentRequests))
     {
         auto wrapChannel = [&] (IChannelPtr channel) {
             channel = CreateAuthenticatedChannel(channel, options.User);
@@ -1443,7 +1439,7 @@
     std::unique_ptr<TSchedulerServiceProxy> SchedulerProxy_;
     std::unique_ptr<TJobProberServiceProxy> JobProberProxy_;
 
-    TAsyncSemaphore ConcurrentRequestsSemaphore_;
+    TAsyncSemaphorePtr ConcurrentRequestsSemaphore_;
 
     NLogging::TLogger Logger = ApiLogger;
 
@@ -1454,22 +1450,18 @@
         const TTimeoutOptions& options,
         TCallback<T()> callback)
     {
-        auto guard = TAsyncSemaphoreGuard::TryAcquire(&ConcurrentRequestsSemaphore_);
+        auto guard = TAsyncSemaphoreGuard::TryAcquire(ConcurrentRequestsSemaphore_);
         if (!guard) {
             return MakeFuture<T>(TError(EErrorCode::TooManyConcurrentRequests, "Too many concurrent requests"));
         }
 
         return
-<<<<<<< HEAD
-            BIND([commandName, callback = std::move(callback), this_ = MakeWeak(this)] () {
+            BIND([commandName, callback = std::move(callback), this_ = MakeWeak(this), guard = std::move(guard)] () {
                 auto client = this_.Lock();
                 if (!client) {
                     THROW_ERROR_EXCEPTION("Client was abandoned");
                 }
                 auto& Logger = client->Logger;
-=======
-            BIND([=, this_ = MakeStrong(this), guard = std::move(guard)] () {
->>>>>>> 7885fe16
                 try {
                     LOG_DEBUG("Command started (Command: %v)", commandName);
                     TBox<T> result(callback);
@@ -1817,14 +1809,8 @@
                 path);
         }
 
-<<<<<<< HEAD
         const auto& schema = tableInfo->Schemas[ETableSchemaKind::Primary];
         auto idMapping = BuildColumnIdMapping(schema, nameTable);
-=======
-        int keyColumnCount = static_cast<int>(tableInfo->KeyColumns.size());
-
-        auto idMapping = BuildColumnIdMapping(tableInfo, nameTable);
->>>>>>> 7885fe16
 
         for (auto& index : options.ColumnFilter.Indexes) {
             if (index < 0 || index >= idMapping.size()) {
