#include "client.h"
#include "private.h"
#include "box.h"
#include "config.h"
#include "connection.h"
#include "file_reader.h"
#include "file_writer.h"
#include "journal_reader.h"
#include "journal_writer.h"
#include "rowset.h"
#include "table_reader.h"
#include "transaction.h"

#include <yt/ytlib/chunk_client/chunk_meta_extensions.h>
#include <yt/ytlib/chunk_client/chunk_replica.h>
#include <yt/ytlib/chunk_client/read_limit.h>
#include <yt/ytlib/chunk_client/chunk_teleporter.h>
#include <yt/ytlib/chunk_client/chunk_service_proxy.h>
#include <yt/ytlib/chunk_client/helpers.h>

#include <yt/ytlib/cypress_client/cypress_ypath_proxy.h>
#include <yt/ytlib/cypress_client/rpc_helpers.h>

#include <yt/ytlib/hive/cell_directory.h>
#include <yt/ytlib/hive/config.h>

#include <yt/ytlib/object_client/helpers.h>
#include <yt/ytlib/object_client/master_ypath_proxy.h>
#include <yt/ytlib/object_client/object_service_proxy.h>

#include <yt/ytlib/query_client/column_evaluator.h>
#include <yt/ytlib/query_client/coordinator.h>
#include <yt/ytlib/query_client/evaluator.h>
#include <yt/ytlib/query_client/helpers.h>
#include <yt/ytlib/query_client/plan_fragment.h>
#include <yt/ytlib/query_client/plan_helpers.h>
#include <yt/ytlib/query_client/private.h> // XXX(sandello): refactor BuildLogger
#include <yt/ytlib/query_client/query_preparer.h>
#include <yt/ytlib/query_client/query_service_proxy.h>
#include <yt/ytlib/query_client/query_statistics.h>
#include <yt/ytlib/query_client/functions_cache.h>

#include <yt/ytlib/scheduler/job_prober_service_proxy.h>
#include <yt/ytlib/scheduler/scheduler_service_proxy.h>

#include <yt/ytlib/security_client/group_ypath_proxy.h>
#include <yt/ytlib/security_client/helpers.h>

#include <yt/ytlib/table_client/name_table.h>
#include <yt/ytlib/table_client/schema.h>
#include <yt/ytlib/table_client/schemaful_writer.h>

#include <yt/ytlib/tablet_client/table_mount_cache.h>
#include <yt/ytlib/tablet_client/tablet_service_proxy.h>
#include <yt/ytlib/tablet_client/wire_protocol.h>
#include <yt/ytlib/tablet_client/wire_protocol.pb.h>

#include <yt/ytlib/transaction_client/timestamp_provider.h>
#include <yt/ytlib/transaction_client/transaction_manager.h>

#include <yt/core/compression/helpers.h>

#include <yt/core/concurrency/scheduler.h>

#include <yt/core/profiling/scoped_timer.h>

#include <yt/core/rpc/helpers.h>
#include <yt/core/rpc/latency_taming_channel.h>

#include <yt/core/ytree/helpers.h>
#include <yt/core/ytree/fluent.h>
#include <yt/core/ytree/ypath_proxy.h>

// TODO(babenko): refactor this
#include <yt/ytlib/table_client/chunk_meta_extensions.h>
#include <yt/ytlib/table_client/schemaful_reader.h>
#include <yt/ytlib/table_client/table_ypath_proxy.h>
#include <yt/ytlib/table_client/row_merger.h>
#include <yt/ytlib/table_client/row_base.h>

namespace NYT {
namespace NApi {

using namespace NConcurrency;
using namespace NYPath;
using namespace NYTree;
using namespace NYson;
using namespace NObjectClient;
using namespace NObjectClient::NProto;
using namespace NCypressClient;
using namespace NTransactionClient;
using namespace NRpc;
using namespace NTableClient;
using namespace NTableClient::NProto;
using namespace NTabletClient;
using namespace NTabletClient::NProto;
using namespace NSecurityClient;
using namespace NQueryClient;
using namespace NChunkClient;
using namespace NScheduler;
using namespace NHive;
using namespace NHydra;

using NChunkClient::TReadLimit;
using NChunkClient::TReadRange;
using NTableClient::TColumnSchema;

////////////////////////////////////////////////////////////////////////////////

DECLARE_REFCOUNTED_CLASS(TQueryHelper)
DECLARE_REFCOUNTED_CLASS(TClient)
DECLARE_REFCOUNTED_CLASS(TTransaction)

////////////////////////////////////////////////////////////////////////////////

TUserWorkloadDescriptor::operator TWorkloadDescriptor() const
{
    TWorkloadDescriptor result;
    switch (Category) {
        case EUserWorkloadCategory::Realtime:
            result.Category = EWorkloadCategory::UserRealtime;
            break;
        case EUserWorkloadCategory::Batch:
            result.Category = EWorkloadCategory::UserBatch;
            break;
        default:
            YUNREACHABLE();
    }
    result.Band = Band;
    return result;
}

struct TSerializableUserWorkloadDescriptor
    : public TYsonSerializable
{
    TUserWorkloadDescriptor Underlying;

    TSerializableUserWorkloadDescriptor()
    {
        RegisterParameter("category", Underlying.Category);
        RegisterParameter("band", Underlying.Band)
            .Optional();
    }
};

void Serialize(const TUserWorkloadDescriptor& workloadDescriptor, NYson::IYsonConsumer* consumer)
{
    TSerializableUserWorkloadDescriptor serializableWorkloadDescriptor;
    serializableWorkloadDescriptor.Underlying = workloadDescriptor;
    Serialize(serializableWorkloadDescriptor, consumer);
}

void Deserialize(TUserWorkloadDescriptor& workloadDescriptor, INodePtr node)
{
    TSerializableUserWorkloadDescriptor serializableWorkloadDescriptor;
    Deserialize(serializableWorkloadDescriptor, node);
    workloadDescriptor = serializableWorkloadDescriptor.Underlying;
}

////////////////////////////////////////////////////////////////////////////////

namespace {

TNameTableToSchemaIdMapping BuildColumnIdMapping(
    const TTableSchema& schema,
    const TNameTablePtr& nameTable)
{
    for (const auto& name : schema.GetKeyColumns()) {
        // We shouldn't consider computed columns below because client doesn't send them.
        if (!nameTable->FindId(name) && !schema.GetColumnOrThrow(name).Expression) {
            THROW_ERROR_EXCEPTION("Missing key column %Qv",
                name);
        }
    }

    TNameTableToSchemaIdMapping mapping;
    mapping.resize(nameTable->GetSize());
    for (int nameTableId = 0; nameTableId < nameTable->GetSize(); ++nameTableId) {
        const auto& name = nameTable->GetName(nameTableId);
        const auto* columnSchema = schema.FindColumn(name);
        mapping[nameTableId] = columnSchema ? schema.GetColumnIndex(*columnSchema) : -1;
    }
    return mapping;
}

const TCellPeerDescriptor& GetPrimaryTabletPeerDescriptor(
    const TCellDescriptor& cellDescriptor,
    EPeerKind peerKind = EPeerKind::Leader)
{
    if (cellDescriptor.Peers.empty()) {
        THROW_ERROR_EXCEPTION("No alive replicas for tablet cell %v",
            cellDescriptor.CellId);
    }

    const auto& peers = cellDescriptor.Peers;
    int leadingPeerIndex = -1;
    for (int index = 0; index < peers.size(); ++index) {
        if (peers[index].GetVoting()) {
            leadingPeerIndex = index;
            break;
        }
    }

    switch (peerKind) {
        case EPeerKind::Leader: {
            if (leadingPeerIndex < 0) {
                THROW_ERROR_EXCEPTION("No leading peer is known for tablet cell %v",
                    cellDescriptor.CellId);
            }
            return peers[leadingPeerIndex];
        }

        case EPeerKind::LeaderOrFollower: {
            int randomIndex = RandomNumber(peers.size());
            return peers[randomIndex];
        }

        case EPeerKind::Follower: {
            if (leadingPeerIndex < 0 || peers.size() == 1) {
                return peers[RandomNumber(peers.size())];
            }

            int randomIndex = RandomNumber(peers.size() - 1);
            if (randomIndex >= leadingPeerIndex) {
                ++randomIndex;
            }
            return peers[randomIndex];
        }

        default:
            YUNREACHABLE();
    }
}

const TCellPeerDescriptor& GetBackupTabletPeerDescriptor(
    const TCellDescriptor& cellDescriptor,
    const TCellPeerDescriptor& primaryPeerDescriptor)
{
    Y_ASSERT(cellDescriptor.Peers.size() > 1);
    const auto& peers = cellDescriptor.Peers;
    int primaryIndex = &primaryPeerDescriptor - cellDescriptor.Peers.data();
    int randomIndex = RandomNumber(peers.size() - 1);
    if (randomIndex >= primaryIndex) {
        ++randomIndex;
    }
    return peers[randomIndex];
}

IChannelPtr CreateTabletReadChannel(
    const IChannelFactoryPtr& channelFactory,
    const TCellDescriptor& cellDescriptor,
    const TConnectionConfigPtr& config,
    const TTabletReadOptions& options)
{
    const auto& primaryPeerDescriptor = GetPrimaryTabletPeerDescriptor(cellDescriptor, options.ReadFrom);
    auto primaryChannel = channelFactory->CreateChannel(primaryPeerDescriptor.GetAddress(config->NetworkName));
    if (cellDescriptor.Peers.size() == 1 || !options.BackupRequestDelay) {
        return primaryChannel;
    }

    const auto& backupPeerDescriptor = GetBackupTabletPeerDescriptor(cellDescriptor, primaryPeerDescriptor);
    auto backupChannel = channelFactory->CreateChannel(backupPeerDescriptor.GetAddress(config->NetworkName));

    return CreateLatencyTamingChannel(
        std::move(primaryChannel),
        std::move(backupChannel),
        *options.BackupRequestDelay);
}

void ValidateTabletMounted(const TTableMountInfoPtr& tableInfo, const TTabletInfoPtr& tabletInfo)
{
    if (tabletInfo->State != ETabletState::Mounted) {
        THROW_ERROR_EXCEPTION(
            NTabletClient::EErrorCode::TabletNotMounted,
            "Tablet %v of table %v is in %Qlv state",
            tabletInfo->TabletId,
            tableInfo->Path,
            tabletInfo->State)
            << TErrorAttribute("tablet_id", tabletInfo->TabletId);
    }
}

TTabletInfoPtr GetSortedTabletForRow(
    const TTableMountInfoPtr& tableInfo,
    NTableClient::TKey key)
{
    Y_ASSERT(tableInfo->IsSorted());

    auto tabletInfo = tableInfo->GetTabletForRow(key);
    ValidateTabletMounted(tableInfo, tabletInfo);
    return tabletInfo;
}

TTabletInfoPtr GetOrderedTabletForRow(
    const TTableMountInfoPtr& tableInfo,
    const TTabletInfoPtr& randomTabletInfo,
    TNullable<int> tabletIndexColumnId,
    NTableClient::TKey key)
{
    Y_ASSERT(!tableInfo->IsSorted());

    int tabletIndex = -1;
    for (const auto& value : key) {
        if (tabletIndexColumnId && value.Id == *tabletIndexColumnId) {
            Y_ASSERT(value.Type == EValueType::Null || value.Type == EValueType::Int64);
            if (value.Type == EValueType::Int64) {
                tabletIndex = value.Data.Int64;
                if (tabletIndex < 0 || tabletIndex >= tableInfo->Tablets.size()) {
                    THROW_ERROR_EXCEPTION("Invalid tablet index: actual %v, expected in range [0, %v]",
                        tabletIndex,
                        tableInfo->Tablets.size() - 1);
                }
            }
        }
    }

    if (tabletIndex < 0) {
        return randomTabletInfo;
    }

    auto tabletInfo = tableInfo->Tablets[tabletIndex];
    ValidateTabletMounted(tableInfo, tabletInfo);
    return tabletInfo;
}

} // namespace

////////////////////////////////////////////////////////////////////////////////

TError TCheckPermissionResult::ToError(const Stroka& user, EPermission permission) const
{
    switch (Action) {
        case NSecurityClient::ESecurityAction::Allow:
            return TError();

        case NSecurityClient::ESecurityAction::Deny: {
            TError error;
            if (ObjectName && SubjectName) {
                error = TError(
                    NSecurityClient::EErrorCode::AuthorizationError,
                    "Access denied: %Qlv permission is denied for %Qv by ACE at %v",
                    permission,
                    *SubjectName,
                    *ObjectName);
            } else {
                error = TError(
                    NSecurityClient::EErrorCode::AuthorizationError,
                    "Access denied: %Qlv permission is not allowed by any matching ACE",
                    permission);
            }
            error.Attributes().Set("user", user);
            error.Attributes().Set("permission", permission);
            if (ObjectId) {
                error.Attributes().Set("denied_by", ObjectId);
            }
            if (SubjectId) {
                error.Attributes().Set("denied_for", SubjectId);
            }
            return error;
        }

        default:
            YUNREACHABLE();
    }
}

////////////////////////////////////////////////////////////////////////////////

class TQueryResponseReader
    : public ISchemafulReader
{
public:
    TQueryResponseReader(
        TFuture<TQueryServiceProxy::TRspExecutePtr> asyncResponse,
        const TTableSchema& schema,
        const NLogging::TLogger& logger)
        : Schema_(schema)
        , Logger(logger)
    {
        QueryResult_ = asyncResponse.Apply(BIND(
            &TQueryResponseReader::OnResponse,
            MakeStrong(this)));
    }

    virtual bool Read(std::vector<TUnversionedRow>* rows) override
    {
        return !RowsetReader_ || RowsetReader_->Read(rows);
    }

    virtual TFuture<void> GetReadyEvent() override
    {
        if (!RowsetReader_) {
            return QueryResult_.As<void>();
        } else {
            return RowsetReader_->GetReadyEvent();
        }
    }

    TFuture<TQueryStatistics> GetQueryResult() const
    {
        return QueryResult_;
    }

private:

    TTableSchema Schema_;
    ISchemafulReaderPtr RowsetReader_;

    TFuture<TQueryStatistics> QueryResult_;

    NLogging::TLogger Logger;

    TQueryStatistics OnResponse(const TQueryServiceProxy::TRspExecutePtr& response)
    {
        TSharedRef data;

        TDuration deserializationTime;
        {
            NProfiling::TAggregatingTimingGuard timingGuard(&deserializationTime);
            data = NCompression::DecompressWithEnvelope(response->Attachments());
        }

        LOG_DEBUG("Received subquery result (DeserializationTime: %v, DataSize: %v)",
            deserializationTime,
            data.Size());

        YCHECK(!RowsetReader_);
        RowsetReader_ = TWireProtocolReader(data).CreateSchemafulRowsetReader(Schema_);

        return FromProto(response->query_statistics());
    }
};

DEFINE_REFCOUNTED_TYPE(TQueryResponseReader)

////////////////////////////////////////////////////////////////////////////////

struct TQueryHelperRowBufferTag
{ };

class TQueryHelper
    : public IExecutor
    , public IPrepareCallbacks
{
public:
    TQueryHelper(
        IConnectionPtr connection,
        IChannelPtr masterChannel,
        IChannelFactoryPtr nodeChannelFactory,
        const TFunctionImplCachePtr& functionImplCache)
        : Connection_(std::move(connection))
        , MasterChannel_(std::move(masterChannel))
        , NodeChannelFactory_(std::move(nodeChannelFactory))
        , FunctionImplCache_(functionImplCache)
    { }

    // IPrepareCallbacks implementation.

    virtual TFuture<TDataSplit> GetInitialSplit(
        const TRichYPath& path,
        TTimestamp timestamp) override
    {
        return BIND(&TQueryHelper::DoGetInitialSplit, MakeStrong(this))
            .AsyncVia(Connection_->GetLightInvoker())
            .Run(path, timestamp);
    }

    virtual TFuture<TQueryStatistics> Execute(
        TConstQueryPtr query,
        TConstExternalCGInfoPtr externalCGInfo,
        TDataRanges dataSource,
        ISchemafulWriterPtr writer,
        const TQueryOptions& options) override
    {
        TRACE_CHILD("QueryClient", "Execute") {

            auto execute = query->IsOrdered()
                ? &TQueryHelper::DoExecuteOrdered
                : &TQueryHelper::DoExecute;

            return BIND(execute, MakeStrong(this))
                .AsyncVia(Connection_->GetHeavyInvoker())
                .Run(
                    std::move(query),
                    std::move(externalCGInfo),
                    std::move(dataSource),
                    options,
                    std::move(writer));
        }
    }

private:
    const IConnectionPtr Connection_;
    const IChannelPtr MasterChannel_;
    const IChannelFactoryPtr NodeChannelFactory_;
    const TFunctionImplCachePtr FunctionImplCache_;


    TDataSplit DoGetInitialSplit(
        const TRichYPath& path,
        TTimestamp timestamp)
    {
        auto tableMountCache = Connection_->GetTableMountCache();
        auto tableInfo = WaitFor(tableMountCache->GetTableInfo(path.GetPath()))
            .ValueOrThrow();

        TDataSplit result;
        SetObjectId(&result, tableInfo->TableId);
        SetTableSchema(&result, GetTableSchema(path, tableInfo));
        SetTimestamp(&result, timestamp);
        return result;
    }

    TTableSchema GetTableSchema(
        const TRichYPath& path,
        const TTableMountInfoPtr& tableInfo)
    {
        if (auto maybePathSchema = path.GetSchema()) {
            if (tableInfo->Dynamic) {
                THROW_ERROR_EXCEPTION("Explicit YPath \"schema\" specification is only allowed for static tables");
            }
            return *maybePathSchema;
        }

        return tableInfo->Schemas[ETableSchemaKind::Query];
    }

    std::vector<std::pair<TDataRanges, Stroka>> SplitTable(
        const TObjectId& tableId,
        const TSharedRange<TRowRange>& ranges,
        const TRowBufferPtr& rowBuffer,
        const NLogging::TLogger& Logger,
        bool verboseLogging)
    {
        YCHECK(TypeFromId(tableId) == EObjectType::Table);

        auto tableMountCache = Connection_->GetTableMountCache();
        auto tableInfo = WaitFor(tableMountCache->GetTableInfo(FromObjectId(tableId)))
            .ValueOrThrow();

        auto result = tableInfo->Dynamic
            ? SplitDynamicTable(tableId, ranges, rowBuffer, tableInfo)
            : SplitStaticTable(tableId, ranges, rowBuffer, tableInfo);

        LOG_DEBUG_IF(verboseLogging, "Got %v sources for input %v",
            result.size(),
            tableId);

        return result;
    }

    std::vector<std::pair<TDataRanges, Stroka>> SplitStaticTable(
        const TObjectId& tableId,
        const TSharedRange<TRowRange>& ranges,
        const TRowBufferPtr& rowBuffer,
        const TTableMountInfoPtr& tableInfo)
    {
        if (!tableInfo->IsSorted()) {
            THROW_ERROR_EXCEPTION("Table %v is not sorted",
                tableInfo->Path);
        }

        std::vector<TReadRange> readRanges;
        for (const auto& range : ranges) {
            readRanges.emplace_back(TReadLimit(TOwningKey(range.first)), TReadLimit(TOwningKey(range.second)));
        }

        // TODO(babenko): refactor and optimize
        TObjectServiceProxy proxy(MasterChannel_);

        // XXX(babenko): multicell
        auto req = TTableYPathProxy::Fetch(FromObjectId(tableId));
        ToProto(req->mutable_ranges(), readRanges);
        req->set_fetch_all_meta_extensions(true);

        auto rsp = WaitFor(proxy.Execute(req))
            .ValueOrThrow();

        auto nodeDirectory = New<NNodeTrackerClient::TNodeDirectory>();
        nodeDirectory->MergeFrom(rsp->node_directory());

        auto chunkSpecs = FromProto<std::vector<NChunkClient::NProto::TChunkSpec>>(rsp->chunks());

        // Remove duplicate chunks.
        std::sort(chunkSpecs.begin(), chunkSpecs.end(), [] (const TDataSplit& lhs, const TDataSplit& rhs) {
            return GetObjectIdFromDataSplit(lhs) < GetObjectIdFromDataSplit(rhs);
        });
        chunkSpecs.erase(
            std::unique(
                chunkSpecs.begin(),
                chunkSpecs.end(),
                [] (const TDataSplit& lhs, const TDataSplit& rhs) {
                    return GetObjectIdFromDataSplit(lhs) == GetObjectIdFromDataSplit(rhs);
                }),
            chunkSpecs.end());

        // Sort chunks by lower bound.
        std::sort(chunkSpecs.begin(), chunkSpecs.end(), [] (const TDataSplit& lhs, const TDataSplit& rhs) {
            return GetLowerBoundFromDataSplit(lhs) < GetLowerBoundFromDataSplit(rhs);
        });

        const auto& networkName = Connection_->GetConfig()->NetworkName;

        for (auto& chunkSpec : chunkSpecs) {
            auto chunkSchema = FindProtoExtension<TTableSchemaExt>(chunkSpec.chunk_meta().extensions());

            // TODO(sandello): One day we should validate consistency.
            // Now we just check we do _not_ have any of these.
            YCHECK(!chunkSchema);

            TOwningKey chunkLowerBound, chunkUpperBound;
            if (TryGetBoundaryKeys(chunkSpec.chunk_meta(), &chunkLowerBound, &chunkUpperBound)) {
                chunkUpperBound = GetKeySuccessor(chunkUpperBound);
                SetLowerBound(&chunkSpec, chunkLowerBound);
                SetUpperBound(&chunkSpec, chunkUpperBound);
            }
        }

        std::vector<std::pair<TDataRanges, Stroka>> subsources;
        for (const auto& range : ranges) {
            auto lowerBound = range.first;
            auto upperBound = range.second;

            // Run binary search to find the relevant chunks.
            auto startIt = std::lower_bound(
                chunkSpecs.begin(),
                chunkSpecs.end(),
                lowerBound,
                [] (const TDataSplit& chunkSpec, TRow key) {
                    return GetUpperBoundFromDataSplit(chunkSpec) <= key;
                });

            for (auto it = startIt; it != chunkSpecs.end(); ++it) {
                const auto& chunkSpec = *it;
                auto keyRange = GetBothBoundsFromDataSplit(chunkSpec);

                if (upperBound <= keyRange.first) {
                    break;
                }

                auto replicas = FromProto<TChunkReplicaList>(chunkSpec.replicas());
                if (replicas.empty()) {
                    auto objectId = GetObjectIdFromDataSplit(chunkSpec);
                    THROW_ERROR_EXCEPTION("No alive replicas for chunk %v",
                        objectId);
                }

                const TChunkReplica& selectedReplica = replicas[RandomNumber(replicas.size())];
                const auto& descriptor = nodeDirectory->GetDescriptor(selectedReplica);
                const auto& address = descriptor.GetAddressOrThrow(networkName);

                TRowRange subrange;
                subrange.first = rowBuffer->Capture(std::max(lowerBound, keyRange.first.Get()));
                subrange.second = rowBuffer->Capture(std::min(upperBound, keyRange.second.Get()));

                TDataRanges dataSource;
                dataSource.Id = GetObjectIdFromDataSplit(chunkSpec);
                dataSource.Ranges = MakeSharedRange(
                    SmallVector<TRowRange, 1>{subrange},
                    rowBuffer,
                    ranges.GetHolder());

                subsources.emplace_back(std::move(dataSource), address);
            }
        }

        return subsources;
    }

    std::vector<std::pair<TDataRanges, Stroka>> SplitDynamicTable(
        const TObjectId& tableId,
        const TSharedRange<TRowRange>& ranges,
        const TRowBufferPtr& rowBuffer,
        const TTableMountInfoPtr& tableInfo)
    {
        const auto& cellDirectory = Connection_->GetCellDirectory();
        const auto& networkName = Connection_->GetConfig()->NetworkName;

        yhash_map<NTabletClient::TTabletCellId, TCellDescriptor> tabletCellReplicas;

        auto getAddress = [&] (const TTabletInfoPtr& tabletInfo) mutable {
            if (tabletInfo->State != ETabletState::Mounted) {
                // TODO(babenko): learn to work with unmounted tablets
                THROW_ERROR_EXCEPTION("Tablet %v is not mounted",
                    tabletInfo->TabletId);
            }

            auto insertResult = tabletCellReplicas.insert(std::make_pair(tabletInfo->CellId, TCellDescriptor()));
            auto& descriptor = insertResult.first->second;

            if (insertResult.second) {
                descriptor = cellDirectory->GetDescriptorOrThrow(tabletInfo->CellId);
            }

            // TODO(babenko): pass proper read options
            const auto& peerDescriptor = GetPrimaryTabletPeerDescriptor(descriptor);
            return peerDescriptor.GetAddress(networkName);
        };

        std::vector<std::pair<TDataRanges, Stroka>> subsources;
        for (auto rangesIt = begin(ranges); rangesIt != end(ranges);) {
            auto lowerBound = rangesIt->first;
            auto upperBound = rangesIt->second;

            if (lowerBound < tableInfo->LowerCapBound) {
                lowerBound = rowBuffer->Capture(tableInfo->LowerCapBound.Get());
            }
            if (upperBound > tableInfo->UpperCapBound) {
                upperBound = rowBuffer->Capture(tableInfo->UpperCapBound.Get());
            }

            if (lowerBound >= upperBound) {
                ++rangesIt;
                continue;
            }

            // Run binary search to find the relevant tablets.
            auto startIt = std::upper_bound(
                tableInfo->Tablets.begin(),
                tableInfo->Tablets.end(),
                lowerBound,
                [] (TKey key, const TTabletInfoPtr& tabletInfo) {
                    return key < tabletInfo->PivotKey;
                }) - 1;

            auto tabletInfo = *startIt;
            auto nextPivotKey = (startIt + 1 == tableInfo->Tablets.end())
                ? tableInfo->UpperCapBound
                : (*(startIt + 1))->PivotKey;

            if (upperBound < nextPivotKey) {
                auto rangesItEnd = std::upper_bound(
                    rangesIt,
                    end(ranges),
                    nextPivotKey.Get(),
                    [] (TKey key, const TRowRange& rowRange) {
                        return key < rowRange.second;
                    });

                const auto& address = getAddress(tabletInfo);

                TDataRanges dataSource;
                dataSource.Id = tabletInfo->TabletId;
                dataSource.Ranges = MakeSharedRange(
                    MakeRange<TRowRange>(rangesIt, rangesItEnd),
                    rowBuffer,
                    ranges.GetHolder());
                dataSource.LookupSupported = tableInfo->IsSorted();

                subsources.emplace_back(std::move(dataSource), address);
                rangesIt = rangesItEnd;
            } else {
                for (auto it = startIt; it != tableInfo->Tablets.end(); ++it) {
                    const auto& tabletInfo = *it;
                    Y_ASSERT(upperBound > tabletInfo->PivotKey);

                    const auto& address = getAddress(tabletInfo);

                    auto pivotKey = tabletInfo->PivotKey;
                    auto nextPivotKey = (it + 1 == tableInfo->Tablets.end())
                        ? tableInfo->UpperCapBound
                        : (*(it + 1))->PivotKey;

                    bool isLast = (upperBound <= nextPivotKey);

                    TRowRange subrange;
                    subrange.first = it == startIt ? lowerBound : rowBuffer->Capture(pivotKey.Get());
                    subrange.second = isLast ? upperBound : rowBuffer->Capture(nextPivotKey.Get());

                    TDataRanges dataSource;
                    dataSource.Id = tabletInfo->TabletId;
                    dataSource.Ranges = MakeSharedRange(
                        SmallVector<TRowRange, 1>{subrange},
                        rowBuffer,
                        ranges.GetHolder());
                    dataSource.LookupSupported = tableInfo->IsSorted();

                    subsources.emplace_back(std::move(dataSource), address);

                    if (isLast) {
                        break;
                    }
                }
                ++rangesIt;
            }
        }

        return subsources;
    }

    std::vector<std::pair<TDataRanges, Stroka>> InferRanges(
        TConstQueryPtr query,
        const TDataRanges& dataSource,
        ui64 rangeExpansionLimit,
        bool verboseLogging,
        TRowBufferPtr rowBuffer,
        const NLogging::TLogger& Logger)
    {
        const auto& tableId = dataSource.Id;
        auto ranges = dataSource.Ranges;

        auto prunedRanges = GetPrunedRanges(
            query,
            tableId,
            ranges,
            rowBuffer,
            Connection_->GetColumnEvaluatorCache(),
            BuiltinRangeExtractorMap,
            rangeExpansionLimit,
            verboseLogging);

        LOG_DEBUG("Splitting %v pruned splits", prunedRanges.size());

        return SplitTable(
            tableId,
            MakeSharedRange(std::move(prunedRanges), rowBuffer),
            std::move(rowBuffer),
            Logger,
            verboseLogging);
    }

    TQueryStatistics DoCoordinateAndExecute(
        TConstQueryPtr query,
        const TConstExternalCGInfoPtr& externalCGInfo,
        const TQueryOptions& options,
        ISchemafulWriterPtr writer,
        int subrangesCount,
        std::function<std::pair<std::vector<TDataRanges>, Stroka>(int)> getSubsources)
    {
        auto Logger = BuildLogger(query);

        std::vector<TRefiner> refiners(subrangesCount, [] (
            TConstExpressionPtr expr,
            const TKeyColumns& keyColumns) {
                return expr;
            });

        auto functionGenerators = New<TFunctionProfilerMap>();
        auto aggregateGenerators = New<TAggregateProfilerMap>();
        MergeFrom(functionGenerators.Get(), BuiltinFunctionCG.Get());
        MergeFrom(aggregateGenerators.Get(), BuiltinAggregateCG.Get());
        FetchImplementations(
            functionGenerators,
            aggregateGenerators,
            externalCGInfo,
            FunctionImplCache_);

        return CoordinateAndExecute(
            query,
            writer,
            refiners,
            [&] (TConstQueryPtr subquery, int index) {
                std::vector<TDataRanges> dataSources;
                Stroka address;
                std::tie(dataSources, address) = getSubsources(index);

                LOG_DEBUG("Delegating subquery (SubqueryId: %v, Address: %v, MaxSubqueries %v)",
                    subquery->Id,
                    address,
                    options.MaxSubqueries);

                return Delegate(std::move(subquery), externalCGInfo, options, std::move(dataSources), address);
            },
            [&] (TConstQueryPtr topQuery, ISchemafulReaderPtr reader, ISchemafulWriterPtr writer) {
                LOG_DEBUG("Evaluating top query (TopQueryId: %v)", topQuery->Id);
                auto evaluator = Connection_->GetQueryEvaluator();
                return evaluator->Run(
                    std::move(topQuery),
                    std::move(reader),
                    std::move(writer),
                    functionGenerators,
                    aggregateGenerators,
                    options.EnableCodeCache);
            });
    }

    TQueryStatistics DoExecute(
        TConstQueryPtr query,
        TConstExternalCGInfoPtr externalCGInfo,
        TDataRanges dataSource,
        const TQueryOptions& options,
        ISchemafulWriterPtr writer)
    {
        auto Logger = BuildLogger(query);

        auto rowBuffer = New<TRowBuffer>(TQueryHelperRowBufferTag{});
        auto allSplits = InferRanges(
            query,
            dataSource,
            options.RangeExpansionLimit,
            options.VerboseLogging,
            rowBuffer,
            Logger);

        LOG_DEBUG("Regrouping %v splits into groups",
            allSplits.size());

        yhash_map<Stroka, std::vector<TDataRanges>> groupsByAddress;
        for (const auto& split : allSplits) {
            const auto& address = split.second;
            groupsByAddress[address].push_back(split.first);
        }

        std::vector<std::pair<std::vector<TDataRanges>, Stroka>> groupedSplits;
        for (const auto& group : groupsByAddress) {
            groupedSplits.emplace_back(group.second, group.first);
        }

        LOG_DEBUG("Regrouped %v splits into %v groups",
            allSplits.size(),
            groupsByAddress.size());

        return DoCoordinateAndExecute(
            query,
            externalCGInfo,
            options,
            writer,
            groupedSplits.size(),
            [&] (int index) {
                return groupedSplits[index];
            });
    }

    TQueryStatistics DoExecuteOrdered(
        TConstQueryPtr query,
        TConstExternalCGInfoPtr externalCGInfo,
        TDataRanges dataSource,
        const TQueryOptions& options,
        ISchemafulWriterPtr writer)
    {
        auto Logger = BuildLogger(query);

        auto rowBuffer = New<TRowBuffer>(TQueryHelperRowBufferTag());
        auto allSplits = InferRanges(
            query,
            dataSource,
            options.RangeExpansionLimit,
            options.VerboseLogging,
            rowBuffer,
            Logger);

        // Should be already sorted
        LOG_DEBUG("Sorting %v splits", allSplits.size());

        std::sort(
            allSplits.begin(),
            allSplits.end(),
            [] (const std::pair<TDataRanges, Stroka>& lhs, const std::pair<TDataRanges, Stroka>& rhs) {
                return lhs.first.Ranges.Begin()->first < rhs.first.Ranges.Begin()->first;
            });

        return DoCoordinateAndExecute(
            query,
            externalCGInfo,
            options,
            writer,
            allSplits.size(),
            [&] (int index) {
                const auto& split = allSplits[index];

                LOG_DEBUG("Delegating to tablet %v at %v",
                    split.first.Id,
                    split.second);

                return std::make_pair(std::vector<TDataRanges>(1, split.first), split.second);
            });
    }

    std::pair<ISchemafulReaderPtr, TFuture<TQueryStatistics>> Delegate(
        TConstQueryPtr query,
        const TConstExternalCGInfoPtr& externalCGInfo,
        const TQueryOptions& options,
        std::vector<TDataRanges> dataSources,
        const Stroka& address)
    {
        auto Logger = BuildLogger(query);

        TRACE_CHILD("QueryClient", "Delegate") {
            auto channel = NodeChannelFactory_->CreateChannel(address);
            auto config = Connection_->GetConfig();

            TQueryServiceProxy proxy(channel);
            proxy.SetDefaultTimeout(config->QueryTimeout);

            auto req = proxy.Execute();

            TDuration serializationTime;
            {
                NProfiling::TAggregatingTimingGuard timingGuard(&serializationTime);
                ToProto(req->mutable_query(), query);
                ToProto(req->mutable_external_functions(), externalCGInfo->Functions);
                externalCGInfo->NodeDirectory->DumpTo(req->mutable_node_directory());
                ToProto(req->mutable_options(), options);
                ToProto(req->mutable_data_sources(), dataSources);

                req->set_response_codec(static_cast<int>(config->QueryResponseCodec));
            }

            LOG_DEBUG("Sending subquery (SerializationTime: %v, RequestSize: %v)",
                serializationTime,
                req->ByteSize());

            TRACE_ANNOTATION("serialization_time", serializationTime);
            TRACE_ANNOTATION("request_size", req->ByteSize());

            auto resultReader = New<TQueryResponseReader>(
                req->Invoke(),
                query->GetTableSchema(),
                Logger);
            return std::make_pair(resultReader, resultReader->GetQueryResult());
        }
    }

};

DEFINE_REFCOUNTED_TYPE(TQueryHelper)

////////////////////////////////////////////////////////////////////////////////

struct TLookupRowsBufferTag
{ };

struct TWriteRowsBufferTag
{ };

struct TDeleteRowsBufferTag
{ };

class TClient
    : public IClient
{
public:
    TClient(
        IConnectionPtr connection,
        const TClientOptions& options)
        : Connection_(std::move(connection))
        , Options_(options)
    {
        auto wrapChannel = [&] (IChannelPtr channel) {
            channel = CreateAuthenticatedChannel(channel, options.User);
            return channel;
        };
        auto wrapChannelFactory = [&] (IChannelFactoryPtr factory) {
            factory = CreateAuthenticatedChannelFactory(factory, options.User);
            return factory;
        };

        auto initMasterChannel = [&] (EMasterChannelKind kind, TCellTag cellTag) {
            // NB: Caching is only possible for the primary master.
            if (kind == EMasterChannelKind::Cache && cellTag != Connection_->GetPrimaryMasterCellTag()) {
                return;
            }
            MasterChannels_[kind][cellTag] = wrapChannel(Connection_->GetMasterChannelOrThrow(kind, cellTag));
        };
        for (auto kind : TEnumTraits<EMasterChannelKind>::GetDomainValues()) {
            initMasterChannel(kind, Connection_->GetPrimaryMasterCellTag());
            for (auto cellTag : Connection_->GetSecondaryMasterCellTags()) {
                initMasterChannel(kind, cellTag);
            }
        }

        SchedulerChannel_ = wrapChannel(Connection_->GetSchedulerChannel());

        LightChannelFactory_ = wrapChannelFactory(Connection_->GetLightChannelFactory());
        HeavyChannelFactory_ = wrapChannelFactory(Connection_->GetHeavyChannelFactory());

        SchedulerProxy_.reset(new TSchedulerServiceProxy(GetSchedulerChannel()));
        JobProberProxy_.reset(new TJobProberServiceProxy(GetSchedulerChannel()));

        TransactionManager_ = New<TTransactionManager>(
            Connection_->GetConfig()->TransactionManager,
            Connection_->GetConfig()->PrimaryMaster->CellId,
            GetMasterChannelOrThrow(EMasterChannelKind::Leader),
            Connection_->GetTimestampProvider(),
            Connection_->GetCellDirectory());

        QueryHelper_ = New<TQueryHelper>(
            Connection_,
            GetMasterChannelOrThrow(EMasterChannelKind::LeaderOrFollower),
            HeavyChannelFactory_,
            CreateFunctionImplCache(
                Connection_->GetConfig()->FunctionImplCache,
                MakeWeak(this)));

        FunctionRegistry_ = CreateFunctionRegistryCache(
            Connection_->GetConfig()->UdfRegistryPath,
            Connection_->GetConfig()->FunctionRegistryCache,
            MakeWeak(this),
            Connection_->GetLightInvoker());

        Logger.AddTag("Client: %p", this);
    }


    virtual IConnectionPtr GetConnection() override
    {
        return Connection_;
    }

    virtual IChannelPtr GetMasterChannelOrThrow(
        EMasterChannelKind kind,
        TCellTag cellTag = PrimaryMasterCellTag) override
    {
        const auto& channels = MasterChannels_[kind];
        auto it = channels.find(cellTag == PrimaryMasterCellTag ? Connection_->GetPrimaryMasterCellTag() : cellTag);
        if (it == channels.end()) {
            THROW_ERROR_EXCEPTION("Unknown master cell tag %v",
                cellTag);
        }
        return it->second;
    }

    virtual IChannelPtr GetSchedulerChannel() override
    {
        return SchedulerChannel_;
    }

    virtual IChannelFactoryPtr GetNodeChannelFactory() override
    {
        return LightChannelFactory_;
    }

    virtual IChannelFactoryPtr GetHeavyChannelFactory() override
    {
        return HeavyChannelFactory_;
    }

    virtual TTransactionManagerPtr GetTransactionManager() override
    {
        return TransactionManager_;
    }

    virtual NQueryClient::IExecutorPtr GetQueryExecutor() override
    {
        return QueryHelper_;
    }

    virtual NQueryClient::IFunctionRegistryPtr GetFunctionRegistry() override
    {
        return FunctionRegistry_;
    }

    virtual TFuture<void> Terminate() override
    {
        TransactionManager_->AbortAll();

        auto error = TError("Client terminated");
        std::vector<TFuture<void>> asyncResults;

        for (auto kind : TEnumTraits<EMasterChannelKind>::GetDomainValues()) {
            for (const auto& pair : MasterChannels_[kind]) {
                auto channel = pair.second;
                asyncResults.push_back(channel->Terminate(error));
            }
        }
        asyncResults.push_back(SchedulerChannel_->Terminate(error));

        return Combine(asyncResults);
    }


    virtual TFuture<ITransactionPtr> StartTransaction(
        ETransactionType type,
        const TTransactionStartOptions& options) override;

    virtual ITransactionPtr AttachTransaction(
        const TTransactionId& transactionId,
        const TTransactionAttachOptions& options) override;

#define DROP_BRACES(...) __VA_ARGS__
#define IMPLEMENT_OVERLOADED_METHOD(returnType, method, doMethod, signature, args) \
    virtual TFuture<returnType> method signature override \
    { \
        return Execute( \
            #method, \
            options, \
            BIND( \
                &TClient::doMethod, \
                MakeStrong(this), \
                DROP_BRACES args)); \
    }

#define IMPLEMENT_METHOD(returnType, method, signature, args) \
    IMPLEMENT_OVERLOADED_METHOD(returnType, method, Do##method, signature, args)

    IMPLEMENT_METHOD(IRowsetPtr, LookupRows, (
        const TYPath& path,
        TNameTablePtr nameTable,
        const TSharedRange<NTableClient::TKey>& keys,
        const TLookupRowsOptions& options),
        (path, std::move(nameTable), std::move(keys), options))
    IMPLEMENT_METHOD(TSelectRowsResult, SelectRows, (
        const Stroka& query,
        const TSelectRowsOptions& options),
        (query, options))
    IMPLEMENT_METHOD(void, MountTable, (
        const TYPath& path,
        const TMountTableOptions& options),
        (path, options))
    IMPLEMENT_METHOD(void, UnmountTable, (
        const TYPath& path,
        const TUnmountTableOptions& options),
        (path, options))
    IMPLEMENT_METHOD(void, RemountTable, (
        const TYPath& path,
        const TRemountTableOptions& options),
        (path, options))
    IMPLEMENT_OVERLOADED_METHOD(void, ReshardTable, DoReshardTableWithPivotKeys, (
        const TYPath& path,
        const std::vector<NTableClient::TOwningKey>& pivotKeys,
        const TReshardTableOptions& options),
        (path, pivotKeys, options))
    IMPLEMENT_OVERLOADED_METHOD(void, ReshardTable, DoReshardTableWithTabletCount, (
        const TYPath& path,
        int tabletCount,
        const TReshardTableOptions& options),
        (path, tabletCount, options))
    IMPLEMENT_METHOD(void, AlterTable, (
        const TYPath& path,
        const TAlterTableOptions& options),
        (path, options))


    IMPLEMENT_METHOD(TYsonString, GetNode, (
        const TYPath& path,
        const TGetNodeOptions& options),
        (path, options))
    IMPLEMENT_METHOD(void, SetNode, (
        const TYPath& path,
        const TYsonString& value,
        const TSetNodeOptions& options),
        (path, value, options))
    IMPLEMENT_METHOD(void, RemoveNode, (
        const TYPath& path,
        const TRemoveNodeOptions& options),
        (path, options))
    IMPLEMENT_METHOD(TYsonString, ListNode, (
        const TYPath& path,
        const TListNodeOptions& options),
        (path, options))
    IMPLEMENT_METHOD(TNodeId, CreateNode, (
        const TYPath& path,
        EObjectType type,
        const TCreateNodeOptions& options),
        (path, type, options))
    IMPLEMENT_METHOD(TLockId, LockNode, (
        const TYPath& path,
        NCypressClient::ELockMode mode,
        const TLockNodeOptions& options),
        (path, mode, options))
    IMPLEMENT_METHOD(TNodeId, CopyNode, (
        const TYPath& srcPath,
        const TYPath& dstPath,
        const TCopyNodeOptions& options),
        (srcPath, dstPath, options))
    IMPLEMENT_METHOD(TNodeId, MoveNode, (
        const TYPath& srcPath,
        const TYPath& dstPath,
        const TMoveNodeOptions& options),
        (srcPath, dstPath, options))
    IMPLEMENT_METHOD(TNodeId, LinkNode, (
        const TYPath& srcPath,
        const TYPath& dstPath,
        const TLinkNodeOptions& options),
        (srcPath, dstPath, options))
    IMPLEMENT_METHOD(void, ConcatenateNodes, (
        const std::vector<TYPath>& srcPaths,
        const TYPath& dstPath,
        TConcatenateNodesOptions options),
        (srcPaths, dstPath, options))
    IMPLEMENT_METHOD(bool, NodeExists, (
        const TYPath& path,
        const TNodeExistsOptions& options),
        (path, options))


    IMPLEMENT_METHOD(TObjectId, CreateObject, (
        EObjectType type,
        const TCreateObjectOptions& options),
        (type, options))


    virtual IFileReaderPtr CreateFileReader(
        const TYPath& path,
        const TFileReaderOptions& options) override
    {
        return NApi::CreateFileReader(this, path, options);
    }

    virtual IFileWriterPtr CreateFileWriter(
        const TYPath& path,
        const TFileWriterOptions& options) override
    {
        return NApi::CreateFileWriter(this, path, options);
    }


    virtual IJournalReaderPtr CreateJournalReader(
        const TYPath& path,
        const TJournalReaderOptions& options) override
    {
        return NApi::CreateJournalReader(this, path, options);
    }

    virtual IJournalWriterPtr CreateJournalWriter(
        const TYPath& path,
        const TJournalWriterOptions& options) override
    {
        return NApi::CreateJournalWriter(this, path, options);
    }

    virtual TFuture<ISchemalessMultiChunkReaderPtr> CreateTableReader(
        const NYPath::TRichYPath& path,
        const TTableReaderOptions& options) override
    {
        return NApi::CreateTableReader(this, path, options);
    }

    IMPLEMENT_METHOD(void, AddMember, (
        const Stroka& group,
        const Stroka& member,
        const TAddMemberOptions& options),
        (group, member, options))
    IMPLEMENT_METHOD(void, RemoveMember, (
        const Stroka& group,
        const Stroka& member,
        const TRemoveMemberOptions& options),
        (group, member, options))
    IMPLEMENT_METHOD(TCheckPermissionResult, CheckPermission, (
        const Stroka& user,
        const TYPath& path,
        EPermission permission,
        const TCheckPermissionOptions& options),
        (user, path, permission, options))

    IMPLEMENT_METHOD(TOperationId, StartOperation, (
        EOperationType type,
        const TYsonString& spec,
        const TStartOperationOptions& options),
        (type, spec, options))
    IMPLEMENT_METHOD(void, AbortOperation, (
        const TOperationId& operationId,
        const TAbortOperationOptions& options),
        (operationId, options))
    IMPLEMENT_METHOD(void, SuspendOperation, (
        const TOperationId& operationId,
        const TSuspendOperationOptions& options),
        (operationId, options))
    IMPLEMENT_METHOD(void, ResumeOperation, (
        const TOperationId& operationId,
        const TResumeOperationOptions& options),
        (operationId, options))
    IMPLEMENT_METHOD(void, CompleteOperation, (
        const TOperationId& operationId,
        const TCompleteOperationOptions& options),
        (operationId, options))

    IMPLEMENT_METHOD(void, DumpJobContext, (
        const TJobId& jobId,
        const TYPath& path,
        const TDumpJobContextOptions& options),
        (jobId, path, options))
    IMPLEMENT_METHOD(TYsonString, StraceJob, (
        const TJobId& jobId,
        const TStraceJobOptions& options),
        (jobId, options))
    IMPLEMENT_METHOD(void, SignalJob, (
        const TJobId& jobId,
        const Stroka& signalName,
        const TSignalJobOptions& options),
        (jobId, signalName, options))
    IMPLEMENT_METHOD(void, AbandonJob, (
        const TJobId& jobId,
        const TAbandonJobOptions& options),
        (jobId, options))
    IMPLEMENT_METHOD(TYsonString, PollJobShell, (
        const TJobId& jobId,
        const TYsonString& parameters,
        const TPollJobShellOptions& options),
        (jobId, parameters, options))
    IMPLEMENT_METHOD(void, AbortJob, (
        const TJobId& jobId,
        const TAbortJobOptions& options),
        (jobId, options))

#undef DROP_BRACES
#undef IMPLEMENT_METHOD

private:
    friend class TTransaction;

    const IConnectionPtr Connection_;
    const TClientOptions Options_;

    TEnumIndexedVector<yhash_map<TCellTag, IChannelPtr>, EMasterChannelKind> MasterChannels_;
    IChannelPtr SchedulerChannel_;
    IChannelFactoryPtr LightChannelFactory_;
    IChannelFactoryPtr HeavyChannelFactory_;
    TTransactionManagerPtr TransactionManager_;
    TQueryHelperPtr QueryHelper_;
    IFunctionRegistryPtr FunctionRegistry_;
    std::unique_ptr<TSchedulerServiceProxy> SchedulerProxy_;
    std::unique_ptr<TJobProberServiceProxy> JobProberProxy_;

    NLogging::TLogger Logger = ApiLogger;


    template <class T>
    TFuture<T> Execute(
        const Stroka& commandName,
        const TTimeoutOptions& options,
        TCallback<T()> callback)
    {
        return
            BIND([=, this_ = MakeStrong(this)] () {
                try {
                    LOG_DEBUG("Command started (Command: %v)", commandName);
                    TBox<T> result(callback);
                    LOG_DEBUG("Command completed (Command: %v)", commandName);
                    return result.Unwrap();
                } catch (const std::exception& ex) {
                    LOG_DEBUG(ex, "Command failed (Command: %v)", commandName);
                    throw;
                }
            })
            .AsyncVia(Connection_->GetLightInvoker())
            .Run()
            .WithTimeout(options.Timeout);
    }

    template <class T>
    auto CallAndRetryIfMetadataCacheIsInconsistent(T callback) -> decltype(callback())
    {
        int retryCount = 0;
        while (true) {
            TError error;

            try {
                return callback();
            } catch (const NYT::TErrorException& ex) {
                error = ex.Error();
            }

            auto config = Connection_->GetConfig();
            if (++retryCount <= config->TableMountInfoUpdateRetryCount) {
                auto noSuchTablet = error.FindMatching(NTabletClient::EErrorCode::NoSuchTablet);
                auto notMounted = error.FindMatching(NTabletClient::EErrorCode::TabletNotMounted);

                if (noSuchTablet) {
                    error = noSuchTablet.Get();
                }

                if (notMounted) {
                    error = notMounted.Get();
                }

                if (noSuchTablet || notMounted) {
                    LOG_DEBUG(error, "Got error, will clear table mount cache and retry");
                    auto tabletId = error.Attributes().Get<TTabletId>("tablet_id");
                    auto tableMountCache = Connection_->GetTableMountCache();
                    auto tabletInfo = tableMountCache->FindTablet(tabletId);
                    if (tabletInfo) {
                        tableMountCache->InvalidateTablet(tabletInfo);
                        auto now = Now();
                        auto retryTime = tabletInfo->UpdateTime + config->TableMountInfoUpdateRetryPeriod;
                        if (retryTime > now) {
                            WaitFor(TDelayedExecutor::MakeDelayed(retryTime - now))
                                .ThrowOnError();
                        }
                    }
                    continue;
                }
            }

            THROW_ERROR error;
        }
    }

    TTableMountInfoPtr SyncGetTableInfo(const TYPath& path)
    {
        const auto& tableMountCache = Connection_->GetTableMountCache();
        return WaitFor(tableMountCache->GetTableInfo(path))
            .ValueOrThrow();
    }


    static void GenerateMutationId(IClientRequestPtr request, TMutatingOptions& options)
    {
        if (!options.MutationId) {
            options.MutationId = NRpc::GenerateMutationId();
        }
        SetMutationId(request, options.MutationId, options.Retry);
        ++options.MutationId.Parts32[1];
    }


    TTransactionId GetTransactionId(const TTransactionalOptions& options, bool allowNullTransaction)
    {
        auto transaction = GetTransaction(options, allowNullTransaction, true);
        return transaction ? transaction->GetId() : NullTransactionId;
    }

    NTransactionClient::TTransactionPtr GetTransaction(
        const TTransactionalOptions& options,
        bool allowNullTransaction,
        bool pingTransaction)
    {
        if (!options.TransactionId) {
            if (!allowNullTransaction) {
                THROW_ERROR_EXCEPTION("A valid master transaction is required");
            }
            return nullptr;
        }

        TTransactionAttachOptions attachOptions;
        attachOptions.Ping = pingTransaction;
        attachOptions.PingAncestors = options.PingAncestors;
        return TransactionManager_->Attach(options.TransactionId, attachOptions);
    }

    void SetTransactionId(
        IClientRequestPtr request,
        const TTransactionalOptions& options,
        bool allowNullTransaction)
    {
        NCypressClient::SetTransactionId(request, GetTransactionId(options, allowNullTransaction));
    }


    void SetPrerequisites(
        IClientRequestPtr request,
        const TPrerequisiteOptions& options)
    {
        if (options.PrerequisiteTransactionIds.empty())
            return;

        auto* prerequisitesExt = request->Header().MutableExtension(TPrerequisitesExt::prerequisites_ext);
        for (const auto& id : options.PrerequisiteTransactionIds) {
            auto* prerequisiteTransaction = prerequisitesExt->add_transactions();
            ToProto(prerequisiteTransaction->mutable_transaction_id(), id);
        }
    }


    static void SetSuppressAccessTracking(
        IClientRequestPtr request,
        const TSuppressableAccessTrackingOptions& commandOptions)
    {
        if (commandOptions.SuppressAccessTracking) {
            NCypressClient::SetSuppressAccessTracking(request, true);
        }
        if (commandOptions.SuppressModificationTracking) {
            NCypressClient::SetSuppressModificationTracking(request, true);
        }
    }


    template <class TProxy>
    std::unique_ptr<TProxy> CreateReadProxy(
        const TMasterReadOptions& options,
        TCellTag cellTag = PrimaryMasterCellTag)
    {
        auto channel = GetMasterChannelOrThrow(options.ReadFrom, cellTag);
        return std::make_unique<TProxy>(channel);
    }

    template <class TProxy>
    std::unique_ptr<TProxy> CreateWriteProxy(
        TCellTag cellTag = PrimaryMasterCellTag)
    {
        auto channel = GetMasterChannelOrThrow(EMasterChannelKind::Leader, cellTag);
        return std::make_unique<TProxy>(channel);
    }


    class TTabletCellLookupSession
        : public TIntrinsicRefCounted
    {
    public:
        TTabletCellLookupSession(
            TClientPtr client,
            const TCellId& cellId,
            const TLookupRowsOptions& options,
            TTableMountInfoPtr tableInfo)
            : Client_(std::move(client))
            , Config_(Client_->Connection_->GetConfig())
            , CellId_(cellId)
            , Options_(options)
            , TableInfo_(std::move(tableInfo))
        { }

        void AddKey(int index, TTabletInfoPtr tabletInfo, NTableClient::TKey key)
        {
            if (Batches_.empty() ||
                Batches_.back()->TabletInfo->TabletId != tabletInfo->TabletId ||
                Batches_.back()->Indexes.size() >= Config_->MaxRowsPerReadRequest)
            {
                Batches_.emplace_back(new TBatch(std::move(tabletInfo)));
            }

            auto& batch = Batches_.back();
            batch->Indexes.push_back(index);
            batch->Keys.push_back(key);
        }

        TFuture<void> Invoke()
        {
            // Do all the heavy lifting here.
            for (auto& batch : Batches_) {
                TReqLookupRows req;
                if (!Options_.ColumnFilter.All) {
                    ToProto(req.mutable_column_filter()->mutable_indexes(), Options_.ColumnFilter.Indexes);
                }

                TWireProtocolWriter writer;
                writer.WriteCommand(EWireProtocolCommand::LookupRows);
                writer.WriteMessage(req);
                writer.WriteSchemafulRowset(batch->Keys, nullptr);

                auto chunkedData = writer.Flush();

                batch->RequestData = NCompression::CompressWithEnvelope(
                    chunkedData,
                    Config_->LookupRequestCodec);

                //TODO(savrus) remove later if no problems are detected.
                {
                    size_t size = 0;
                    for (const auto& ref : chunkedData) {
                        size += ref.Size();
                    }
                    auto blob = TBlob(TDefaultBlobTag());
                    blob.Reserve(size);
                    for (const auto& ref : chunkedData) {
                        blob.Append(ref);
                    }
                    auto ref = TSharedRef::FromBlob(std::move(blob));
                    TWireProtocolReader reader{ref};

                    auto command = reader.ReadCommand();
                    YCHECK(command == EWireProtocolCommand::LookupRows);

                    TReqLookupRows writtenReq;
                    reader.ReadMessage(&writtenReq);

                    auto schemaData = TWireProtocolReader::GetSchemaData(TableInfo_->Schemas[ETableSchemaKind::Primary]);
                    auto rowset = reader.ReadSchemafulRowset(schemaData);

                    YCHECK(rowset.Size() == batch->Keys.size());
                    YCHECK(reader.IsFinished());
                }
            }

            const auto& cellDirectory = Client_->Connection_->GetCellDirectory();
            const auto& cellDescriptor = cellDirectory->GetDescriptorOrThrow(CellId_);
            auto channel = CreateTabletReadChannel(
                Client_->GetHeavyChannelFactory(),
                cellDescriptor,
                Config_,
                Options_);

            InvokeProxy_ = std::make_unique<TQueryServiceProxy>(std::move(channel));
            InvokeProxy_->SetDefaultTimeout(Config_->LookupTimeout);
            InvokeProxy_->SetDefaultRequestAck(false);

            InvokeNextBatch();
            return InvokePromise_;
        }

        void ParseResponse(
            std::vector<TUnversionedRow>* resultRows,
            std::vector<std::unique_ptr<TWireProtocolReader>>* readers)
        {
            auto schemaData = TWireProtocolReader::GetSchemaData(TableInfo_->Schemas[ETableSchemaKind::Primary], Options_.ColumnFilter);
            for (const auto& batch : Batches_) {
                auto data = NCompression::DecompressWithEnvelope(batch->Response->Attachments());
                auto reader = std::make_unique<TWireProtocolReader>(data);
                for (int index = 0; index < batch->Keys.size(); ++index) {
                    auto row = reader->ReadSchemafulRow(schemaData);
                    (*resultRows)[batch->Indexes[index]] = row;
                }
                readers->push_back(std::move(reader));
            }
        }

    private:
        const TClientPtr Client_;
        const TConnectionConfigPtr Config_;
        const TCellId CellId_;
        const TLookupRowsOptions Options_;
        const TTableMountInfoPtr TableInfo_;

        struct TBatch
        {
            explicit TBatch(TTabletInfoPtr tabletInfo)
                : TabletInfo(std::move(tabletInfo))
            { }

            TTabletInfoPtr TabletInfo;
            std::vector<int> Indexes;
            std::vector<NTableClient::TKey> Keys;
            std::vector<TSharedRef> RequestData;
            TQueryServiceProxy::TRspReadPtr Response;
        };

        std::vector<std::unique_ptr<TBatch>> Batches_;
        std::unique_ptr<TQueryServiceProxy> InvokeProxy_;
        int InvokeBatchIndex_ = 0;
        TPromise<void> InvokePromise_ = NewPromise<void>();


        void InvokeNextBatch()
        {
            if (InvokeBatchIndex_ >= Batches_.size()) {
                InvokePromise_.Set(TError());
                return;
            }

            const auto& batch = Batches_[InvokeBatchIndex_];

            auto req = InvokeProxy_->Read();
            ToProto(req->mutable_tablet_id(), batch->TabletInfo->TabletId);
            req->set_timestamp(Options_.Timestamp);
            req->set_response_codec(static_cast<int>(Config_->LookupResponseCodec));
            req->Attachments() = std::move(batch->RequestData);

            req->Invoke().Subscribe(
                BIND(&TTabletCellLookupSession::OnResponse, MakeStrong(this)));
        }

        void OnResponse(const TQueryServiceProxy::TErrorOrRspReadPtr& rspOrError)
        {
            if (rspOrError.IsOK()) {
                Batches_[InvokeBatchIndex_]->Response = rspOrError.Value();
                ++InvokeBatchIndex_;
                InvokeNextBatch();
            } else {
                InvokePromise_.Set(rspOrError);
            }
        }

    };

    typedef TIntrusivePtr<TTabletCellLookupSession> TTabletCellLookupSessionPtr;

    IRowsetPtr DoLookupRows(
        const TYPath& path,
        TNameTablePtr nameTable,
        const TSharedRange<NTableClient::TKey>& keys,
        const TLookupRowsOptions& options)
    {
        return CallAndRetryIfMetadataCacheIsInconsistent([&] () {
            return DoLookupRowsOnce(path, nameTable, keys, options);
        });
    }

    IRowsetPtr DoLookupRowsOnce(
        const TYPath& path,
        TNameTablePtr nameTable,
        const TSharedRange<NTableClient::TKey>& keys,
        const TLookupRowsOptions& options)
    {
        auto tableInfo = SyncGetTableInfo(path);
        if (!tableInfo->IsSorted()) {
            THROW_ERROR_EXCEPTION("Cannot lookup rows in a non-sorted table %v",
                path);
        }

        const auto& schema = tableInfo->Schemas[ETableSchemaKind::Primary];
        int schemaColumnCount = static_cast<int>(schema.Columns().size());
        ValidateColumnFilter(options.ColumnFilter, schemaColumnCount);

        auto resultSchema = tableInfo->Schemas[ETableSchemaKind::Primary].Filter(options.ColumnFilter);
        auto idMapping = BuildColumnIdMapping(schema, nameTable);

        // NB: The server-side requires the keys to be sorted.
        std::vector<std::pair<NTableClient::TKey, int>> sortedKeys;
        sortedKeys.reserve(keys.Size());

        auto rowBuffer = New<TRowBuffer>(TLookupRowsBufferTag());
        auto evaluatorCache = Connection_->GetColumnEvaluatorCache();
        auto evaluator = tableInfo->NeedKeyEvaluation ? evaluatorCache->Find(schema) : nullptr;

        for (int index = 0; index < keys.Size(); ++index) {
            ValidateClientKey(keys[index], schema, idMapping);
            auto capturedKey = rowBuffer->CaptureAndPermuteRow(keys[index], schema, idMapping);

            if (evaluator) {
                evaluator->EvaluateKeys(capturedKey, rowBuffer);
            }

            sortedKeys.push_back(std::make_pair(capturedKey, index));
        }

        std::sort(sortedKeys.begin(), sortedKeys.end());

        yhash_map<TCellId, TTabletCellLookupSessionPtr> cellIdToSession;

        for (const auto& pair : sortedKeys) {
            int index = pair.second;
            auto key = pair.first;
            auto tabletInfo = GetSortedTabletForRow(tableInfo, key);
            const auto& cellId = tabletInfo->CellId;
            auto it = cellIdToSession.find(cellId);
            if (it == cellIdToSession.end()) {
                it = cellIdToSession.insert(std::make_pair(
                    cellId,
                    New<TTabletCellLookupSession>(
                        this,
                        cellId,
                        options,
                        tableInfo)))
                    .first;
            }
            const auto& session = it->second;
            session->AddKey(index, std::move(tabletInfo), key);
        }

        std::vector<TFuture<void>> asyncResults;
        for (const auto& pair : cellIdToSession) {
            const auto& session = pair.second;
            asyncResults.push_back(session->Invoke());
        }

        WaitFor(Combine(asyncResults))
            .ThrowOnError();

        std::vector<TUnversionedRow> resultRows;
        resultRows.resize(keys.Size());

        std::vector<std::unique_ptr<TWireProtocolReader>> readers;

        for (const auto& pair : cellIdToSession) {
            const auto& session = pair.second;
            session->ParseResponse(&resultRows, &readers);
        }

        if (!options.KeepMissingRows) {
            resultRows.erase(
                std::remove_if(
                    resultRows.begin(),
                    resultRows.end(),
                    [] (TUnversionedRow row) {
                        return !static_cast<bool>(row);
                    }),
                resultRows.end());
        }

        return CreateRowset(
            std::move(readers),
            resultSchema,
            std::move(resultRows));
    }

    std::pair<IRowsetPtr, TQueryStatistics> DoSelectRows(
        const Stroka& queryString,
        const TSelectRowsOptions& options)
    {
        return CallAndRetryIfMetadataCacheIsInconsistent([&] () {
            return DoSelectRowsOnce(queryString, options);
        });
    }

    std::pair<IRowsetPtr, TQueryStatistics> DoSelectRowsOnce(
        const Stroka& queryString,
        const TSelectRowsOptions& options)
    {
        auto inputRowLimit = options.InputRowLimit.Get(Connection_->GetConfig()->DefaultInputRowLimit);
        auto outputRowLimit = options.OutputRowLimit.Get(Connection_->GetConfig()->DefaultOutputRowLimit);

        auto externalCGInfo = New<TExternalCGInfo>();
        auto fetchFunctions = [&] (const std::vector<Stroka>& names, const TTypeInferrerMapPtr& typeInferrers) {
            MergeFrom(typeInferrers.Get(), BuiltinTypeInferrersMap.Get());

            std::vector<Stroka> externalNames;
            for (const auto& name : names) {
                auto found = typeInferrers->find(name);
                if (found == typeInferrers->end()) {
                    externalNames.push_back(name);
                }
            }

            auto descriptors = WaitFor(FunctionRegistry_->FetchFunctions(externalNames))
                .ValueOrThrow();

            AppendUdfDescriptors(typeInferrers, externalCGInfo, externalNames, descriptors);
        };

        TQueryPtr query;
        TDataRanges dataSource;
        std::tie(query, dataSource) = PreparePlanFragment(
            QueryHelper_.Get(),
            queryString,
            fetchFunctions,
            inputRowLimit,
            outputRowLimit,
            options.Timestamp);

        TQueryOptions queryOptions;
        queryOptions.Timestamp = options.Timestamp;
        queryOptions.RangeExpansionLimit = options.RangeExpansionLimit;
        queryOptions.VerboseLogging = options.VerboseLogging;
        queryOptions.EnableCodeCache = options.EnableCodeCache;
        queryOptions.MaxSubqueries = options.MaxSubqueries;
        queryOptions.WorkloadDescriptor = options.WorkloadDescriptor;

        ISchemafulWriterPtr writer;
        TFuture<IRowsetPtr> asyncRowset;
        std::tie(writer, asyncRowset) = CreateSchemafulRowsetWriter(query->GetTableSchema());

        auto statistics = WaitFor(QueryHelper_->Execute(
            query,
            externalCGInfo,
            dataSource,
            writer,
            queryOptions))
            .ValueOrThrow();

        auto rowset = WaitFor(asyncRowset)
            .ValueOrThrow();

        if (options.FailOnIncompleteResult) {
            if (statistics.IncompleteInput) {
                THROW_ERROR_EXCEPTION("Query terminated prematurely due to excessive input; consider rewriting your query or changing input limit")
                    << TErrorAttribute("input_row_limit", inputRowLimit);
            }
            if (statistics.IncompleteOutput) {
                THROW_ERROR_EXCEPTION("Query terminated prematurely due to excessive output; consider rewriting your query or changing output limit")
                    << TErrorAttribute("output_row_limit", outputRowLimit);
            }
        }

        return std::make_pair(rowset, statistics);
    }

    void DoMountTable(
        const TYPath& path,
        const TMountTableOptions& options)
    {
        auto req = TTableYPathProxy::Mount(path);
        if (options.FirstTabletIndex) {
            req->set_first_tablet_index(*options.FirstTabletIndex);
        }
        if (options.LastTabletIndex) {
            req->set_last_tablet_index(*options.LastTabletIndex);
        }
        if (options.CellId) {
            ToProto(req->mutable_cell_id(), options.CellId);
        }

        auto proxy = CreateWriteProxy<TObjectServiceProxy>();
        WaitFor(proxy->Execute(req))
            .ThrowOnError();
    }

    void DoUnmountTable(
        const TYPath& path,
        const TUnmountTableOptions& options)
    {
        auto req = TTableYPathProxy::Unmount(path);
        if (options.FirstTabletIndex) {
            req->set_first_tablet_index(*options.FirstTabletIndex);
        }
        if (options.LastTabletIndex) {
            req->set_last_tablet_index(*options.LastTabletIndex);
        }
        req->set_force(options.Force);

        auto proxy = CreateWriteProxy<TObjectServiceProxy>();
        WaitFor(proxy->Execute(req))
            .ThrowOnError();
    }

    void DoRemountTable(
        const TYPath& path,
        const TRemountTableOptions& options)
    {
        auto req = TTableYPathProxy::Remount(path);
        if (options.FirstTabletIndex) {
            req->set_first_tablet_index(*options.FirstTabletIndex);
        }
        if (options.LastTabletIndex) {
            req->set_first_tablet_index(*options.LastTabletIndex);
        }

        auto proxy = CreateWriteProxy<TObjectServiceProxy>();
        WaitFor(proxy->Execute(req))
            .ThrowOnError();
    }

    TTableYPathProxy::TReqReshardPtr MakeReshardRequest(
        const TYPath& path,
        const TReshardTableOptions& options)
    {
        auto req = TTableYPathProxy::Reshard(path);
        if (options.FirstTabletIndex) {
            req->set_first_tablet_index(*options.FirstTabletIndex);
        }
        if (options.LastTabletIndex) {
            req->set_last_tablet_index(*options.LastTabletIndex);
        }
        return req;
    }

    void DoReshardTableWithPivotKeys(
        const TYPath& path,
        const std::vector<NTableClient::TOwningKey>& pivotKeys,
        const TReshardTableOptions& options)
    {
        auto req = MakeReshardRequest(path, options);
        ToProto(req->mutable_pivot_keys(), pivotKeys);
        req->set_tablet_count(pivotKeys.size());

        auto proxy = CreateWriteProxy<TObjectServiceProxy>();
        WaitFor(proxy->Execute(req))
            .ThrowOnError();
    }

    void DoReshardTableWithTabletCount(
        const TYPath& path,
        int tabletCount,
        const TReshardTableOptions& options)
    {
        auto req = MakeReshardRequest(path, options);
        req->set_tablet_count(tabletCount);

        auto proxy = CreateWriteProxy<TObjectServiceProxy>();
        WaitFor(proxy->Execute(req))
            .ThrowOnError();
    }

    void DoAlterTable(
        const TYPath& path,
        const TAlterTableOptions& options)
    {
        auto req = TTableYPathProxy::Alter(path);
        if (options.Schema) {
            ToProto(req->mutable_schema(), *options.Schema);
        }
        if (options.Dynamic) {
            req->set_dynamic(*options.Dynamic);
        }

        auto proxy = CreateWriteProxy<TObjectServiceProxy>();
        WaitFor(proxy->Execute(req))
            .ThrowOnError();
    }

    TYsonString DoGetNode(
        const TYPath& path,
        const TGetNodeOptions& options)
    {
        auto req = TYPathProxy::Get(path);
        SetTransactionId(req, options, true);
        SetSuppressAccessTracking(req, options);

        if (options.Attributes) {
            ToProto(req->mutable_attributes()->mutable_keys(), *options.Attributes);
        }
        if (options.MaxSize) {
            req->set_limit(*options.MaxSize);
        }
        req->set_ignore_opaque(options.IgnoreOpaque);
        if (options.Options) {
            ToProto(req->mutable_options(), *options.Options);
        }

        auto proxy = CreateReadProxy<TObjectServiceProxy>(options);
        auto rsp = WaitFor(proxy->Execute(req))
            .ValueOrThrow();

        return TYsonString(rsp->value());
    }

    void DoSetNode(
        const TYPath& path,
        const TYsonString& value,
        TSetNodeOptions options)
    {
        auto proxy = CreateWriteProxy<TObjectServiceProxy>();
        auto batchReq = proxy->ExecuteBatch();
        SetPrerequisites(batchReq, options);

        auto req = TYPathProxy::Set(path);
        SetTransactionId(req, options, true);
        GenerateMutationId(req, options);
        req->set_value(value.Data());
        batchReq->AddRequest(req);

        auto batchRsp = WaitFor(batchReq->Invoke())
            .ValueOrThrow();
        batchRsp->GetResponse<TYPathProxy::TRspSet>(0)
            .ThrowOnError();
    }

    void DoRemoveNode(
        const TYPath& path,
        TRemoveNodeOptions options)
    {
        auto proxy = CreateWriteProxy<TObjectServiceProxy>();
        auto batchReq = proxy->ExecuteBatch();
        SetPrerequisites(batchReq, options);

        auto req = TYPathProxy::Remove(path);
        SetTransactionId(req, options, true);
        GenerateMutationId(req, options);
        req->set_recursive(options.Recursive);
        req->set_force(options.Force);
        batchReq->AddRequest(req);

        auto batchRsp = WaitFor(batchReq->Invoke())
            .ValueOrThrow();
        batchRsp->GetResponse<TYPathProxy::TRspRemove>(0)
            .ThrowOnError();
    }

    TYsonString DoListNode(
        const TYPath& path,
        const TListNodeOptions& options)
    {
        auto req = TYPathProxy::List(path);
        SetTransactionId(req, options, true);
        SetSuppressAccessTracking(req, options);

        if (options.Attributes) {
            ToProto(req->mutable_attributes()->mutable_keys(), *options.Attributes);
        }
        if (options.MaxSize) {
            req->set_limit(*options.MaxSize);
        }

        auto proxy = CreateReadProxy<TObjectServiceProxy>(options);
        auto rsp = WaitFor(proxy->Execute(req))
            .ValueOrThrow();
        return TYsonString(rsp->value());
    }

    TNodeId DoCreateNode(
        const TYPath& path,
        EObjectType type,
        TCreateNodeOptions options)
    {
        auto proxy = CreateWriteProxy<TObjectServiceProxy>();
        auto batchReq = proxy->ExecuteBatch();
        SetPrerequisites(batchReq, options);

        auto req = TCypressYPathProxy::Create(path);
        SetTransactionId(req, options, true);
        GenerateMutationId(req, options);
        req->set_type(static_cast<int>(type));
        req->set_recursive(options.Recursive);
        req->set_ignore_existing(options.IgnoreExisting);
        if (options.Attributes) {
            ToProto(req->mutable_node_attributes(), *options.Attributes);
        }
        batchReq->AddRequest(req);

        auto batchRsp = WaitFor(batchReq->Invoke())
            .ValueOrThrow();
        auto rsp = batchRsp->GetResponse<TCypressYPathProxy::TRspCreate>(0)
            .ValueOrThrow();
        return FromProto<TNodeId>(rsp->node_id());
    }

    TLockId DoLockNode(
        const TYPath& path,
        NCypressClient::ELockMode mode,
        TLockNodeOptions options)
    {
        auto proxy = CreateWriteProxy<TObjectServiceProxy>();
        auto batchReq = proxy->ExecuteBatch();
        SetPrerequisites(batchReq, options);

        auto req = TCypressYPathProxy::Lock(path);
        SetTransactionId(req, options, false);
        GenerateMutationId(req, options);
        req->set_mode(static_cast<int>(mode));
        req->set_waitable(options.Waitable);
        if (options.ChildKey) {
            req->set_child_key(*options.ChildKey);
        }
        if (options.AttributeKey) {
            req->set_attribute_key(*options.AttributeKey);
        }
        batchReq->AddRequest(req);

        auto batchRsp = WaitFor(batchReq->Invoke())
            .ValueOrThrow();
        auto rsp = batchRsp->GetResponse<TCypressYPathProxy::TRspLock>(0)
            .ValueOrThrow();
        return FromProto<TLockId>(rsp->lock_id());
    }

    TNodeId DoCopyNode(
        const TYPath& srcPath,
        const TYPath& dstPath,
        TCopyNodeOptions options)
    {
        auto proxy = CreateWriteProxy<TObjectServiceProxy>();
        auto batchReq = proxy->ExecuteBatch();
        SetPrerequisites(batchReq, options);

        auto req = TCypressYPathProxy::Copy(dstPath);
        SetTransactionId(req, options, true);
        GenerateMutationId(req, options);
        req->set_source_path(srcPath);
        req->set_preserve_account(options.PreserveAccount);
        req->set_recursive(options.Recursive);
        req->set_force(options.Force);
        batchReq->AddRequest(req);

        auto batchRsp = WaitFor(batchReq->Invoke())
            .ValueOrThrow();
        auto rsp = batchRsp->GetResponse<TCypressYPathProxy::TRspCopy>(0)
            .ValueOrThrow();
        return FromProto<TNodeId>(rsp->node_id());
    }

    TNodeId DoMoveNode(
        const TYPath& srcPath,
        const TYPath& dstPath,
        TMoveNodeOptions options)
    {
        auto proxy = CreateWriteProxy<TObjectServiceProxy>();
        auto batchReq = proxy->ExecuteBatch();
        SetPrerequisites(batchReq, options);

        auto req = TCypressYPathProxy::Copy(dstPath);
        SetTransactionId(req, options, true);
        GenerateMutationId(req, options);
        req->set_source_path(srcPath);
        req->set_preserve_account(options.PreserveAccount);
        req->set_remove_source(true);
        req->set_recursive(options.Recursive);
        req->set_force(options.Force);
        batchReq->AddRequest(req);

        auto batchRsp = WaitFor(batchReq->Invoke())
            .ValueOrThrow();
        auto rsp = batchRsp->GetResponse<TCypressYPathProxy::TRspCopy>(0)
            .ValueOrThrow();
        return FromProto<TNodeId>(rsp->node_id());
    }

    TNodeId DoLinkNode(
        const TYPath& srcPath,
        const TYPath& dstPath,
        TLinkNodeOptions options)
    {
        auto proxy = CreateWriteProxy<TObjectServiceProxy>();
        auto batchReq = proxy->ExecuteBatch();
        SetPrerequisites(batchReq, options);

        auto req = TCypressYPathProxy::Create(dstPath);
        req->set_type(static_cast<int>(EObjectType::Link));
        req->set_recursive(options.Recursive);
        req->set_ignore_existing(options.IgnoreExisting);
        SetTransactionId(req, options, true);
        GenerateMutationId(req, options);
        auto attributes = options.Attributes ? ConvertToAttributes(options.Attributes.get()) : CreateEphemeralAttributes();
        attributes->Set("target_path", srcPath);
        ToProto(req->mutable_node_attributes(), *attributes);
        batchReq->AddRequest(req);

        auto batchRsp = WaitFor(batchReq->Invoke())
            .ValueOrThrow();
        auto rsp = batchRsp->GetResponse<TCypressYPathProxy::TRspCreate>(0)
            .ValueOrThrow();
        return FromProto<TNodeId>(rsp->node_id());
    }

    void DoConcatenateNodes(
        const std::vector<TYPath>& srcPaths,
        const TYPath& dstPath,
        TConcatenateNodesOptions options)
    {
        if (options.Retry) {
            THROW_ERROR_EXCEPTION("\"concatenate\" command is not retriable");
        }

        using NChunkClient::NProto::TDataStatistics;

        try {
            // Get objects ids.
            std::vector<TObjectId> srcIds;
            TCellTagList srcCellTags;
            TObjectId dstId;
            TCellTag dstCellTag;
            {
                auto proxy = CreateReadProxy<TObjectServiceProxy>(options);
                auto batchReq = proxy->ExecuteBatch();

                for (const auto& path : srcPaths) {
                    auto req = TObjectYPathProxy::GetBasicAttributes(path);
                    SetTransactionId(req, options, true);
                    batchReq->AddRequest(req, "get_src_attributes");
                }
                {
                    auto req = TObjectYPathProxy::GetBasicAttributes(dstPath);
                    SetTransactionId(req, options, true);
                    batchReq->AddRequest(req, "get_dst_attributes");
                }

                auto batchRspOrError = WaitFor(batchReq->Invoke());
                THROW_ERROR_EXCEPTION_IF_FAILED(batchRspOrError, "Error getting basic attributes of inputs and outputs");
                const auto& batchRsp = batchRspOrError.Value();

                TNullable<EObjectType> commonType;
                TNullable<Stroka> pathWithCommonType;
                auto checkType = [&] (EObjectType type, const TYPath& path) {
                    if (type != EObjectType::Table && type != EObjectType::File) {
                        THROW_ERROR_EXCEPTION("Type of %v must be either %Qlv or %Qlv",
                            path,
                            EObjectType::Table,
                            EObjectType::File);
                    }
                    if (commonType && *commonType != type) {
                        THROW_ERROR_EXCEPTION("Type of %v (%Qlv) must be the same as type of %v (%Qlv)",
                            path,
                            type,
                            *pathWithCommonType,
                            *commonType);
                    }
                    commonType = type;
                    pathWithCommonType = path;
                };

                {
                    auto rspsOrError = batchRsp->GetResponses<TObjectYPathProxy::TRspGetBasicAttributes>("get_src_attributes");
                    for (int srcIndex = 0; srcIndex < srcPaths.size(); ++srcIndex) {
                        const auto& srcPath = srcPaths[srcIndex];
                        THROW_ERROR_EXCEPTION_IF_FAILED(rspsOrError[srcIndex], "Error getting attributes of %v", srcPath);
                        const auto& rsp = rspsOrError[srcIndex].Value();

                        auto id = FromProto<TObjectId>(rsp->object_id());
                        srcIds.push_back(id);
                        srcCellTags.push_back(rsp->cell_tag());
                        checkType(TypeFromId(id), srcPath);
                    }
                }

                {
                    auto rspsOrError = batchRsp->GetResponses<TObjectYPathProxy::TRspGetBasicAttributes>("get_dst_attributes");
                    THROW_ERROR_EXCEPTION_IF_FAILED(rspsOrError[0], "Error getting attributes of %v", dstPath);
                    const auto& rsp = rspsOrError[0].Value();

                    dstId = FromProto<TObjectId>(rsp->object_id());
                    dstCellTag = rsp->cell_tag();
                    checkType(TypeFromId(dstId), dstPath);
                }
            }

            auto dstIdPath = FromObjectId(dstId);

            // Get source chunk ids.
            // Maps src index -> list of chunk ids for this src.
            std::vector<std::vector<TChunkId>> groupedChunkIds(srcPaths.size());
            {
                yhash_map<TCellTag, std::vector<int>> cellTagToIndexes;
                for (int srcIndex = 0; srcIndex < srcCellTags.size(); ++srcIndex) {
                    cellTagToIndexes[srcCellTags[srcIndex]].push_back(srcIndex);
                }

                for (const auto& pair : cellTagToIndexes) {
                    auto srcCellTag = pair.first;
                    const auto& srcIndexes = pair.second;

                    auto proxy = CreateReadProxy<TObjectServiceProxy>(options, srcCellTag);
                    auto batchReq = proxy->ExecuteBatch();

                    for (int localIndex = 0; localIndex < srcIndexes.size(); ++localIndex) {
                        int srcIndex = srcIndexes[localIndex];
                        auto req = TChunkOwnerYPathProxy::Fetch(FromObjectId(srcIds[srcIndex]));
                        SetTransactionId(req, options, true);
                        ToProto(req->mutable_ranges(), std::vector<TReadRange>{TReadRange()});
                        batchReq->AddRequest(req, "fetch");
                    }

                    auto batchRspOrError = WaitFor(batchReq->Invoke());
                    THROW_ERROR_EXCEPTION_IF_FAILED(batchRspOrError, "Error fetching inputs");

                    const auto& batchRsp = batchRspOrError.Value();
                    auto rspsOrError = batchRsp->GetResponses<TChunkOwnerYPathProxy::TRspFetch>("fetch");
                    for (int localIndex = 0; localIndex < srcIndexes.size(); ++localIndex) {
                        int srcIndex = srcIndexes[localIndex];
                        const auto& rspOrError = rspsOrError[localIndex];
                        const auto& path = srcPaths[srcIndex];
                        THROW_ERROR_EXCEPTION_IF_FAILED(rspOrError, "Error fetching %v", path);
                        const auto& rsp = rspOrError.Value();

                        for (const auto& chunk : rsp->chunks()) {
                            groupedChunkIds[srcIndex].push_back(FromProto<TChunkId>(chunk.chunk_id()));
                        }
                    }
                }
            }

            // Begin upload.
            TTransactionId uploadTransactionId;
            {
                auto proxy = CreateWriteProxy<TObjectServiceProxy>();

                auto req = TChunkOwnerYPathProxy::BeginUpload(dstIdPath);
                req->set_update_mode(static_cast<int>(options.Append ? EUpdateMode::Append : EUpdateMode::Overwrite));
                req->set_lock_mode(static_cast<int>(options.Append ? ELockMode::Shared : ELockMode::Exclusive));
                req->set_upload_transaction_title(Format("Concatenating %v to %v",
                    srcPaths,
                    dstPath));
                // NB: Replicate upload transaction to each secondary cell since we have
                // no idea as of where the chunks we're about to attach may come from.
                ToProto(req->mutable_upload_transaction_secondary_cell_tags(), Connection_->GetSecondaryMasterCellTags());
                req->set_upload_transaction_timeout(ToProto(Connection_->GetConfig()->TransactionManager->DefaultTransactionTimeout));
                NRpc::GenerateMutationId(req);
                SetTransactionId(req, options, true);

                auto rspOrError = WaitFor(proxy->Execute(req));
                THROW_ERROR_EXCEPTION_IF_FAILED(rspOrError, "Error starting upload to %v", dstPath);
                const auto& rsp = rspOrError.Value();

                uploadTransactionId = FromProto<TTransactionId>(rsp->upload_transaction_id());
            }

            NTransactionClient::TTransactionAttachOptions attachOptions;
            attachOptions.PingAncestors = options.PingAncestors;
            attachOptions.AutoAbort = true;
            auto uploadTransaction = TransactionManager_->Attach(uploadTransactionId, attachOptions);

            // Flatten chunk ids.
            std::vector<TChunkId> flatChunkIds;
            for (const auto& ids : groupedChunkIds) {
                flatChunkIds.insert(flatChunkIds.end(), ids.begin(), ids.end());
            }

            // Teleport chunks.
            {
                auto teleporter = New<TChunkTeleporter>(
                    Connection_->GetConfig(),
                    this,
                    Connection_->GetLightInvoker(),
                    uploadTransactionId,
                    Logger);

                for (const auto& chunkId : flatChunkIds) {
                    teleporter->RegisterChunk(chunkId, dstCellTag);
                }

                WaitFor(teleporter->Run())
                    .ThrowOnError();
            }

            // Get upload params.
            TChunkListId chunkListId;
            {
                auto proxy = CreateReadProxy<TObjectServiceProxy>(options, dstCellTag);

                auto req = TChunkOwnerYPathProxy::GetUploadParams(dstIdPath);
                NCypressClient::SetTransactionId(req, uploadTransactionId);

                auto rspOrError = WaitFor(proxy->Execute(req));
                THROW_ERROR_EXCEPTION_IF_FAILED(rspOrError, "Error requesting upload parameters for %v", dstPath);
                const auto& rsp = rspOrError.Value();

                chunkListId = FromProto<TChunkListId>(rsp->chunk_list_id());
            }

            // Attach chunks to chunk list.
            TDataStatistics dataStatistics;
            {
                auto proxy = CreateWriteProxy<TChunkServiceProxy>(dstCellTag);

                auto batchReq = proxy->ExecuteBatch();
                NRpc::GenerateMutationId(batchReq);

                auto req = batchReq->add_attach_chunk_trees_subrequests();
                ToProto(req->mutable_parent_id(), chunkListId);
                ToProto(req->mutable_child_ids(), flatChunkIds);
                req->set_request_statistics(true);

                auto batchRspOrError = WaitFor(batchReq->Invoke());
                THROW_ERROR_EXCEPTION_IF_FAILED(GetCumulativeError(batchRspOrError), "Error attaching chunks to %v", dstPath);
                const auto& batchRsp = batchRspOrError.Value();

                const auto& rsp = batchRsp->attach_chunk_trees_subresponses(0);
                dataStatistics = rsp.statistics();
            }

            // End upload.
            {
                auto proxy = CreateWriteProxy<TObjectServiceProxy>();

                auto req = TChunkOwnerYPathProxy::EndUpload(dstIdPath);
                *req->mutable_statistics() = dataStatistics;
                NCypressClient::SetTransactionId(req, uploadTransactionId);
                NRpc::GenerateMutationId(req);

                auto rspOrError = WaitFor(proxy->Execute(req));
                THROW_ERROR_EXCEPTION_IF_FAILED(rspOrError, "Error finishing upload to %v", dstPath);
            }

            uploadTransaction->Detach();
        } catch (const std::exception& ex) {
            THROW_ERROR_EXCEPTION("Error concatenating %v to %v",
                srcPaths,
                dstPath)
                << ex;
        }
    }

    bool DoNodeExists(
        const TYPath& path,
        const TNodeExistsOptions& options)
    {
        auto req = TYPathProxy::Exists(path);
        SetTransactionId(req, options, true);

        auto proxy = CreateReadProxy<TObjectServiceProxy>(options);
        auto rsp = WaitFor(proxy->Execute(req))
            .ValueOrThrow();
        return rsp->value();
    }


    TObjectId DoCreateObject(
        EObjectType type,
        TCreateObjectOptions options)
    {
        auto proxy = CreateWriteProxy<TObjectServiceProxy>();
        auto batchReq = proxy->ExecuteBatch();
        SetPrerequisites(batchReq, options);

        auto req = TMasterYPathProxy::CreateObject();
        GenerateMutationId(req, options);
        req->set_type(static_cast<int>(type));
        if (options.Attributes) {
            ToProto(req->mutable_object_attributes(), *options.Attributes);
        }
        batchReq->AddRequest(req);

        auto batchRsp = WaitFor(batchReq->Invoke())
            .ValueOrThrow();
        auto rsp = batchRsp->GetResponse<TMasterYPathProxy::TRspCreateObject>(0)
            .ValueOrThrow();
        return FromProto<TObjectId>(rsp->object_id());
    }


    void DoAddMember(
        const Stroka& group,
        const Stroka& member,
        TAddMemberOptions options)
    {
        auto req = TGroupYPathProxy::AddMember(GetGroupPath(group));
        req->set_name(member);
        GenerateMutationId(req, options);

        auto proxy = CreateWriteProxy<TObjectServiceProxy>();
        WaitFor(proxy->Execute(req))
            .ThrowOnError();
    }

    void DoRemoveMember(
        const Stroka& group,
        const Stroka& member,
        TRemoveMemberOptions options)
    {
        auto req = TGroupYPathProxy::RemoveMember(GetGroupPath(group));
        req->set_name(member);
        GenerateMutationId(req, options);

        auto proxy = CreateWriteProxy<TObjectServiceProxy>();
        WaitFor(proxy->Execute(req))
            .ThrowOnError();
    }

    TCheckPermissionResult DoCheckPermission(
        const Stroka& user,
        const TYPath& path,
        EPermission permission,
        const TCheckPermissionOptions& options)
    {
        auto req = TObjectYPathProxy::CheckPermission(path);
        req->set_user(user);
        req->set_permission(static_cast<int>(permission));
        SetTransactionId(req, options, true);

        auto proxy = CreateReadProxy<TObjectServiceProxy>(options);
        auto rsp = WaitFor(proxy->Execute(req))
            .ValueOrThrow();

        TCheckPermissionResult result;
        result.Action = ESecurityAction(rsp->action());
        result.ObjectId = FromProto<TObjectId>(rsp->object_id());
        result.ObjectName = rsp->has_object_name() ? MakeNullable(rsp->object_name()) : Null;
        result.SubjectId = FromProto<TSubjectId>(rsp->subject_id());
        result.SubjectName = rsp->has_subject_name() ? MakeNullable(rsp->subject_name()) : Null;
        return result;
    }


    TOperationId DoStartOperation(
        EOperationType type,
        const TYsonString& spec,
        TStartOperationOptions options)
    {
        auto req = SchedulerProxy_->StartOperation();
        SetTransactionId(req, options, true);
        GenerateMutationId(req, options);
        req->set_type(static_cast<int>(type));
        req->set_spec(spec.Data());

        auto rsp = WaitFor(req->Invoke())
            .ValueOrThrow();

        return FromProto<TOperationId>(rsp->operation_id());
    }

    void DoAbortOperation(
        const TOperationId& operationId,
        const TAbortOperationOptions& options)
    {
        auto req = SchedulerProxy_->AbortOperation();
        ToProto(req->mutable_operation_id(), operationId);
        if (options.AbortMessage) {
            req->set_abort_message(*options.AbortMessage);
        }

        WaitFor(req->Invoke())
            .ThrowOnError();
    }

    void DoSuspendOperation(
        const TOperationId& operationId,
        const TSuspendOperationOptions& /*options*/)
    {
        auto req = SchedulerProxy_->SuspendOperation();
        ToProto(req->mutable_operation_id(), operationId);

        WaitFor(req->Invoke())
            .ThrowOnError();
    }

    void DoResumeOperation(
        const TOperationId& operationId,
        const TResumeOperationOptions& /*options*/)
    {
        auto req = SchedulerProxy_->ResumeOperation();
        ToProto(req->mutable_operation_id(), operationId);

        WaitFor(req->Invoke())
            .ThrowOnError();
    }

    void DoCompleteOperation(
        const TOperationId& operationId,
        const TCompleteOperationOptions& /*options*/)
    {
        auto req = SchedulerProxy_->CompleteOperation();
        ToProto(req->mutable_operation_id(), operationId);

        WaitFor(req->Invoke())
            .ThrowOnError();
    }


    void DoDumpJobContext(
        const TJobId& jobId,
        const TYPath& path,
        const TDumpJobContextOptions& /*options*/)
    {
        auto req = JobProberProxy_->DumpInputContext();
        ToProto(req->mutable_job_id(), jobId);
        ToProto(req->mutable_path(), path);

        WaitFor(req->Invoke())
            .ThrowOnError();
    }

    TYsonString DoStraceJob(
        const TJobId& jobId,
        const TStraceJobOptions& /*options*/)
    {
        auto req = JobProberProxy_->Strace();
        ToProto(req->mutable_job_id(), jobId);

        auto rsp = WaitFor(req->Invoke())
            .ValueOrThrow();

        return TYsonString(rsp->trace());
    }

    void DoSignalJob(
        const TJobId& jobId,
        const Stroka& signalName,
        const TSignalJobOptions& /*options*/)
    {
        auto req = JobProberProxy_->SignalJob();
        ToProto(req->mutable_job_id(), jobId);
        ToProto(req->mutable_signal_name(), signalName);

        WaitFor(req->Invoke())
            .ThrowOnError();
    }

    void DoAbandonJob(
        const TJobId& jobId,
        const TAbandonJobOptions& /*options*/)
    {
        auto req = JobProberProxy_->AbandonJob();
        ToProto(req->mutable_job_id(), jobId);

        WaitFor(req->Invoke())
            .ThrowOnError();
    }

    TYsonString DoPollJobShell(
        const TJobId& jobId,
        const TYsonString& parameters,
        const TPollJobShellOptions& options)
    {
        auto req = JobProberProxy_->PollJobShell();
        ToProto(req->mutable_job_id(), jobId);
        ToProto(req->mutable_parameters(), parameters.Data());

        auto rsp = WaitFor(req->Invoke())
            .ValueOrThrow();

        return TYsonString(rsp->result());
    }

    void DoAbortJob(
        const TJobId& jobId,
        const TAbortJobOptions& /*options*/)
    {
        auto req = JobProberProxy_->AbortJob();
        ToProto(req->mutable_job_id(), jobId);

        WaitFor(req->Invoke())
            .ThrowOnError();
    }
};

DEFINE_REFCOUNTED_TYPE(TClient)

IClientPtr CreateClient(IConnectionPtr connection, const TClientOptions& options)
{
    YCHECK(connection);

    return New<TClient>(std::move(connection), options);
}

////////////////////////////////////////////////////////////////////////////////

class TTransaction
    : public ITransaction
{
public:
    TTransaction(
        TClientPtr client,
        NTransactionClient::TTransactionPtr transaction)
        : Client_(std::move(client))
        , Transaction_(std::move(transaction))
        , Logger(Client_->Logger)
    {
        Logger.AddTag("TransactionId: %v", GetId());
    }


    virtual IConnectionPtr GetConnection() override
    {
        return Client_->GetConnection();
    }

    virtual IClientPtr GetClient() const override
    {
        return Client_;
    }

    virtual NTransactionClient::ETransactionType GetType() const override
    {
        return Transaction_->GetType();
    }

    virtual const TTransactionId& GetId() const override
    {
        return Transaction_->GetId();
    }

    virtual TTimestamp GetStartTimestamp() const override
    {
        return Transaction_->GetStartTimestamp();
    }

    virtual EAtomicity GetAtomicity() const override
    {
        return Transaction_->GetAtomicity();
    }

    virtual EDurability GetDurability() const override
    {
        return Transaction_->GetDurability();
    }


    virtual TFuture<void> Ping() override
    {
        return Transaction_->Ping();
    }

    virtual TFuture<void> Commit(const TTransactionCommitOptions& options) override
    {
        if (!Outcome_) {
            return BIND(&TTransaction::DoCommit, MakeStrong(this))
                .AsyncVia(Client_->GetConnection()->GetLightInvoker())
                .Run(options);
        }
        return Outcome_;
    }

    virtual TFuture<void> Abort(const TTransactionAbortOptions& options) override
    {
        Outcome_ = Transaction_->Abort(options);
        return Outcome_;
    }

    virtual void Detach() override
    {
        Transaction_->Detach();
    }


    virtual void SubscribeCommitted(const TClosure& callback) override
    {
        Transaction_->SubscribeCommitted(callback);
    }

    virtual void UnsubscribeCommitted(const TClosure& callback) override
    {
        Transaction_->UnsubscribeCommitted(callback);
    }


    virtual void SubscribeAborted(const TClosure& callback) override
    {
        Transaction_->SubscribeAborted(callback);
    }

    virtual void UnsubscribeAborted(const TClosure& callback) override
    {
        Transaction_->UnsubscribeAborted(callback);
    }


    virtual TFuture<ITransactionPtr> StartTransaction(
        ETransactionType type,
        const TTransactionStartOptions& options) override
    {
        auto adjustedOptions = options;
        adjustedOptions.ParentId = GetId();
        return Client_->StartTransaction(
            type,
            adjustedOptions);
    }

    virtual void WriteRows(
        const TYPath& path,
        TNameTablePtr nameTable,
        TSharedRange<TUnversionedRow> rows,
        const TWriteRowsOptions& options) override
    {
        auto rowCount = rows.Size();
        Requests_.push_back(std::make_unique<TWriteRequest>(
            this,
            path,
            std::move(nameTable),
            std::move(rows),
            options));
        LOG_DEBUG("Row writes buffered (RowCount: %v)", rowCount);
    }

    virtual void DeleteRows(
        const TYPath& path,
        TNameTablePtr nameTable,
        TSharedRange<TUnversionedRow> keys,
        const TDeleteRowsOptions& options) override
    {
        auto keyCount = keys.Size();
        Requests_.push_back(std::make_unique<TDeleteRequest>(
            this,
            path,
            std::move(nameTable),
            std::move(keys),
            options));
        LOG_DEBUG("Row deletes buffered (KeyCount: %v)", keyCount);
    }


#define DELEGATE_METHOD(returnType, method, signature, args) \
    virtual returnType method signature override \
    { \
        return Client_->method args; \
    }

#define DELEGATE_TRANSACTIONAL_METHOD(returnType, method, signature, args) \
    virtual returnType method signature override \
    { \
        auto& originalOptions = options; \
        { \
            auto options = originalOptions; \
            options.TransactionId = GetId(); \
            return Client_->method args; \
        } \
    }

#define DELEGATE_TIMESTAMPED_METHOD(returnType, method, signature, args) \
    virtual returnType method signature override \
    { \
        auto& originalOptions = options; \
        { \
            auto options = originalOptions; \
            options.Timestamp = GetReadTimestamp(); \
            return Client_->method args; \
        } \
    }

    DELEGATE_TIMESTAMPED_METHOD(TFuture<IRowsetPtr>, LookupRows, (
        const TYPath& path,
        TNameTablePtr nameTable,
        const TSharedRange<NTableClient::TKey>& keys,
        const TLookupRowsOptions& options),
        (path, nameTable, keys, options))


    DELEGATE_TIMESTAMPED_METHOD(TFuture<TSelectRowsResult>, SelectRows, (
        const Stroka& query,
        const TSelectRowsOptions& options),
        (query, options))


    DELEGATE_TRANSACTIONAL_METHOD(TFuture<TYsonString>, GetNode, (
        const TYPath& path,
        const TGetNodeOptions& options),
        (path, options))
    DELEGATE_TRANSACTIONAL_METHOD(TFuture<void>, SetNode, (
        const TYPath& path,
        const TYsonString& value,
        const TSetNodeOptions& options),
        (path, value, options))
    DELEGATE_TRANSACTIONAL_METHOD(TFuture<void>, RemoveNode, (
        const TYPath& path,
        const TRemoveNodeOptions& options),
        (path, options))
    DELEGATE_TRANSACTIONAL_METHOD(TFuture<TYsonString>, ListNode, (
        const TYPath& path,
        const TListNodeOptions& options),
        (path, options))
    DELEGATE_TRANSACTIONAL_METHOD(TFuture<TNodeId>, CreateNode, (
        const TYPath& path,
        EObjectType type,
        const TCreateNodeOptions& options),
        (path, type, options))
    DELEGATE_TRANSACTIONAL_METHOD(TFuture<TLockId>, LockNode, (
        const TYPath& path,
        NCypressClient::ELockMode mode,
        const TLockNodeOptions& options),
        (path, mode, options))
    DELEGATE_TRANSACTIONAL_METHOD(TFuture<TNodeId>, CopyNode, (
        const TYPath& srcPath,
        const TYPath& dstPath,
        const TCopyNodeOptions& options),
        (srcPath, dstPath, options))
    DELEGATE_TRANSACTIONAL_METHOD(TFuture<TNodeId>, MoveNode, (
        const TYPath& srcPath,
        const TYPath& dstPath,
        const TMoveNodeOptions& options),
        (srcPath, dstPath, options))
    DELEGATE_TRANSACTIONAL_METHOD(TFuture<TNodeId>, LinkNode, (
        const TYPath& srcPath,
        const TYPath& dstPath,
        const TLinkNodeOptions& options),
        (srcPath, dstPath, options))
    DELEGATE_TRANSACTIONAL_METHOD(TFuture<void>, ConcatenateNodes, (
        const std::vector<TYPath>& srcPaths,
        const TYPath& dstPath,
        TConcatenateNodesOptions options),
        (srcPaths, dstPath, options))
    DELEGATE_TRANSACTIONAL_METHOD(TFuture<bool>, NodeExists, (
        const TYPath& path,
        const TNodeExistsOptions& options),
        (path, options))


    DELEGATE_METHOD(TFuture<TObjectId>, CreateObject, (
        EObjectType type,
        const TCreateObjectOptions& options),
        (type, options))


    DELEGATE_TRANSACTIONAL_METHOD(IFileReaderPtr, CreateFileReader, (
        const TYPath& path,
        const TFileReaderOptions& options),
        (path, options))
    DELEGATE_TRANSACTIONAL_METHOD(IFileWriterPtr, CreateFileWriter, (
        const TYPath& path,
        const TFileWriterOptions& options),
        (path, options))


    DELEGATE_TRANSACTIONAL_METHOD(IJournalReaderPtr, CreateJournalReader, (
        const TYPath& path,
        const TJournalReaderOptions& options),
        (path, options))
    DELEGATE_TRANSACTIONAL_METHOD(IJournalWriterPtr, CreateJournalWriter, (
        const TYPath& path,
        const TJournalWriterOptions& options),
        (path, options))

    DELEGATE_TRANSACTIONAL_METHOD(TFuture<ISchemalessMultiChunkReaderPtr>, CreateTableReader, (
        const TRichYPath& path,
        const TTableReaderOptions& options),
        (path, options))

#undef DELEGATE_TRANSACTIONAL_METHOD
#undef DELEGATE_TIMESTAMPED_METHOD

    TRowBufferPtr GetRowBuffer() const
    {
        return RowBuffer_;
    }

private:
    const TClientPtr Client_;
    const NTransactionClient::TTransactionPtr Transaction_;

    struct TTransactionBufferTag
    { };

    TRowBufferPtr RowBuffer_ = New<TRowBuffer>(TTransactionBufferTag());

    TFuture<void> Outcome_;

    NLogging::TLogger Logger;


    class TRequestBase
    {
    public:
        virtual ~TRequestBase() = default;
        
        void Run()
        {
            DoPrepare();
            DoRun();
        }

    protected:
        TTransaction* const Transaction_;
        const TYPath Path_;
        const TNameTablePtr NameTable_;

        TTableMountInfoPtr TableInfo_;


        explicit TRequestBase(
            TTransaction* transaction,
            const TYPath& path,
            TNameTablePtr nameTable)
            : Transaction_(transaction)
            , Path_(path)
            , NameTable_(std::move(nameTable))
            , TabletIndexColumnId_(NameTable_->FindId(TabletIndexColumnName))
        { }

<<<<<<< HEAD
        TTransaction* const Transaction_;
        const TYPath Path_;
        const TNameTablePtr NameTable_;
        const TNullable<int> TabletIndexColumnId_;

        TTableMountInfoPtr TableInfo_;


=======
>>>>>>> 56a8b81c
        void DoPrepare()
        {
            TableInfo_ = Transaction_->Client_->SyncGetTableInfo(Path_);
        }

        virtual void DoRun() = 0;

    };

    class TModifyRequest
        : public TRequestBase
    {
    protected:
        using TRowValidator = void(TUnversionedRow, const TTableSchema&, const TNameTableToSchemaIdMapping&);

        TModifyRequest(
            TTransaction* transaction,
            const TYPath& path,
            TNameTablePtr nameTable)
            : TRequestBase(transaction, path, std::move(nameTable))
        { }

        void WriteRequests(
            const TSharedRange<TUnversionedRow>& rows,
            EWireProtocolCommand command,
            TRowValidator validateRow,
            const TWriteRowsOptions& writeOptions = TWriteRowsOptions())
        {
            const auto& primarySchema = TableInfo_->Schemas[ETableSchemaKind::Primary];
            const auto& primaryIdMapping = Transaction_->GetColumnIdMapping(TableInfo_, NameTable_, ETableSchemaKind::Primary);
            const auto& writeSchema = TableInfo_->Schemas[ETableSchemaKind::Write];
            const auto& writeIdMapping = Transaction_->GetColumnIdMapping(TableInfo_, NameTable_, ETableSchemaKind::Write);
            const auto& rowBuffer = Transaction_->GetRowBuffer();
            auto evaluatorCache = Transaction_->GetConnection()->GetColumnEvaluatorCache();
            auto evaluator = TableInfo_->NeedKeyEvaluation ? evaluatorCache->Find(primarySchema) : nullptr;
            auto randomTabletInfo = TableInfo_->GetRandomMountedTablet();

            for (auto row : rows) {
                validateRow(row, writeSchema, writeIdMapping);

                auto capturedRow = rowBuffer->CaptureAndPermuteRow(row, primarySchema, primaryIdMapping);

                TTabletInfoPtr tabletInfo;
                if (TableInfo_->IsSorted()) {
                    for (int index = primarySchema.GetKeyColumnCount(); index < capturedRow.GetCount(); ++index) {
                        auto& value = capturedRow[index];
                        const auto& columnSchema = primarySchema.Columns()[value.Id];
                        value.Aggregate = columnSchema.Aggregate ? writeOptions.Aggregate : false;
                    }

                    if (evaluator) {
                        evaluator->EvaluateKeys(capturedRow, rowBuffer);
                    }

                    tabletInfo = GetSortedTabletForRow(TableInfo_, capturedRow);
                } else {
                    tabletInfo = GetOrderedTabletForRow(TableInfo_, randomTabletInfo, TabletIndexColumnId_, row);
                }

                auto* session = Transaction_->GetTabletSession(tabletInfo, TableInfo_);
                session->SubmitRow(command, capturedRow);
            }
        }
    };

    class TWriteRequest
        : public TModifyRequest
    {
    public:
        TWriteRequest(
            TTransaction* transaction,
            const TYPath& path,
            TNameTablePtr nameTable,
            TSharedRange<TUnversionedRow> rows,
            const TWriteRowsOptions& options)
            : TModifyRequest(transaction, path, std::move(nameTable))
            , Rows_(std::move(rows))
            , Options_(options)
        { }

    private:
        const TSharedRange<TUnversionedRow> Rows_;

        virtual void DoRun() override
        {
            WriteRequests(
                Rows_,
                EWireProtocolCommand::WriteRow,
                ValidateClientDataRow,
                Options_);
        }

        TWriteRowsOptions Options_;
    };

    class TDeleteRequest
        : public TModifyRequest
    {
    public:
        TDeleteRequest(
            TTransaction* transaction,
            const TYPath& path,
            TNameTablePtr nameTable,
            TSharedRange<TKey> keys,
            const TDeleteRowsOptions& /*options*/)
            : TModifyRequest(transaction, path, std::move(nameTable))
            , Keys_(std::move(keys))
        { }

    private:
        const TSharedRange<TKey> Keys_;

        virtual void DoRun() override
        {
            if (!TableInfo_->IsSorted()) {
                THROW_ERROR_EXCEPTION("Cannot delete rows from a non-sorted table %v",
                    TableInfo_->Path);
            }
            WriteRequests(
                Keys_,
                EWireProtocolCommand::DeleteRow,
                ValidateClientKey);
        }
    };

    std::vector<std::unique_ptr<TRequestBase>> Requests_;

    class TTabletCommitSession
        : public TIntrinsicRefCounted
    {
    public:
        TTabletCommitSession(
            TTransactionPtr owner,
            TTabletInfoPtr tabletInfo,
            TTableMountInfoPtr tableInfo,
            TColumnEvaluatorPtr columnEvauator)
            : TransactionId_(owner->Transaction_->GetId())
            , TableInfo_(std::move(tableInfo))
            , TabletInfo_(std::move(tabletInfo))
            , TabletId_(TabletInfo_->TabletId)
            , Config_(owner->Client_->Connection_->GetConfig())
            , Durability_(owner->Transaction_->GetDurability())
            , ColumnCount_(TableInfo_->Schemas[ETableSchemaKind::Primary].Columns().size())
            , KeyColumnCount_(TableInfo_->Schemas[ETableSchemaKind::Primary].GetKeyColumnCount())
            , ColumnEvaluator_(std::move(columnEvauator))
            , Logger(owner->Logger)
        {
            Logger.AddTag("TabletId: %v", TabletInfo_->TabletId);
        }

        TWireProtocolWriter* GetWriter()
        {
            if (Batches_.empty() || Batches_.back()->RowCount >= Config_->MaxRowsPerWriteRequest) {
                Batches_.emplace_back(new TBatch());
            }
            auto& batch = Batches_.back();
            ++batch->RowCount;
            return &batch->Writer;
        }

        void SubmitRow(
            EWireProtocolCommand command,
            TUnversionedRow row)
        {
            SubmittedRows_.push_back(TSubmittedRow{
                command,
                row,
                static_cast<int>(SubmittedRows_.size())});
        }

        TFuture<void> Invoke(IChannelPtr channel)
        {
            try {
                if (TableInfo_->IsSorted()) {
                    PrepareSortedBatches();
                } else {
                    PrepareOrderedBatches();
                }
            } catch (const std::exception& ex) {
                return MakeFuture(TError(ex));
            }

            // Do all the heavy lifting here.
            YCHECK(!Batches_.empty());
            for (auto& batch : Batches_) {
                batch->RequestData = NCompression::CompressWithEnvelope(
                    batch->Writer.Flush(),
                    Config_->WriteRequestCodec);;
            }

            InvokeChannel_ = channel;
            InvokeNextBatch();
            return InvokePromise_;
        }

        const TTabletInfoPtr& GetTabletInfo()
        {
            return TabletInfo_;
        }

    private:
        const TTransactionId TransactionId_;
        const TTableMountInfoPtr TableInfo_;
        const TTabletInfoPtr TabletInfo_;
        const TTabletId TabletId_;
        const TConnectionConfigPtr Config_;
        const EDurability Durability_;
        const int ColumnCount_;
        const int KeyColumnCount_;

        struct TCommitSessionBufferTag
        { };

        TColumnEvaluatorPtr ColumnEvaluator_;
        TRowBufferPtr RowBuffer_ = New<TRowBuffer>(TCommitSessionBufferTag());

        NLogging::TLogger Logger;

        struct TBatch
        {
            TWireProtocolWriter Writer;
            std::vector<TSharedRef> RequestData;
            int RowCount = 0;
        };

        std::vector<std::unique_ptr<TBatch>> Batches_;

        struct TSubmittedRow
        {
            EWireProtocolCommand Command;
            TUnversionedRow Row;
            int SequentialId;
        };

        std::vector<TSubmittedRow> SubmittedRows_;

        IChannelPtr InvokeChannel_;
        int InvokeBatchIndex_ = 0;
        TPromise<void> InvokePromise_ = NewPromise<void>();


        void PrepareSortedBatches()
        {
            std::sort(
                SubmittedRows_.begin(),
                SubmittedRows_.end(),
                [=] (const TSubmittedRow& lhs, const TSubmittedRow& rhs) {
                    // NB: CompareRows may throw on composite values.
                    int res = CompareRows(lhs.Row, rhs.Row, KeyColumnCount_);
                    return res != 0 ? res < 0 : lhs.SequentialId < rhs.SequentialId;
                });

            std::vector<TSubmittedRow> mergedRows;
            mergedRows.reserve(SubmittedRows_.size());

            auto merger = New<TUnversionedRowMerger>(
                RowBuffer_,
                ColumnCount_,
                KeyColumnCount_,
                ColumnEvaluator_);

            auto addPartialRow = [&] (const TSubmittedRow& submittedRow) {
                switch (submittedRow.Command) {
                    case EWireProtocolCommand::DeleteRow:
                        merger->DeletePartialRow(submittedRow.Row);
                        break;

                    case EWireProtocolCommand::WriteRow:
                        merger->AddPartialRow(submittedRow.Row);
                        break;

                    default:
                        YUNREACHABLE();
                }
            };

            int index = 0;
            while (index < SubmittedRows_.size()) {
                if (index < SubmittedRows_.size() - 1 &&
                    CompareRows(SubmittedRows_[index].Row, SubmittedRows_[index + 1].Row, KeyColumnCount_) == 0)
                {
                    addPartialRow(SubmittedRows_[index]);
                    while (index < SubmittedRows_.size() - 1 &&
                           CompareRows(SubmittedRows_[index].Row, SubmittedRows_[index + 1].Row, KeyColumnCount_) == 0)
                    {
                        ++index;
                        addPartialRow(SubmittedRows_[index]);
                    }
                    SubmittedRows_[index].Row = merger->BuildMergedRow();
                }
                mergedRows.push_back(SubmittedRows_[index]);
                ++index;
            }

            WriteRows(mergedRows);
        }

        void PrepareOrderedBatches()
        {
            WriteRows(SubmittedRows_);
        }

        void WriteRows(const std::vector<TSubmittedRow>& rows)
        {
            for (const auto& submittedRow : rows) {
                WriteRow(submittedRow);
            }
        }

        void WriteRow(const TSubmittedRow& submittedRow)
        {
            if (Batches_.empty() || Batches_.back()->RowCount >= Config_->MaxRowsPerWriteRequest) {
                Batches_.emplace_back(new TBatch());
            }
            auto& batch = Batches_.back();
            ++batch->RowCount;
            auto& writer = batch->Writer;
            writer.WriteCommand(submittedRow.Command);

            switch (submittedRow.Command) {
                case EWireProtocolCommand::DeleteRow: {
                    auto req = TReqDeleteRow();
                    writer.WriteMessage(req);
                    break;
                }

                case EWireProtocolCommand::WriteRow: {
                    auto req = TReqWriteRow();
                    writer.WriteMessage(req);
                    break;
                }

                default:
                    YUNREACHABLE();
            }

            writer.WriteUnversionedRow(submittedRow.Row);
        }

        void InvokeNextBatch()
        {
            if (InvokeBatchIndex_ >= Batches_.size()) {
                InvokePromise_.Set(TError());
                return;
            }

            const auto& batch = Batches_[InvokeBatchIndex_];

            LOG_DEBUG("Sending batch (BatchIndex: %v/%v, RowCount: %v)",
                InvokeBatchIndex_,
                Batches_.size(),
                batch->RowCount);

            TTabletServiceProxy proxy(InvokeChannel_);
            proxy.SetDefaultTimeout(Config_->WriteTimeout);
            proxy.SetDefaultRequestAck(false);

            auto req = proxy.Write();
            ToProto(req->mutable_transaction_id(), TransactionId_);
            ToProto(req->mutable_tablet_id(), TabletInfo_->TabletId);
            req->set_mount_revision(TabletInfo_->MountRevision);
            req->set_durability(static_cast<int>(Durability_));
            req->Attachments() = std::move(batch->RequestData);

            req->Invoke().Subscribe(
                BIND(&TTabletCommitSession::OnResponse, MakeStrong(this)));
        }

        void OnResponse(const TTabletServiceProxy::TErrorOrRspWritePtr& rspOrError)
        {
            if (rspOrError.IsOK()) {
                LOG_DEBUG("Batch sent successfully");
                ++InvokeBatchIndex_;
                InvokeNextBatch();
            } else {
                LOG_DEBUG(rspOrError, "Error sending batch");
                InvokePromise_.Set(rspOrError);
            }
        }


    };

    typedef TIntrusivePtr<TTabletCommitSession> TTabletSessionPtr;

    yhash_map<TTabletId, TTabletSessionPtr> TabletToSession_;

    std::vector<TFuture<void>> AsyncTransactionStartResults_;

    //! Caches mappings from name table ids to schema ids.
    yhash_map<std::pair<TNameTablePtr, ETableSchemaKind>, TNameTableToSchemaIdMapping> IdMappingCache_;


    const TNameTableToSchemaIdMapping& GetColumnIdMapping(
        const TTableMountInfoPtr& tableInfo,
        const TNameTablePtr& nameTable,
        ETableSchemaKind kind)
    {
        auto key = std::make_pair(nameTable, kind);
        auto it = IdMappingCache_.find(key);
        if (it == IdMappingCache_.end()) {
            auto mapping = BuildColumnIdMapping(tableInfo->Schemas[kind], nameTable);
            it = IdMappingCache_.insert(std::make_pair(key, std::move(mapping))).first;
        }
        return it->second;
    }


    TTabletCommitSession* GetTabletSession(const TTabletInfoPtr& tabletInfo, const TTableMountInfoPtr& tableInfo)
    {
        const auto& tabletId = tabletInfo->TabletId;
        auto it = TabletToSession_.find(tabletId);
        if (it == TabletToSession_.end()) {
            AsyncTransactionStartResults_.push_back(Transaction_->AddTabletParticipant(tabletInfo->CellId));
            auto evaluatorCache = GetConnection()->GetColumnEvaluatorCache();
            auto evaluator = evaluatorCache->Find(tableInfo->Schemas[ETableSchemaKind::Primary]);
            it = TabletToSession_.insert(std::make_pair(
                tabletId,
                New<TTabletCommitSession>(
                    this,
                    tabletInfo,
                    tableInfo,
                    evaluator)
                )).first;
        }
        return it->second.Get();
    }

    void DoCommit(const TTransactionCommitOptions& options)
    {
        try {
            for (const auto& request : Requests_) {
                request->Run();
            }

            WaitFor(Combine(AsyncTransactionStartResults_))
                .ThrowOnError();

            std::vector<TFuture<void>> asyncResults;
            for (const auto& pair : TabletToSession_) {
                const auto& session = pair.second;
                const auto& tabletInfo = session->GetTabletInfo();
                auto channel = GetTabletChannelOrThrow(tabletInfo->CellId);
                asyncResults.push_back(session->Invoke(std::move(channel)));
            }

            WaitFor(Combine(asyncResults))
                .ThrowOnError();
        } catch (const std::exception& ex) {
            // Fire and forget.
            Transaction_->Abort();
            throw;
        }

        WaitFor(Transaction_->Commit(options))
            .ThrowOnError();
    }

    IChannelPtr GetTabletChannelOrThrow(const TTabletCellId& cellId) const
    {
        const auto& cellDirectory = Client_->Connection_->GetCellDirectory();
        auto channel = cellDirectory->GetChannelOrThrow(cellId);
        return CreateAuthenticatedChannel(std::move(channel), Client_->Options_.User);
    }

    TTimestamp GetReadTimestamp() const
    {
        switch (Transaction_->GetAtomicity()) {
            case EAtomicity::Full:
                return GetStartTimestamp();
            case EAtomicity::None:
                // NB: Start timestamp is approximate.
                return SyncLastCommittedTimestamp;
            default:
                YUNREACHABLE();
        }
    }

};

DEFINE_REFCOUNTED_TYPE(TTransaction)

TFuture<ITransactionPtr> TClient::StartTransaction(
    ETransactionType type,
    const TTransactionStartOptions& options)
{
    return TransactionManager_->Start(type, options).Apply(
        BIND([=, this_ = MakeStrong(this)] (NTransactionClient::TTransactionPtr transaction) -> ITransactionPtr {
            return New<TTransaction>(this_, transaction);
        }));
}

ITransactionPtr TClient::AttachTransaction(
    const TTransactionId& transactionId,
    const TTransactionAttachOptions& options)
{
    auto transaction = TransactionManager_->Attach(transactionId, options);
    return New<TTransaction>(this, transaction);
}

////////////////////////////////////////////////////////////////////////////////

} // namespace NApi
} // namespace NYT<|MERGE_RESOLUTION|>--- conflicted
+++ resolved
@@ -3056,6 +3056,7 @@
         TTransaction* const Transaction_;
         const TYPath Path_;
         const TNameTablePtr NameTable_;
+        const TNullable<int> TabletIndexColumnId_;
 
         TTableMountInfoPtr TableInfo_;
 
@@ -3070,17 +3071,6 @@
             , TabletIndexColumnId_(NameTable_->FindId(TabletIndexColumnName))
         { }
 
-<<<<<<< HEAD
-        TTransaction* const Transaction_;
-        const TYPath Path_;
-        const TNameTablePtr NameTable_;
-        const TNullable<int> TabletIndexColumnId_;
-
-        TTableMountInfoPtr TableInfo_;
-
-
-=======
->>>>>>> 56a8b81c
         void DoPrepare()
         {
             TableInfo_ = Transaction_->Client_->SyncGetTableInfo(Path_);
