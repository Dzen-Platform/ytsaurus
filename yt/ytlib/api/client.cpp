#include "client.h"
#include "private.h"
#include "box.h"
#include "config.h"
#include "connection.h"
#include "file_reader.h"
#include "file_writer.h"
#include "journal_reader.h"
#include "journal_writer.h"
#include "rowset.h"
#include "table_reader.h"
#include "transaction.h"

#include <yt/ytlib/chunk_client/chunk_list_ypath_proxy.h>
#include <yt/ytlib/chunk_client/chunk_meta_extensions.h>
#include <yt/ytlib/chunk_client/chunk_replica.h>
#include <yt/ytlib/chunk_client/read_limit.h>
#include <yt/ytlib/chunk_client/chunk_teleporter.h>

#include <yt/ytlib/cypress_client/cypress_ypath_proxy.h>
#include <yt/ytlib/cypress_client/rpc_helpers.h>

#include <yt/ytlib/hive/cell_directory.h>
#include <yt/ytlib/hive/config.h>

#include <yt/ytlib/object_client/helpers.h>
#include <yt/ytlib/object_client/master_ypath_proxy.h>
#include <yt/ytlib/object_client/object_service_proxy.h>

#include <yt/ytlib/query_client/column_evaluator.h>
#include <yt/ytlib/query_client/coordinator.h>
#include <yt/ytlib/query_client/evaluator.h>
#include <yt/ytlib/query_client/helpers.h>
#include <yt/ytlib/query_client/plan_fragment.h>
#include <yt/ytlib/query_client/plan_helpers.h>
#include <yt/ytlib/query_client/private.h> // XXX(sandello): refactor BuildLogger
#include <yt/ytlib/query_client/query_preparer.h>
#include <yt/ytlib/query_client/query_service_proxy.h>
#include <yt/ytlib/query_client/query_statistics.h>

#include <yt/ytlib/scheduler/job_prober_service_proxy.h>
#include <yt/ytlib/scheduler/scheduler_service_proxy.h>

#include <yt/ytlib/security_client/group_ypath_proxy.h>
#include <yt/ytlib/security_client/helpers.h>

#include <yt/ytlib/table_client/name_table.h>
#include <yt/ytlib/table_client/schema.h>
#include <yt/ytlib/table_client/schemaful_writer.h>

#include <yt/ytlib/tablet_client/table_mount_cache.h>
#include <yt/ytlib/tablet_client/tablet_service_proxy.h>
#include <yt/ytlib/tablet_client/wire_protocol.h>
#include <yt/ytlib/tablet_client/wire_protocol.pb.h>

#include <yt/ytlib/transaction_client/timestamp_provider.h>
#include <yt/ytlib/transaction_client/transaction_manager.h>

#include <yt/core/compression/helpers.h>

#include <yt/core/concurrency/scheduler.h>

#include <yt/core/profiling/scoped_timer.h>

#include <yt/core/rpc/helpers.h>
#include <yt/core/rpc/scoped_channel.h>
#include <yt/core/rpc/latency_taming_channel.h>

#include <yt/core/ytree/attribute_helpers.h>
#include <yt/core/ytree/fluent.h>
#include <yt/core/ytree/ypath_proxy.h>

// TODO(babenko): refactor this
#include <yt/ytlib/object_client/object_service_proxy.h>
#include <yt/ytlib/table_client/chunk_meta_extensions.h>
#include <yt/ytlib/table_client/schemaful_reader.h>
#include <yt/ytlib/table_client/table_ypath_proxy.h>
#include <yt/ytlib/table_client/row_merger.h>
#include <yt/ytlib/table_client/row_base.h>

namespace NYT {
namespace NApi {

using namespace NConcurrency;
using namespace NYPath;
using namespace NYTree;
using namespace NYson;
using namespace NObjectClient;
using namespace NObjectClient::NProto;
using namespace NCypressClient;
using namespace NTransactionClient;
using namespace NRpc;
using namespace NTableClient;
using namespace NTableClient::NProto;
using namespace NTabletClient;
using namespace NTabletClient::NProto;
using namespace NSecurityClient;
using namespace NQueryClient;
using namespace NChunkClient;
using namespace NScheduler;
using namespace NHive;
using namespace NHydra;

using NChunkClient::TReadLimit;
using NChunkClient::TReadRange;

////////////////////////////////////////////////////////////////////////////////

DECLARE_REFCOUNTED_CLASS(TQueryHelper)
DECLARE_REFCOUNTED_CLASS(TClient)
DECLARE_REFCOUNTED_CLASS(TTransaction)

////////////////////////////////////////////////////////////////////////////////

struct TSerializableUserWorkloadDescriptor
    : public TYsonSerializable
{
    TUserWorkloadDescriptor Underlying;

    TSerializableUserWorkloadDescriptor()
    {
        RegisterParameter("category", Underlying.Category);
        RegisterParameter("band", Underlying.Band)
            .Optional();
    }
};

void Serialize(const TUserWorkloadDescriptor& workloadDescriptor, NYson::IYsonConsumer* consumer)
{
    TSerializableUserWorkloadDescriptor serializableWorkloadDescriptor;
    serializableWorkloadDescriptor.Underlying = workloadDescriptor;
    Serialize(serializableWorkloadDescriptor, consumer);
}

void Deserialize(TUserWorkloadDescriptor& workloadDescriptor, INodePtr node)
{
    TSerializableUserWorkloadDescriptor serializableWorkloadDescriptor;
    Deserialize(serializableWorkloadDescriptor, node);
    workloadDescriptor = serializableWorkloadDescriptor.Underlying;
}

////////////////////////////////////////////////////////////////////////////////

namespace {

TNameTableToSchemaIdMapping BuildColumnIdMapping(
    const TTableMountInfoPtr& tableInfo,
    const TNameTablePtr& nameTable)
{
    for (const auto& name : tableInfo->KeyColumns) {
        if (!nameTable->FindId(name) && !tableInfo->Schema.GetColumnOrThrow(name).Expression) {
            THROW_ERROR_EXCEPTION("No such key column %Qv",
                name);
        }
    }

    TNameTableToSchemaIdMapping mapping;
    mapping.resize(nameTable->GetSize());
    for (int nameTableId = 0; nameTableId < nameTable->GetSize(); ++nameTableId) {
        const auto& name = nameTable->GetName(nameTableId);
        int schemaId = tableInfo->Schema.GetColumnIndexOrThrow(name);
        mapping[nameTableId] = schemaId;
    }
    return mapping;
}

const TCellPeerDescriptor& GetPrimaryTabletPeerDescriptor(
    const TCellDescriptor& cellDescriptor,
    EPeerKind peerKind = EPeerKind::Leader)
{
    if (cellDescriptor.Peers.empty()) {
        THROW_ERROR_EXCEPTION("No alive replicas for tablet cell %v",
            cellDescriptor.CellId);
    }

    const auto& peers = cellDescriptor.Peers;
    int leadingPeerIndex = -1;
    for (int index = 0; index < peers.size(); ++index) {
        if (peers[index].GetVoting()) {
            leadingPeerIndex = index;
            break;
        }
    }

    switch (peerKind) {
        case EPeerKind::Leader: {
            if (leadingPeerIndex < 0) {
                THROW_ERROR_EXCEPTION("No leading peer is known for tablet cell %v",
                    cellDescriptor.CellId);
            }
            return peers[leadingPeerIndex];
        }

        case EPeerKind::LeaderOrFollower: {
            int randomIndex = RandomNumber(peers.size());
            return peers[randomIndex];
        }

        case EPeerKind::Follower: {
            if (leadingPeerIndex < 0 || peers.size() == 1) {
                return peers[RandomNumber(peers.size())];
            }

            int randomIndex = RandomNumber(peers.size() - 1);
            if (randomIndex >= leadingPeerIndex) {
                ++randomIndex;
            }
            return peers[randomIndex];
        }

        default:
            YUNREACHABLE();
    }
}

const TCellPeerDescriptor& GetBackupTabletPeerDescriptor(
    const TCellDescriptor& cellDescriptor,
    const TCellPeerDescriptor& primaryPeerDescriptor)
{
    YASSERT(cellDescriptor.Peers.size() > 1);
    const auto& peers = cellDescriptor.Peers;
    int primaryIndex = &primaryPeerDescriptor - cellDescriptor.Peers.data();
    int randomIndex = RandomNumber(peers.size() - 1);
    if (randomIndex >= primaryIndex) {
        ++randomIndex;
    }
    return peers[randomIndex];
}

IChannelPtr CreateTabletReadChannel(
    const IChannelFactoryPtr& channelFactory,
    const TCellDescriptor& cellDescriptor,
    const TConnectionConfigPtr& config,
    const TTabletReadOptions& options)
{
    const auto& primaryPeerDescriptor = GetPrimaryTabletPeerDescriptor(cellDescriptor, options.ReadFrom);
    auto primaryChannel = channelFactory->CreateChannel(primaryPeerDescriptor.GetAddress(config->NetworkName));
    if (cellDescriptor.Peers.size() == 1 || !options.BackupRequestDelay) {
        return primaryChannel;
    }

    const auto& backupPeerDescriptor = GetBackupTabletPeerDescriptor(cellDescriptor, primaryPeerDescriptor);
    auto backupChannel = channelFactory->CreateChannel(backupPeerDescriptor.GetAddress(config->NetworkName));

    return CreateLatencyTamingChannel(
        std::move(primaryChannel),
        std::move(backupChannel),
        *options.BackupRequestDelay);
}

TTabletInfoPtr GetTabletForKey(
    const TTableMountInfoPtr& tableInfo,
    NTableClient::TKey key)
{
    auto tabletInfo = tableInfo->GetTablet(key);
    if (tabletInfo->State != ETabletState::Mounted) {
        THROW_ERROR_EXCEPTION(
            NTabletClient::EErrorCode::TabletNotMounted,
            "Tablet %v of table %v is in %Qlv state",
            tabletInfo->TabletId,
            tableInfo->Path,
            tabletInfo->State)
            << TErrorAttribute("tablet_id", tabletInfo->TabletId);
    }
    return tabletInfo;
}

} // namespace

////////////////////////////////////////////////////////////////////////////////

TError TCheckPermissionResult::ToError(const Stroka& user, EPermission permission) const
{
    switch (Action) {
        case NSecurityClient::ESecurityAction::Allow:
            return TError();

        case NSecurityClient::ESecurityAction::Deny: {
            TError error;
            if (ObjectName && SubjectName) {
                error = TError(
                    NSecurityClient::EErrorCode::AuthorizationError,
                    "Access denied: %Qlv permission is denied for %Qv by ACE at %v",
                    permission,
                    *SubjectName,
                    *ObjectName);
            } else {
                error = TError(
                    NSecurityClient::EErrorCode::AuthorizationError,
                    "Access denied: %Qlv permission is not allowed by any matching ACE",
                    permission);
            }
            error.Attributes().Set("user", user);
            error.Attributes().Set("permission", permission);
            if (ObjectId) {
                error.Attributes().Set("denied_by", ObjectId);
            }
            if (SubjectId) {
                error.Attributes().Set("denied_for", SubjectId);
            }
            return error;
        }

        default:
            YUNREACHABLE();
    }
}

////////////////////////////////////////////////////////////////////////////////

class TQueryResponseReader
    : public ISchemafulReader
{
public:
    TQueryResponseReader(
        TFuture<TQueryServiceProxy::TRspExecutePtr> asyncResponse,
        const TTableSchema& schema,
        const NLogging::TLogger& logger)
        : Schema_(schema)
        , Logger(logger)
    {
        QueryResult_ = asyncResponse.Apply(BIND(
            &TQueryResponseReader::OnResponse,
            MakeStrong(this)));
    }

    virtual bool Read(std::vector<TUnversionedRow>* rows) override
    {
        return !RowsetReader_ || RowsetReader_->Read(rows);
    }

    virtual TFuture<void> GetReadyEvent() override
    {
        if (!RowsetReader_) {
            return QueryResult_.As<void>();
        } else {
            return RowsetReader_->GetReadyEvent();
        }
    }

    TFuture<TQueryStatistics> GetQueryResult() const
    {
        return QueryResult_;
    }

private:

    TTableSchema Schema_;
    ISchemafulReaderPtr RowsetReader_;

    TFuture<TQueryStatistics> QueryResult_;

    NLogging::TLogger Logger;

    TQueryStatistics OnResponse(const TQueryServiceProxy::TRspExecutePtr& response)
    {
        TSharedRef data;

        TDuration deserializationTime;
        {
            NProfiling::TAggregatingTimingGuard timingGuard(&deserializationTime);
            data = NCompression::DecompressWithEnvelope(response->Attachments());
        }

        LOG_DEBUG("Received subquery result (DeserializationTime: %v, DataSize: %v)",
            deserializationTime,
            data.Size());

        YCHECK(!RowsetReader_);
        RowsetReader_ = TWireProtocolReader(data).CreateSchemafulRowsetReader(Schema_);

        return FromProto(response->query_statistics());
    }
};

DEFINE_REFCOUNTED_TYPE(TQueryResponseReader)

////////////////////////////////////////////////////////////////////////////////

class TQueryHelper
    : public IExecutor
    , public IPrepareCallbacks
{
public:
    TQueryHelper(
        IConnectionPtr connection,
        IChannelPtr masterChannel,
        IChannelFactoryPtr nodeChannelFactory)
        : Connection_(std::move(connection))
        , MasterChannel_(std::move(masterChannel))
        , NodeChannelFactory_(std::move(nodeChannelFactory))
    { }

    // IPrepareCallbacks implementation.

    virtual TFuture<TDataSplit> GetInitialSplit(
        const TRichYPath& path,
        TTimestamp timestamp) override
    {
        return BIND(&TQueryHelper::DoGetInitialSplit, MakeStrong(this))
            .AsyncVia(Connection_->GetLightInvoker())
            .Run(path, timestamp);
    }

    virtual TFuture<TQueryStatistics> Execute(
        TConstQueryPtr query,
        TDataRanges dataSource,
        ISchemafulWriterPtr writer,
        const TQueryOptions& options) override
    {
        TRACE_CHILD("QueryClient", "Execute") {

            auto execute = query->IsOrdered()
                ? &TQueryHelper::DoExecuteOrdered
                : &TQueryHelper::DoExecute;

            return BIND(execute, MakeStrong(this))
                .AsyncVia(Connection_->GetHeavyInvoker())
                .Run(std::move(query), std::move(dataSource), options, std::move(writer));
        }
    }

private:
    const IConnectionPtr Connection_;
    const IChannelPtr MasterChannel_;
    const IChannelFactoryPtr NodeChannelFactory_;


    TDataSplit DoGetInitialSplit(
        const TRichYPath& path,
        TTimestamp timestamp)
    {
        auto tableMountCache = Connection_->GetTableMountCache();
        auto info = WaitFor(tableMountCache->GetTableInfo(path.GetPath()))
            .ValueOrThrow();

        auto tableSchema = path.GetSchema();

        TDataSplit result;
        SetObjectId(&result, info->TableId);
        SetTableSchema(&result, tableSchema.Get(info->Schema));
        SetKeyColumns(&result, info->KeyColumns);
        SetTimestamp(&result, timestamp);

        return result;
    }

    std::vector<std::pair<TDataRanges, Stroka>> SplitTable(
        TGuid tableId,
        TSharedRange<TRowRange> ranges,
        TRowBufferPtr rowBuffer,
        const NLogging::TLogger& Logger,
        bool verboseLogging)
    {
        YCHECK(TypeFromId(tableId) == EObjectType::Table);

        auto tableMountCache = Connection_->GetTableMountCache();
        auto tableInfo = WaitFor(tableMountCache->GetTableInfo(FromObjectId(tableId)))
            .ValueOrThrow();

        if (!tableInfo->Sorted) {
            THROW_ERROR_EXCEPTION("Expected a sorted table, but got unsorted");
        }

        auto result = tableInfo->Dynamic
            ? SplitDynamicTable(tableId, std::move(ranges), std::move(rowBuffer), std::move(tableInfo))
            : SplitStaticTable(tableId, std::move(ranges), std::move(rowBuffer));

        LOG_DEBUG_IF(verboseLogging, "Got %v sources for input %v",
            result.size(),
            tableId);

        return result;
    }

    std::vector<std::pair<TDataRanges, Stroka>> SplitStaticTable(
        TGuid tableId,
        TSharedRange<TRowRange> ranges,
        TRowBufferPtr rowBuffer)
    {
        std::vector<TReadRange> readRanges;
        for (const auto& range : ranges) {
            readRanges.emplace_back(TReadLimit(TOwningKey(range.first)), TReadLimit(TOwningKey(range.second)));
        }

        // TODO(babenko): refactor and optimize
        TObjectServiceProxy proxy(MasterChannel_);

        // XXX(babenko): multicell
        auto req = TTableYPathProxy::Fetch(FromObjectId(tableId));
        ToProto(req->mutable_ranges(), readRanges);
        req->set_fetch_all_meta_extensions(true);

        auto rsp = WaitFor(proxy.Execute(req))
            .ValueOrThrow();

        auto nodeDirectory = New<NNodeTrackerClient::TNodeDirectory>();
        nodeDirectory->MergeFrom(rsp->node_directory());

        auto chunkSpecs = FromProto<std::vector<NChunkClient::NProto::TChunkSpec>>(rsp->chunks());

        // Remove duplicate chunks.
        std::sort(chunkSpecs.begin(), chunkSpecs.end(), [] (const TDataSplit& lhs, const TDataSplit& rhs) {
            return GetObjectIdFromDataSplit(lhs) < GetObjectIdFromDataSplit(rhs);
        });
        chunkSpecs.erase(
            std::unique(
                chunkSpecs.begin(),
                chunkSpecs.end(),
                [] (const TDataSplit& lhs, const TDataSplit& rhs) {
                    return GetObjectIdFromDataSplit(lhs) == GetObjectIdFromDataSplit(rhs);
                }),
            chunkSpecs.end());

        // Sort chunks by lower bound.
        std::sort(chunkSpecs.begin(), chunkSpecs.end(), [] (const TDataSplit& lhs, const TDataSplit& rhs) {
            return GetLowerBoundFromDataSplit(lhs) < GetLowerBoundFromDataSplit(rhs);
        });

        const auto& networkName = Connection_->GetConfig()->NetworkName;

        for (auto& chunkSpec : chunkSpecs) {
            auto chunkKeyColumns = FindProtoExtension<TKeyColumnsExt>(chunkSpec.chunk_meta().extensions());
            auto chunkSchema = FindProtoExtension<TTableSchemaExt>(chunkSpec.chunk_meta().extensions());

            // TODO(sandello): One day we should validate consistency.
            // Now we just check we do _not_ have any of these.
            YCHECK(!chunkKeyColumns);
            YCHECK(!chunkSchema);

            TOwningKey chunkLowerBound, chunkUpperBound;
            if (TryGetBoundaryKeys(chunkSpec.chunk_meta(), &chunkLowerBound, &chunkUpperBound)) {
                chunkUpperBound = GetKeySuccessor(chunkUpperBound);
                SetLowerBound(&chunkSpec, chunkLowerBound);
                SetUpperBound(&chunkSpec, chunkUpperBound);
            }
        }

        std::vector<std::pair<TDataRanges, Stroka>> subsources;
        for (const auto& range : ranges) {
            auto lowerBound = range.first;
            auto upperBound = range.second;

            // Run binary search to find the relevant chunks.
            auto startIt = std::lower_bound(
                chunkSpecs.begin(),
                chunkSpecs.end(),
                lowerBound,
                [] (const TDataSplit& chunkSpec, TRow key) {
                    return GetUpperBoundFromDataSplit(chunkSpec) <= key;
                });

            for (auto it = startIt; it != chunkSpecs.end(); ++it) {
                const auto& chunkSpec = *it;
                auto keyRange = GetBothBoundsFromDataSplit(chunkSpec);

                if (upperBound <= keyRange.first) {
                    break;
                }

                auto replicas = FromProto<TChunkReplicaList>(chunkSpec.replicas());
                if (replicas.empty()) {
                    auto objectId = GetObjectIdFromDataSplit(chunkSpec);
                    THROW_ERROR_EXCEPTION("No alive replicas for chunk %v",
                        objectId);
                }

                const TChunkReplica& selectedReplica = replicas[RandomNumber(replicas.size())];
                const auto& descriptor = nodeDirectory->GetDescriptor(selectedReplica);
                const auto& address = descriptor.GetAddressOrThrow(networkName);

                TRowRange subrange;
                subrange.first = rowBuffer->Capture(std::max(lowerBound, keyRange.first.Get()));
                subrange.second = rowBuffer->Capture(std::min(upperBound, keyRange.second.Get()));

                TDataRanges dataSource{
                    GetObjectIdFromDataSplit(chunkSpec),
                    MakeSharedRange(SmallVector<TRowRange, 1>{subrange}, rowBuffer, ranges.GetHolder())};

                subsources.emplace_back(dataSource, address);
            }
        }

        return subsources;
    }

    std::vector<std::pair<TDataRanges, Stroka>> SplitDynamicTable(
        TGuid tableId,
        TSharedRange<TRowRange> ranges,
        TRowBufferPtr rowBuffer,
        TTableMountInfoPtr tableInfo)
    {
        if (tableInfo->Tablets.empty()) {
            THROW_ERROR_EXCEPTION("Table %v is neither sorted nor has tablets",
                tableId);
        }

        const auto& cellDirectory = Connection_->GetCellDirectory();
        const auto& networkName = Connection_->GetConfig()->NetworkName;

        yhash_map<NTabletClient::TTabletCellId, TCellDescriptor> tabletCellReplicas;

        auto getAddress = [&] (const TTabletInfoPtr& tabletInfo) mutable {
            auto insertResult = tabletCellReplicas.insert(std::make_pair(tabletInfo->CellId, TCellDescriptor()));
            auto& descriptor = insertResult.first->second;

            if (insertResult.second) {
                descriptor = cellDirectory->GetDescriptorOrThrow(tabletInfo->CellId);
            }

            // TODO(babenko): pass proper read options
            const auto& peerDescriptor = GetPrimaryTabletPeerDescriptor(descriptor);
            return peerDescriptor.GetAddress(networkName);
        };

        std::vector<std::pair<TDataRanges, Stroka>> subsources;
        for (auto rangesIt = begin(ranges); rangesIt != end(ranges);) {
            auto lowerBound = rangesIt->first;
            auto upperBound = rangesIt->second;

            // Run binary search to find the relevant tablets.
            auto startIt = std::upper_bound(
                tableInfo->Tablets.begin(),
                tableInfo->Tablets.end(),
                lowerBound,
                [] (TRow key, const TTabletInfoPtr& tabletInfo) {
                    return key < tabletInfo->PivotKey;
                }) - 1;

            auto tabletInfo = *startIt;
            auto nextPivotKey = (startIt + 1 == tableInfo->Tablets.end()) ? MaxKey() : (*(startIt + 1))->PivotKey;

            if (upperBound < nextPivotKey) {
                auto rangesItEnd = std::upper_bound(
                    rangesIt,
                    end(ranges),
                    nextPivotKey.Get(),
                    [] (const TRow& key, const TRowRange& rowRange) {
                        return key < rowRange.second;
                    });

                const auto& address = getAddress(tabletInfo);

                TDataRanges dataSource{
                    tabletInfo->TabletId,
                    MakeSharedRange(
                        MakeRange<TRowRange>(rangesIt, rangesItEnd),
                        rowBuffer,
                        ranges.GetHolder())};

                subsources.emplace_back(dataSource, address);
                rangesIt = rangesItEnd;
            } else {
                for (auto it = startIt; it != tableInfo->Tablets.end(); ++it) {
                    const auto& tabletInfo = *it;
                    YASSERT(upperBound > tabletInfo->PivotKey);

                    const auto& address = getAddress(tabletInfo);

                    auto pivotKey = tabletInfo->PivotKey;
                    auto nextPivotKey = (it + 1 == tableInfo->Tablets.end()) ? MaxKey() : (*(it + 1))->PivotKey;

                    bool isLast = upperBound <= nextPivotKey;

                    TRowRange subrange;
                    subrange.first = it == startIt ? lowerBound : rowBuffer->Capture(pivotKey.Get());
                    subrange.second = isLast ? upperBound : rowBuffer->Capture(nextPivotKey.Get());

                    TDataRanges dataSource{
                        tabletInfo->TabletId,
                        MakeSharedRange(SmallVector<TRowRange, 1>{subrange}, rowBuffer, ranges.GetHolder())};

                    subsources.emplace_back(dataSource, address);

                    if (isLast) {
                        break;
                    }
                }
                ++rangesIt;
            }
        }

        return subsources;
    }

    std::vector<std::pair<TDataRanges, Stroka>> InferRanges(
        TConstQueryPtr query,
        const TDataRanges& dataSource,
        ui64 rangeExpansionLimit,
        bool verboseLogging,
        TRowBufferPtr rowBuffer,
        const NLogging::TLogger& Logger)
    {
        const auto& tableId = dataSource.Id;
        auto ranges = dataSource.Ranges;

        auto prunedRanges = GetPrunedRanges(
            query,
            tableId,
            ranges,
            rowBuffer,
            Connection_->GetColumnEvaluatorCache(),
            Connection_->GetFunctionRegistry(),
            rangeExpansionLimit,
            verboseLogging);

        LOG_DEBUG("Splitting %v pruned splits", prunedRanges.size());

        return SplitTable(
            tableId,
            MakeSharedRange(std::move(prunedRanges), rowBuffer),
            std::move(rowBuffer),
            Logger,
            verboseLogging);
    }

    TQueryStatistics DoCoordinateAndExecute(
        TConstQueryPtr query,
        TQueryOptions options,
        ISchemafulWriterPtr writer,
        int subrangesCount,
        std::function<std::pair<std::vector<TDataRanges>, Stroka>(int)> getSubsources)
    {
        auto Logger = BuildLogger(query);

        std::vector<TRefiner> refiners(subrangesCount, [] (
            TConstExpressionPtr expr,
            const TTableSchema& schema,
            const TKeyColumns& keyColumns) {
                return expr;
            });

        return CoordinateAndExecute(
            query,
            writer,
            refiners,
            [&] (TConstQueryPtr subquery, int index) {
                std::vector<TDataRanges> dataSources;
                Stroka address;
                std::tie(dataSources, address) = getSubsources(index);

                LOG_DEBUG("Delegating subquery (SubqueryId: %v, Address: %v, MaxSubqueries %v)",
                    subquery->Id,
                    address,
                    options.MaxSubqueries);

                return Delegate(std::move(subquery), options, std::move(dataSources), address);
            },
            [&] (TConstQueryPtr topQuery, ISchemafulReaderPtr reader, ISchemafulWriterPtr writer) {
                LOG_DEBUG("Evaluating top query (TopQueryId: %v)", topQuery->Id);
                auto evaluator = Connection_->GetQueryEvaluator();
                auto functionRegistry = Connection_->GetFunctionRegistry();
                return evaluator->Run(
                    std::move(topQuery),
                    std::move(reader),
                    std::move(writer),
                    std::move(functionRegistry),
                    options.EnableCodeCache);
            });
    }

    TQueryStatistics DoExecute(
        TConstQueryPtr query,
        TDataRanges dataSource,
        TQueryOptions options,
        ISchemafulWriterPtr writer)
    {
        auto Logger = BuildLogger(query);

        auto rowBuffer = New<TRowBuffer>();
        auto allSplits = InferRanges(
            query,
            dataSource,
            options.RangeExpansionLimit,
            options.VerboseLogging,
            rowBuffer,
            Logger);

        LOG_DEBUG("Regrouping %v splits into groups",
            allSplits.size());

        yhash_map<Stroka, std::vector<TDataRanges>> groupsByAddress;
        for (const auto& split : allSplits) {
            const auto& address = split.second;
            groupsByAddress[address].push_back(split.first);
        }

        std::vector<std::pair<std::vector<TDataRanges>, Stroka>> groupedSplits;
        for (const auto& group : groupsByAddress) {
            groupedSplits.emplace_back(group.second, group.first);
        }

        LOG_DEBUG("Regrouped %v splits into %v groups",
            allSplits.size(),
            groupsByAddress.size());

        return DoCoordinateAndExecute(query, options, writer, groupedSplits.size(), [&] (int index) {
            return groupedSplits[index];
        });
    }

    TQueryStatistics DoExecuteOrdered(
        TConstQueryPtr query,
        TDataRanges dataSource,
        TQueryOptions options,
        ISchemafulWriterPtr writer)
    {
        auto Logger = BuildLogger(query);

        auto rowBuffer = New<TRowBuffer>();
        auto allSplits = InferRanges(
            query,
            dataSource,
            options.RangeExpansionLimit,
            options.VerboseLogging,
            rowBuffer,
            Logger);

        // Should be already sorted
        LOG_DEBUG("Sorting %v splits", allSplits.size());

        std::sort(
            allSplits.begin(),
            allSplits.end(),
            [] (const std::pair<TDataRanges, Stroka>& lhs, const std::pair<TDataRanges, Stroka>& rhs) {
                return lhs.first.Ranges.Begin()->first < rhs.first.Ranges.Begin()->first;
            });

        return DoCoordinateAndExecute(query, options, writer, allSplits.size(), [&] (int index) {
            const auto& split = allSplits[index];

            LOG_DEBUG("Delegating to tablet %v at %v",
                split.first.Id,
                split.second);

            return std::make_pair(std::vector<TDataRanges>(1, split.first), split.second);
        });
    }

   std::pair<ISchemafulReaderPtr, TFuture<TQueryStatistics>> Delegate(
        TConstQueryPtr query,
        TQueryOptions options,
        std::vector<TDataRanges> dataSources,
        const Stroka& address)
    {
        auto Logger = BuildLogger(query);

        TRACE_CHILD("QueryClient", "Delegate") {
            auto channel = NodeChannelFactory_->CreateChannel(address);
            auto config = Connection_->GetConfig();

            TQueryServiceProxy proxy(channel);
            proxy.SetDefaultTimeout(config->QueryTimeout);

            auto req = proxy.Execute();

            TDuration serializationTime;
            {
                NProfiling::TAggregatingTimingGuard timingGuard(&serializationTime);
                ToProto(req->mutable_query(), query);
                ToProto(req->mutable_options(), options);
                ToProto(req->mutable_data_sources(), dataSources);

                req->set_response_codec(static_cast<int>(config->QueryResponseCodec));
            }

            LOG_DEBUG("Sending subquery (SerializationTime: %v, RequestSize: %v)",
                serializationTime,
                req->ByteSize());

            TRACE_ANNOTATION("serialization_time", serializationTime);
            TRACE_ANNOTATION("request_size", req->ByteSize());

            auto resultReader = New<TQueryResponseReader>(
                req->Invoke(),
                query->GetTableSchema(),
                Logger);
            return std::make_pair(resultReader, resultReader->GetQueryResult());
        }
    }

};

DEFINE_REFCOUNTED_TYPE(TQueryHelper)

////////////////////////////////////////////////////////////////////////////////

class TClient
    : public IClient
{
public:
    TClient(
        IConnectionPtr connection,
        const TClientOptions& options)
        : Connection_(std::move(connection))
        , Options_(options)
<<<<<<< HEAD
=======
        , Invoker_(Connection_->GetDispatcher()->GetLightInvoker())
>>>>>>> 77eba51a
    {
        auto wrapChannel = [&] (IChannelPtr channel) {
            channel = CreateAuthenticatedChannel(channel, options.User);
            channel = CreateScopedChannel(channel);
            return channel;
        };
        auto wrapChannelFactory = [&] (IChannelFactoryPtr factory) {
            factory = CreateAuthenticatedChannelFactory(factory, options.User);
            return factory;
        };

        auto initMasterChannel = [&] (EMasterChannelKind kind, TCellTag cellTag) {
            // NB: Caching is only possible for the primary master.
            if (kind == EMasterChannelKind::Cache && cellTag != Connection_->GetPrimaryMasterCellTag()) {
                return;
            }
            MasterChannels_[kind][cellTag] = wrapChannel(Connection_->GetMasterChannelOrThrow(kind, cellTag));
        };
        for (auto kind : TEnumTraits<EMasterChannelKind>::GetDomainValues()) {
            initMasterChannel(kind, Connection_->GetPrimaryMasterCellTag());
            for (auto cellTag : Connection_->GetSecondaryMasterCellTags()) {
                initMasterChannel(kind, cellTag);
            }
        }

        SchedulerChannel_ = wrapChannel(Connection_->GetSchedulerChannel());

        LightChannelFactory_ = wrapChannelFactory(Connection_->GetLightChannelFactory());
        HeavyChannelFactory_ = wrapChannelFactory(Connection_->GetHeavyChannelFactory());

        SchedulerProxy_.reset(new TSchedulerServiceProxy(GetSchedulerChannel()));
        JobProberProxy_.reset(new TJobProberServiceProxy(GetSchedulerChannel()));

        TransactionManager_ = New<TTransactionManager>(
            Connection_->GetConfig()->TransactionManager,
            Connection_->GetConfig()->PrimaryMaster->CellId,
            GetMasterChannelOrThrow(EMasterChannelKind::Leader),
            Connection_->GetTimestampProvider(),
            Connection_->GetCellDirectory());

        FunctionRegistry_ = CreateClientFunctionRegistry(MakeWeak(this));

        QueryHelper_ = New<TQueryHelper>(
            Connection_,
            GetMasterChannelOrThrow(EMasterChannelKind::LeaderOrFollower),
            HeavyChannelFactory_);

        Logger.AddTag("Client: %p", this);
    }


    virtual IConnectionPtr GetConnection() override
    {
        return Connection_;
    }

    virtual IChannelPtr GetMasterChannelOrThrow(
        EMasterChannelKind kind,
        TCellTag cellTag = PrimaryMasterCellTag) override
    {
        const auto& channels = MasterChannels_[kind];
        auto it = channels.find(cellTag == PrimaryMasterCellTag ? Connection_->GetPrimaryMasterCellTag() : cellTag);
        if (it == channels.end()) {
            THROW_ERROR_EXCEPTION("Unknown master cell tag %v",
                cellTag);
        }
        return it->second;
    }

    virtual IChannelPtr GetSchedulerChannel() override
    {
        return SchedulerChannel_;
    }

    virtual IChannelFactoryPtr GetNodeChannelFactory() override
    {
        return LightChannelFactory_;
    }

    virtual IChannelFactoryPtr GetHeavyChannelFactory() override
    {
        return HeavyChannelFactory_;
    }

    virtual TTransactionManagerPtr GetTransactionManager() override
    {
        return TransactionManager_;
    }

    virtual NQueryClient::IExecutorPtr GetQueryExecutor() override
    {
        return QueryHelper_;
    }

    virtual NQueryClient::IFunctionRegistryPtr GetFunctionRegistry() override
    {
        return FunctionRegistry_;
    }

    virtual TFuture<void> Terminate() override
    {
        TransactionManager_->AbortAll();

        auto error = TError("Client terminated");
        std::vector<TFuture<void>> asyncResults;

        for (auto kind : TEnumTraits<EMasterChannelKind>::GetDomainValues()) {
            for (const auto& pair : MasterChannels_[kind]) {
                auto channel = pair.second;
                asyncResults.push_back(channel->Terminate(error));
            }
        }
        asyncResults.push_back(SchedulerChannel_->Terminate(error));

        return Combine(asyncResults);
    }


    virtual TFuture<ITransactionPtr> StartTransaction(
        ETransactionType type,
        const TTransactionStartOptions& options) override;

    virtual ITransactionPtr AttachTransaction(
        const TTransactionId& transactionId,
        const TTransactionAttachOptions& options) override;

#define DROP_BRACES(...) __VA_ARGS__
#define IMPLEMENT_METHOD(returnType, method, signature, args) \
    virtual TFuture<returnType> method signature override \
    { \
        return Execute( \
            #method, \
            options, \
            BIND( \
                &TClient::Do ## method, \
                MakeStrong(this), \
                DROP_BRACES args)); \
    }

    virtual TFuture<IRowsetPtr> LookupRows(
        const TYPath& path,
        TNameTablePtr nameTable,
        const std::vector<NTableClient::TKey>& keys,
        const TLookupRowsOptions& options) override
    {
        auto rowBuffer = New<TRowBuffer>();
        auto capturedKeys = rowBuffer->Capture(keys);
        return Execute(
            "LookupRows",
            options,
            BIND(
                &TClient::DoLookupRows,
                MakeStrong(this),
                path,
                std::move(nameTable),
                MakeSharedRange(std::move(capturedKeys), std::move(rowBuffer)),
                options));
    }

    IMPLEMENT_METHOD(TSelectRowsResult, SelectRows, (
        const Stroka& query,
        const TSelectRowsOptions& options),
        (query, options))
    IMPLEMENT_METHOD(void, MountTable, (
        const TYPath& path,
        const TMountTableOptions& options),
        (path, options))
    IMPLEMENT_METHOD(void, UnmountTable, (
        const TYPath& path,
        const TUnmountTableOptions& options),
        (path, options))
    IMPLEMENT_METHOD(void, RemountTable, (
        const TYPath& path,
        const TRemountTableOptions& options),
        (path, options))
    IMPLEMENT_METHOD(void, ReshardTable, (
        const TYPath& path,
        const std::vector<NTableClient::TKey>& pivotKeys,
        const TReshardTableOptions& options),
        (path, pivotKeys, options))
    IMPLEMENT_METHOD(void, AlterTable, (
        const TYPath& path,
        const TAlterTableOptions& options),
        (path, options))


    IMPLEMENT_METHOD(TYsonString, GetNode, (
        const TYPath& path,
        const TGetNodeOptions& options),
        (path, options))
    IMPLEMENT_METHOD(void, SetNode, (
        const TYPath& path,
        const TYsonString& value,
        const TSetNodeOptions& options),
        (path, value, options))
    IMPLEMENT_METHOD(void, RemoveNode, (
        const TYPath& path,
        const TRemoveNodeOptions& options),
        (path, options))
    IMPLEMENT_METHOD(TYsonString, ListNode, (
        const TYPath& path,
        const TListNodeOptions& options),
        (path, options))
    IMPLEMENT_METHOD(TNodeId, CreateNode, (
        const TYPath& path,
        EObjectType type,
        const TCreateNodeOptions& options),
        (path, type, options))
    IMPLEMENT_METHOD(TLockId, LockNode, (
        const TYPath& path,
        NCypressClient::ELockMode mode,
        const TLockNodeOptions& options),
        (path, mode, options))
    IMPLEMENT_METHOD(TNodeId, CopyNode, (
        const TYPath& srcPath,
        const TYPath& dstPath,
        const TCopyNodeOptions& options),
        (srcPath, dstPath, options))
    IMPLEMENT_METHOD(TNodeId, MoveNode, (
        const TYPath& srcPath,
        const TYPath& dstPath,
        const TMoveNodeOptions& options),
        (srcPath, dstPath, options))
    IMPLEMENT_METHOD(TNodeId, LinkNode, (
        const TYPath& srcPath,
        const TYPath& dstPath,
        const TLinkNodeOptions& options),
        (srcPath, dstPath, options))
    IMPLEMENT_METHOD(void, ConcatenateNodes, (
        const std::vector<TYPath>& srcPaths,
        const TYPath& dstPath,
        TConcatenateNodesOptions options),
        (srcPaths, dstPath, options))
    IMPLEMENT_METHOD(bool, NodeExists, (
        const TYPath& path,
        const TNodeExistsOptions& options),
        (path, options))


    IMPLEMENT_METHOD(TObjectId, CreateObject, (
        EObjectType type,
        const TCreateObjectOptions& options),
        (type, options))


    virtual IFileReaderPtr CreateFileReader(
        const TYPath& path,
        const TFileReaderOptions& options) override
    {
        return NApi::CreateFileReader(this, path, options);
    }

    virtual IFileWriterPtr CreateFileWriter(
        const TYPath& path,
        const TFileWriterOptions& options) override
    {
        return NApi::CreateFileWriter(this, path, options);
    }


    virtual IJournalReaderPtr CreateJournalReader(
        const TYPath& path,
        const TJournalReaderOptions& options) override
    {
        return NApi::CreateJournalReader(this, path, options);
    }

    virtual IJournalWriterPtr CreateJournalWriter(
        const TYPath& path,
        const TJournalWriterOptions& options) override
    {
        return NApi::CreateJournalWriter(this, path, options);
    }

    virtual TFuture<ISchemalessMultiChunkReaderPtr> CreateTableReader(
        const NYPath::TRichYPath& path,
        const TTableReaderOptions& options) override
    {
        return NApi::CreateTableReader(this, path, options);
    }

    IMPLEMENT_METHOD(void, AddMember, (
        const Stroka& group,
        const Stroka& member,
        const TAddMemberOptions& options),
        (group, member, options))
    IMPLEMENT_METHOD(void, RemoveMember, (
        const Stroka& group,
        const Stroka& member,
        const TRemoveMemberOptions& options),
        (group, member, options))
    IMPLEMENT_METHOD(TCheckPermissionResult, CheckPermission, (
        const Stroka& user,
        const TYPath& path,
        EPermission permission,
        const TCheckPermissionOptions& options),
        (user, path, permission, options))

    IMPLEMENT_METHOD(TOperationId, StartOperation, (
        EOperationType type,
        const TYsonString& spec,
        const TStartOperationOptions& options),
        (type, spec, options))
    IMPLEMENT_METHOD(void, AbortOperation, (
        const TOperationId& operationId,
        const TAbortOperationOptions& options),
        (operationId, options))
    IMPLEMENT_METHOD(void, SuspendOperation, (
        const TOperationId& operationId,
        const TSuspendOperationOptions& options),
        (operationId, options))
    IMPLEMENT_METHOD(void, ResumeOperation, (
        const TOperationId& operationId,
        const TResumeOperationOptions& options),
        (operationId, options))
    IMPLEMENT_METHOD(void, CompleteOperation, (
        const TOperationId& operationId,
        const TCompleteOperationOptions& options),
        (operationId, options))

    IMPLEMENT_METHOD(void, DumpJobContext, (
        const TJobId& jobId,
        const TYPath& path,
        const TDumpJobContextOptions& options),
        (jobId, path, options))
    IMPLEMENT_METHOD(TYsonString, StraceJob, (
        const TJobId& jobId,
        const TStraceJobOptions& options),
        (jobId, options))
    IMPLEMENT_METHOD(void, SignalJob, (
        const TJobId& jobId,
        const Stroka& signalName,
        const TSignalJobOptions& options),
        (jobId, signalName, options))
    IMPLEMENT_METHOD(void, AbandonJob, (
        const TJobId& jobId,
        const TAbandonJobOptions& options),
        (jobId, options))

#undef DROP_BRACES
#undef IMPLEMENT_METHOD

private:
    friend class TTransaction;

    const IConnectionPtr Connection_;
    const TClientOptions Options_;

<<<<<<< HEAD
    TEnumIndexedVector<yhash_map<TCellTag, IChannelPtr>, EMasterChannelKind> MasterChannels_;
=======
    const IInvokerPtr Invoker_;

    IFunctionRegistryPtr FunctionRegistry_;

    TEnumIndexedVector<IChannelPtr, EMasterChannelKind> MasterChannels_;
>>>>>>> 77eba51a
    IChannelPtr SchedulerChannel_;
    IChannelFactoryPtr LightChannelFactory_;
    IChannelFactoryPtr HeavyChannelFactory_;
    TTransactionManagerPtr TransactionManager_;
    TQueryHelperPtr QueryHelper_;
    std::unique_ptr<TSchedulerServiceProxy> SchedulerProxy_;
    std::unique_ptr<TJobProberServiceProxy> JobProberProxy_;

    NLogging::TLogger Logger = ApiLogger;


    template <class T>
    TFuture<T> Execute(
        const Stroka& commandName,
        const TTimeoutOptions& options,
        TCallback<T()> callback)
    {
        return
            BIND([=, this_ = MakeStrong(this)] () {
                try {
                    LOG_DEBUG("Command started (Command: %v)", commandName);
                    TBox<T> result(callback);
                    LOG_DEBUG("Command completed (Command: %v)", commandName);
                    return result.Unwrap();
                } catch (const std::exception& ex) {
                    LOG_DEBUG(ex, "Command failed (Command: %v)", commandName);
                    throw;
                }
            })
            .AsyncVia(Connection_->GetLightInvoker())
            .Run()
            .WithTimeout(options.Timeout);
    }

    template <class T>
    auto CallAndRetryIfMetadataCacheIsInconsistent(T callback) -> decltype(callback())
    {
        int retryCount = 0;
        while (true) {
            TError error;

            try {
                return callback();
            } catch (const NYT::TErrorException& ex) {
                error = ex.Error();
            }

            auto config = Connection_->GetConfig();
            if (++retryCount <= config->TableMountInfoUpdateRetryCount) {
                auto noSuchTablet = error.FindMatching(NTabletClient::EErrorCode::NoSuchTablet);
                auto notMounted = error.FindMatching(NTabletClient::EErrorCode::TabletNotMounted);

                if (noSuchTablet) {
                    error = noSuchTablet.Get();
                }

                if (notMounted) {
                    error = notMounted.Get();
                }

                if (noSuchTablet || notMounted) {
                    LOG_DEBUG(error, "Got error, will clear table mount cache and retry");
                    auto tabletId = error.Attributes().Get<TTabletId>("tablet_id");
                    auto tableMountCache = Connection_->GetTableMountCache();
                    auto tabletInfo = tableMountCache->FindTablet(tabletId);
                    if (tabletInfo) {
                        tableMountCache->InvalidateTablet(tabletInfo);
                        auto now = Now();
                        auto retryTime = tabletInfo->UpdateTime + config->TableMountInfoUpdateRetryPeriod;
                        if (retryTime > now) {
                            WaitFor(TDelayedExecutor::MakeDelayed(retryTime - now))
                                .ThrowOnError();
                        }
                    }
                    continue;
                }
            }

            THROW_ERROR error;
        }
    }

    TTableMountInfoPtr SyncGetTableInfo(const TYPath& path)
    {
        const auto& tableMountCache = Connection_->GetTableMountCache();
        return WaitFor(tableMountCache->GetTableInfo(path))
            .ValueOrThrow();
    }


    static void GenerateMutationId(IClientRequestPtr request, TMutatingOptions& options)
    {
        if (!options.MutationId) {
            options.MutationId = NRpc::GenerateMutationId();
        }
        SetMutationId(request, options.MutationId, options.Retry);
        ++options.MutationId.Parts32[1];
    }


    TTransactionId GetTransactionId(const TTransactionalOptions& options, bool allowNullTransaction)
    {
        auto transaction = GetTransaction(options, allowNullTransaction, true);
        return transaction ? transaction->GetId() : NullTransactionId;
    }

    NTransactionClient::TTransactionPtr GetTransaction(
        const TTransactionalOptions& options,
        bool allowNullTransaction,
        bool pingTransaction)
    {
        if (!options.TransactionId) {
            if (!allowNullTransaction) {
                THROW_ERROR_EXCEPTION("A valid master transaction is required");
            }
            return nullptr;
        }

        TTransactionAttachOptions attachOptions;
        attachOptions.Ping = pingTransaction;
        attachOptions.PingAncestors = options.PingAncestors;
        return TransactionManager_->Attach(options.TransactionId, attachOptions);
    }

    void SetTransactionId(
        IClientRequestPtr request,
        const TTransactionalOptions& options,
        bool allowNullTransaction)
    {
        NCypressClient::SetTransactionId(request, GetTransactionId(options, allowNullTransaction));
    }


    void SetPrerequisites(
        IClientRequestPtr request,
        const TPrerequisiteOptions& options)
    {
        if (options.PrerequisiteTransactionIds.empty())
            return;

        auto* prerequisitesExt = request->Header().MutableExtension(TPrerequisitesExt::prerequisites_ext);
        for (const auto& id : options.PrerequisiteTransactionIds) {
            auto* prerequisiteTransaction = prerequisitesExt->add_transactions();
            ToProto(prerequisiteTransaction->mutable_transaction_id(), id);
        }
    }


    static void SetSuppressAccessTracking(
        IClientRequestPtr request,
        const TSuppressableAccessTrackingOptions& commandOptions)
    {
        if (commandOptions.SuppressAccessTracking) {
            NCypressClient::SetSuppressAccessTracking(request, true);
        }
        if (commandOptions.SuppressModificationTracking) {
            NCypressClient::SetSuppressModificationTracking(request, true);
        }
    }


    std::unique_ptr<TObjectServiceProxy> CreateReadProxy(
        const TMasterReadOptions& options,
        TCellTag cellTag = PrimaryMasterCellTag)
    {
        auto channel = GetMasterChannelOrThrow(options.ReadFrom, cellTag);
        return std::make_unique<TObjectServiceProxy>(channel);
    }

    std::unique_ptr<TObjectServiceProxy> CreateWriteProxy(
        TCellTag cellTag = PrimaryMasterCellTag)
    {
        auto channel = GetMasterChannelOrThrow(EMasterChannelKind::Leader, cellTag);
        return std::make_unique<TObjectServiceProxy>(channel);
    }


    class TTabletCellLookupSession
        : public TIntrinsicRefCounted
    {
    public:
        TTabletCellLookupSession(
            TClientPtr client,
            const TCellId& cellId,
            const TLookupRowsOptions& options,
            const TTableSchema& schema,
            int keyColumnCount)
            : Client_(std::move(client))
            , Config_(Client_->Connection_->GetConfig())
            , CellId_(cellId)
            , Options_(options)
            , Schema_(schema)
            , KeyColumnCount_(keyColumnCount)
        { }

        void AddKey(int index, TTabletInfoPtr tabletInfo, NTableClient::TKey key)
        {
            if (Batches_.empty() ||
                Batches_.back()->TabletInfo->TabletId != tabletInfo->TabletId ||
                Batches_.back()->Indexes.size() >= Config_->MaxRowsPerReadRequest)
            {
                Batches_.emplace_back(new TBatch(std::move(tabletInfo)));
            }

            auto& batch = Batches_.back();
            batch->Indexes.push_back(index);
            batch->Keys.push_back(key);
        }

        TFuture<void> Invoke()
        {
            // Do all the heavy lifting here.
            for (auto& batch : Batches_) {
                TReqLookupRows req;
                if (!Options_.ColumnFilter.All) {
                    ToProto(req.mutable_column_filter()->mutable_indexes(), Options_.ColumnFilter.Indexes);
                }

                TWireProtocolWriter writer;
                writer.WriteCommand(EWireProtocolCommand::LookupRows);
                writer.WriteMessage(req);
                writer.WriteSchemafulRowset(batch->Keys, nullptr);

                auto chunkedData = writer.Flush();

                batch->RequestData = NCompression::CompressWithEnvelope(
                    chunkedData,
                    Config_->LookupRequestCodec);

                //TODO(savrus) remove later if no problems are detected.
                {
                    size_t size = 0;
                    for (const auto& ref : chunkedData) {
                        size += ref.Size();
                    }
                    auto blob = TBlob(TDefaultBlobTag());
                    blob.Reserve(size);
                    for (const auto& ref : chunkedData) {
                        blob.Append(ref);
                    }
                    auto ref = TSharedRef::FromBlob(std::move(blob));
                    TWireProtocolReader reader{ref};

                    auto command = reader.ReadCommand();
                    YCHECK(command == EWireProtocolCommand::LookupRows);

                    TReqLookupRows writtenReq;
                    reader.ReadMessage(&writtenReq);

                    auto schemaData = TWireProtocolReader::GetSchemaData(Schema_, KeyColumnCount_);
                    auto rowset = reader.ReadSchemafulRowset(schemaData);

                    YCHECK(rowset.Size() == batch->Keys.size());
                    YCHECK(reader.IsFinished());
                }
            }

            const auto& cellDirectory = Client_->Connection_->GetCellDirectory();
            const auto& cellDescriptor = cellDirectory->GetDescriptorOrThrow(CellId_);
            auto channel = CreateTabletReadChannel(
                Client_->GetHeavyChannelFactory(),
                cellDescriptor,
                Config_,
                Options_);

            InvokeProxy_ = std::make_unique<TQueryServiceProxy>(std::move(channel));
            InvokeProxy_->SetDefaultTimeout(Config_->LookupTimeout);
            InvokeProxy_->SetDefaultRequestAck(false);

            InvokeNextBatch();
            return InvokePromise_;
        }

        void ParseResponse(
            std::vector<TUnversionedRow>* resultRows,
            std::vector<std::unique_ptr<TWireProtocolReader>>* readers)
        {
            auto schemaData = TWireProtocolReader::GetSchemaData(Schema_, Options_.ColumnFilter);
            for (const auto& batch : Batches_) {
                auto data = NCompression::DecompressWithEnvelope(batch->Response->Attachments());
                auto reader = std::make_unique<TWireProtocolReader>(data);
                for (int index = 0; index < batch->Keys.size(); ++index) {
                    auto row = reader->ReadSchemafulRow(schemaData);
                    (*resultRows)[batch->Indexes[index]] = row;
                }
                readers->push_back(std::move(reader));
            }
        }

    private:
        const TClientPtr Client_;
        const TConnectionConfigPtr Config_;
        const TCellId CellId_;
        const TLookupRowsOptions Options_;
        const TTableSchema& Schema_;
        const int KeyColumnCount_;

        struct TBatch
        {
            explicit TBatch(TTabletInfoPtr tabletInfo)
                : TabletInfo(std::move(tabletInfo))
            { }

            TTabletInfoPtr TabletInfo;
            std::vector<int> Indexes;
            std::vector<NTableClient::TKey> Keys;
            std::vector<TSharedRef> RequestData;
            TQueryServiceProxy::TRspReadPtr Response;
        };

        std::vector<std::unique_ptr<TBatch>> Batches_;
        std::unique_ptr<TQueryServiceProxy> InvokeProxy_;
        int InvokeBatchIndex_ = 0;
        TPromise<void> InvokePromise_ = NewPromise<void>();


        void InvokeNextBatch()
        {
            if (InvokeBatchIndex_ >= Batches_.size()) {
                InvokePromise_.Set(TError());
                return;
            }

            const auto& batch = Batches_[InvokeBatchIndex_];

            auto req = InvokeProxy_->Read();
            ToProto(req->mutable_tablet_id(), batch->TabletInfo->TabletId);
            req->set_timestamp(Options_.Timestamp);
            req->set_response_codec(static_cast<int>(Config_->LookupResponseCodec));
            req->Attachments() = std::move(batch->RequestData);

            req->Invoke().Subscribe(
                BIND(&TTabletCellLookupSession::OnResponse, MakeStrong(this)));
        }

        void OnResponse(const TQueryServiceProxy::TErrorOrRspReadPtr& rspOrError)
        {
            if (rspOrError.IsOK()) {
                Batches_[InvokeBatchIndex_]->Response = rspOrError.Value();
                ++InvokeBatchIndex_;
                InvokeNextBatch();
            } else {
                InvokePromise_.Set(rspOrError);
            }
        }

    };

    typedef TIntrusivePtr<TTabletCellLookupSession> TTabletCellLookupSessionPtr;

    IRowsetPtr DoLookupRows(
        const TYPath& path,
        TNameTablePtr nameTable,
        const TSharedRange<NTableClient::TMutableKey>& keys,
        const TLookupRowsOptions& options)
    {
        return CallAndRetryIfMetadataCacheIsInconsistent([&] () {
            return DoLookupRowsOnce(path, nameTable, keys, options);
        });
    }

    IRowsetPtr DoLookupRowsOnce(
        const TYPath& path,
        TNameTablePtr nameTable,
        const TSharedRange<NTableClient::TMutableKey>& keys,
        const TLookupRowsOptions& options)
    {
        auto tableInfo = SyncGetTableInfo(path);

        int schemaColumnCount = static_cast<int>(tableInfo->Schema.Columns().size());
        int keyColumnCount = static_cast<int>(tableInfo->KeyColumns.size());

        ValidateColumnFilter(options.ColumnFilter, schemaColumnCount);

        auto resultSchema = tableInfo->Schema.Filter(options.ColumnFilter);
        auto idMapping = BuildColumnIdMapping(tableInfo, nameTable);

        // NB: The server-side requires the keys to be sorted.
        std::vector<std::pair<NTableClient::TKey, int>> sortedKeys;
        sortedKeys.reserve(keys.Size());

        auto rowBuffer = New<TRowBuffer>();
        auto evaluatorCache = Connection_->GetColumnEvaluatorCache();
        auto evaluator = tableInfo->NeedKeyEvaluation
            ? evaluatorCache->Find(tableInfo->Schema, keyColumnCount)
            : nullptr;

        for (int index = 0; index < keys.Size(); ++index) {
            ValidateClientKey(keys[index], keyColumnCount, tableInfo->Schema, idMapping);
            auto capturedKey = rowBuffer->CaptureAndPermuteRow(keys[index], tableInfo->Schema, idMapping);

            if (evaluator) {
                evaluator->EvaluateKeys(capturedKey, rowBuffer);
            }

            sortedKeys.push_back(std::make_pair(capturedKey, index));
        }

        std::sort(sortedKeys.begin(), sortedKeys.end());

        yhash_map<TCellId, TTabletCellLookupSessionPtr> cellIdToSession;

        for (const auto& pair : sortedKeys) {
            int index = pair.second;
            auto key = pair.first;
            auto tabletInfo = GetTabletForKey(tableInfo, key);
            const auto& cellId = tabletInfo->CellId;
            auto it = cellIdToSession.find(cellId);
            if (it == cellIdToSession.end()) {
                it = cellIdToSession.insert(std::make_pair(
                    cellId,
                    New<TTabletCellLookupSession>(
                        this,
                        cellId,
                        options,
                        tableInfo->Schema,
                        tableInfo->KeyColumns.size())))
                    .first;
            }
            const auto& session = it->second;
            session->AddKey(index, std::move(tabletInfo), key);
        }

        std::vector<TFuture<void>> asyncResults;
        for (const auto& pair : cellIdToSession) {
            const auto& session = pair.second;
            asyncResults.push_back(session->Invoke());
        }

        WaitFor(Combine(asyncResults))
            .ThrowOnError();

        std::vector<TUnversionedRow> resultRows;
        resultRows.resize(keys.Size());

        std::vector<std::unique_ptr<TWireProtocolReader>> readers;

        for (const auto& pair : cellIdToSession) {
            const auto& session = pair.second;
            session->ParseResponse(&resultRows, &readers);
        }

        if (!options.KeepMissingRows) {
            resultRows.erase(
                std::remove_if(
                    resultRows.begin(),
                    resultRows.end(),
                    [] (TUnversionedRow row) {
                        return !static_cast<bool>(row);
                    }),
                resultRows.end());
        }

        return CreateRowset(
            std::move(readers),
            resultSchema,
            std::move(resultRows));
    }

    std::pair<IRowsetPtr, TQueryStatistics> DoSelectRows(
        const Stroka& queryString,
        const TSelectRowsOptions& options)
    {
        return CallAndRetryIfMetadataCacheIsInconsistent([&] () {
            return DoSelectRowsOnce(queryString, options);
        });
    }

    std::pair<IRowsetPtr, TQueryStatistics> DoSelectRowsOnce(
        const Stroka& queryString,
        const TSelectRowsOptions& options)
    {
        auto inputRowLimit = options.InputRowLimit.Get(Connection_->GetConfig()->DefaultInputRowLimit);
        auto outputRowLimit = options.OutputRowLimit.Get(Connection_->GetConfig()->DefaultOutputRowLimit);

        TQueryPtr query;
        TDataRanges dataSource;
        std::tie(query, dataSource) = PreparePlanFragment(
            QueryHelper_.Get(),
            queryString,
            Connection_->GetFunctionRegistry(),
            inputRowLimit,
            outputRowLimit,
            options.Timestamp);

        TQueryOptions queryOptions;

        queryOptions.Timestamp = options.Timestamp;
        queryOptions.RangeExpansionLimit = options.RangeExpansionLimit;
        queryOptions.VerboseLogging = options.VerboseLogging;
        queryOptions.EnableCodeCache = options.EnableCodeCache;
        queryOptions.MaxSubqueries = options.MaxSubqueries;

        switch (options.WorkloadDescriptor.Category) {
            case EUserWorkloadCategory::Realtime:
                queryOptions.WorkloadDescriptor.Category = EWorkloadCategory::UserRealtime;
                break;
            case EUserWorkloadCategory::Batch:
                queryOptions.WorkloadDescriptor.Category = EWorkloadCategory::UserBatch;
                break;
        }
        queryOptions.WorkloadDescriptor.Band = options.WorkloadDescriptor.Band;

        ISchemafulWriterPtr writer;
        TFuture<IRowsetPtr> asyncRowset;
        std::tie(writer, asyncRowset) = CreateSchemafulRowsetWriter(query->GetTableSchema());

        auto statistics = WaitFor(QueryHelper_->Execute(query, dataSource, writer, queryOptions))
            .ValueOrThrow();

        auto rowset = WaitFor(asyncRowset)
            .ValueOrThrow();

        if (options.FailOnIncompleteResult) {
            if (statistics.IncompleteInput) {
                THROW_ERROR_EXCEPTION("Query terminated prematurely due to excessive input; consider rewriting your query or changing input limit")
                    << TErrorAttribute("input_row_limit", inputRowLimit);
            }
            if (statistics.IncompleteOutput) {
                THROW_ERROR_EXCEPTION("Query terminated prematurely due to excessive output; consider rewriting your query or changing output limit")
                    << TErrorAttribute("output_row_limit", outputRowLimit);
            }
        }

        return std::make_pair(rowset, statistics);
    }

    void DoMountTable(
        const TYPath& path,
        const TMountTableOptions& options)
    {
        auto req = TTableYPathProxy::Mount(path);
        if (options.FirstTabletIndex) {
            req->set_first_tablet_index(*options.FirstTabletIndex);
        }
        if (options.LastTabletIndex) {
            req->set_last_tablet_index(*options.LastTabletIndex);
        }
        if (options.CellId) {
            ToProto(req->mutable_cell_id(), options.CellId);
        }

        auto proxy = CreateWriteProxy();
        WaitFor(proxy->Execute(req))
            .ThrowOnError();
    }

    void DoUnmountTable(
        const TYPath& path,
        const TUnmountTableOptions& options)
    {
        auto req = TTableYPathProxy::Unmount(path);
        if (options.FirstTabletIndex) {
            req->set_first_tablet_index(*options.FirstTabletIndex);
        }
        if (options.LastTabletIndex) {
            req->set_last_tablet_index(*options.LastTabletIndex);
        }
        req->set_force(options.Force);

        auto proxy = CreateWriteProxy();
        WaitFor(proxy->Execute(req))
            .ThrowOnError();
    }

    void DoRemountTable(
        const TYPath& path,
        const TRemountTableOptions& options)
    {
        auto req = TTableYPathProxy::Remount(path);
        if (options.FirstTabletIndex) {
            req->set_first_tablet_index(*options.FirstTabletIndex);
        }
        if (options.LastTabletIndex) {
            req->set_first_tablet_index(*options.LastTabletIndex);
        }

        auto proxy = CreateWriteProxy();
        WaitFor(proxy->Execute(req))
            .ThrowOnError();
    }

    void DoReshardTable(
        const TYPath& path,
        const std::vector<NTableClient::TKey>& pivotKeys,
        const TReshardTableOptions& options)
    {
        auto req = TTableYPathProxy::Reshard(path);
        if (options.FirstTabletIndex) {
            req->set_first_tablet_index(*options.FirstTabletIndex);
        }
        if (options.LastTabletIndex) {
            req->set_last_tablet_index(*options.LastTabletIndex);
        }
        ToProto(req->mutable_pivot_keys(), pivotKeys);

        auto proxy = CreateWriteProxy();
        WaitFor(proxy->Execute(req))
            .ThrowOnError();
    }

    void DoAlterTable(
        const TYPath& path,
        const TAlterTableOptions& options)
    {
        auto req = TTableYPathProxy::Alter(path);
        if (options.Schema) {
            ToProto(req->mutable_schema(), *options.Schema);
        }

        auto proxy = CreateWriteProxy();
        WaitFor(proxy->Execute(req))
            .ThrowOnError();
    }

    TYsonString DoGetNode(
        const TYPath& path,
        const TGetNodeOptions& options)
    {
        auto req = TYPathProxy::Get(path);
        SetTransactionId(req, options, true);
        SetSuppressAccessTracking(req, options);

        if (options.Attributes) {
            ToProto(req->mutable_attributes()->mutable_keys(), *options.Attributes);
        }
        if (options.MaxSize) {
            req->set_limit(*options.MaxSize);
        }
        req->set_ignore_opaque(options.IgnoreOpaque);
        if (options.Options) {
            ToProto(req->mutable_options(), *options.Options);
        }

        auto proxy = CreateReadProxy(options);
        auto rsp = WaitFor(proxy->Execute(req))
            .ValueOrThrow();

        return TYsonString(rsp->value());
    }

    void DoSetNode(
        const TYPath& path,
        const TYsonString& value,
        TSetNodeOptions options)
    {
        auto proxy = CreateWriteProxy();
        auto batchReq = proxy->ExecuteBatch();
        SetPrerequisites(batchReq, options);

        auto req = TYPathProxy::Set(path);
        SetTransactionId(req, options, true);
        GenerateMutationId(req, options);
        req->set_value(value.Data());
        batchReq->AddRequest(req);

        auto batchRsp = WaitFor(batchReq->Invoke())
            .ValueOrThrow();
        batchRsp->GetResponse<TYPathProxy::TRspSet>(0)
            .ThrowOnError();
    }

    void DoRemoveNode(
        const TYPath& path,
        TRemoveNodeOptions options)
    {
        auto proxy = CreateWriteProxy();
        auto batchReq = proxy->ExecuteBatch();
        SetPrerequisites(batchReq, options);

        auto req = TYPathProxy::Remove(path);
        SetTransactionId(req, options, true);
        GenerateMutationId(req, options);
        req->set_recursive(options.Recursive);
        req->set_force(options.Force);
        batchReq->AddRequest(req);

        auto batchRsp = WaitFor(batchReq->Invoke())
            .ValueOrThrow();
        batchRsp->GetResponse<TYPathProxy::TRspRemove>(0)
            .ThrowOnError();
    }

    TYsonString DoListNode(
        const TYPath& path,
        const TListNodeOptions& options)
    {
        auto req = TYPathProxy::List(path);
        SetTransactionId(req, options, true);
        SetSuppressAccessTracking(req, options);

        if (options.Attributes) {
            ToProto(req->mutable_attributes()->mutable_keys(), *options.Attributes);
        }
        if (options.MaxSize) {
            req->set_limit(*options.MaxSize);
        }

        auto proxy = CreateReadProxy(options);
        auto rsp = WaitFor(proxy->Execute(req))
            .ValueOrThrow();
        return TYsonString(rsp->value());
    }

    TNodeId DoCreateNode(
        const TYPath& path,
        EObjectType type,
        TCreateNodeOptions options)
    {
        auto proxy = CreateWriteProxy();
        auto batchReq = proxy->ExecuteBatch();
        SetPrerequisites(batchReq, options);

        auto req = TCypressYPathProxy::Create(path);
        SetTransactionId(req, options, true);
        GenerateMutationId(req, options);
        req->set_type(static_cast<int>(type));
        req->set_recursive(options.Recursive);
        req->set_ignore_existing(options.IgnoreExisting);
        if (options.Attributes) {
            ToProto(req->mutable_node_attributes(), *options.Attributes);
        }
        batchReq->AddRequest(req);

        auto batchRsp = WaitFor(batchReq->Invoke())
            .ValueOrThrow();
        auto rsp = batchRsp->GetResponse<TCypressYPathProxy::TRspCreate>(0)
            .ValueOrThrow();
        return FromProto<TNodeId>(rsp->node_id());
    }

    TLockId DoLockNode(
        const TYPath& path,
        NCypressClient::ELockMode mode,
        TLockNodeOptions options)
    {
        auto proxy = CreateWriteProxy();
        auto batchReq = proxy->ExecuteBatch();
        SetPrerequisites(batchReq, options);

        auto req = TCypressYPathProxy::Lock(path);
        SetTransactionId(req, options, false);
        GenerateMutationId(req, options);
        req->set_mode(static_cast<int>(mode));
        req->set_waitable(options.Waitable);
        if (options.ChildKey) {
            req->set_child_key(*options.ChildKey);
        }
        if (options.AttributeKey) {
            req->set_attribute_key(*options.AttributeKey);
        }
        batchReq->AddRequest(req);

        auto batchRsp = WaitFor(batchReq->Invoke())
            .ValueOrThrow();
        auto rsp = batchRsp->GetResponse<TCypressYPathProxy::TRspLock>(0)
            .ValueOrThrow();
        return FromProto<TLockId>(rsp->lock_id());
    }

    TNodeId DoCopyNode(
        const TYPath& srcPath,
        const TYPath& dstPath,
        TCopyNodeOptions options)
    {
        auto proxy = CreateWriteProxy();
        auto batchReq = proxy->ExecuteBatch();
        SetPrerequisites(batchReq, options);

        auto req = TCypressYPathProxy::Copy(dstPath);
        SetTransactionId(req, options, true);
        GenerateMutationId(req, options);
        req->set_source_path(srcPath);
        req->set_preserve_account(options.PreserveAccount);
        req->set_recursive(options.Recursive);
        req->set_force(options.Force);
        batchReq->AddRequest(req);

        auto batchRsp = WaitFor(batchReq->Invoke())
            .ValueOrThrow();
        auto rsp = batchRsp->GetResponse<TCypressYPathProxy::TRspCopy>(0)
            .ValueOrThrow();
        return FromProto<TNodeId>(rsp->node_id());
    }

    TNodeId DoMoveNode(
        const TYPath& srcPath,
        const TYPath& dstPath,
        TMoveNodeOptions options)
    {
        auto proxy = CreateWriteProxy();
        auto batchReq = proxy->ExecuteBatch();
        SetPrerequisites(batchReq, options);

        auto req = TCypressYPathProxy::Copy(dstPath);
        SetTransactionId(req, options, true);
        GenerateMutationId(req, options);
        req->set_source_path(srcPath);
        req->set_preserve_account(options.PreserveAccount);
        req->set_remove_source(true);
        req->set_recursive(options.Recursive);
        req->set_force(options.Force);
        batchReq->AddRequest(req);

        auto batchRsp = WaitFor(batchReq->Invoke())
            .ValueOrThrow();
        auto rsp = batchRsp->GetResponse<TCypressYPathProxy::TRspCopy>(0)
            .ValueOrThrow();
        return FromProto<TNodeId>(rsp->node_id());
    }

    TNodeId DoLinkNode(
        const TYPath& srcPath,
        const TYPath& dstPath,
        TLinkNodeOptions options)
    {
        auto proxy = CreateWriteProxy();
        auto batchReq = proxy->ExecuteBatch();
        SetPrerequisites(batchReq, options);

        auto req = TCypressYPathProxy::Create(dstPath);
        req->set_type(static_cast<int>(EObjectType::Link));
        req->set_recursive(options.Recursive);
        req->set_ignore_existing(options.IgnoreExisting);
        SetTransactionId(req, options, true);
        GenerateMutationId(req, options);
        auto attributes = options.Attributes ? ConvertToAttributes(options.Attributes.get()) : CreateEphemeralAttributes();
        attributes->Set("target_path", srcPath);
        ToProto(req->mutable_node_attributes(), *attributes);
        batchReq->AddRequest(req);

        auto batchRsp = WaitFor(batchReq->Invoke())
            .ValueOrThrow();
        auto rsp = batchRsp->GetResponse<TCypressYPathProxy::TRspCreate>(0)
            .ValueOrThrow();
        return FromProto<TNodeId>(rsp->node_id());
    }

    void DoConcatenateNodes(
        const std::vector<TYPath>& srcPaths,
        const TYPath& dstPath,
        TConcatenateNodesOptions options)
    {
        using NChunkClient::NProto::TDataStatistics;

        try {
            // Get objects ids.
            std::vector<TObjectId> srcIds;
            TCellTagList srcCellTags;
            TObjectId dstId;
            TCellTag dstCellTag;
            {
                auto proxy = CreateReadProxy(options);
                auto batchReq = proxy->ExecuteBatch();

                for (const auto& path : srcPaths) {
                    auto req = TObjectYPathProxy::GetBasicAttributes(path);
                    SetTransactionId(req, options, true);
                    batchReq->AddRequest(req, "get_src_attributes");
                }
                {
                    auto req = TObjectYPathProxy::GetBasicAttributes(dstPath);
                    SetTransactionId(req, options, true);
                    batchReq->AddRequest(req, "get_dst_attributes");
                }

                auto batchRspOrError = WaitFor(batchReq->Invoke());
                THROW_ERROR_EXCEPTION_IF_FAILED(batchRspOrError, "Error getting basic attributes of inputs and outputs");
                const auto& batchRsp = batchRspOrError.Value();

                TNullable<EObjectType> commonType;
                TNullable<Stroka> pathWithCommonType;
                auto checkType = [&] (EObjectType type, const TYPath& path) {
                    if (type != EObjectType::Table && type != EObjectType::File) {
                        THROW_ERROR_EXCEPTION("Type of %v must be either %Qlv or %Qlv",
                            path,
                            EObjectType::Table,
                            EObjectType::File);
                    }
                    if (commonType && *commonType != type) {
                        THROW_ERROR_EXCEPTION("Type of %v (%Qlv) must be the same as type of %v (%Qlv)",
                            path,
                            type,
                            *pathWithCommonType,
                            *commonType);
                    }
                    commonType = type;
                    pathWithCommonType = path;
                };

                {
                    auto rspsOrError = batchRsp->GetResponses<TObjectYPathProxy::TRspGetBasicAttributes>("get_src_attributes");
                    for (int srcIndex = 0; srcIndex < srcPaths.size(); ++srcIndex) {
                        const auto& srcPath = srcPaths[srcIndex];
                        THROW_ERROR_EXCEPTION_IF_FAILED(rspsOrError[srcIndex], "Error getting attributes of %v", srcPath);
                        const auto& rsp = rspsOrError[srcIndex].Value();

                        auto id = FromProto<TObjectId>(rsp->object_id());
                        srcIds.push_back(id);
                        srcCellTags.push_back(rsp->cell_tag());
                        checkType(TypeFromId(id), srcPath);
                    }
                }

                {
                    auto rspsOrError = batchRsp->GetResponses<TObjectYPathProxy::TRspGetBasicAttributes>("get_dst_attributes");
                    THROW_ERROR_EXCEPTION_IF_FAILED(rspsOrError[0], "Error getting attributes of %v", dstPath);
                    const auto& rsp = rspsOrError[0].Value();

                    dstId = FromProto<TObjectId>(rsp->object_id());
                    dstCellTag = rsp->cell_tag();
                    checkType(TypeFromId(dstId), dstPath);
                }
            }

            auto dstIdPath = FromObjectId(dstId);

            // Get source chunk ids.
            // Maps src index -> list of chunk ids for this src.
            std::vector<std::vector<TChunkId>> groupedChunkIds(srcPaths.size());
            {
                yhash_map<TCellTag, std::vector<int>> cellTagToIndexes;
                for (int srcIndex = 0; srcIndex < srcCellTags.size(); ++srcIndex) {
                    cellTagToIndexes[srcCellTags[srcIndex]].push_back(srcIndex);
                }

                for (const auto& pair : cellTagToIndexes) {
                    auto srcCellTag = pair.first;
                    const auto& srcIndexes = pair.second;

                    auto proxy = CreateReadProxy(options, srcCellTag);
                    auto batchReq = proxy->ExecuteBatch();

                    for (int localIndex = 0; localIndex < srcIndexes.size(); ++localIndex) {
                        int srcIndex = srcIndexes[localIndex];
                        auto req = TChunkOwnerYPathProxy::Fetch(FromObjectId(srcIds[srcIndex]));
                        SetTransactionId(req, options, true);
                        ToProto(req->mutable_ranges(), std::vector<TReadRange>{TReadRange()});
                        batchReq->AddRequest(req, "fetch");
                    }

                    auto batchRspOrError = WaitFor(batchReq->Invoke());
                    THROW_ERROR_EXCEPTION_IF_FAILED(batchRspOrError, "Error fetching inputs");

                    const auto& batchRsp = batchRspOrError.Value();
                    auto rspsOrError = batchRsp->GetResponses<TChunkOwnerYPathProxy::TRspFetch>("fetch");
                    for (int localIndex = 0; localIndex < srcIndexes.size(); ++localIndex) {
                        int srcIndex = srcIndexes[localIndex];
                        const auto& rspOrError = rspsOrError[localIndex];
                        const auto& path = srcPaths[srcIndex];
                        THROW_ERROR_EXCEPTION_IF_FAILED(rspOrError, "Error fetching %v", path);
                        const auto& rsp = rspOrError.Value();

                        for (const auto& chunk : rsp->chunks()) {
                            groupedChunkIds[srcIndex].push_back(FromProto<TChunkId>(chunk.chunk_id()));
                        }
                    }
                }
            }

            // Begin upload.
            TTransactionId uploadTransactionId;
            {
                auto proxy = CreateWriteProxy();

                auto req = TChunkOwnerYPathProxy::BeginUpload(dstIdPath);
                req->set_update_mode(static_cast<int>(options.Append ? EUpdateMode::Append : EUpdateMode::Overwrite));
                req->set_lock_mode(static_cast<int>(options.Append ? ELockMode::Shared : ELockMode::Exclusive));
                req->set_upload_transaction_title(Format("Concatenating %v to %v",
                    srcPaths,
                    dstPath));
                ToProto(req->mutable_upload_transaction_secondary_cell_tags(), srcCellTags);
                req->set_upload_transaction_timeout(ToProto(Connection_->GetConfig()->TransactionManager->DefaultTransactionTimeout));
                GenerateMutationId(req, options);
                SetTransactionId(req, options, true);

                auto rspOrError = WaitFor(proxy->Execute(req));
                THROW_ERROR_EXCEPTION_IF_FAILED(rspOrError, "Error starting upload to %v", dstPath);
                const auto& rsp = rspOrError.Value();

                uploadTransactionId = FromProto<TTransactionId>(rsp->upload_transaction_id());
            }

            // Flatten chunk ids.
            std::vector<TChunkId> flatChunkIds;
            for (const auto& ids : groupedChunkIds) {
                flatChunkIds.insert(flatChunkIds.end(), ids.begin(), ids.end());
            }

            // Teleport chunks.
            {
                auto teleporter = New<TChunkTeleporter>(
                    Connection_->GetConfig(),
                    this,
                    Connection_->GetLightInvoker(),
                    uploadTransactionId,
                    Logger);

                for (const auto& chunkId : flatChunkIds) {
                    teleporter->RegisterChunk(chunkId, dstCellTag);
                }

                WaitFor(teleporter->Run())
                    .ThrowOnError();
            }

            // Get upload params.
            TChunkListId chunkListId;
            {
                auto proxy = CreateReadProxy(options, dstCellTag);

                auto req = TChunkOwnerYPathProxy::GetUploadParams(dstIdPath);
                NCypressClient::SetTransactionId(req, uploadTransactionId);

                auto rspOrError = WaitFor(proxy->Execute(req));
                THROW_ERROR_EXCEPTION_IF_FAILED(rspOrError, "Error requesting upload parameters for %v", dstPath);
                const auto& rsp = rspOrError.Value();

                chunkListId = FromProto<TChunkListId>(rsp->chunk_list_id());
            }

            // Attach chunks to chunk list.
            TDataStatistics dataStatistics;
            {
                auto proxy = CreateWriteProxy(dstCellTag);

                auto req = TChunkListYPathProxy::Attach(FromObjectId(chunkListId));
                ToProto(req->mutable_children_ids(), flatChunkIds);
                req->set_request_statistics(true);
                GenerateMutationId(req, options);

                auto rspOrError = WaitFor(proxy->Execute(req));
                THROW_ERROR_EXCEPTION_IF_FAILED(rspOrError, "Error attaching chunks to %v", dstPath);
                const auto& rsp = rspOrError.Value();

                dataStatistics = rsp->statistics();
            }

            // End upload.
            {
                auto proxy = CreateWriteProxy();

                auto req = TChunkOwnerYPathProxy::EndUpload(dstIdPath);
                *req->mutable_statistics() = dataStatistics;
                NCypressClient::SetTransactionId(req, uploadTransactionId);
                GenerateMutationId(req, options);

                auto rspOrError = WaitFor(proxy->Execute(req));
                THROW_ERROR_EXCEPTION_IF_FAILED(rspOrError, "Error finishing upload to %v", dstPath);
            }
        } catch (const std::exception& ex) {
            THROW_ERROR_EXCEPTION("Error concatenating %v to %v",
                srcPaths,
                dstPath)
                << ex;
        }
    }

    bool DoNodeExists(
        const TYPath& path,
        const TNodeExistsOptions& options)
    {
        auto req = TYPathProxy::Exists(path);
        SetTransactionId(req, options, true);

        auto proxy = CreateReadProxy(options);
        auto rsp = WaitFor(proxy->Execute(req))
            .ValueOrThrow();
        return rsp->value();
    }


    TObjectId DoCreateObject(
        EObjectType type,
        TCreateObjectOptions options)
    {
        auto proxy = CreateWriteProxy();
        auto batchReq = proxy->ExecuteBatch();
        SetPrerequisites(batchReq, options);

        auto req = TMasterYPathProxy::CreateObject();
        GenerateMutationId(req, options);
        if (options.TransactionId) {
            ToProto(req->mutable_transaction_id(), options.TransactionId);
        }
        req->set_type(static_cast<int>(type));
        if (options.Attributes) {
            ToProto(req->mutable_object_attributes(), *options.Attributes);
        }
        batchReq->AddRequest(req);

        auto batchRsp = WaitFor(batchReq->Invoke())
            .ValueOrThrow();
        auto rsp = batchRsp->GetResponse<TMasterYPathProxy::TRspCreateObject>(0)
            .ValueOrThrow();
        return FromProto<TObjectId>(rsp->object_id());
    }


    void DoAddMember(
        const Stroka& group,
        const Stroka& member,
        TAddMemberOptions options)
    {
        auto req = TGroupYPathProxy::AddMember(GetGroupPath(group));
        req->set_name(member);
        GenerateMutationId(req, options);

        auto proxy = CreateWriteProxy();
        WaitFor(proxy->Execute(req))
            .ThrowOnError();
    }

    void DoRemoveMember(
        const Stroka& group,
        const Stroka& member,
        TRemoveMemberOptions options)
    {
        auto req = TGroupYPathProxy::RemoveMember(GetGroupPath(group));
        req->set_name(member);
        GenerateMutationId(req, options);

        auto proxy = CreateWriteProxy();
        WaitFor(proxy->Execute(req))
            .ThrowOnError();
    }

    TCheckPermissionResult DoCheckPermission(
        const Stroka& user,
        const TYPath& path,
        EPermission permission,
        const TCheckPermissionOptions& options)
    {
        auto req = TObjectYPathProxy::CheckPermission(path);
        req->set_user(user);
        req->set_permission(static_cast<int>(permission));
        SetTransactionId(req, options, true);

        auto proxy = CreateReadProxy(options);
        auto rsp = WaitFor(proxy->Execute(req))
            .ValueOrThrow();

        TCheckPermissionResult result;
        result.Action = ESecurityAction(rsp->action());
        result.ObjectId = rsp->has_object_id() ? FromProto<TObjectId>(rsp->object_id()) : NullObjectId;
        result.ObjectName = rsp->has_object_name() ? MakeNullable(rsp->object_name()) : Null;
        result.SubjectId = rsp->has_subject_id() ? FromProto<TSubjectId>(rsp->subject_id()) : NullObjectId;
        result.SubjectName = rsp->has_subject_name() ? MakeNullable(rsp->subject_name()) : Null;
        return result;
    }


    TOperationId DoStartOperation(
        EOperationType type,
        const TYsonString& spec,
        TStartOperationOptions options)
    {
        auto req = SchedulerProxy_->StartOperation();
        SetTransactionId(req, options, true);
        GenerateMutationId(req, options);
        req->set_type(static_cast<int>(type));
        req->set_spec(spec.Data());

        auto rsp = WaitFor(req->Invoke())
            .ValueOrThrow();

        return FromProto<TOperationId>(rsp->operation_id());
    }

    void DoAbortOperation(
        const TOperationId& operationId,
        const TAbortOperationOptions& /*options*/)
    {
        auto req = SchedulerProxy_->AbortOperation();
        ToProto(req->mutable_operation_id(), operationId);

        WaitFor(req->Invoke())
            .ThrowOnError();
    }

    void DoSuspendOperation(
        const TOperationId& operationId,
        const TSuspendOperationOptions& /*options*/)
    {
        auto req = SchedulerProxy_->SuspendOperation();
        ToProto(req->mutable_operation_id(), operationId);

        WaitFor(req->Invoke())
            .ThrowOnError();
    }

    void DoResumeOperation(
        const TOperationId& operationId,
        const TResumeOperationOptions& /*options*/)
    {
        auto req = SchedulerProxy_->ResumeOperation();
        ToProto(req->mutable_operation_id(), operationId);

        WaitFor(req->Invoke())
            .ThrowOnError();
    }

    void DoCompleteOperation(
        const TOperationId& operationId,
        const TCompleteOperationOptions& /*options*/)
    {
        auto req = SchedulerProxy_->CompleteOperation();
        ToProto(req->mutable_operation_id(), operationId);

        WaitFor(req->Invoke())
            .ThrowOnError();
    }


    void DoDumpJobContext(
        const TJobId& jobId,
        const TYPath& path,
        const TDumpJobContextOptions& /*options*/)
    {
        auto req = JobProberProxy_->DumpInputContext();
        ToProto(req->mutable_job_id(), jobId);
        ToProto(req->mutable_path(), path);

        WaitFor(req->Invoke())
            .ThrowOnError();
    }

    TYsonString DoStraceJob(
        const TJobId& jobId,
        const TStraceJobOptions& /*options*/)
    {
        auto req = JobProberProxy_->Strace();
        ToProto(req->mutable_job_id(), jobId);

        auto rsp = WaitFor(req->Invoke())
            .ValueOrThrow();

        return TYsonString(rsp->trace());
    }

    void DoSignalJob(
        const TJobId& jobId,
        const Stroka& signalName,
        const TSignalJobOptions& /*options*/)
    {
        auto req = JobProberProxy_->SignalJob();
        ToProto(req->mutable_job_id(), jobId);
        ToProto(req->mutable_signal_name(), signalName);

        WaitFor(req->Invoke())
            .ThrowOnError();
    }

    void DoAbandonJob(
        const TJobId& jobId,
        const TAbandonJobOptions& /*options*/)
    {
        auto req = JobProberProxy_->AbandonJob();
        ToProto(req->mutable_job_id(), jobId);

        WaitFor(req->Invoke())
            .ThrowOnError();
    }
};

DEFINE_REFCOUNTED_TYPE(TClient)

IClientPtr CreateClient(IConnectionPtr connection, const TClientOptions& options)
{
    YCHECK(connection);

    return New<TClient>(std::move(connection), options);
}

////////////////////////////////////////////////////////////////////////////////

class TTransaction
    : public ITransaction
{
public:
    TTransaction(
        TClientPtr client,
        NTransactionClient::TTransactionPtr transaction)
        : Client_(std::move(client))
        , Transaction_(std::move(transaction))
        , Logger(Client_->Logger)
    {
        Logger.AddTag("TransactionId: %v", GetId());
    }


    virtual IConnectionPtr GetConnection() override
    {
        return Client_->GetConnection();
    }

    virtual IClientPtr GetClient() const override
    {
        return Client_;
    }

    virtual NTransactionClient::ETransactionType GetType() const override
    {
        return Transaction_->GetType();
    }

    virtual const TTransactionId& GetId() const override
    {
        return Transaction_->GetId();
    }

    virtual TTimestamp GetStartTimestamp() const override
    {
        return Transaction_->GetStartTimestamp();
    }

    virtual EAtomicity GetAtomicity() const override
    {
        return Transaction_->GetAtomicity();
    }

    virtual EDurability GetDurability() const override
    {
        return Transaction_->GetDurability();
    }


    virtual TFuture<void> Ping() override
    {
        return Transaction_->Ping();
    }

    virtual TFuture<void> Commit(const TTransactionCommitOptions& options) override
    {
        if (!Outcome_) {
            return BIND(&TTransaction::DoCommit, MakeStrong(this))
                .AsyncVia(Client_->GetConnection()->GetLightInvoker())
                .Run(options);
        }
        return Outcome_;
    }

    virtual TFuture<void> Abort(const TTransactionAbortOptions& options) override
    {
        Outcome_ = Transaction_->Abort(options);
        return Outcome_;
    }

    virtual void Detach() override
    {
        Transaction_->Detach();
    }


    virtual void SubscribeAborted(const TClosure& callback) override
    {
        Transaction_->SubscribeAborted(callback);
    }

    virtual void UnsubscribeAborted(const TClosure& callback) override
    {
        Transaction_->UnsubscribeAborted(callback);
    }


    virtual TFuture<ITransactionPtr> StartTransaction(
        ETransactionType type,
        const TTransactionStartOptions& options) override
    {
        auto adjustedOptions = options;
        adjustedOptions.ParentId = GetId();
        return Client_->StartTransaction(
            type,
            adjustedOptions);
    }

    virtual void WriteRows(
        const TYPath& path,
        TNameTablePtr nameTable,
        TSharedRange<TUnversionedRow> rows,
        const TWriteRowsOptions& options) override
    {
        auto rowCount = rows.Size();
        Requests_.push_back(std::make_unique<TWriteRequest>(
            this,
            path,
            std::move(nameTable),
            std::move(rows),
            options));
        LOG_DEBUG("Row writes buffered (RowCount: %v)", rowCount);
    }

    virtual void DeleteRows(
        const TYPath& path,
        TNameTablePtr nameTable,
        TSharedRange<TUnversionedRow> keys,
        const TDeleteRowsOptions& options) override
    {
        auto keyCount = keys.Size();
        Requests_.push_back(std::make_unique<TDeleteRequest>(
            this,
            path,
            std::move(nameTable),
            std::move(keys),
            options));
        LOG_DEBUG("Row deletes buffered (KeyCount: %v)", keyCount);
    }


#define DELEGATE_TRANSACTIONAL_METHOD(returnType, method, signature, args) \
    virtual returnType method signature override \
    { \
        auto& originalOptions = options; \
        { \
            auto options = originalOptions; \
            options.TransactionId = GetId(); \
            return Client_->method args; \
        } \
    }

#define DELEGATE_TIMESTAMPED_METHOD(returnType, method, signature, args) \
    virtual returnType method signature override \
    { \
        auto& originalOptions = options; \
        { \
            auto options = originalOptions; \
            options.Timestamp = GetReadTimestamp(); \
            return Client_->method args; \
        } \
    }

    DELEGATE_TIMESTAMPED_METHOD(TFuture<IRowsetPtr>, LookupRows, (
        const TYPath& path,
        TNameTablePtr nameTable,
        const std::vector<NTableClient::TKey>& keys,
        const TLookupRowsOptions& options),
        (path, nameTable, keys, options))


    DELEGATE_TIMESTAMPED_METHOD(TFuture<TSelectRowsResult>, SelectRows, (
        const Stroka& query,
        const TSelectRowsOptions& options),
        (query, options))


    DELEGATE_TRANSACTIONAL_METHOD(TFuture<TYsonString>, GetNode, (
        const TYPath& path,
        const TGetNodeOptions& options),
        (path, options))
    DELEGATE_TRANSACTIONAL_METHOD(TFuture<void>, SetNode, (
        const TYPath& path,
        const TYsonString& value,
        const TSetNodeOptions& options),
        (path, value, options))
    DELEGATE_TRANSACTIONAL_METHOD(TFuture<void>, RemoveNode, (
        const TYPath& path,
        const TRemoveNodeOptions& options),
        (path, options))
    DELEGATE_TRANSACTIONAL_METHOD(TFuture<TYsonString>, ListNode, (
        const TYPath& path,
        const TListNodeOptions& options),
        (path, options))
    DELEGATE_TRANSACTIONAL_METHOD(TFuture<TNodeId>, CreateNode, (
        const TYPath& path,
        EObjectType type,
        const TCreateNodeOptions& options),
        (path, type, options))
    DELEGATE_TRANSACTIONAL_METHOD(TFuture<TLockId>, LockNode, (
        const TYPath& path,
        NCypressClient::ELockMode mode,
        const TLockNodeOptions& options),
        (path, mode, options))
    DELEGATE_TRANSACTIONAL_METHOD(TFuture<TNodeId>, CopyNode, (
        const TYPath& srcPath,
        const TYPath& dstPath,
        const TCopyNodeOptions& options),
        (srcPath, dstPath, options))
    DELEGATE_TRANSACTIONAL_METHOD(TFuture<TNodeId>, MoveNode, (
        const TYPath& srcPath,
        const TYPath& dstPath,
        const TMoveNodeOptions& options),
        (srcPath, dstPath, options))
    DELEGATE_TRANSACTIONAL_METHOD(TFuture<TNodeId>, LinkNode, (
        const TYPath& srcPath,
        const TYPath& dstPath,
        const TLinkNodeOptions& options),
        (srcPath, dstPath, options))
    DELEGATE_TRANSACTIONAL_METHOD(TFuture<void>, ConcatenateNodes, (
        const std::vector<TYPath>& srcPaths,
        const TYPath& dstPath,
        TConcatenateNodesOptions options),
        (srcPaths, dstPath, options))
    DELEGATE_TRANSACTIONAL_METHOD(TFuture<bool>, NodeExists, (
        const TYPath& path,
        const TNodeExistsOptions& options),
        (path, options))


    DELEGATE_TRANSACTIONAL_METHOD(TFuture<TObjectId>, CreateObject, (
        EObjectType type,
        const TCreateObjectOptions& options),
        (type, options))


    DELEGATE_TRANSACTIONAL_METHOD(IFileReaderPtr, CreateFileReader, (
        const TYPath& path,
        const TFileReaderOptions& options),
        (path, options))
    DELEGATE_TRANSACTIONAL_METHOD(IFileWriterPtr, CreateFileWriter, (
        const TYPath& path,
        const TFileWriterOptions& options),
        (path, options))


    DELEGATE_TRANSACTIONAL_METHOD(IJournalReaderPtr, CreateJournalReader, (
        const TYPath& path,
        const TJournalReaderOptions& options),
        (path, options))
    DELEGATE_TRANSACTIONAL_METHOD(IJournalWriterPtr, CreateJournalWriter, (
        const TYPath& path,
        const TJournalWriterOptions& options),
        (path, options))

    DELEGATE_TRANSACTIONAL_METHOD(TFuture<ISchemalessMultiChunkReaderPtr>, CreateTableReader, (
        const TRichYPath& path,
        const TTableReaderOptions& options),
        (path, options))

#undef DELEGATE_TRANSACTIONAL_METHOD
#undef DELEGATE_TIMESTAMPED_METHOD

    TRowBufferPtr GetRowBuffer() const
    {
        return RowBuffer_;
    }

private:
    const TClientPtr Client_;
    const NTransactionClient::TTransactionPtr Transaction_;

    TRowBufferPtr RowBuffer_ = New<TRowBuffer>();

    TFuture<void> Outcome_;

    NLogging::TLogger Logger;


    class TRequestBase
    {
    public:
        void Run()
        {
            DoPrepare();
            DoRun();
        }

    protected:
        explicit TRequestBase(
            TTransaction* transaction,
            const TYPath& path,
            TNameTablePtr nameTable)
            : Transaction_(transaction)
            , Path_(path)
            , NameTable_(std::move(nameTable))
        { }

        TTransaction* const Transaction_;
        const TYPath Path_;
        const TNameTablePtr NameTable_;

        TTableMountInfoPtr TableInfo_;


        void DoPrepare()
        {
            TableInfo_ = Transaction_->Client_->SyncGetTableInfo(Path_);
        }

        virtual void DoRun() = 0;

    };

    class TModifyRequest
        : public TRequestBase
    {
    protected:
        using TRowValidator = void(TUnversionedRow, int, const TTableSchema&, const TNameTableToSchemaIdMapping&);

        TModifyRequest(
            TTransaction* transaction,
            const TYPath& path,
            TNameTablePtr nameTable)
            : TRequestBase(transaction, path, std::move(nameTable))
        { }

        void WriteRequests(
            const TSharedRange<TUnversionedRow>& rows,
            EWireProtocolCommand command,
            int columnCount,
            TRowValidator validateRow,
            const TWriteRowsOptions& writeOptions = TWriteRowsOptions())
        {
            const auto& idMapping = Transaction_->GetColumnIdMapping(TableInfo_, NameTable_);
            int keyColumnCount = TableInfo_->KeyColumns.size();
            const auto& schema = TableInfo_->Schema;
            const auto& rowBuffer = Transaction_->GetRowBuffer();
            auto evaluatorCache = Transaction_->GetConnection()->GetColumnEvaluatorCache();
            auto evaluator = TableInfo_->NeedKeyEvaluation
                ? evaluatorCache->Find(TableInfo_->Schema, keyColumnCount)
                : nullptr;

            for (auto row : rows) {
                validateRow(row, keyColumnCount, TableInfo_->Schema, idMapping);

                auto capturedRow = rowBuffer->CaptureAndPermuteRow(row, TableInfo_->Schema, idMapping);

                for (int index = keyColumnCount; index < capturedRow.GetCount(); ++index) {
                    auto& value = capturedRow[index];
                    const auto& columnSchema = schema.Columns()[value.Id];
                    value.Aggregate = columnSchema.Aggregate ? writeOptions.Aggregate : false;
                }

                if (evaluator) {
                    evaluator->EvaluateKeys(capturedRow, rowBuffer);
                }

                auto tabletInfo = GetTabletForKey(TableInfo_, capturedRow);
                auto* session = Transaction_->GetTabletSession(tabletInfo, TableInfo_);
                session->SubmitRow(command, capturedRow);
            }
        }
    };

    class TWriteRequest
        : public TModifyRequest
    {
    public:
        TWriteRequest(
            TTransaction* transaction,
            const TYPath& path,
            TNameTablePtr nameTable,
            TSharedRange<TUnversionedRow> rows,
            const TWriteRowsOptions& options)
            : TModifyRequest(transaction, path, std::move(nameTable))
            , Rows_(std::move(rows))
            , Options_(options)
        { }

    private:
        const TSharedRange<TUnversionedRow> Rows_;

        virtual void DoRun() override
        {
            WriteRequests(
                Rows_,
                EWireProtocolCommand::WriteRow,
                TableInfo_->Schema.Columns().size(),
                ValidateClientDataRow,
                Options_);
        }

        TWriteRowsOptions Options_;
    };

    class TDeleteRequest
        : public TModifyRequest
    {
    public:
        TDeleteRequest(
            TTransaction* transaction,
            const TYPath& path,
            TNameTablePtr nameTable,
            TSharedRange<TKey> keys,
            const TDeleteRowsOptions& /*options*/)
            : TModifyRequest(transaction, path, std::move(nameTable))
            , Keys_(std::move(keys))
        { }

    private:
        const TSharedRange<TKey> Keys_;

        virtual void DoRun() override
        {
            WriteRequests(
                Keys_,
                EWireProtocolCommand::DeleteRow,
                TableInfo_->KeyColumns.size(),
                ValidateClientKey);
        }
    };

    std::vector<std::unique_ptr<TRequestBase>> Requests_;

    class TTabletCommitSession
        : public TIntrinsicRefCounted
    {
    public:
        TTabletCommitSession(
            TTransactionPtr owner,
            TTabletInfoPtr tabletInfo,
            TTableMountInfoPtr tableInfo,
            TColumnEvaluatorPtr columnEvauator)
            : TransactionId_(owner->Transaction_->GetId())
            , TableInfo_(std::move(tableInfo))
            , TabletInfo_(std::move(tabletInfo))
            , TabletId_(TabletInfo_->TabletId)
            , Config_(owner->Client_->Connection_->GetConfig())
            , Durability_(owner->Transaction_->GetDurability())
            , KeyColumnCount_(TableInfo_->KeyColumns.size())
            , ColumnEvaluator_(std::move(columnEvauator))
            , RowBuffer_(New<TRowBuffer>())
            , Logger(owner->Logger)
        {
            Logger.AddTag("TabletId: %v", TabletInfo_->TabletId);
        }

        TWireProtocolWriter* GetWriter()
        {
            if (Batches_.empty() || Batches_.back()->RowCount >= Config_->MaxRowsPerWriteRequest) {
                Batches_.emplace_back(new TBatch());
            }
            auto& batch = Batches_.back();
            ++batch->RowCount;
            return &batch->Writer;
        }

        void SubmitRow(
            EWireProtocolCommand command,
            TUnversionedRow row)
        {
            SubmittedRows_.push_back(TSubmittedRow{
                command,
                row,
                static_cast<int>(SubmittedRows_.size())});
        }

        TFuture<void> Invoke(IChannelPtr channel)
        {
            try {
                std::sort(
                    SubmittedRows_.begin(),
                    SubmittedRows_.end(),
                    [=] (const TSubmittedRow& lhs, const TSubmittedRow& rhs) {
                        int res = CompareRows(lhs.Row, rhs.Row, KeyColumnCount_);
                        return res != 0 ? res < 0 : lhs.SequentialId < rhs.SequentialId;
                    });
            } catch (const std::exception& ex) {
                // NB: CompareRows may throw on composite values.
                return MakeFuture(TError(ex));
            }

            std::vector<TSubmittedRow> mergedRows;
            mergedRows.reserve(SubmittedRows_.size());
            auto merger = New<TUnversionedRowMerger>(
                RowBuffer_,
                KeyColumnCount_,
                ColumnEvaluator_);

            auto addPartialRow = [&] (const TSubmittedRow& submittedRow) {
                switch (submittedRow.Command) {
                    case EWireProtocolCommand::DeleteRow:
                        merger->DeletePartialRow(submittedRow.Row);
                        break;

                    case EWireProtocolCommand::WriteRow:
                        merger->AddPartialRow(submittedRow.Row);
                        break;

                    default:
                        YUNREACHABLE();
                }
            };

            int index = 0;
            while (index < SubmittedRows_.size()) {
                if (index < SubmittedRows_.size() - 1 &&
                    CompareRows(SubmittedRows_[index].Row, SubmittedRows_[index + 1].Row, KeyColumnCount_) == 0)
                {
                    addPartialRow(SubmittedRows_[index]);
                    while (index < SubmittedRows_.size() - 1 &&
                        CompareRows(SubmittedRows_[index].Row, SubmittedRows_[index + 1].Row, KeyColumnCount_) == 0)
                    {
                        ++index;
                        addPartialRow(SubmittedRows_[index]);
                    }
                    SubmittedRows_[index].Row = merger->BuildMergedRow();
                }
                mergedRows.push_back(SubmittedRows_[index]);
                ++index;
            }

            SubmittedRows_ = std::move(mergedRows);

            for (const auto& submittedRow : SubmittedRows_) {
                WriteRow(submittedRow);
            }

            // Do all the heavy lifting here.
            YCHECK(!Batches_.empty());
            for (auto& batch : Batches_) {
                batch->RequestData = NCompression::CompressWithEnvelope(
                    batch->Writer.Flush(),
                    Config_->WriteRequestCodec);;
            }

            merger->Reset();

            InvokeChannel_ = channel;
            InvokeNextBatch();
            return InvokePromise_;
        }

    private:
        const TTransactionId TransactionId_;
        const TTableMountInfoPtr TableInfo_;
        const TTabletInfoPtr TabletInfo_;
        const TTabletId TabletId_;
        const TConnectionConfigPtr Config_;
        const EDurability Durability_;
        const int KeyColumnCount_;

        TColumnEvaluatorPtr ColumnEvaluator_;
        TRowBufferPtr RowBuffer_;

        NLogging::TLogger Logger;

        struct TBatch
        {
            TWireProtocolWriter Writer;
            std::vector<TSharedRef> RequestData;
            int RowCount = 0;
        };

        std::vector<std::unique_ptr<TBatch>> Batches_;

        struct TSubmittedRow
        {
            EWireProtocolCommand Command;
            TUnversionedRow Row;
            int SequentialId;
        };

        std::vector<TSubmittedRow> SubmittedRows_;

        IChannelPtr InvokeChannel_;
        int InvokeBatchIndex_ = 0;
        TPromise<void> InvokePromise_ = NewPromise<void>();

        void WriteRow(const TSubmittedRow& submittedRow)
        {
            if (Batches_.empty() || Batches_.back()->RowCount >= Config_->MaxRowsPerWriteRequest) {
                Batches_.emplace_back(new TBatch());
            }
            auto& batch = Batches_.back();
            ++batch->RowCount;
            auto& writer = batch->Writer;
            writer.WriteCommand(submittedRow.Command);

            switch (submittedRow.Command) {
                case EWireProtocolCommand::DeleteRow: {
                    auto req = TReqDeleteRow();
                    writer.WriteMessage(req);
                    break;
                }

                case EWireProtocolCommand::WriteRow: {
                    auto req = TReqWriteRow();
                    writer.WriteMessage(req);
                    break;
                }

                default:
                    YUNREACHABLE();
            }

            writer.WriteUnversionedRow(submittedRow.Row);
        }

        void InvokeNextBatch()
        {
            if (InvokeBatchIndex_ >= Batches_.size()) {
                InvokePromise_.Set(TError());
                return;
            }

            const auto& batch = Batches_[InvokeBatchIndex_];

            LOG_DEBUG("Sending batch (BatchIndex: %v/%v, RowCount: %v)",
                InvokeBatchIndex_,
                Batches_.size(),
                batch->RowCount);

            TTabletServiceProxy proxy(InvokeChannel_);
            proxy.SetDefaultTimeout(Config_->WriteTimeout);
            proxy.SetDefaultRequestAck(false);

            auto req = proxy.Write();
            ToProto(req->mutable_transaction_id(), TransactionId_);
            ToProto(req->mutable_tablet_id(), TabletInfo_->TabletId);
            req->set_mount_revision(TabletInfo_->MountRevision);
            req->set_durability(static_cast<int>(Durability_));
            req->Attachments() = std::move(batch->RequestData);

            req->Invoke().Subscribe(
                BIND(&TTabletCommitSession::OnResponse, MakeStrong(this)));
        }

        void OnResponse(const TTabletServiceProxy::TErrorOrRspWritePtr& rspOrError)
        {
            if (rspOrError.IsOK()) {
                LOG_DEBUG("Batch sent successfully");
                ++InvokeBatchIndex_;
                InvokeNextBatch();
            } else {
                LOG_DEBUG(rspOrError, "Error sending batch");
                InvokePromise_.Set(rspOrError);
            }
        }

    };

    typedef TIntrusivePtr<TTabletCommitSession> TTabletSessionPtr;

    yhash_map<TTabletInfoPtr, TTabletSessionPtr> TabletToSession_;

    std::vector<TFuture<void>> AsyncTransactionStartResults_;

    // Maps ids from name table to schema, for each involved name table.
    yhash_map<TNameTablePtr, TNameTableToSchemaIdMapping> NameTableToIdMapping_;


    const TNameTableToSchemaIdMapping& GetColumnIdMapping(const TTableMountInfoPtr& tableInfo, const TNameTablePtr& nameTable)
    {
        auto it = NameTableToIdMapping_.find(nameTable);
        if (it == NameTableToIdMapping_.end()) {
            auto mapping = BuildColumnIdMapping(tableInfo, nameTable);
            it = NameTableToIdMapping_.insert(std::make_pair(nameTable, std::move(mapping))).first;
        }
        return it->second;
    }

    TTabletCommitSession* GetTabletSession(const TTabletInfoPtr& tabletInfo, const TTableMountInfoPtr& tableInfo)
    {
        auto it = TabletToSession_.find(tabletInfo);
        if (it == TabletToSession_.end()) {
            AsyncTransactionStartResults_.push_back(Transaction_->AddTabletParticipant(tabletInfo->CellId));
            auto evaluatorCache = GetConnection()->GetColumnEvaluatorCache();
            auto evaluator = evaluatorCache->Find(tableInfo->Schema, tableInfo->KeyColumns.size());
            it = TabletToSession_.insert(std::make_pair(
                tabletInfo,
                New<TTabletCommitSession>(
                    this,
                    tabletInfo,
                    tableInfo,
                    evaluator)
                )).first;
        }
        return it->second.Get();
    }

    void DoCommit(const TTransactionCommitOptions& options)
    {
        try {
            for (const auto& request : Requests_) {
                request->Run();
            }

            WaitFor(Combine(AsyncTransactionStartResults_))
                .ThrowOnError();

            std::vector<TFuture<void>> asyncResults;
            for (const auto& pair : TabletToSession_) {
                const auto& tabletInfo = pair.first;
                const auto& session = pair.second;
                auto channel = GetTabletChannelOrThrow(tabletInfo->CellId);
                asyncResults.push_back(session->Invoke(std::move(channel)));
            }

            WaitFor(Combine(asyncResults))
                .ThrowOnError();
        } catch (const std::exception& ex) {
            // Fire and forget.
            Transaction_->Abort();
            throw;
        }

        WaitFor(Transaction_->Commit(options))
            .ThrowOnError();
    }

    IChannelPtr GetTabletChannelOrThrow(const TTabletCellId& cellId) const
    {
        const auto& cellDirectory = Client_->Connection_->GetCellDirectory();
        auto channel = cellDirectory->GetChannelOrThrow(cellId);
        return CreateAuthenticatedChannel(std::move(channel), Client_->Options_.User);
    }

    TTimestamp GetReadTimestamp() const
    {
        switch (Transaction_->GetAtomicity()) {
            case EAtomicity::Full:
                return GetStartTimestamp();
            case EAtomicity::None:
                // NB: Start timestamp is approximate.
                return SyncLastCommittedTimestamp;
            default:
                YUNREACHABLE();
        }
    }

};

DEFINE_REFCOUNTED_TYPE(TTransaction)

TFuture<ITransactionPtr> TClient::StartTransaction(
    ETransactionType type,
    const TTransactionStartOptions& options)
{
    return TransactionManager_->Start(type, options).Apply(
        BIND([=, this_ = MakeStrong(this)] (NTransactionClient::TTransactionPtr transaction) -> ITransactionPtr {
            return New<TTransaction>(this_, transaction);
        }));
}

ITransactionPtr TClient::AttachTransaction(
    const TTransactionId& transactionId,
    const TTransactionAttachOptions& options)
{
    auto transaction = TransactionManager_->Attach(transactionId, options);
    return New<TTransaction>(this, transaction);
}

////////////////////////////////////////////////////////////////////////////////

} // namespace NApi
} // namespace NYT
<|MERGE_RESOLUTION|>--- conflicted
+++ resolved
@@ -385,10 +385,12 @@
     TQueryHelper(
         IConnectionPtr connection,
         IChannelPtr masterChannel,
-        IChannelFactoryPtr nodeChannelFactory)
+        IChannelFactoryPtr nodeChannelFactory,
+        IFunctionRegistryPtr functionRegistry)
         : Connection_(std::move(connection))
         , MasterChannel_(std::move(masterChannel))
         , NodeChannelFactory_(std::move(nodeChannelFactory))
+        , FunctionRegistry_(std::move(functionRegistry))
     { }
 
     // IPrepareCallbacks implementation.
@@ -424,6 +426,7 @@
     const IConnectionPtr Connection_;
     const IChannelPtr MasterChannel_;
     const IChannelFactoryPtr NodeChannelFactory_;
+    const IFunctionRegistryPtr FunctionRegistry_;
 
 
     TDataSplit DoGetInitialSplit(
@@ -700,7 +703,7 @@
             ranges,
             rowBuffer,
             Connection_->GetColumnEvaluatorCache(),
-            Connection_->GetFunctionRegistry(),
+            FunctionRegistry_,
             rangeExpansionLimit,
             verboseLogging);
 
@@ -749,12 +752,11 @@
             [&] (TConstQueryPtr topQuery, ISchemafulReaderPtr reader, ISchemafulWriterPtr writer) {
                 LOG_DEBUG("Evaluating top query (TopQueryId: %v)", topQuery->Id);
                 auto evaluator = Connection_->GetQueryEvaluator();
-                auto functionRegistry = Connection_->GetFunctionRegistry();
                 return evaluator->Run(
                     std::move(topQuery),
                     std::move(reader),
                     std::move(writer),
-                    std::move(functionRegistry),
+                    FunctionRegistry_,
                     options.EnableCodeCache);
             });
     }
@@ -894,10 +896,6 @@
         const TClientOptions& options)
         : Connection_(std::move(connection))
         , Options_(options)
-<<<<<<< HEAD
-=======
-        , Invoker_(Connection_->GetDispatcher()->GetLightInvoker())
->>>>>>> 77eba51a
     {
         auto wrapChannel = [&] (IChannelPtr channel) {
             channel = CreateAuthenticatedChannel(channel, options.User);
@@ -943,7 +941,8 @@
         QueryHelper_ = New<TQueryHelper>(
             Connection_,
             GetMasterChannelOrThrow(EMasterChannelKind::LeaderOrFollower),
-            HeavyChannelFactory_);
+            HeavyChannelFactory_,
+            FunctionRegistry_);
 
         Logger.AddTag("Client: %p", this);
     }
@@ -1246,15 +1245,8 @@
     const IConnectionPtr Connection_;
     const TClientOptions Options_;
 
-<<<<<<< HEAD
+    IFunctionRegistryPtr FunctionRegistry_;
     TEnumIndexedVector<yhash_map<TCellTag, IChannelPtr>, EMasterChannelKind> MasterChannels_;
-=======
-    const IInvokerPtr Invoker_;
-
-    IFunctionRegistryPtr FunctionRegistry_;
-
-    TEnumIndexedVector<IChannelPtr, EMasterChannelKind> MasterChannels_;
->>>>>>> 77eba51a
     IChannelPtr SchedulerChannel_;
     IChannelFactoryPtr LightChannelFactory_;
     IChannelFactoryPtr HeavyChannelFactory_;
@@ -1735,7 +1727,7 @@
         std::tie(query, dataSource) = PreparePlanFragment(
             QueryHelper_.Get(),
             queryString,
-            Connection_->GetFunctionRegistry(),
+            FunctionRegistry_,
             inputRowLimit,
             outputRowLimit,
             options.Timestamp);
