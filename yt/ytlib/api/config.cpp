--- conflicted
+++ resolved
@@ -95,8 +95,6 @@
     RegisterParameter("udf_registry_path", UdfRegistryPath)
         .Default("//tmp/udfs");
 
-<<<<<<< HEAD
-=======
     RegisterParameter("table_mount_info_update_retry_count", TableMountInfoUpdateRetryCount)
         .GreaterThan(0)
         .Default(5);
@@ -104,7 +102,6 @@
         .GreaterThan(TDuration::MicroSeconds(0))
         .Default(TDuration::Seconds(1));
 
->>>>>>> ffdf4c34
     RegisterValidator([&] () {
         const auto& cellId = PrimaryMaster->CellId;
         auto primaryCellTag = CellTagFromId(PrimaryMaster->CellId);
