--- conflicted
+++ resolved
@@ -60,15 +60,9 @@
 
     virtual const NObjectClient::TCellId& GetPrimaryMasterCellId() const = 0;
     virtual NObjectClient::TCellTag GetPrimaryMasterCellTag() const = 0;
-<<<<<<< HEAD
-    virtual const std::vector<NObjectClient::TCellTag>& GetSecondaryMasterCellTags() const = 0;
-
-    virtual NRpc::IChannelPtr GetMasterChannel(
-=======
     virtual const NObjectClient::TCellTagList& GetSecondaryMasterCellTags() const = 0;
 
     virtual NRpc::IChannelPtr GetMasterChannelOrThrow(
->>>>>>> 4c21d8c5
         EMasterChannelKind kind,
         NObjectClient::TCellTag cellTag = NObjectClient::PrimaryMasterCellTag) = 0;
     virtual NRpc::IChannelPtr GetSchedulerChannel() = 0;
