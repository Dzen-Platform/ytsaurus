--- conflicted
+++ resolved
@@ -106,14 +106,11 @@
     const TRichYPath RichPath_;
     const TNameTablePtr NameTable_;
     const TColumnFilter ColumnFilter_;
+    const bool Unordered_;
+    const IThroughputThrottlerPtr Throttler_;
 
     const TTransactionId TransactionId_;
-    const bool Unordered_;
-<<<<<<< HEAD
     const TReadSessionId ReadSessionId_;
-=======
-    const IThroughputThrottlerPtr Throttler_;
->>>>>>> e754f8d4
 
     TFuture<void> ReadyEvent_;
 
@@ -137,20 +134,17 @@
     const TColumnFilter& columnFilter,
     bool unordered,
     IThroughputThrottlerPtr throttler)
-    : Config_(CloneYsonSerializable(config))
-    , Options_(options)
-    , Client_(client)
-    , Transaction_(transaction)
+    : Config_(CloneYsonSerializable(std::move(config)))
+    , Options_(std::move(options))
+    , Client_(std::move(client))
+    , Transaction_(std::move(transaction))
     , RichPath_(richPath)
     , NameTable_(std::move(nameTable))
     , ColumnFilter_(columnFilter)
-    , TransactionId_(transaction ? transaction->GetId() : NullTransactionId)
     , Unordered_(unordered)
-<<<<<<< HEAD
+    , Throttler_(std::move(throttler))
+    , TransactionId_(Transaction_ ? Transaction_->GetId() : NullTransactionId)
     , ReadSessionId_(TReadSessionId::Create())
-=======
-    , Throttler_(std::move(throttler))
->>>>>>> e754f8d4
 {
     YCHECK(Config_);
     YCHECK(Client_);
@@ -289,14 +283,10 @@
             nodeDirectory,
             dataSourceDirectory,
             dataSliceDescriptor,
-<<<<<<< HEAD
-            New<TNameTable>(),
+            NameTable_,
             ReadSessionId_,
-            TColumnFilter());
-=======
-            NameTable_,
-            ColumnFilter_);
->>>>>>> e754f8d4
+            ColumnFilter_,
+            Throttler_);
     } else {
         dataSourceDirectory->DataSources().push_back(MakeUnversionedDataSource(
             path,
@@ -321,14 +311,9 @@
             nodeDirectory,
             dataSourceDirectory,
             std::move(dataSliceDescriptors),
-<<<<<<< HEAD
-            New<TNameTable>(),
+            NameTable_,
             ReadSessionId_,
-            TColumnFilter(),
-=======
-            NameTable_,
             ColumnFilter_,
->>>>>>> e754f8d4
             schema.GetKeyColumns(),
             Null,
             Throttler_);
