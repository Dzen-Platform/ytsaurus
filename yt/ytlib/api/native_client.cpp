#include "client.h"
#include "private.h"

#include "box.h"
#include "config.h"
#include "native_connection.h"
#include "native_transaction.h"
#include "file_reader.h"
#include "file_writer.h"
#include "journal_reader.h"
#include "journal_writer.h"
#include "rowset.h"
#include "table_reader.h"
#include "table_writer.h"
#include "tablet_helpers.h"

#include <yt/ytlib/chunk_client/chunk_meta_extensions.h>
#include <yt/ytlib/chunk_client/chunk_replica.h>
#include <yt/ytlib/chunk_client/read_limit.h>
#include <yt/ytlib/chunk_client/chunk_teleporter.h>
#include <yt/ytlib/chunk_client/chunk_service_proxy.h>
#include <yt/ytlib/chunk_client/helpers.h>
#include <yt/ytlib/chunk_client/medium_directory.pb.h>

#include <yt/ytlib/cypress_client/cypress_ypath_proxy.h>
#include <yt/ytlib/cypress_client/rpc_helpers.h>

#include <yt/ytlib/hive/cell_directory.h>
#include <yt/ytlib/hive/cluster_directory.h>
#include <yt/ytlib/hive/config.h>

#include <yt/ytlib/job_proxy/job_spec_helper.h>
#include <yt/ytlib/job_proxy/user_job_read_controller.h>

#include <yt/ytlib/job_prober_client/job_prober_service_proxy.h>

#include <yt/ytlib/node_tracker_client/channel.h>

#include <yt/ytlib/object_client/helpers.h>
#include <yt/ytlib/object_client/master_ypath_proxy.h>
#include <yt/ytlib/object_client/object_service_proxy.h>

#include <yt/ytlib/query_client/executor.h>
#include <yt/ytlib/query_client/query_preparer.h>
#include <yt/ytlib/query_client/functions_cache.h>
#include <yt/ytlib/query_client/helpers.h>
#include <yt/ytlib/query_client/query_service_proxy.h>
#include <yt/ytlib/query_client/column_evaluator.h>

#include <yt/ytlib/scheduler/helpers.h>
#include <yt/ytlib/scheduler/job.pb.h>
#include <yt/ytlib/scheduler/job_prober_service_proxy.h>
#include <yt/ytlib/scheduler/scheduler_service_proxy.h>

#include <yt/ytlib/security_client/group_ypath_proxy.h>
#include <yt/ytlib/security_client/helpers.h>

#include <yt/ytlib/table_client/name_table.h>
#include <yt/ytlib/table_client/schema.h>
#include <yt/ytlib/table_client/table_ypath_proxy.h>
#include <yt/ytlib/table_client/chunk_meta_extensions.h>
#include <yt/ytlib/table_client/schemaful_reader.h>
#include <yt/ytlib/table_client/row_merger.h>

#include <yt/ytlib/tablet_client/table_mount_cache.h>
#include <yt/ytlib/tablet_client/tablet_service_proxy.h>
#include <yt/ytlib/tablet_client/wire_protocol.h>
#include <yt/ytlib/tablet_client/wire_protocol.pb.h>
#include <yt/ytlib/tablet_client/table_replica_ypath.h>

#include <yt/ytlib/transaction_client/timestamp_provider.h>
#include <yt/ytlib/transaction_client/transaction_manager.h>
#include <yt/ytlib/transaction_client/action.h>
#include <yt/ytlib/transaction_client/transaction_service_proxy.h>

#include <yt/core/compression/codec.h>

#include <yt/core/concurrency/async_semaphore.h>
#include <yt/core/concurrency/async_stream.h>
#include <yt/core/concurrency/async_stream_pipe.h>
#include <yt/core/concurrency/action_queue.h>
#include <yt/core/concurrency/scheduler.h>

#include <yt/core/profiling/scoped_timer.h>

#include <yt/core/rpc/helpers.h>

#include <yt/core/ytree/helpers.h>
#include <yt/core/ytree/fluent.h>
#include <yt/core/ytree/ypath_proxy.h>

#include <yt/core/misc/collection_helpers.h>

#include <util/string/join.h>

namespace NYT {
namespace NApi {

using namespace NConcurrency;
using namespace NYPath;
using namespace NYTree;
using namespace NYson;
using namespace NObjectClient;
using namespace NObjectClient::NProto;
using namespace NCypressClient;
using namespace NTransactionClient;
using namespace NRpc;
using namespace NTableClient;
using namespace NTableClient::NProto;
using namespace NTabletClient;
using namespace NTabletClient::NProto;
using namespace NSecurityClient;
using namespace NQueryClient;
using namespace NChunkClient;
using namespace NChunkClient::NProto;
using namespace NScheduler;
using namespace NHiveClient;
using namespace NHydra;

using NChunkClient::TReadLimit;
using NChunkClient::TReadRange;
using NTableClient::TColumnSchema;
using NNodeTrackerClient::INodeChannelFactoryPtr;
using NNodeTrackerClient::CreateNodeChannelFactory;
using NNodeTrackerClient::TNetworkPreferenceList;

////////////////////////////////////////////////////////////////////////////////

DECLARE_REFCOUNTED_CLASS(TJobInputReader)
DECLARE_REFCOUNTED_CLASS(TNativeClient)
DECLARE_REFCOUNTED_CLASS(TNativeTransaction)

////////////////////////////////////////////////////////////////////////////////

namespace {

EWorkloadCategory FromUserWorkloadCategory(EUserWorkloadCategory category)
{
    switch (category) {
        case EUserWorkloadCategory::Realtime:
            return EWorkloadCategory::UserRealtime;
        case EUserWorkloadCategory::Interactive:
            return EWorkloadCategory::UserInteractive;
        case EUserWorkloadCategory::Batch:
            return EWorkloadCategory::UserBatch;
        default:
            Y_UNREACHABLE();
    }
}

} // namespace

TUserWorkloadDescriptor::operator TWorkloadDescriptor() const
{
    TWorkloadDescriptor result;
    result.Category = FromUserWorkloadCategory(Category);
    result.Band = Band;
    return result;
}

struct TSerializableUserWorkloadDescriptor
    : public TYsonSerializableLite
{
    TUserWorkloadDescriptor Underlying;

    TSerializableUserWorkloadDescriptor()
    {
        RegisterParameter("category", Underlying.Category);
        RegisterParameter("band", Underlying.Band)
            .Optional();
    }
};

void Serialize(const TUserWorkloadDescriptor& workloadDescriptor, NYson::IYsonConsumer* consumer)
{
    TSerializableUserWorkloadDescriptor serializableWorkloadDescriptor;
    serializableWorkloadDescriptor.Underlying = workloadDescriptor;
    Serialize(serializableWorkloadDescriptor, consumer);
}

void Deserialize(TUserWorkloadDescriptor& workloadDescriptor, INodePtr node)
{
    TSerializableUserWorkloadDescriptor serializableWorkloadDescriptor;
    Deserialize(serializableWorkloadDescriptor, node);
    workloadDescriptor = serializableWorkloadDescriptor.Underlying;
}

////////////////////////////////////////////////////////////////////////////////

NRpc::TMutationId TMutatingOptions::GetOrGenerateMutationId() const
{
    if (Retry && !MutationId) {
        THROW_ERROR_EXCEPTION("Cannot execute retry without mutation id");
    }
    return MutationId ? MutationId : NRpc::GenerateMutationId();
}

////////////////////////////////////////////////////////////////////////////////

namespace {

TNameTableToSchemaIdMapping BuildColumnIdMapping(
    const TTableSchema& schema,
    const TNameTablePtr& nameTable)
{
    for (const auto& name : schema.GetKeyColumns()) {
        // We shouldn't consider computed columns below because client doesn't send them.
        if (!nameTable->FindId(name) && !schema.GetColumnOrThrow(name).Expression) {
            THROW_ERROR_EXCEPTION("Missing key column %Qv",
                name);
        }
    }

    TNameTableToSchemaIdMapping mapping;
    mapping.resize(nameTable->GetSize());
    for (int nameTableId = 0; nameTableId < nameTable->GetSize(); ++nameTableId) {
        const auto& name = nameTable->GetName(nameTableId);
        const auto* columnSchema = schema.FindColumn(name);
        mapping[nameTableId] = columnSchema ? schema.GetColumnIndex(*columnSchema) : -1;
    }
    return mapping;
}

template <class TKey>
TTabletInfoPtr GetSortedTabletForRow(
    const TTableMountInfoPtr& tableInfo,
    TKey key)
{
    Y_ASSERT(tableInfo->IsSorted());

    auto tabletInfo = tableInfo->GetTabletForRow(key);
    ValidateTabletMounted(tableInfo, tabletInfo);
    return tabletInfo;
}

TTabletInfoPtr GetOrderedTabletForRow(
    const TTableMountInfoPtr& tableInfo,
    const TTabletInfoPtr& randomTabletInfo,
    TNullable<int> tabletIndexColumnId,
    NTableClient::TKey key)
{
    Y_ASSERT(!tableInfo->IsSorted());

    int tabletIndex = -1;
    for (const auto& value : key) {
        if (tabletIndexColumnId && value.Id == *tabletIndexColumnId) {
            Y_ASSERT(value.Type == EValueType::Null || value.Type == EValueType::Int64);
            if (value.Type == EValueType::Int64) {
                tabletIndex = value.Data.Int64;
                if (tabletIndex < 0 || tabletIndex >= tableInfo->Tablets.size()) {
                    THROW_ERROR_EXCEPTION("Invalid tablet index: actual %v, expected in range [0, %v]",
                        tabletIndex,
                        tableInfo->Tablets.size() - 1);
                }
            }
        }
    }

    if (tabletIndex < 0) {
        return randomTabletInfo;
    }

    auto tabletInfo = tableInfo->Tablets[tabletIndex];
    ValidateTabletMounted(tableInfo, tabletInfo);
    return tabletInfo;
}

TUnversionedOwningRow CreateOperationJobKey(const TOperationId& operationId, const TJobId& jobId, const TNameTablePtr& nameTable)
{
    TOwningRowBuilder keyBuilder(4);

    keyBuilder.AddValue(MakeUnversionedUint64Value(operationId.Parts64[0], nameTable->GetIdOrRegisterName("operation_id_hi")));
    keyBuilder.AddValue(MakeUnversionedUint64Value(operationId.Parts64[1], nameTable->GetIdOrRegisterName("operation_id_lo")));
    keyBuilder.AddValue(MakeUnversionedUint64Value(jobId.Parts64[0], nameTable->GetIdOrRegisterName("job_id_hi")));
    keyBuilder.AddValue(MakeUnversionedUint64Value(jobId.Parts64[1], nameTable->GetIdOrRegisterName("job_id_lo")));

    return keyBuilder.FinishRow();
}

} // namespace

////////////////////////////////////////////////////////////////////////////////

TError TCheckPermissionResult::ToError(const Stroka& user, EPermission permission) const
{
    switch (Action) {
        case NSecurityClient::ESecurityAction::Allow:
            return TError();

        case NSecurityClient::ESecurityAction::Deny: {
            TError error;
            if (ObjectName && SubjectName) {
                error = TError(
                    NSecurityClient::EErrorCode::AuthorizationError,
                    "Access denied: %Qlv permission is denied for %Qv by ACE at %v",
                    permission,
                    *SubjectName,
                    *ObjectName);
            } else {
                error = TError(
                    NSecurityClient::EErrorCode::AuthorizationError,
                    "Access denied: %Qlv permission is not allowed by any matching ACE",
                    permission);
            }
            error.Attributes().Set("user", user);
            error.Attributes().Set("permission", permission);
            if (ObjectId) {
                error.Attributes().Set("denied_by", ObjectId);
            }
            if (SubjectId) {
                error.Attributes().Set("denied_for", SubjectId);
            }
            return error;
        }

        default:
            Y_UNREACHABLE();
    }
}

////////////////////////////////////////////////////////////////////////////////

class TJobInputReader
    : public NConcurrency::IAsyncZeroCopyInputStream
{
public:
    TJobInputReader(NJobProxy::TUserJobReadControllerPtr userJobReadController, IInvokerPtr invoker)
        : Invoker_(std::move(invoker))
        , UserJobReadController_(std::move(userJobReadController))
        , AsyncStreamPipe_(New<TAsyncStreamPipe>())
    { }

    ~TJobInputReader()
    {
        TransferResultFuture_.Cancel();
    }

    void Open()
    {
        auto transferClosure = UserJobReadController_->PrepareJobInputTransfer(AsyncStreamPipe_);
        TransferResultFuture_ = transferClosure
            .AsyncVia(Invoker_)
            .Run();
    }

    virtual TFuture<TSharedRef> Read() override
    {
        return AsyncStreamPipe_->Read();
    }

private:
    const IInvokerPtr Invoker_;
    const NJobProxy::TUserJobReadControllerPtr UserJobReadController_;
    const NConcurrency::TAsyncStreamPipePtr AsyncStreamPipe_;

    TFuture<void> TransferResultFuture_;
};

DEFINE_REFCOUNTED_TYPE(TJobInputReader)


class TQueryPreparer
    : public virtual TRefCounted
    , public IPrepareCallbacks
{
public:
    explicit TQueryPreparer(
        INativeConnectionPtr connection)
        : Connection_(std::move(connection))
    { }

    // IPrepareCallbacks implementation.

    virtual TFuture<TDataSplit> GetInitialSplit(
        const TRichYPath& path,
        TTimestamp timestamp) override
    {
        return BIND(&TQueryPreparer::DoGetInitialSplit, MakeStrong(this))
            .AsyncVia(Connection_->GetLightInvoker())
            .Run(path, timestamp);
    }

private:
    const INativeConnectionPtr Connection_;

    TTableSchema GetTableSchema(
        const TRichYPath& path,
        const TTableMountInfoPtr& tableInfo)
    {
        if (auto maybePathSchema = path.GetSchema()) {
            if (tableInfo->Dynamic) {
                THROW_ERROR_EXCEPTION("Explicit YPath \"schema\" specification is only allowed for static tables");
            }
            return *maybePathSchema;
        }

        return tableInfo->Schemas[ETableSchemaKind::Query];
    }

    TDataSplit DoGetInitialSplit(
        const TRichYPath& path,
        TTimestamp timestamp)
    {
        const auto& tableMountCache = Connection_->GetTableMountCache();
        auto tableInfo = WaitFor(tableMountCache->GetTableInfo(path.GetPath()))
            .ValueOrThrow();

        tableInfo->ValidateNotReplicated();

        TDataSplit result;
        SetObjectId(&result, tableInfo->TableId);
        SetTableSchema(&result, GetTableSchema(path, tableInfo));
        SetTimestamp(&result, timestamp);
        return result;
    }
};

////////////////////////////////////////////////////////////////////////////////

struct TLookupRowsInputBufferTag
{ };

struct TLookupRowsOutputBufferTag
{ };

struct TWriteRowsBufferTag
{ };

struct TDeleteRowsBufferTag
{ };

class TNativeClient
    : public INativeClient
{
public:
    TNativeClient(
        INativeConnectionPtr connection,
        const TClientOptions& options)
        : Connection_(std::move(connection))
        , Options_(options)
        , ConcurrentRequestsSemaphore_(New<TAsyncSemaphore>(Connection_->GetConfig()->MaxConcurrentRequests))
    {
        auto wrapChannel = [&] (IChannelPtr channel) {
            channel = CreateAuthenticatedChannel(channel, options.User);
            return channel;
        };
        auto wrapChannelFactory = [&] (IChannelFactoryPtr factory) {
            factory = CreateAuthenticatedChannelFactory(factory, options.User);
            return factory;
        };

        auto initMasterChannel = [&] (EMasterChannelKind kind, TCellTag cellTag) {
            // NB: Caching is only possible for the primary master.
            if (kind == EMasterChannelKind::Cache && cellTag != Connection_->GetPrimaryMasterCellTag()) {
                return;
            }
            MasterChannels_[kind][cellTag] = wrapChannel(Connection_->GetMasterChannelOrThrow(kind, cellTag));
        };
        for (auto kind : TEnumTraits<EMasterChannelKind>::GetDomainValues()) {
            initMasterChannel(kind, Connection_->GetPrimaryMasterCellTag());
            for (auto cellTag : Connection_->GetSecondaryMasterCellTags()) {
                initMasterChannel(kind, cellTag);
            }
        }

        SchedulerChannel_ = wrapChannel(Connection_->GetSchedulerChannel());

        LightChannelFactory_ = CreateNodeChannelFactory(
            wrapChannelFactory(Connection_->GetLightChannelFactory()),
            Connection_->GetNetworks());
        HeavyChannelFactory_ = CreateNodeChannelFactory(
            wrapChannelFactory(Connection_->GetHeavyChannelFactory()),
            Connection_->GetNetworks());

        SchedulerProxy_.reset(new TSchedulerServiceProxy(GetSchedulerChannel()));
        JobProberProxy_.reset(new TJobProberServiceProxy(GetSchedulerChannel()));

        TransactionManager_ = New<TTransactionManager>(
            Connection_->GetConfig()->TransactionManager,
            Connection_->GetConfig()->PrimaryMaster->CellId,
            Connection_->GetMasterChannelOrThrow(EMasterChannelKind::Leader),
            Options_.User,
            Connection_->GetTimestampProvider(),
            Connection_->GetCellDirectory());

        FunctionImplCache_ = CreateFunctionImplCache(
            Connection_->GetConfig()->FunctionImplCache,
            MakeWeak(this));

        FunctionRegistry_ = CreateFunctionRegistryCache(
            Connection_->GetConfig()->UdfRegistryPath,
            Connection_->GetConfig()->FunctionRegistryCache,
            MakeWeak(this),
            Connection_->GetLightInvoker());

        Logger.AddTag("ClientId: %v", TGuid::Create());
    }


    virtual IConnectionPtr GetConnection() override
    {
        return Connection_;
    }

    virtual INativeConnectionPtr GetNativeConnection() override
    {
        return Connection_;
    }

    virtual IChannelPtr GetMasterChannelOrThrow(
        EMasterChannelKind kind,
        TCellTag cellTag = PrimaryMasterCellTag) override
    {
        const auto& channels = MasterChannels_[kind];
        auto it = channels.find(cellTag == PrimaryMasterCellTag ? Connection_->GetPrimaryMasterCellTag() : cellTag);
        if (it == channels.end()) {
            THROW_ERROR_EXCEPTION("Unknown master cell tag %v",
                cellTag);
        }
        return it->second;
    }

    virtual IChannelPtr GetSchedulerChannel() override
    {
        return SchedulerChannel_;
    }

    virtual INodeChannelFactoryPtr GetLightChannelFactory() override
    {
        return LightChannelFactory_;
    }

    virtual INodeChannelFactoryPtr GetHeavyChannelFactory() override
    {
        return HeavyChannelFactory_;
    }

    virtual TFuture<void> Terminate() override
    {
        TransactionManager_->AbortAll();

        auto error = TError("Client terminated");
        std::vector<TFuture<void>> asyncResults;

        for (auto kind : TEnumTraits<EMasterChannelKind>::GetDomainValues()) {
            for (const auto& pair : MasterChannels_[kind]) {
                auto channel = pair.second;
                asyncResults.push_back(channel->Terminate(error));
            }
        }
        asyncResults.push_back(SchedulerChannel_->Terminate(error));

        return Combine(asyncResults);
    }


    virtual TFuture<INativeTransactionPtr> StartNativeTransaction(
        ETransactionType type,
        const TTransactionStartOptions& options) override;
    virtual INativeTransactionPtr AttachNativeTransaction(
        const TTransactionId& transactionId,
        const TTransactionAttachOptions& options) override;

    virtual TFuture<ITransactionPtr> StartTransaction(
        ETransactionType type,
        const TTransactionStartOptions& options) override
    {
        return StartNativeTransaction(type, options).As<ITransactionPtr>();
    }

    virtual ITransactionPtr AttachTransaction(
        const TTransactionId& transactionId,
        const TTransactionAttachOptions& options) override
    {
        return AttachNativeTransaction(transactionId, options);
    }

#define DROP_BRACES(...) __VA_ARGS__
#define IMPLEMENT_OVERLOADED_METHOD(returnType, method, doMethod, signature, args) \
    virtual TFuture<returnType> method signature override \
    { \
        return Execute( \
            #method, \
            options, \
            BIND( \
                &TNativeClient::doMethod, \
                Unretained(this), \
                DROP_BRACES args)); \
    }

#define IMPLEMENT_METHOD(returnType, method, signature, args) \
    IMPLEMENT_OVERLOADED_METHOD(returnType, method, Do##method, signature, args)

    IMPLEMENT_METHOD(IUnversionedRowsetPtr, LookupRows, (
        const TYPath& path,
        TNameTablePtr nameTable,
        const TSharedRange<NTableClient::TKey>& keys,
        const TLookupRowsOptions& options),
        (path, std::move(nameTable), std::move(keys), options))
    IMPLEMENT_METHOD(IVersionedRowsetPtr, VersionedLookupRows, (
        const TYPath& path,
        TNameTablePtr nameTable,
        const TSharedRange<NTableClient::TKey>& keys,
        const TVersionedLookupRowsOptions& options),
        (path, std::move(nameTable), std::move(keys), options))
    IMPLEMENT_METHOD(TSelectRowsResult, SelectRows, (
        const Stroka& query,
        const TSelectRowsOptions& options),
        (query, options))
    IMPLEMENT_METHOD(std::vector<NTabletClient::TTableReplicaId>, GetInSyncReplicas, (
        const NYPath::TYPath& path,
        NTableClient::TNameTablePtr nameTable,
        const TSharedRange<NTableClient::TKey>& keys,
        const TGetInSyncReplicasOptions& options),
        (path, nameTable, keys, options))
    IMPLEMENT_METHOD(void, MountTable, (
        const TYPath& path,
        const TMountTableOptions& options),
        (path, options))
    IMPLEMENT_METHOD(void, UnmountTable, (
        const TYPath& path,
        const TUnmountTableOptions& options),
        (path, options))
    IMPLEMENT_METHOD(void, RemountTable, (
        const TYPath& path,
        const TRemountTableOptions& options),
        (path, options))
    IMPLEMENT_METHOD(void, FreezeTable, (
        const TYPath& path,
        const TFreezeTableOptions& options),
        (path, options))
    IMPLEMENT_METHOD(void, UnfreezeTable, (
        const TYPath& path,
        const TUnfreezeTableOptions& options),
        (path, options))
    IMPLEMENT_OVERLOADED_METHOD(void, ReshardTable, DoReshardTableWithPivotKeys, (
        const TYPath& path,
        const std::vector<NTableClient::TOwningKey>& pivotKeys,
        const TReshardTableOptions& options),
        (path, pivotKeys, options))
    IMPLEMENT_OVERLOADED_METHOD(void, ReshardTable, DoReshardTableWithTabletCount, (
        const TYPath& path,
        int tabletCount,
        const TReshardTableOptions& options),
        (path, tabletCount, options))
    IMPLEMENT_METHOD(void, AlterTable, (
        const TYPath& path,
        const TAlterTableOptions& options),
        (path, options))
    IMPLEMENT_METHOD(void, TrimTable, (
        const TYPath& path,
        int tabletIndex,
        i64 trimmedRowCount,
        const TTrimTableOptions& options),
        (path, tabletIndex, trimmedRowCount, options))
    IMPLEMENT_METHOD(void, AlterTableReplica, (
        const TTableReplicaId& replicaId,
        const TAlterTableReplicaOptions& options),
        (replicaId, options))


    IMPLEMENT_METHOD(TYsonString, GetNode, (
        const TYPath& path,
        const TGetNodeOptions& options),
        (path, options))
    IMPLEMENT_METHOD(void, SetNode, (
        const TYPath& path,
        const TYsonString& value,
        const TSetNodeOptions& options),
        (path, value, options))
    IMPLEMENT_METHOD(void, RemoveNode, (
        const TYPath& path,
        const TRemoveNodeOptions& options),
        (path, options))
    IMPLEMENT_METHOD(TYsonString, ListNode, (
        const TYPath& path,
        const TListNodeOptions& options),
        (path, options))
    IMPLEMENT_METHOD(TNodeId, CreateNode, (
        const TYPath& path,
        EObjectType type,
        const TCreateNodeOptions& options),
        (path, type, options))
    IMPLEMENT_METHOD(TLockNodeResult, LockNode, (
        const TYPath& path,
        ELockMode mode,
        const TLockNodeOptions& options),
        (path, mode, options))
    IMPLEMENT_METHOD(TNodeId, CopyNode, (
        const TYPath& srcPath,
        const TYPath& dstPath,
        const TCopyNodeOptions& options),
        (srcPath, dstPath, options))
    IMPLEMENT_METHOD(TNodeId, MoveNode, (
        const TYPath& srcPath,
        const TYPath& dstPath,
        const TMoveNodeOptions& options),
        (srcPath, dstPath, options))
    IMPLEMENT_METHOD(TNodeId, LinkNode, (
        const TYPath& srcPath,
        const TYPath& dstPath,
        const TLinkNodeOptions& options),
        (srcPath, dstPath, options))
    IMPLEMENT_METHOD(void, ConcatenateNodes, (
        const std::vector<TYPath>& srcPaths,
        const TYPath& dstPath,
        const TConcatenateNodesOptions& options),
        (srcPaths, dstPath, options))
    IMPLEMENT_METHOD(bool, NodeExists, (
        const TYPath& path,
        const TNodeExistsOptions& options),
        (path, options))


    IMPLEMENT_METHOD(TObjectId, CreateObject, (
        EObjectType type,
        const TCreateObjectOptions& options),
        (type, options))


    virtual TFuture<IAsyncZeroCopyInputStreamPtr> CreateFileReader(
        const TYPath& path,
        const TFileReaderOptions& options) override
    {
        return NApi::CreateFileReader(this, path, options);
    }

    virtual IFileWriterPtr CreateFileWriter(
        const TYPath& path,
        const TFileWriterOptions& options) override
    {
        return NApi::CreateFileWriter(this, path, options);
    }


    virtual IJournalReaderPtr CreateJournalReader(
        const TYPath& path,
        const TJournalReaderOptions& options) override
    {
        return NApi::CreateJournalReader(this, path, options);
    }

    virtual IJournalWriterPtr CreateJournalWriter(
        const TYPath& path,
        const TJournalWriterOptions& options) override
    {
        return NApi::CreateJournalWriter(this, path, options);
    }

    virtual TFuture<ISchemalessMultiChunkReaderPtr> CreateTableReader(
        const NYPath::TRichYPath& path,
        const TTableReaderOptions& options) override
    {
        return NApi::CreateTableReader(this, path, options);
    }

    virtual TFuture<NTableClient::ISchemalessWriterPtr> CreateTableWriter(
        const NYPath::TRichYPath& path,
        const NApi::TTableWriterOptions& options) override
    {
        return NApi::CreateTableWriter(this, path, options);
    }

    IMPLEMENT_METHOD(void, AddMember, (
        const Stroka& group,
        const Stroka& member,
        const TAddMemberOptions& options),
        (group, member, options))
    IMPLEMENT_METHOD(void, RemoveMember, (
        const Stroka& group,
        const Stroka& member,
        const TRemoveMemberOptions& options),
        (group, member, options))
    IMPLEMENT_METHOD(TCheckPermissionResult, CheckPermission, (
        const Stroka& user,
        const TYPath& path,
        EPermission permission,
        const TCheckPermissionOptions& options),
        (user, path, permission, options))

    IMPLEMENT_METHOD(TOperationId, StartOperation, (
        EOperationType type,
        const TYsonString& spec,
        const TStartOperationOptions& options),
        (type, spec, options))
    IMPLEMENT_METHOD(void, AbortOperation, (
        const TOperationId& operationId,
        const TAbortOperationOptions& options),
        (operationId, options))
    IMPLEMENT_METHOD(void, SuspendOperation, (
        const TOperationId& operationId,
        const TSuspendOperationOptions& options),
        (operationId, options))
    IMPLEMENT_METHOD(void, ResumeOperation, (
        const TOperationId& operationId,
        const TResumeOperationOptions& options),
        (operationId, options))
    IMPLEMENT_METHOD(void, CompleteOperation, (
        const TOperationId& operationId,
        const TCompleteOperationOptions& options),
        (operationId, options))

    IMPLEMENT_METHOD(void, DumpJobContext, (
        const TJobId& jobId,
        const TYPath& path,
        const TDumpJobContextOptions& options),
        (jobId, path, options))
    IMPLEMENT_METHOD(IAsyncZeroCopyInputStreamPtr, GetJobInput, (
        const TOperationId& operationId,
        const TJobId& jobId,
        const TGetJobInputOptions& options),
        (operationId, jobId, options))
    IMPLEMENT_METHOD(TSharedRef, GetJobStderr, (
        const TOperationId& operationId,
        const TJobId& jobId,
        const TGetJobStderrOptions& options),
        (operationId, jobId, options))
    IMPLEMENT_METHOD(std::vector<TJob>, ListJobs, (
        const TOperationId& operationId,
        const TListJobsOptions& options),
        (operationId, options))
    IMPLEMENT_METHOD(TYsonString, StraceJob, (
        const TJobId& jobId,
        const TStraceJobOptions& options),
        (jobId, options))
    IMPLEMENT_METHOD(void, SignalJob, (
        const TJobId& jobId,
        const Stroka& signalName,
        const TSignalJobOptions& options),
        (jobId, signalName, options))
    IMPLEMENT_METHOD(void, AbandonJob, (
        const TJobId& jobId,
        const TAbandonJobOptions& options),
        (jobId, options))
    IMPLEMENT_METHOD(TYsonString, PollJobShell, (
        const TJobId& jobId,
        const TYsonString& parameters,
        const TPollJobShellOptions& options),
        (jobId, parameters, options))
    IMPLEMENT_METHOD(void, AbortJob, (
        const TJobId& jobId,
        const TAbortJobOptions& options),
        (jobId, options))


    IMPLEMENT_METHOD(TClusterMeta, GetClusterMeta, (
        const TGetClusterMetaOptions& options),
        (options))

#undef DROP_BRACES
#undef IMPLEMENT_METHOD

private:
    friend class TNativeTransaction;

    const INativeConnectionPtr Connection_;
    const TClientOptions Options_;

    TEnumIndexedVector<yhash<TCellTag, IChannelPtr>, EMasterChannelKind> MasterChannels_;
    IChannelPtr SchedulerChannel_;
    INodeChannelFactoryPtr LightChannelFactory_;
    INodeChannelFactoryPtr HeavyChannelFactory_;
    TTransactionManagerPtr TransactionManager_;
    TFunctionImplCachePtr FunctionImplCache_;
    IFunctionRegistryPtr FunctionRegistry_;
    std::unique_ptr<TSchedulerServiceProxy> SchedulerProxy_;
    std::unique_ptr<TJobProberServiceProxy> JobProberProxy_;

    TAsyncSemaphorePtr ConcurrentRequestsSemaphore_;

    NLogging::TLogger Logger = ApiLogger;


    template <class T>
    TFuture<T> Execute(
        const Stroka& commandName,
        const TTimeoutOptions& options,
        TCallback<T()> callback)
    {
        auto guard = TAsyncSemaphoreGuard::TryAcquire(ConcurrentRequestsSemaphore_);
        if (!guard) {
            return MakeFuture<T>(TError(EErrorCode::TooManyConcurrentRequests, "Too many concurrent requests"));
        }

        // XXX(sandello): Deprecate me in 19.x ; remove two separate thread pools, use just one.
        auto invoker = Connection_->GetLightInvoker();
        if (commandName == "SelectRows" || commandName == "LookupRows" || commandName == "VersionedLookupRows" ||
            commandName == "GetJobStderr") {
            invoker = Connection_->GetHeavyInvoker();
        }

        return
            BIND([commandName, callback = std::move(callback), this_ = MakeWeak(this), guard = std::move(guard)] () {
                auto client = this_.Lock();
                if (!client) {
                    THROW_ERROR_EXCEPTION("Client was abandoned");
                }
                auto& Logger = client->Logger;
                try {
                    LOG_DEBUG("Command started (Command: %v)", commandName);
                    TBox<T> result(callback);
                    LOG_DEBUG("Command completed (Command: %v)", commandName);
                    return result.Unwrap();
                } catch (const std::exception& ex) {
                    LOG_DEBUG(ex, "Command failed (Command: %v)", commandName);
                    throw;
                }
            })
            .AsyncVia(Connection_->GetLightInvoker())
            .Run()
            .WithTimeout(options.Timeout);
    }

    template <class T>
    auto CallAndRetryIfMetadataCacheIsInconsistent(T&& callback) -> decltype(callback())
    {
        int retryCount = 0;
        while (true) {
            TError error;

            try {
                return callback();
            } catch (const NYT::TErrorException& ex) {
                error = ex.Error();
            }

            auto config = Connection_->GetConfig();
            if (++retryCount <= config->TableMountCache->OnErrorRetryCount) {
                bool retry = false;
                std::vector<NTabletClient::EErrorCode> retriableCodes = {
                    NTabletClient::EErrorCode::NoSuchTablet,
                    NTabletClient::EErrorCode::TabletNotMounted,
                    NTabletClient::EErrorCode::InvalidMountRevision};

                for (const auto& errCode : retriableCodes) {
                    if (auto err = error.FindMatching(errCode)) {
                        error = err.Get();
                        retry = true;
                        break;
                    }
                }

                if (retry) {
                    LOG_DEBUG(error, "Got error, will clear table mount cache and retry");
                    auto tabletId = error.Attributes().Get<TTabletId>("tablet_id");
                    const auto& tableMountCache = Connection_->GetTableMountCache();
                    auto tabletInfo = tableMountCache->FindTablet(tabletId);
                    if (tabletInfo) {
                        tableMountCache->InvalidateTablet(tabletInfo);
                        auto now = Now();
                        auto retryTime = tabletInfo->UpdateTime + config->TableMountCache->OnErrorSlackPeriod;
                        if (retryTime > now) {
                            WaitFor(TDelayedExecutor::MakeDelayed(retryTime - now))
                                .ThrowOnError();
                        }
                    }
                    continue;
                }
            }

            THROW_ERROR error;
        }
    }


    static void SetMutationId(const IClientRequestPtr& request, const TMutatingOptions& options)
    {
        NRpc::SetMutationId(request, options.GetOrGenerateMutationId(), options.Retry);
    }


    TTransactionId GetTransactionId(const TTransactionalOptions& options, bool allowNullTransaction)
    {
        auto transaction = GetTransaction(options, allowNullTransaction, true);
        return transaction ? transaction->GetId() : NullTransactionId;
    }

    NTransactionClient::TTransactionPtr GetTransaction(
        const TTransactionalOptions& options,
        bool allowNullTransaction,
        bool pingTransaction)
    {
        if (!options.TransactionId) {
            if (!allowNullTransaction) {
                THROW_ERROR_EXCEPTION("A valid master transaction is required");
            }
            return nullptr;
        }

        TTransactionAttachOptions attachOptions;
        attachOptions.Ping = pingTransaction;
        attachOptions.PingAncestors = options.PingAncestors;
        return TransactionManager_->Attach(options.TransactionId, attachOptions);
    }

    void SetTransactionId(
        const IClientRequestPtr& request,
        const TTransactionalOptions& options,
        bool allowNullTransaction)
    {
        NCypressClient::SetTransactionId(request, GetTransactionId(options, allowNullTransaction));
    }


    void SetPrerequisites(
        const IClientRequestPtr& request,
        const TPrerequisiteOptions& options)
    {
        if (options.PrerequisiteTransactionIds.empty() && options.PrerequisiteRevisions.empty()) {
            return;
        }

        auto* prerequisitesExt = request->Header().MutableExtension(TPrerequisitesExt::prerequisites_ext);
        for (const auto& id : options.PrerequisiteTransactionIds) {
            auto* prerequisiteTransaction = prerequisitesExt->add_transactions();
            ToProto(prerequisiteTransaction->mutable_transaction_id(), id);
        }
        for (const auto& revision : options.PrerequisiteRevisions) {
            auto* prerequisiteRevision = prerequisitesExt->add_revisions();
            prerequisiteRevision->set_path(revision->Path);
            ToProto(prerequisiteRevision->mutable_transaction_id(), revision->TransactionId);
            prerequisiteRevision->set_revision(revision->Revision);
        }
    }


    static void SetSuppressAccessTracking(
        const IClientRequestPtr& request,
        const TSuppressableAccessTrackingOptions& commandOptions)
    {
        if (commandOptions.SuppressAccessTracking) {
            NCypressClient::SetSuppressAccessTracking(request, true);
        }
        if (commandOptions.SuppressModificationTracking) {
            NCypressClient::SetSuppressModificationTracking(request, true);
        }
    }

    static void SetCachingHeader(
        const IClientRequestPtr& request,
        const TMasterReadOptions& options)
    {
        if (options.ReadFrom == EMasterChannelKind::Cache) {
            auto* cachingHeaderExt = request->Header().MutableExtension(NYTree::NProto::TCachingHeaderExt::caching_header_ext);
            cachingHeaderExt->set_success_expiration_time(ToProto(options.ExpireAfterSuccessfulUpdateTime));
            cachingHeaderExt->set_failure_expiration_time(ToProto(options.ExpireAfterFailedUpdateTime));
        }
    }

    static void SetBalancingHeader(
        const IClientRequestPtr& request,
        const TMasterReadOptions& options)
    {
        if (options.ReadFrom == EMasterChannelKind::Cache) {
            auto* balancingHeaderExt = request->Header().MutableExtension(NRpc::NProto::TBalancingExt::balancing_ext);
            balancingHeaderExt->set_enable_stickness(true);
            balancingHeaderExt->set_sticky_group_size(options.CacheStickyGroupSize);
        }
    }

    template <class TProxy>
    std::unique_ptr<TProxy> CreateReadProxy(
        const TMasterReadOptions& options,
        TCellTag cellTag = PrimaryMasterCellTag)
    {
        auto channel = GetMasterChannelOrThrow(options.ReadFrom, cellTag);
        return std::make_unique<TProxy>(channel);
    }

    template <class TProxy>
    std::unique_ptr<TProxy> CreateWriteProxy(
        TCellTag cellTag = PrimaryMasterCellTag)
    {
        auto channel = GetMasterChannelOrThrow(EMasterChannelKind::Leader, cellTag);
        return std::make_unique<TProxy>(channel);
    }

    IChannelPtr GetCellChannelOrThrow(const TTabletCellId& cellId) const
    {
        const auto& cellDirectory = Connection_->GetCellDirectory();
        auto channel = cellDirectory->GetChannelOrThrow(cellId);
        return CreateAuthenticatedChannel(std::move(channel), Options_.User);
    }

    IChannelPtr GetReadCellChannelOrThrow(const TTabletCellId& cellId) const
    {
        const auto& cellDirectory = Connection_->GetCellDirectory();
        const auto& cellDescriptor = cellDirectory->GetDescriptorOrThrow(cellId);
        const auto& primaryPeerDescriptor = GetPrimaryTabletPeerDescriptor(cellDescriptor, EPeerKind::Leader);
        return HeavyChannelFactory_->CreateChannel(primaryPeerDescriptor.GetAddress(Connection_->GetNetworks()));
    }


    class TTabletCellLookupSession
        : public TIntrinsicRefCounted
    {
    public:
        using TEncoder = std::function<std::vector<TSharedRef>(const std::vector<TUnversionedRow>&)>;
        using TDecoder = std::function<TTypeErasedRow(TWireProtocolReader*)>;

        TTabletCellLookupSession(
            TNativeConnectionConfigPtr config,
            const TNetworkPreferenceList& networks,
            const TCellId& cellId,
            const TTabletReadOptions& options,
            const TNullable<TDuration>& timeout,
            TTableMountInfoPtr tableInfo,
            TEncoder encoder,
            TDecoder decoder)
            : Config_(std::move(config))
            , Networks_(networks)
            , CellId_(cellId)
            , Options_(options)
            , Timeout_(timeout)
            , TableInfo_(std::move(tableInfo))
            , Encoder_(std::move(encoder))
            , Decoder_(std::move(decoder))
        { }

        void AddKey(int index, TTabletInfoPtr tabletInfo, NTableClient::TKey key)
        {
            if (Batches_.empty() ||
                Batches_.back()->TabletInfo->TabletId != tabletInfo->TabletId ||
                Batches_.back()->Indexes.size() >= Config_->MaxRowsPerReadRequest)
            {
                Batches_.emplace_back(new TBatch(std::move(tabletInfo)));
            }

            auto& batch = Batches_.back();
            batch->Indexes.push_back(index);
            batch->Keys.push_back(key);
        }

        TFuture<void> Invoke(IChannelFactoryPtr channelFactory, TCellDirectoryPtr cellDirectory)
        {
            auto* codec = NCompression::GetCodec(Config_->LookupRequestCodec);

            // Do all the heavy lifting here.
            for (auto& batch : Batches_) {
                batch->RequestData = codec->Compress(Encoder_(batch->Keys));
            }

            const auto& cellDescriptor = cellDirectory->GetDescriptorOrThrow(CellId_);
            auto channel = CreateTabletReadChannel(
                channelFactory,
                cellDescriptor,
                Options_,
                Networks_);

            InvokeProxy_ = std::make_unique<TQueryServiceProxy>(std::move(channel));
            InvokeProxy_->SetDefaultTimeout(Timeout_);
            InvokeProxy_->SetDefaultRequestAck(false);

            InvokeNextBatch();
            return InvokePromise_;
        }

        void ParseResponse(
            const TRowBufferPtr& rowBuffer,
            std::vector<TTypeErasedRow>* resultRows)
        {
            auto* responseCodec = NCompression::GetCodec(Config_->LookupResponseCodec);
            for (const auto& batch : Batches_) {
                auto responseData = responseCodec->Decompress(batch->Response->Attachments()[0]);
                TWireProtocolReader reader(responseData, rowBuffer);
                auto batchSize = batch->Keys.size();
                for (int index = 0; index < batchSize; ++index) {
                    (*resultRows)[batch->Indexes[index]] = Decoder_(&reader);
                }
            }
        }

    private:
        const TNativeConnectionConfigPtr Config_;
        const TNetworkPreferenceList Networks_;
        const TCellId CellId_;
        const TTabletReadOptions Options_;
        const TNullable<TDuration> Timeout_;
        const TTableMountInfoPtr TableInfo_;
        const TEncoder Encoder_;
        const TDecoder Decoder_;

        struct TBatch
        {
            explicit TBatch(TTabletInfoPtr tabletInfo)
                : TabletInfo(std::move(tabletInfo))
            { }

            TTabletInfoPtr TabletInfo;
            std::vector<int> Indexes;
            std::vector<NTableClient::TKey> Keys;
            TSharedRef RequestData;
            TQueryServiceProxy::TRspReadPtr Response;
        };

        std::vector<std::unique_ptr<TBatch>> Batches_;
        std::unique_ptr<TQueryServiceProxy> InvokeProxy_;
        int InvokeBatchIndex_ = 0;
        TPromise<void> InvokePromise_ = NewPromise<void>();


        void InvokeNextBatch()
        {
            if (InvokeBatchIndex_ >= Batches_.size()) {
                InvokePromise_.Set(TError());
                return;
            }

            const auto& batch = Batches_[InvokeBatchIndex_];

            auto req = InvokeProxy_->Read();
            ToProto(req->mutable_tablet_id(), batch->TabletInfo->TabletId);
            req->set_mount_revision(batch->TabletInfo->MountRevision);
            req->set_timestamp(Options_.Timestamp);
            req->set_request_codec(static_cast<int>(Config_->LookupRequestCodec));
            req->set_response_codec(static_cast<int>(Config_->LookupResponseCodec));
            req->Attachments().push_back(batch->RequestData);

            req->Invoke().Subscribe(
                BIND(&TTabletCellLookupSession::OnResponse, MakeStrong(this)));
        }

        void OnResponse(const TQueryServiceProxy::TErrorOrRspReadPtr& rspOrError)
        {
            if (rspOrError.IsOK()) {
                Batches_[InvokeBatchIndex_]->Response = rspOrError.Value();
                ++InvokeBatchIndex_;
                InvokeNextBatch();
            } else {
                InvokePromise_.Set(rspOrError);
            }
        }
    };

    using TTabletCellLookupSessionPtr = TIntrusivePtr<TTabletCellLookupSession>;
    using TEncoderWithMapping = std::function<
        std::vector<TSharedRef>(const NTableClient::TColumnFilter&, const std::vector<TUnversionedRow>&)>;
    using TDecoderWithMapping = std::function<
        TTypeErasedRow(const TSchemaData&, TWireProtocolReader*)>;

    static NTableClient::TColumnFilter RemapColumnFilter(
        const NTableClient::TColumnFilter& columnFilter,
        const TNameTableToSchemaIdMapping& idMapping,
        const TNameTablePtr& nameTable)
    {
        NTableClient::TColumnFilter remappedColumnFilter(columnFilter);
        if (!remappedColumnFilter.All) {
            for (auto& index : remappedColumnFilter.Indexes) {
                if (index < 0 || index >= idMapping.size()) {
                    THROW_ERROR_EXCEPTION(
                        "Column filter contains invalid index: actual %v, expected in range [0, %v]",
                        index,
                        idMapping.size() - 1);
                }
                if (idMapping[index] == -1) {
                    THROW_ERROR_EXCEPTION("Invalid column %Qv in column filter", nameTable->GetName(index));
                }
                index = idMapping[index];
            }
        }
        return remappedColumnFilter;
    }

    IUnversionedRowsetPtr DoLookupRows(
        const TYPath& path,
        const TNameTablePtr& nameTable,
        const TSharedRange<NTableClient::TKey>& keys,
        const TLookupRowsOptions& options)
    {
        TEncoderWithMapping encoder = [] (
            const NTableClient::TColumnFilter& remappedColumnFilter,
            const std::vector<TUnversionedRow>& remappedKeys) -> std::vector<TSharedRef>
        {
            TReqLookupRows req;
            if (remappedColumnFilter.All) {
                req.clear_column_filter();
            } else {
                ToProto(req.mutable_column_filter()->mutable_indexes(), remappedColumnFilter.Indexes);
            }
            TWireProtocolWriter writer;
            writer.WriteCommand(EWireProtocolCommand::LookupRows);
            writer.WriteMessage(req);
            writer.WriteSchemafulRowset(remappedKeys);
            return writer.Finish();
        };

        TDecoderWithMapping decoder = [] (
            const TSchemaData& schemaData,
            TWireProtocolReader* reader) -> TTypeErasedRow
        {
            return reader->ReadSchemafulRow(schemaData, true).ToTypeErasedRow();
        };

        return CallAndRetryIfMetadataCacheIsInconsistent([&] () {
            TTableSchema schema;
            TSharedRange<TTypeErasedRow> rows;
            std::tie(schema, rows) = DoLookupRowsOnce(
                path,
                nameTable,
                keys,
                options,
                options.Timeout,
                options.ColumnFilter,
                options.KeepMissingRows,
                encoder,
                decoder);
            return CreateRowset(schema, ReinterpretCastRange<TUnversionedRow>(rows));
        });
    }

    IVersionedRowsetPtr DoVersionedLookupRows(
        const TYPath& path,
        const TNameTablePtr& nameTable,
        const TSharedRange<NTableClient::TKey>& keys,
        const TVersionedLookupRowsOptions& options)
    {
        TEncoderWithMapping encoder = [] (
            const NTableClient::TColumnFilter& remappedColumnFilter,
            const std::vector<TUnversionedRow>& remappedKeys) -> std::vector<TSharedRef>
        {
            TReqVersionedLookupRows req;
            if (remappedColumnFilter.All) {
                req.clear_column_filter();
            } else {
                ToProto(req.mutable_column_filter()->mutable_indexes(), remappedColumnFilter.Indexes);
            }
            TWireProtocolWriter writer;
            writer.WriteCommand(EWireProtocolCommand::VersionedLookupRows);
            writer.WriteMessage(req);
            writer.WriteSchemafulRowset(remappedKeys);
            return writer.Finish();
        };

        TDecoderWithMapping decoder = [] (
            const TSchemaData& schemaData,
            TWireProtocolReader* reader) -> TTypeErasedRow
        {
            return reader->ReadVersionedRow(schemaData, true).ToTypeErasedRow();
        };

        return CallAndRetryIfMetadataCacheIsInconsistent([&] () {
            TTableSchema schema;
            TSharedRange<TTypeErasedRow> rows;
            std::tie(schema, rows) = DoLookupRowsOnce(
                path,
                nameTable,
                keys,
                options,
                options.Timeout,
                options.ColumnFilter,
                options.KeepMissingRows,
                encoder,
                decoder);
            return CreateRowset(schema, ReinterpretCastRange<TVersionedRow>(rows));
        });
    }

    std::tuple< TTableSchema, TSharedRange<TTypeErasedRow> > DoLookupRowsOnce(
        const TYPath& path,
        const TNameTablePtr& nameTable,
        const TSharedRange<NTableClient::TKey>& keys,
        const TTabletReadOptions& options,
        const TNullable<TDuration>& timeout,
        const NTableClient::TColumnFilter& columnFilter,
        bool keepMissingRows,
        const TEncoderWithMapping& encoderWithMapping,
        const TDecoderWithMapping& decoderWithMapping)
    {
        const auto& tableMountCache = Connection_->GetTableMountCache();
        auto tableInfo = WaitFor(tableMountCache->GetTableInfo(path))
            .ValueOrThrow();

        tableInfo->ValidateDynamic();
        tableInfo->ValidateSorted();
        tableInfo->ValidateNotReplicated();

        const auto& schema = tableInfo->Schemas[ETableSchemaKind::Primary];
        auto idMapping = BuildColumnIdMapping(schema, nameTable);
        auto remappedColumnFilter = RemapColumnFilter(columnFilter, idMapping, nameTable);
        auto resultSchema = tableInfo->Schemas[ETableSchemaKind::Primary].Filter(remappedColumnFilter);
        auto resultSchemaData = TWireProtocolReader::GetSchemaData(schema, remappedColumnFilter);

        // NB: The server-side requires the keys to be sorted.
        std::vector<std::pair<NTableClient::TKey, int>> sortedKeys;
        sortedKeys.reserve(keys.Size());

        auto inputRowBuffer = New<TRowBuffer>(TLookupRowsInputBufferTag());
        auto evaluatorCache = Connection_->GetColumnEvaluatorCache();
        auto evaluator = tableInfo->NeedKeyEvaluation ? evaluatorCache->Find(schema) : nullptr;

        for (int index = 0; index < keys.Size(); ++index) {
            ValidateClientKey(keys[index], schema, idMapping, nameTable);
            auto capturedKey = inputRowBuffer->CaptureAndPermuteRow(keys[index], schema, idMapping);

            if (evaluator) {
                evaluator->EvaluateKeys(capturedKey, inputRowBuffer);
            }

            sortedKeys.emplace_back(capturedKey, index);
        }

        // TODO(sandello): Use code-generated comparer here.
        std::sort(sortedKeys.begin(), sortedKeys.end());
        std::vector<int> keyIndexToResultIndex(keys.Size());
        int currentResultIndex = -1;

        yhash<TCellId, TTabletCellLookupSessionPtr> cellIdToSession;

        // TODO(sandello): Reuse code from QL here to partition sorted keys between tablets.
        // Get rid of hash map.
        // TODO(sandello): Those bind states must be in a cross-session shared state. Check this when refactor out batches.
        TTabletCellLookupSession::TEncoder boundEncoder = std::bind(encoderWithMapping, remappedColumnFilter, std::placeholders::_1);
        TTabletCellLookupSession::TDecoder boundDecoder = std::bind(decoderWithMapping, resultSchemaData, std::placeholders::_1);
        for (int index = 0; index < sortedKeys.size(); ++index) {
            if (index == 0 || sortedKeys[index].first != sortedKeys[index - 1].first) {
                auto key = sortedKeys[index].first;
                auto tabletInfo = GetSortedTabletForRow(tableInfo, key);
                const auto& cellId = tabletInfo->CellId;
                auto it = cellIdToSession.find(cellId);
                if (it == cellIdToSession.end()) {
                    auto session = New<TTabletCellLookupSession>(
                        Connection_->GetConfig(),
                        Connection_->GetNetworks(),
                        cellId,
                        options,
                        timeout,
                        tableInfo,
                        boundEncoder,
                        boundDecoder);
                    it = cellIdToSession.insert(std::make_pair(cellId, std::move(session))).first;
                }
                const auto& session = it->second;
                session->AddKey(++currentResultIndex, std::move(tabletInfo), key);
            }

            keyIndexToResultIndex[sortedKeys[index].second] = currentResultIndex;
        }

        std::vector<TFuture<void>> asyncResults;
        for (const auto& pair : cellIdToSession) {
            const auto& session = pair.second;
            asyncResults.push_back(session->Invoke(
                GetHeavyChannelFactory(),
                Connection_->GetCellDirectory()));
        }

        WaitFor(Combine(std::move(asyncResults)))
            .ThrowOnError();

        // Rows are type-erased here and below to handle different kinds of rowsets.
        std::vector<TTypeErasedRow> uniqueResultRows;
        uniqueResultRows.resize(currentResultIndex + 1);

        auto outputRowBuffer = New<TRowBuffer>(TLookupRowsOutputBufferTag());

        for (const auto& pair : cellIdToSession) {
            const auto& session = pair.second;
            session->ParseResponse(outputRowBuffer, &uniqueResultRows);
        }

        std::vector<TTypeErasedRow> resultRows;
        resultRows.resize(keys.Size());

        for (int index = 0; index < keys.Size(); ++index) {
            resultRows[index] = uniqueResultRows[keyIndexToResultIndex[index]];
        }

        if (!keepMissingRows) {
            resultRows.erase(
                std::remove_if(
                    resultRows.begin(),
                    resultRows.end(),
                    [] (TTypeErasedRow row) {
                        return !static_cast<bool>(row);
                    }),
                resultRows.end());
        }

        return std::make_tuple(resultSchema, MakeSharedRange(std::move(resultRows), outputRowBuffer));
    }

    TSelectRowsResult DoSelectRows(
        const Stroka& queryString,
        const TSelectRowsOptions& options)
    {
        return CallAndRetryIfMetadataCacheIsInconsistent([&] () {
            return DoSelectRowsOnce(queryString, options);
        });
    }

    TSelectRowsResult DoSelectRowsOnce(
        const Stroka& queryString,
        const TSelectRowsOptions& options)
    {
        auto inputRowLimit = options.InputRowLimit.Get(Connection_->GetConfig()->DefaultInputRowLimit);
        auto outputRowLimit = options.OutputRowLimit.Get(Connection_->GetConfig()->DefaultOutputRowLimit);

        auto externalCGInfo = New<TExternalCGInfo>();
        auto fetchFunctions = [&] (const std::vector<Stroka>& names, const TTypeInferrerMapPtr& typeInferrers) {
            MergeFrom(typeInferrers.Get(), *BuiltinTypeInferrersMap);

            std::vector<Stroka> externalNames;
            for (const auto& name : names) {
                auto found = typeInferrers->find(name);
                if (found == typeInferrers->end()) {
                    externalNames.push_back(name);
                }
            }

            auto descriptors = WaitFor(FunctionRegistry_->FetchFunctions(externalNames))
                .ValueOrThrow();

            AppendUdfDescriptors(typeInferrers, externalCGInfo, externalNames, descriptors);
        };

        auto queryPreparer = New<TQueryPreparer>(Connection_);

        auto queryExecutor = CreateQueryExecutor(
            Connection_,
            HeavyChannelFactory_,
            FunctionImplCache_);

        TQueryPtr query;
        TDataRanges dataSource;
        std::tie(query, dataSource) = PreparePlanFragment(
            queryPreparer.Get(),
            queryString,
            fetchFunctions,
            inputRowLimit,
            outputRowLimit,
            options.Timestamp);

        TQueryOptions queryOptions;
        queryOptions.Timestamp = options.Timestamp;
        queryOptions.RangeExpansionLimit = options.RangeExpansionLimit;
        queryOptions.VerboseLogging = options.VerboseLogging;
        queryOptions.EnableCodeCache = options.EnableCodeCache;
        queryOptions.MaxSubqueries = options.MaxSubqueries;
        queryOptions.WorkloadDescriptor = options.WorkloadDescriptor;

        ISchemafulWriterPtr writer;
        TFuture<IUnversionedRowsetPtr> asyncRowset;
        std::tie(writer, asyncRowset) = CreateSchemafulRowsetWriter(query->GetTableSchema());

        auto statistics = WaitFor(queryExecutor->Execute(
            query,
            externalCGInfo,
            dataSource,
            writer,
            queryOptions))
            .ValueOrThrow();

        auto rowset = WaitFor(asyncRowset)
            .ValueOrThrow();

        if (options.FailOnIncompleteResult) {
            if (statistics.IncompleteInput) {
                THROW_ERROR_EXCEPTION("Query terminated prematurely due to excessive input; consider rewriting your query or changing input limit")
                    << TErrorAttribute("input_row_limit", inputRowLimit);
            }
            if (statistics.IncompleteOutput) {
                THROW_ERROR_EXCEPTION("Query terminated prematurely due to excessive output; consider rewriting your query or changing output limit")
                    << TErrorAttribute("output_row_limit", outputRowLimit);
            }
        }

        return TSelectRowsResult{rowset, statistics};
    }

    std::vector<TTableReplicaId> DoGetInSyncReplicas(
        const TYPath& path,
        TNameTablePtr nameTable,
        const TSharedRange<NTableClient::TKey>& keys,
        const TGetInSyncReplicasOptions& options)
    {
        if (options.Timestamp < MinTimestamp || options.Timestamp > MaxTimestamp) {
            THROW_ERROR_EXCEPTION("Invalid timestamp specified")
                << TErrorAttribute("timestamp", options.Timestamp);
        }

        auto tableInfo = SyncGetTableInfo(path);

        tableInfo->ValidateDynamic();
        tableInfo->ValidateSorted();
        tableInfo->ValidateReplicated();

        yhash<TCellId, std::vector<TTabletId>> channels;
        yhash_set<TTabletId> tablets;
        for (const auto& key : keys) {
            auto tabletInfo = tableInfo->GetTabletForRow(key);
            if (tablets.count(tabletInfo->TabletId) == 0) {
                tablets.insert(tabletInfo->TabletId);
                ValidateTabletMountedOrFrozen(tableInfo, tabletInfo);
                channels[tabletInfo->CellId].push_back(tabletInfo->TabletId);
            }
        }

        std::vector<TFuture<TQueryServiceProxy::TRspGetTabletInfoPtr>> futures;
        for (const auto& channelPair : channels) {
            const auto& cellId = channelPair.first;
            const auto& tablets = channelPair.second;
            const auto channel = GetReadCellChannelOrThrow(cellId);

            TQueryServiceProxy proxy(channel);
            proxy.SetDefaultTimeout(options.Timeout);

            auto req = proxy.GetTabletInfo();
            ToProto(req->mutable_tablet_ids(), tablets);
            futures.push_back(req->Invoke());
        }
        auto responsesResult = WaitFor(Combine(futures));
        auto responses = responsesResult.ValueOrThrow();

        yhash<TTableReplicaId, int> replicaCounter;
        for (const auto& response : responses) {
            for (const auto& protoTabletInfo : response->tablet_info()) {
                for (const auto& protoReplicaInfo : protoTabletInfo.replica_info()) {
                    if (protoReplicaInfo.last_replication_timestamp() >= options.Timestamp) {
                        ++replicaCounter[FromProto<TTableReplicaId>(protoReplicaInfo.replica_id())];
                    }
                }
            }
        }

        std::vector<TTableReplicaId> replicas;
        for (const auto& counter : replicaCounter) {
            const auto& replicaId = counter.first;
            auto count = counter.second;
            if (count == tablets.size()) {
                replicas.push_back(replicaId);
            }
        }

        LOG_DEBUG("Got table in-sync replicas (TableId: %v, Replicas: %v, Timestamp: %llx)",
            tableInfo->TableId,
            replicas,
            options.Timestamp);

        return replicas;
    }

    void DoMountTable(
        const TYPath& path,
        const TMountTableOptions& options)
    {
        auto req = TTableYPathProxy::Mount(path);
        SetMutationId(req, options);

        if (options.FirstTabletIndex) {
            req->set_first_tablet_index(*options.FirstTabletIndex);
        }
        if (options.LastTabletIndex) {
            req->set_last_tablet_index(*options.LastTabletIndex);
        }
        if (options.CellId) {
            ToProto(req->mutable_cell_id(), options.CellId);
        }
        req->set_freeze(options.Freeze);

        auto proxy = CreateWriteProxy<TObjectServiceProxy>();
        WaitFor(proxy->Execute(req))
            .ThrowOnError();
    }

    void DoUnmountTable(
        const TYPath& path,
        const TUnmountTableOptions& options)
    {
        auto req = TTableYPathProxy::Unmount(path);
        SetMutationId(req, options);

        if (options.FirstTabletIndex) {
            req->set_first_tablet_index(*options.FirstTabletIndex);
        }
        if (options.LastTabletIndex) {
            req->set_last_tablet_index(*options.LastTabletIndex);
        }
        req->set_force(options.Force);

        auto proxy = CreateWriteProxy<TObjectServiceProxy>();
        WaitFor(proxy->Execute(req))
            .ThrowOnError();
    }

    void DoRemountTable(
        const TYPath& path,
        const TRemountTableOptions& options)
    {
        auto req = TTableYPathProxy::Remount(path);
        SetMutationId(req, options);

        if (options.FirstTabletIndex) {
            req->set_first_tablet_index(*options.FirstTabletIndex);
        }
        if (options.LastTabletIndex) {
            req->set_first_tablet_index(*options.LastTabletIndex);
        }

        auto proxy = CreateWriteProxy<TObjectServiceProxy>();
        WaitFor(proxy->Execute(req))
            .ThrowOnError();
    }

    void DoFreezeTable(
        const TYPath& path,
        const TFreezeTableOptions& options)
    {
        auto req = TTableYPathProxy::Freeze(path);
        SetMutationId(req, options);

        if (options.FirstTabletIndex) {
            req->set_first_tablet_index(*options.FirstTabletIndex);
        }
        if (options.LastTabletIndex) {
            req->set_last_tablet_index(*options.LastTabletIndex);
        }

        auto proxy = CreateWriteProxy<TObjectServiceProxy>();
        WaitFor(proxy->Execute(req))
            .ThrowOnError();
    }

    void DoUnfreezeTable(
        const TYPath& path,
        const TUnfreezeTableOptions& options)
    {
        auto req = TTableYPathProxy::Unfreeze(path);
        SetMutationId(req, options);

        if (options.FirstTabletIndex) {
            req->set_first_tablet_index(*options.FirstTabletIndex);
        }
        if (options.LastTabletIndex) {
            req->set_last_tablet_index(*options.LastTabletIndex);
        }

        auto proxy = CreateWriteProxy<TObjectServiceProxy>();
        WaitFor(proxy->Execute(req))
            .ThrowOnError();
    }

    TTableYPathProxy::TReqReshardPtr MakeReshardRequest(
        const TYPath& path,
        const TReshardTableOptions& options)
    {
        auto req = TTableYPathProxy::Reshard(path);
        SetMutationId(req, options);

        if (options.FirstTabletIndex) {
            req->set_first_tablet_index(*options.FirstTabletIndex);
        }
        if (options.LastTabletIndex) {
            req->set_last_tablet_index(*options.LastTabletIndex);
        }
        return req;
    }

    void DoReshardTableWithPivotKeys(
        const TYPath& path,
        const std::vector<NTableClient::TOwningKey>& pivotKeys,
        const TReshardTableOptions& options)
    {
        auto req = MakeReshardRequest(path, options);
        ToProto(req->mutable_pivot_keys(), pivotKeys);
        req->set_tablet_count(pivotKeys.size());

        auto proxy = CreateWriteProxy<TObjectServiceProxy>();
        WaitFor(proxy->Execute(req))
            .ThrowOnError();
    }

    void DoReshardTableWithTabletCount(
        const TYPath& path,
        int tabletCount,
        const TReshardTableOptions& options)
    {
        auto req = MakeReshardRequest(path, options);
        req->set_tablet_count(tabletCount);

        auto proxy = CreateWriteProxy<TObjectServiceProxy>();
        WaitFor(proxy->Execute(req))
            .ThrowOnError();
    }

    void DoAlterTable(
        const TYPath& path,
        const TAlterTableOptions& options)
    {
        auto req = TTableYPathProxy::Alter(path);
        SetTransactionId(req, options, true);
        SetMutationId(req, options);

        if (options.Schema) {
            ToProto(req->mutable_schema(), *options.Schema);
        }
        if (options.Dynamic) {
            req->set_dynamic(*options.Dynamic);
        }
        if (options.UpstreamReplicaId) {
            ToProto(req->mutable_upstream_replica_id(), *options.UpstreamReplicaId);
        }

        auto proxy = CreateWriteProxy<TObjectServiceProxy>();
        WaitFor(proxy->Execute(req))
            .ThrowOnError();
    }

    void DoTrimTable(
        const TYPath& path,
        int tabletIndex,
        i64 trimmedRowCount,
        const TTrimTableOptions& options)
    {
        const auto& tableMountCache = Connection_->GetTableMountCache();
        auto tableInfo = WaitFor(tableMountCache->GetTableInfo(path))
            .ValueOrThrow();

        tableInfo->ValidateDynamic();
        tableInfo->ValidateOrdered();

        if (tabletIndex < 0 || tabletIndex >= tableInfo->Tablets.size()) {
            THROW_ERROR_EXCEPTION("Invalid tablet index: expected in range [0,%v], got %v",
                tableInfo->Tablets.size(),
                tabletIndex);
        }

        const auto& tabletInfo = tableInfo->Tablets[tabletIndex];

        auto channel = GetCellChannelOrThrow(tabletInfo->CellId);

        TTabletServiceProxy proxy(channel);
        proxy.SetDefaultTimeout(Connection_->GetConfig()->WriteTimeout);

        auto req = proxy.Trim();
        ToProto(req->mutable_tablet_id(), tabletInfo->TabletId);
        req->set_mount_revision(tabletInfo->MountRevision);
        req->set_trimmed_row_count(trimmedRowCount);

        WaitFor(req->Invoke())
            .ValueOrThrow();
    }

    void DoAlterTableReplica(
        const TTableReplicaId& replicaId,
        const TAlterTableReplicaOptions& options)
    {
        auto req = TTableReplicaYPathProxy::Alter(FromObjectId(replicaId));
        if (options.Enabled) {
            req->set_enabled(*options.Enabled);
        }
        if (options.Mode) {
            req->set_mode(static_cast<int>(*options.Mode));
        }
        auto proxy = CreateWriteProxy<TObjectServiceProxy>();
        WaitFor(proxy->Execute(req))
            .ThrowOnError();
    }

    TYsonString DoGetNode(
        const TYPath& path,
        const TGetNodeOptions& options)
    {
        auto proxy = CreateReadProxy<TObjectServiceProxy>(options);
        auto batchReq = proxy->ExecuteBatch();
        SetBalancingHeader(batchReq, options);

        auto req = TYPathProxy::Get(path);
        SetTransactionId(req, options, true);
        SetSuppressAccessTracking(req, options);
        SetCachingHeader(req, options);
        if (options.Attributes) {
            ToProto(req->mutable_attributes()->mutable_keys(), *options.Attributes);
        }
        if (options.MaxSize) {
            req->set_limit(*options.MaxSize);
        }
        if (options.Options) {
            ToProto(req->mutable_options(), *options.Options);
        }
        batchReq->AddRequest(req);

        auto batchRsp = WaitFor(batchReq->Invoke())
            .ValueOrThrow();
        auto rsp = batchRsp->GetResponse<TYPathProxy::TRspGet>(0)
            .ValueOrThrow();

        return TYsonString(rsp->value());
    }

    void DoSetNode(
        const TYPath& path,
        const TYsonString& value,
        const TSetNodeOptions& options)
    {
        auto proxy = CreateWriteProxy<TObjectServiceProxy>();
        auto batchReq = proxy->ExecuteBatch();
        SetPrerequisites(batchReq, options);

        auto req = TYPathProxy::Set(path);
        SetTransactionId(req, options, true);
        SetMutationId(req, options);

        // Binarize the value.
        TStringStream stream;
        TBufferedBinaryYsonWriter writer(&stream, EYsonType::Node, false);
        YCHECK(value.GetType() == EYsonType::Node);
        writer.OnRaw(value.GetData(), EYsonType::Node);
        writer.Flush();
        req->set_value(stream.Str());

        batchReq->AddRequest(req);

        auto batchRsp = WaitFor(batchReq->Invoke())
            .ValueOrThrow();
        batchRsp->GetResponse<TYPathProxy::TRspSet>(0)
            .ThrowOnError();
    }

    void DoRemoveNode(
        const TYPath& path,
        const TRemoveNodeOptions& options)
    {
        auto proxy = CreateWriteProxy<TObjectServiceProxy>();
        auto batchReq = proxy->ExecuteBatch();
        SetPrerequisites(batchReq, options);

        auto req = TYPathProxy::Remove(path);
        SetTransactionId(req, options, true);
        SetMutationId(req, options);
        req->set_recursive(options.Recursive);
        req->set_force(options.Force);
        batchReq->AddRequest(req);

        auto batchRsp = WaitFor(batchReq->Invoke())
            .ValueOrThrow();
        batchRsp->GetResponse<TYPathProxy::TRspRemove>(0)
            .ThrowOnError();
    }

    TYsonString DoListNode(
        const TYPath& path,
        const TListNodeOptions& options)
    {
        auto proxy = CreateReadProxy<TObjectServiceProxy>(options);
        auto batchReq = proxy->ExecuteBatch();
        SetBalancingHeader(batchReq, options);

        auto req = TYPathProxy::List(path);
        SetTransactionId(req, options, true);
        SetSuppressAccessTracking(req, options);
        SetCachingHeader(req, options);
        if (options.Attributes) {
            ToProto(req->mutable_attributes()->mutable_keys(), *options.Attributes);
        }
        if (options.MaxSize) {
            req->set_limit(*options.MaxSize);
        }
        batchReq->AddRequest(req);

        auto batchRsp = WaitFor(batchReq->Invoke())
            .ValueOrThrow();
        auto rsp = batchRsp->GetResponse<TYPathProxy::TRspList>(0)
            .ValueOrThrow();

        return TYsonString(rsp->value());
    }

    TNodeId DoCreateNode(
        const TYPath& path,
        EObjectType type,
        const TCreateNodeOptions& options)
    {
        auto proxy = CreateWriteProxy<TObjectServiceProxy>();
        auto batchReq = proxy->ExecuteBatch();
        SetPrerequisites(batchReq, options);

        auto req = TCypressYPathProxy::Create(path);
        SetTransactionId(req, options, true);
        SetMutationId(req, options);
        req->set_type(static_cast<int>(type));
        req->set_recursive(options.Recursive);
        req->set_ignore_existing(options.IgnoreExisting);
        req->set_force(options.Force);
        if (options.Attributes) {
            ToProto(req->mutable_node_attributes(), *options.Attributes);
        }
        batchReq->AddRequest(req);

        auto batchRsp = WaitFor(batchReq->Invoke())
            .ValueOrThrow();
        auto rsp = batchRsp->GetResponse<TCypressYPathProxy::TRspCreate>(0)
            .ValueOrThrow();
        return FromProto<TNodeId>(rsp->node_id());
    }

    TLockNodeResult DoLockNode(
        const TYPath& path,
        ELockMode mode,
        const TLockNodeOptions& options)
    {
        auto proxy = CreateWriteProxy<TObjectServiceProxy>();
        auto batchReq = proxy->ExecuteBatch();
        SetPrerequisites(batchReq, options);

        auto req = TCypressYPathProxy::Lock(path);
        SetTransactionId(req, options, false);
        SetMutationId(req, options);
        req->set_mode(static_cast<int>(mode));
        req->set_waitable(options.Waitable);
        if (options.ChildKey) {
            req->set_child_key(*options.ChildKey);
        }
        if (options.AttributeKey) {
            req->set_attribute_key(*options.AttributeKey);
        }
        batchReq->AddRequest(req);

        auto batchRsp = WaitFor(batchReq->Invoke())
            .ValueOrThrow();
        auto rsp = batchRsp->GetResponse<TCypressYPathProxy::TRspLock>(0)
            .ValueOrThrow();

        return TLockNodeResult({FromProto<TLockId>(rsp->lock_id()), FromProto<TNodeId>(rsp->node_id())});
    }

    TNodeId DoCopyNode(
        const TYPath& srcPath,
        const TYPath& dstPath,
        const TCopyNodeOptions& options)
    {
        auto proxy = CreateWriteProxy<TObjectServiceProxy>();
        auto batchReq = proxy->ExecuteBatch();
        SetPrerequisites(batchReq, options);

        auto req = TCypressYPathProxy::Copy(dstPath);
        SetTransactionId(req, options, true);
        SetMutationId(req, options);
        req->set_source_path(srcPath);
        req->set_preserve_account(options.PreserveAccount);
        req->set_preserve_expiration_time(options.PreserveExpirationTime);
        req->set_recursive(options.Recursive);
        req->set_force(options.Force);
        batchReq->AddRequest(req);

        auto batchRsp = WaitFor(batchReq->Invoke())
            .ValueOrThrow();
        auto rsp = batchRsp->GetResponse<TCypressYPathProxy::TRspCopy>(0)
            .ValueOrThrow();
        return FromProto<TNodeId>(rsp->node_id());
    }

    TNodeId DoMoveNode(
        const TYPath& srcPath,
        const TYPath& dstPath,
        const TMoveNodeOptions& options)
    {
        auto proxy = CreateWriteProxy<TObjectServiceProxy>();
        auto batchReq = proxy->ExecuteBatch();
        SetPrerequisites(batchReq, options);

        auto req = TCypressYPathProxy::Copy(dstPath);
        SetTransactionId(req, options, true);
        SetMutationId(req, options);
        req->set_source_path(srcPath);
        req->set_preserve_account(options.PreserveAccount);
        req->set_preserve_expiration_time(options.PreserveExpirationTime);
        req->set_remove_source(true);
        req->set_recursive(options.Recursive);
        req->set_force(options.Force);
        batchReq->AddRequest(req);

        auto batchRsp = WaitFor(batchReq->Invoke())
            .ValueOrThrow();
        auto rsp = batchRsp->GetResponse<TCypressYPathProxy::TRspCopy>(0)
            .ValueOrThrow();
        return FromProto<TNodeId>(rsp->node_id());
    }

    TNodeId DoLinkNode(
        const TYPath& srcPath,
        const TYPath& dstPath,
        const TLinkNodeOptions& options)
    {
        auto proxy = CreateWriteProxy<TObjectServiceProxy>();
        auto batchReq = proxy->ExecuteBatch();
        SetPrerequisites(batchReq, options);

        auto req = TCypressYPathProxy::Create(dstPath);
        req->set_type(static_cast<int>(EObjectType::Link));
        req->set_recursive(options.Recursive);
        req->set_ignore_existing(options.IgnoreExisting);
        req->set_force(options.Force);
        SetTransactionId(req, options, true);
        SetMutationId(req, options);
        auto attributes = options.Attributes ? ConvertToAttributes(options.Attributes.get()) : CreateEphemeralAttributes();
        attributes->Set("target_path", srcPath);
        ToProto(req->mutable_node_attributes(), *attributes);
        batchReq->AddRequest(req);

        auto batchRsp = WaitFor(batchReq->Invoke())
            .ValueOrThrow();
        auto rsp = batchRsp->GetResponse<TCypressYPathProxy::TRspCreate>(0)
            .ValueOrThrow();
        return FromProto<TNodeId>(rsp->node_id());
    }

    void DoConcatenateNodes(
        const std::vector<TYPath>& srcPaths,
        const TYPath& dstPath,
        TConcatenateNodesOptions options)
    {
        if (options.Retry) {
            THROW_ERROR_EXCEPTION("\"concatenate\" command is not retriable");
        }

        using NChunkClient::NProto::TDataStatistics;

        try {
            // Get objects ids.
            std::vector<TObjectId> srcIds;
            TCellTagList srcCellTags;
            TObjectId dstId;
            TCellTag dstCellTag;
            {
                auto proxy = CreateWriteProxy<TObjectServiceProxy>();
                auto batchReq = proxy->ExecuteBatch();

                for (const auto& path : srcPaths) {
                    auto req = TObjectYPathProxy::GetBasicAttributes(path);
                    SetTransactionId(req, options, true);
                    batchReq->AddRequest(req, "get_src_attributes");
                }
                {
                    auto req = TObjectYPathProxy::GetBasicAttributes(dstPath);
                    SetTransactionId(req, options, true);
                    batchReq->AddRequest(req, "get_dst_attributes");
                }

                auto batchRspOrError = WaitFor(batchReq->Invoke());
                THROW_ERROR_EXCEPTION_IF_FAILED(batchRspOrError, "Error getting basic attributes of inputs and outputs");
                const auto& batchRsp = batchRspOrError.Value();

                TNullable<EObjectType> commonType;
                TNullable<Stroka> pathWithCommonType;
                auto checkType = [&] (EObjectType type, const TYPath& path) {
                    if (type != EObjectType::Table && type != EObjectType::File) {
                        THROW_ERROR_EXCEPTION("Type of %v must be either %Qlv or %Qlv",
                            path,
                            EObjectType::Table,
                            EObjectType::File);
                    }
                    if (commonType && *commonType != type) {
                        THROW_ERROR_EXCEPTION("Type of %v (%Qlv) must be the same as type of %v (%Qlv)",
                            path,
                            type,
                            *pathWithCommonType,
                            *commonType);
                    }
                    commonType = type;
                    pathWithCommonType = path;
                };

                {
                    auto rspsOrError = batchRsp->GetResponses<TObjectYPathProxy::TRspGetBasicAttributes>("get_src_attributes");
                    for (int srcIndex = 0; srcIndex < srcPaths.size(); ++srcIndex) {
                        const auto& srcPath = srcPaths[srcIndex];
                        THROW_ERROR_EXCEPTION_IF_FAILED(rspsOrError[srcIndex], "Error getting attributes of %v", srcPath);
                        const auto& rsp = rspsOrError[srcIndex].Value();

                        auto id = FromProto<TObjectId>(rsp->object_id());
                        srcIds.push_back(id);
                        srcCellTags.push_back(rsp->cell_tag());
                        checkType(TypeFromId(id), srcPath);
                    }
                }

                {
                    auto rspsOrError = batchRsp->GetResponses<TObjectYPathProxy::TRspGetBasicAttributes>("get_dst_attributes");
                    THROW_ERROR_EXCEPTION_IF_FAILED(rspsOrError[0], "Error getting attributes of %v", dstPath);
                    const auto& rsp = rspsOrError[0].Value();

                    dstId = FromProto<TObjectId>(rsp->object_id());
                    dstCellTag = rsp->cell_tag();
                    checkType(TypeFromId(dstId), dstPath);
                }
            }

            auto dstIdPath = FromObjectId(dstId);

            // Get source chunk ids.
            // Maps src index -> list of chunk ids for this src.
            std::vector<std::vector<TChunkId>> groupedChunkIds(srcPaths.size());
            {
                yhash<TCellTag, std::vector<int>> cellTagToIndexes;
                for (int srcIndex = 0; srcIndex < srcCellTags.size(); ++srcIndex) {
                    cellTagToIndexes[srcCellTags[srcIndex]].push_back(srcIndex);
                }

                for (const auto& pair : cellTagToIndexes) {
                    auto srcCellTag = pair.first;
                    const auto& srcIndexes = pair.second;

                    auto proxy = CreateWriteProxy<TObjectServiceProxy>(srcCellTag);
                    auto batchReq = proxy->ExecuteBatch();

                    for (int localIndex = 0; localIndex < srcIndexes.size(); ++localIndex) {
                        int srcIndex = srcIndexes[localIndex];
                        auto req = TChunkOwnerYPathProxy::Fetch(FromObjectId(srcIds[srcIndex]));
                        SetTransactionId(req, options, true);
                        ToProto(req->mutable_ranges(), std::vector<TReadRange>{TReadRange()});
                        batchReq->AddRequest(req, "fetch");
                    }

                    auto batchRspOrError = WaitFor(batchReq->Invoke());
                    THROW_ERROR_EXCEPTION_IF_FAILED(batchRspOrError, "Error fetching inputs");

                    const auto& batchRsp = batchRspOrError.Value();
                    auto rspsOrError = batchRsp->GetResponses<TChunkOwnerYPathProxy::TRspFetch>("fetch");
                    for (int localIndex = 0; localIndex < srcIndexes.size(); ++localIndex) {
                        int srcIndex = srcIndexes[localIndex];
                        const auto& rspOrError = rspsOrError[localIndex];
                        const auto& path = srcPaths[srcIndex];
                        THROW_ERROR_EXCEPTION_IF_FAILED(rspOrError, "Error fetching %v", path);
                        const auto& rsp = rspOrError.Value();

                        for (const auto& chunk : rsp->chunks()) {
                            groupedChunkIds[srcIndex].push_back(FromProto<TChunkId>(chunk.chunk_id()));
                        }
                    }
                }
            }

            // Begin upload.
            TTransactionId uploadTransactionId;
            {
                auto proxy = CreateWriteProxy<TObjectServiceProxy>();

                auto req = TChunkOwnerYPathProxy::BeginUpload(dstIdPath);
                req->set_update_mode(static_cast<int>(options.Append ? EUpdateMode::Append : EUpdateMode::Overwrite));
                req->set_lock_mode(static_cast<int>(options.Append ? ELockMode::Shared : ELockMode::Exclusive));
                req->set_upload_transaction_title(Format("Concatenating %v to %v",
                    srcPaths,
                    dstPath));
                // NB: Replicate upload transaction to each secondary cell since we have
                // no idea as of where the chunks we're about to attach may come from.
                ToProto(req->mutable_upload_transaction_secondary_cell_tags(), Connection_->GetSecondaryMasterCellTags());
                req->set_upload_transaction_timeout(ToProto(Connection_->GetConfig()->TransactionManager->DefaultTransactionTimeout));
                NRpc::GenerateMutationId(req);
                SetTransactionId(req, options, true);

                auto rspOrError = WaitFor(proxy->Execute(req));
                THROW_ERROR_EXCEPTION_IF_FAILED(rspOrError, "Error starting upload to %v", dstPath);
                const auto& rsp = rspOrError.Value();

                uploadTransactionId = FromProto<TTransactionId>(rsp->upload_transaction_id());
            }

            NTransactionClient::TTransactionAttachOptions attachOptions;
            attachOptions.PingAncestors = options.PingAncestors;
            attachOptions.AutoAbort = true;
            auto uploadTransaction = TransactionManager_->Attach(uploadTransactionId, attachOptions);

            // Flatten chunk ids.
            std::vector<TChunkId> flatChunkIds;
            for (const auto& ids : groupedChunkIds) {
                flatChunkIds.insert(flatChunkIds.end(), ids.begin(), ids.end());
            }

            // Teleport chunks.
            {
                auto teleporter = New<TChunkTeleporter>(
                    Connection_->GetConfig(),
                    this,
                    Connection_->GetLightInvoker(),
                    uploadTransactionId,
                    Logger);

                for (const auto& chunkId : flatChunkIds) {
                    teleporter->RegisterChunk(chunkId, dstCellTag);
                }

                WaitFor(teleporter->Run())
                    .ThrowOnError();
            }

            // Get upload params.
            TChunkListId chunkListId;
            {
                auto proxy = CreateWriteProxy<TObjectServiceProxy>(dstCellTag);

                auto req = TChunkOwnerYPathProxy::GetUploadParams(dstIdPath);
                NCypressClient::SetTransactionId(req, uploadTransactionId);

                auto rspOrError = WaitFor(proxy->Execute(req));
                THROW_ERROR_EXCEPTION_IF_FAILED(rspOrError, "Error requesting upload parameters for %v", dstPath);
                const auto& rsp = rspOrError.Value();

                chunkListId = FromProto<TChunkListId>(rsp->chunk_list_id());
            }

            // Attach chunks to chunk list.
            TDataStatistics dataStatistics;
            {
                auto proxy = CreateWriteProxy<TChunkServiceProxy>(dstCellTag);

                auto batchReq = proxy->ExecuteBatch();
                NRpc::GenerateMutationId(batchReq);
                batchReq->set_suppress_upstream_sync(true);

                auto req = batchReq->add_attach_chunk_trees_subrequests();
                ToProto(req->mutable_parent_id(), chunkListId);
                ToProto(req->mutable_child_ids(), flatChunkIds);
                req->set_request_statistics(true);

                auto batchRspOrError = WaitFor(batchReq->Invoke());
                THROW_ERROR_EXCEPTION_IF_FAILED(GetCumulativeError(batchRspOrError), "Error attaching chunks to %v", dstPath);
                const auto& batchRsp = batchRspOrError.Value();

                const auto& rsp = batchRsp->attach_chunk_trees_subresponses(0);
                dataStatistics = rsp.statistics();
            }

            // End upload.
            {
                auto proxy = CreateWriteProxy<TObjectServiceProxy>();

                auto req = TChunkOwnerYPathProxy::EndUpload(dstIdPath);
                *req->mutable_statistics() = dataStatistics;
                req->set_chunk_properties_update_needed(true);
                NCypressClient::SetTransactionId(req, uploadTransactionId);
                NRpc::GenerateMutationId(req);

                auto rspOrError = WaitFor(proxy->Execute(req));
                THROW_ERROR_EXCEPTION_IF_FAILED(rspOrError, "Error finishing upload to %v", dstPath);
            }

            uploadTransaction->Detach();
        } catch (const std::exception& ex) {
            THROW_ERROR_EXCEPTION("Error concatenating %v to %v",
                srcPaths,
                dstPath)
                << ex;
        }
    }

    bool DoNodeExists(
        const TYPath& path,
        const TNodeExistsOptions& options)
    {
        auto proxy = CreateReadProxy<TObjectServiceProxy>(options);
        auto batchReq = proxy->ExecuteBatch();
        SetBalancingHeader(batchReq, options);

        auto req = TYPathProxy::Exists(path);
        SetTransactionId(req, options, true);
        SetSuppressAccessTracking(req, options);
        SetCachingHeader(req, options);
        batchReq->AddRequest(req);

        auto batchRsp = WaitFor(batchReq->Invoke())
            .ValueOrThrow();
        auto rsp = batchRsp->GetResponse<TYPathProxy::TRspExists>(0)
            .ValueOrThrow();

        return rsp->value();
    }


    TObjectId DoCreateObject(
        EObjectType type,
        const TCreateObjectOptions& options)
    {
        auto proxy = CreateWriteProxy<TObjectServiceProxy>();
        auto batchReq = proxy->ExecuteBatch();
        SetPrerequisites(batchReq, options);

        auto req = TMasterYPathProxy::CreateObject();
        SetMutationId(req, options);
        req->set_type(static_cast<int>(type));
        if (options.Attributes) {
            ToProto(req->mutable_object_attributes(), *options.Attributes);
        }
        batchReq->AddRequest(req);

        auto batchRsp = WaitFor(batchReq->Invoke())
            .ValueOrThrow();
        auto rsp = batchRsp->GetResponse<TMasterYPathProxy::TRspCreateObject>(0)
            .ValueOrThrow();

        return FromProto<TObjectId>(rsp->object_id());
    }


    void DoAddMember(
        const Stroka& group,
        const Stroka& member,
        const TAddMemberOptions& options)
    {
        auto req = TGroupYPathProxy::AddMember(GetGroupPath(group));
        req->set_name(member);
        SetMutationId(req, options);

        auto proxy = CreateWriteProxy<TObjectServiceProxy>();
        WaitFor(proxy->Execute(req))
            .ThrowOnError();
    }

    void DoRemoveMember(
        const Stroka& group,
        const Stroka& member,
        const TRemoveMemberOptions& options)
    {
        auto req = TGroupYPathProxy::RemoveMember(GetGroupPath(group));
        req->set_name(member);
        SetMutationId(req, options);

        auto proxy = CreateWriteProxy<TObjectServiceProxy>();
        WaitFor(proxy->Execute(req))
            .ThrowOnError();
    }

    TCheckPermissionResult DoCheckPermission(
        const Stroka& user,
        const TYPath& path,
        EPermission permission,
        const TCheckPermissionOptions& options)
    {
        auto proxy = CreateReadProxy<TObjectServiceProxy>(options);
        auto batchReq = proxy->ExecuteBatch();
        SetBalancingHeader(batchReq, options);

        auto req = TObjectYPathProxy::CheckPermission(path);
        req->set_user(user);
        req->set_permission(static_cast<int>(permission));
        SetTransactionId(req, options, true);
        SetCachingHeader(req, options);
        batchReq->AddRequest(req);

        auto batchRsp = WaitFor(batchReq->Invoke())
            .ValueOrThrow();
        auto rsp = batchRsp->GetResponse<TObjectYPathProxy::TRspCheckPermission>(0)
            .ValueOrThrow();

        TCheckPermissionResult result;
        result.Action = ESecurityAction(rsp->action());
        result.ObjectId = FromProto<TObjectId>(rsp->object_id());
        result.ObjectName = rsp->has_object_name() ? MakeNullable(rsp->object_name()) : Null;
        result.SubjectId = FromProto<TSubjectId>(rsp->subject_id());
        result.SubjectName = rsp->has_subject_name() ? MakeNullable(rsp->subject_name()) : Null;
        return result;
    }


    TOperationId DoStartOperation(
        EOperationType type,
        const TYsonString& spec,
        const TStartOperationOptions& options)
    {
        auto req = SchedulerProxy_->StartOperation();
        SetTransactionId(req, options, true);
        SetMutationId(req, options);
        req->set_type(static_cast<int>(type));
        req->set_spec(spec.GetData());

        auto rsp = WaitFor(req->Invoke())
            .ValueOrThrow();

        return FromProto<TOperationId>(rsp->operation_id());
    }

    void DoAbortOperation(
        const TOperationId& operationId,
        const TAbortOperationOptions& options)
    {
        auto req = SchedulerProxy_->AbortOperation();
        ToProto(req->mutable_operation_id(), operationId);
        if (options.AbortMessage) {
            req->set_abort_message(*options.AbortMessage);
        }

        WaitFor(req->Invoke())
            .ThrowOnError();
    }

    void DoSuspendOperation(
        const TOperationId& operationId,
        const TSuspendOperationOptions& options)
    {
        auto req = SchedulerProxy_->SuspendOperation();
        ToProto(req->mutable_operation_id(), operationId);
        req->set_abort_running_jobs(options.AbortRunningJobs);

        WaitFor(req->Invoke())
            .ThrowOnError();
    }

    void DoResumeOperation(
        const TOperationId& operationId,
        const TResumeOperationOptions& /*options*/)
    {
        auto req = SchedulerProxy_->ResumeOperation();
        ToProto(req->mutable_operation_id(), operationId);

        WaitFor(req->Invoke())
            .ThrowOnError();
    }

    void DoCompleteOperation(
        const TOperationId& operationId,
        const TCompleteOperationOptions& /*options*/)
    {
        auto req = SchedulerProxy_->CompleteOperation();
        ToProto(req->mutable_operation_id(), operationId);

        WaitFor(req->Invoke())
            .ThrowOnError();
    }


    void DoDumpJobContext(
        const TJobId& jobId,
        const TYPath& path,
        const TDumpJobContextOptions& /*options*/)
    {
        auto req = JobProberProxy_->DumpInputContext();
        ToProto(req->mutable_job_id(), jobId);
        ToProto(req->mutable_path(), path);

        WaitFor(req->Invoke())
            .ThrowOnError();
    }

    IAsyncZeroCopyInputStreamPtr DoGetJobInput(
        const TOperationId& operationId,
        const TJobId& jobId,
        const TGetJobInputOptions& /*options*/)
    {
        auto nameTable = New<TNameTable>();

        TLookupRowsOptions lookupOptions;
        lookupOptions.ColumnFilter = NTableClient::TColumnFilter({nameTable->RegisterName("spec")});
        lookupOptions.KeepMissingRows = true;

        auto owningKey = CreateOperationJobKey(operationId, jobId, nameTable);

        std::vector<TUnversionedRow> keys;
        keys.push_back(owningKey);

        auto lookupResult = WaitFor(LookupRows(
            GetOperationsArchiveJobsPath(),
            nameTable,
            MakeSharedRange(keys, owningKey),
            lookupOptions));

        if (!lookupResult.IsOK()) {
            THROW_ERROR_EXCEPTION(lookupResult)
                .Wrap("Lookup job spec in operation archive failed")
                << TErrorAttribute("job_id", jobId)
                << TErrorAttribute("operation_id", operationId);
        }

        auto rows = lookupResult.Value()->GetRows();
        YCHECK(!rows.Empty());

        if (!rows[0]) {
            THROW_ERROR_EXCEPTION("Missing job spec in job archive table")
                << TErrorAttribute("job_id", jobId)
                << TErrorAttribute("operation_id", operationId);
        }

        auto value = rows[0][0];

        if (value.Type != EValueType::String) {
            THROW_ERROR_EXCEPTION("Found job spec has unexpected value type")
                << TErrorAttribute("job_id", jobId)
                << TErrorAttribute("operation_id", operationId)
                << TErrorAttribute("value_type", value.Type);
        }

        NJobTrackerClient::NProto::TJobSpec jobSpec;
        bool ok = jobSpec.ParseFromArray(value.Data.String, value.Length);
        if (!ok) {
            THROW_ERROR_EXCEPTION("Cannot parse job spec")
                << TErrorAttribute("job_id", jobId)
                << TErrorAttribute("operation_id", operationId);
        }

        if (!jobSpec.has_version() || jobSpec.version() != GetJobSpecVersion()) {
            THROW_ERROR_EXCEPTION("Job spec found in operation archive is of unsupported version")
                << TErrorAttribute("job_id", jobId)
                << TErrorAttribute("operation_id", operationId)
                << TErrorAttribute("found_version", jobSpec.version())
                << TErrorAttribute("supported_version", GetJobSpecVersion());
        }

        auto* schedulerJobSpecExt = jobSpec.MutableExtension(NScheduler::NProto::TSchedulerJobSpecExt::scheduler_job_spec_ext);

        auto nodeDirectory = New<NNodeTrackerClient::TNodeDirectory>();
        auto locateChunks = BIND([=] {
            std::vector<TChunkSpec*> chunkSpecList;
            for (auto& tableSpec : *schedulerJobSpecExt->mutable_input_table_specs()) {
                if (tableSpec.chunk_specs_size() == 0) {
                    // COMPAT(psushin): don't forget to promote job spec version after removing this compat.
                    for (auto& dataSliceDescriptor : *tableSpec.mutable_data_slice_descriptors()) {
                        for (auto& chunkSpec : *dataSliceDescriptor.mutable_chunks()) {
                            chunkSpecList.push_back(&chunkSpec);
                        }
                    }
                } else {
                    for (auto& chunkSpec : *tableSpec.mutable_chunk_specs()) {
                        chunkSpecList.push_back(&chunkSpec);
                    }
                }
            }

            for (auto& tableSpec : *schedulerJobSpecExt->mutable_foreign_input_table_specs()) {
                if (tableSpec.chunk_specs_size() == 0) {
                    // COMPAT(psushin): don't forget to promote job spec version after removing this compat.
                    for (auto& dataSliceDescriptor : *tableSpec.mutable_data_slice_descriptors()) {
                        for (auto& chunkSpec : *dataSliceDescriptor.mutable_chunks()) {
                            chunkSpecList.push_back(&chunkSpec);
                        }
                    }
                } else {
                    for (auto& chunkSpec : *tableSpec.mutable_chunk_specs()) {
                        chunkSpecList.push_back(&chunkSpec);
                    }
                }
            }

            LocateChunks(
                MakeStrong(this),
                New<TMultiChunkReaderConfig>()->MaxChunksPerLocateRequest,
                chunkSpecList,
                nodeDirectory,
                Logger);
            nodeDirectory->DumpTo(schedulerJobSpecExt->mutable_input_node_directory());
        });

        auto locateChunksResult = WaitFor(locateChunks
            .AsyncVia(GetConnection()->GetHeavyInvoker())
            .Run());

        if (!locateChunksResult.IsOK()) {
            THROW_ERROR_EXCEPTION("Failed to locate chunks used in job input")
                << TErrorAttribute("job_id", jobId)
                << TErrorAttribute("operation_id", operationId);
        }

        auto jobSpecHelper = NJobProxy::CreateJobSpecHelper(jobSpec);

        auto userJobReader = CreateUserJobReadController(
            jobSpecHelper,
            MakeStrong(this),
            GetConnection()->GetHeavyInvoker(),
            NNodeTrackerClient::TNodeDescriptor(),
            BIND([] { }),
            Null);

        auto jobInputReader = New<TJobInputReader>(userJobReader, GetConnection()->GetHeavyInvoker());
        jobInputReader->Open();
        return jobInputReader;
    }

    TSharedRef DoGetJobStderr(
        const TOperationId& operationId,
        const TJobId& jobId,
        const TGetJobStderrOptions& /*options*/)
    {
        try {
            NNodeTrackerClient::TNodeDescriptor jobNodeDescriptor;
            {
                auto req = JobProberProxy_->GetJobNode();
                ToProto(req->mutable_job_id(), jobId);
                auto rsp = WaitFor(req->Invoke())
                    .ValueOrThrow();
                FromProto(&jobNodeDescriptor, rsp->node_descriptor());
            }

            auto nodeChannel = GetHeavyChannelFactory()->CreateChannel(jobNodeDescriptor);
            NJobProberClient::TJobProberServiceProxy jobProberServiceProxy(nodeChannel);

            auto req = jobProberServiceProxy.GetStderr();
            ToProto(req->mutable_job_id(), jobId);
            auto rsp = WaitFor(req->Invoke())
                .ValueOrThrow();
            return TSharedRef::FromString(rsp->stderr_data());
        } catch (const TErrorException& exception) {
            auto matchedError = exception.Error().FindMatching(NScheduler::EErrorCode::NoSuchJob);

            if (!matchedError) {
                THROW_ERROR_EXCEPTION("Failed to get job stderr from job proxy")
                    << TErrorAttribute("operation_id", operationId)
                    << TErrorAttribute("job_id", jobId)
                    << exception.Error();
            }
        }

        try {
            auto path = NScheduler::GetStderrPath(operationId, jobId);

            std::vector<TSharedRef> blocks;
            auto fileReader = WaitFor(static_cast<IClientBase*>(this)->CreateFileReader(path))
                .ValueOrThrow();

            while (true) {
                auto block = WaitFor(fileReader->Read())
                    .ValueOrThrow();

                if (!block) {
                    break;
                }

                blocks.push_back(std::move(block));
            }

            i64 size = GetByteSize(blocks);
            YCHECK(size);
            auto stderrFile = TSharedMutableRef::Allocate(size);
            auto memoryOutput = TMemoryOutput(stderrFile.Begin(), size);

            for (const auto& block : blocks) {
                memoryOutput.Write(block.Begin(), block.Size());
            }

            return stderrFile;
        } catch (const TErrorException& exception) {
            auto matchedError = exception.Error().FindMatching(NYTree::EErrorCode::ResolveError);

            if (!matchedError) {
                THROW_ERROR_EXCEPTION("Failed to get job stderr from Cypress")
                    << TErrorAttribute("operation_id", operationId)
                    << TErrorAttribute("job_id", jobId)
                    << exception.Error();
            }
        }

        try {
            auto nameTable = New<TNameTable>();

            struct TStderrArchiveIds
            {
                explicit TStderrArchiveIds(const TNameTablePtr& nameTable)
                    : OperationIdHi(nameTable->RegisterName("operation_id_hi"))
                    , OperationIdLo(nameTable->RegisterName("operation_id_lo"))
                    , JobIdHi(nameTable->RegisterName("job_id_hi"))
                    , JobIdLo(nameTable->RegisterName("job_id_lo"))
                    , Stderr(nameTable->RegisterName("stderr"))
                { }

                const int OperationIdHi;
                const int OperationIdLo;
                const int JobIdHi;
                const int JobIdLo;
                const int Stderr;
            };

            TStderrArchiveIds ids(nameTable);

            auto rowBuffer = New<TRowBuffer>();

            std::vector<TUnversionedRow> keys;
            auto key = rowBuffer->AllocateUnversioned(4);
            key[0] = MakeUnversionedUint64Value(operationId.Parts64[0], ids.OperationIdHi);
            key[1] = MakeUnversionedUint64Value(operationId.Parts64[1], ids.OperationIdLo);
            key[2] = MakeUnversionedUint64Value(jobId.Parts64[0], ids.JobIdHi);
            key[3] = MakeUnversionedUint64Value(jobId.Parts64[1], ids.JobIdLo);
            keys.push_back(key);

            TLookupRowsOptions lookupOptions;
            lookupOptions.ColumnFilter = NTableClient::TColumnFilter({ids.Stderr});
            lookupOptions.KeepMissingRows = true;

            auto rowset = WaitFor(LookupRows(
                "//sys/operations_archive/stderrs",
                nameTable,
                MakeSharedRange(keys, rowBuffer),
                lookupOptions))
                .ValueOrThrow();

            auto rows = rowset->GetRows();
            YCHECK(!rows.Empty());

            if (rows[0]) {
                auto value = rows[0][0];

                YCHECK(value.Type == EValueType::String);
                return TSharedRef::MakeCopy<char>(TRef(value.Data.String, value.Length));
            }
        } catch (const TErrorException& exception) {
            auto matchedError = exception.Error().FindMatching(NYTree::EErrorCode::ResolveError);

            if (!matchedError) {
                THROW_ERROR_EXCEPTION("Failed to get job stderr from archive")
                    << TErrorAttribute("operation_id", operationId)
                    << TErrorAttribute("job_id", jobId)
                    << exception.Error();
            }
        }

        THROW_ERROR_EXCEPTION(NScheduler::EErrorCode::NoSuchJob, "Job stderr is not found")
            << TErrorAttribute("operation_id", operationId)
            << TErrorAttribute("job_id", jobId);
    }

    template <class T>
    static bool LessNullable(const T& lhs, const T& rhs)
    {
        return lhs < rhs;
    }

    template <class T>
    static bool LessNullable(const TNullable<T>& lhs, const TNullable<T>& rhs)
    {
        return rhs && (!lhs || *lhs < *rhs);
    }

    std::vector<TJob> DoListJobs(
        const TOperationId& operationId,
        const TListJobsOptions& options)
    {
        std::vector<TJob> resultJobs;

        TNullable<TInstant> deadline;
        if (options.Timeout) {
            deadline = options.Timeout->ToDeadLine();
        }

        auto mergeJob = [] (TJob* target, const TJob& source) {
#define MERGE_FIELD(name) target->name = source.name
#define MERGE_NULLABLE_FIELD(name) \
            if (source.name) { \
                target->name = source.name; \
            }
            MERGE_FIELD(JobState);
            MERGE_FIELD(StartTime);
            MERGE_NULLABLE_FIELD(FinishTime);
            MERGE_FIELD(Address);
            MERGE_NULLABLE_FIELD(Error);
            MERGE_NULLABLE_FIELD(Statistics);
            MERGE_NULLABLE_FIELD(StderrSize);
            MERGE_NULLABLE_FIELD(Progress);
            MERGE_NULLABLE_FIELD(CoreInfos);
#undef MERGE_FIELD
#undef MERGE_NULLABLE_FIELD
        };

        auto mergeJobs = [&] (const std::vector<TJob>& source1, const std::vector<TJob>& source2) {
            auto it1 = source1.begin();
            auto end1 = source1.end();

            auto it2 = source2.begin();
            auto end2 = source2.end();

            std::vector<TJob> result;
            while (it1 != end1 && it2 != end2) {
                if (it1->JobId == it2->JobId) {
                    result.push_back(*it1);
                    mergeJob(&result.back(), *it2);
                    ++it1;
                    ++it2;
                } else if (it1->JobId < it2->JobId) {
                    result.push_back(*it1);
                    ++it1;
                } else {
                    result.push_back(*it2);
                    ++it2;
                }
            }

            result.insert(result.end(), it1, end1);
            result.insert(result.end(), it2, end2);

            return result;
        };

        auto sortJobs = [] (std::vector<TJob>* jobs) {
            std::sort(jobs->begin(), jobs->end(), [] (const TJob& lhs, const TJob& rhs) {
                return lhs.JobId < rhs.JobId;
            });
        };

        if (options.IncludeArchive) {
            Stroka conditions = Format("(operation_id_hi, operation_id_lo) = (%vu, %vu)",
                operationId.Parts64[0], operationId.Parts64[1]);

            if (options.JobType) {
                conditions = Format("%v and type = %Qv", conditions, *options.JobType);
            }

            if (options.JobState) {
                conditions = Format("%v and state = %Qv", conditions, *options.JobState);
            }

            auto selectFields = JoinSeq(",", {
                "operation_id_hi",
                "operation_id_lo",
                "job_id_hi",
                "job_id_lo",
                "type",
                "state",
                "start_time",
                "finish_time",
                "address",
                "error",
                "statistics",
                "stderr_size"});

            Stroka orderBy;
            if (options.SortField != EJobSortField::None) {
                switch (options.SortField) {
                    case EJobSortField::JobType:
                        orderBy = "type";
                        break;
                    case EJobSortField::JobState:
                        orderBy = "state";
                        break;
                    case EJobSortField::StartTime:
                        orderBy = "start_time";
                        break;
                    case EJobSortField::FinishTime:
                        orderBy = "finish_time";
                        break;
                    case EJobSortField::Address:
                        orderBy = "address";
                        break;
                    default:
                        Y_UNREACHABLE();
                }

                orderBy = Format("order by %v %v", orderBy, options.SortOrder == EJobSortDirection::Descending ? "desc" : "asc");
            }

            auto query = Format("%v from [%v] where %v %v limit %v",
                selectFields,
                GetOperationsArchiveJobsPath(),
                conditions,
                orderBy,
                options.Offset + options.Limit);

            TSelectRowsOptions selectRowsOptions;
            selectRowsOptions.Timestamp = AsyncLastCommittedTimestamp;

            if (deadline) {
                selectRowsOptions.Timeout = *deadline - Now();
            }

            auto result = WaitFor(SelectRows(query, selectRowsOptions))
                .ValueOrThrow();

            const auto& rows = result.Rowset->GetRows();

            auto checkIsNotNull = [&] (const TUnversionedValue& value, const TStringBuf& name) {
                if (value.Type == EValueType::Null) {
                    THROW_ERROR_EXCEPTION("Unexpected null value in column %Qv in job archive", name)
                        << TErrorAttribute("operation_id", operationId);
                }
            };

            for (auto row : rows) {
                checkIsNotNull(row[2], "job_id_hi");
                checkIsNotNull(row[3], "job_id_lo");

                TGuid jobId(row[2].Data.Uint64, row[3].Data.Uint64);

                TJob job;
                job.JobId = jobId;
                checkIsNotNull(row[4], "type");
                job.JobType = ParseEnum<EJobType>(Stroka(row[4].Data.String, row[4].Length));
                checkIsNotNull(row[5], "state");
                job.JobState = ParseEnum<EJobState>(Stroka(row[5].Data.String, row[5].Length));
                checkIsNotNull(row[6], "start_time");
                job.StartTime = TInstant(row[6].Data.Int64);

                if (row[7].Type != EValueType::Null) {
                    job.FinishTime = TInstant(row[7].Data.Int64);
                }

                if (row[8].Type != EValueType::Null) {
                    job.Address = Stroka(row[8].Data.String, row[8].Length);
                }

                if (row[9].Type != EValueType::Null) {
                    job.Error = TYsonString(Stroka(row[9].Data.String, row[9].Length));
                }

                if (row[10].Type != EValueType::Null) {
                    job.Statistics = TYsonString(Stroka(row[10].Data.String, row[10].Length));
                }

                if (row[11].Type != EValueType::Null) {
                    job.StderrSize = row[11].Data.Int64;
                }

                resultJobs.push_back(job);
            }

            sortJobs(&resultJobs);
        }

        if (options.IncludeCypress) {
            TObjectServiceProxy proxy(GetMasterChannelOrThrow(EMasterChannelKind::Follower));

            auto getReq = TYPathProxy::Get(GetJobsPath(operationId));
            auto attributeFilter = std::vector<Stroka>{
                "job_type",
                "state",
                "start_time",
                "finish_time",
                "address",
                "error",
                "statistics",
                "size",
                "uncompressed_data_size"
            };

            ToProto(getReq->mutable_attributes()->mutable_keys(), attributeFilter);

            if (deadline) {
                proxy.SetDefaultTimeout(*deadline - Now());
            }

            auto getRsp = WaitFor(proxy.Execute(getReq))
                .ValueOrThrow();

            auto items = ConvertToNode(NYson::TYsonString(getRsp->value()))->AsMap();

            std::vector<TJob> cypressJobs;
            for (const auto& item : items->GetChildren()) {
                const auto& attributes = item.second->Attributes();

                auto jobType = ParseEnum<NJobTrackerClient::EJobType>(attributes.Get<Stroka>("job_type"));
                auto jobState = ParseEnum<NJobTrackerClient::EJobState>(attributes.Get<Stroka>("state"));

                if (options.JobType && jobType != *options.JobType) {
                    continue;
                }

                if (options.JobState && jobState != *options.JobState) {
                    continue;
                }

                auto values = item.second->AsMap();

                TGuid jobId = TGuid::FromString(item.first);

                TJob job;
                job.JobId = jobId;
                job.JobType = jobType;
                job.JobState = jobState;
                job.StartTime = ConvertTo<TInstant>(attributes.Get<Stroka>("start_time"));
                job.FinishTime = ConvertTo<TInstant>(attributes.Get<Stroka>("finish_time"));
                job.Address = attributes.Get<Stroka>("address");
                job.Error = attributes.FindYson("error");
                job.Statistics = attributes.FindYson("statistics");
                if (auto stderr = values->FindChild("stderr")) {
                    job.StderrSize = stderr->Attributes().Get<i64>("uncompressed_data_size");
                }

                job.Progress = attributes.Find<double>("progress");
                job.CoreInfos = attributes.Find<Stroka>("core_infos");
                cypressJobs.push_back(job);
            }

            sortJobs(&cypressJobs);
            resultJobs = mergeJobs(resultJobs, cypressJobs);
        }

        if (options.IncludeRuntime) {
            TObjectServiceProxy proxy(GetMasterChannelOrThrow(EMasterChannelKind::Follower));

            auto path = Format("//sys/scheduler/orchid/scheduler/operations/%v/running_jobs", operationId);
            auto getReq = TYPathProxy::Get(path);

            if (deadline) {
                proxy.SetDefaultTimeout(*deadline - Now());
            }

            auto getRsp = WaitFor(proxy.Execute(getReq))
                .ValueOrThrow();

            auto items = ConvertToNode(NYson::TYsonString(getRsp->value()))->AsMap();

            std::vector<TJob> runtimeJobs;
            for (const auto& item : items->GetChildren()) {
                auto values = item.second->AsMap();

                auto jobType = ParseEnum<NJobTrackerClient::EJobType>(values->GetChild("job_type")->AsString()->GetValue());
                auto jobState = ParseEnum<NJobTrackerClient::EJobState>(values->GetChild("state")->AsString()->GetValue());

                if (options.JobType && jobType != *options.JobType) {
                    continue;
                }

                if (options.JobState && jobState != *options.JobState) {
                    continue;
                }

                TGuid jobId = TGuid::FromString(item.first);

                TJob job;
                job.JobId = jobId;
                job.JobType = jobType;
                job.JobState = jobState;
                job.StartTime = ConvertTo<TInstant>(values->GetChild("start_time")->AsString()->GetValue());
                job.Address = values->GetChild("address")->AsString()->GetValue();

                if (auto error = values->FindChild("error")) {
                    job.Error = TYsonString(error->AsString()->GetValue());
                }

                if (auto progress = values->FindChild("progress")) {
                    job.Progress = progress->AsDouble()->GetValue();
                }

                resultJobs.push_back(job);
            }
            sortJobs(&runtimeJobs);
            resultJobs = mergeJobs(resultJobs, runtimeJobs);
        }

        std::function<bool(const TJob&, const TJob&)> comparer;
        switch (options.SortField) {
#define XX(name, sortOrder) \
            case EJobSortField::name: \
                comparer = [&] (const TJob& lhs, const TJob& rhs) { \
                    return sortOrder == EJobSortDirection::Descending \
                        ? LessNullable(rhs.name, lhs.name) \
                        : LessNullable(lhs.name, rhs.name); \
                }; \
                break;

            XX(JobType, options.SortOrder);
            XX(JobState, options.SortOrder);
            XX(StartTime, options.SortOrder);
            XX(FinishTime, options.SortOrder);
            XX(Address, options.SortOrder);
#undef XX

            default:
                Y_UNREACHABLE();
        }

        std::sort(resultJobs.begin(), resultJobs.end(), comparer);

        auto startIt = resultJobs.begin() + std::min(options.Offset,
            std::distance(resultJobs.begin(), resultJobs.end()));

        auto endIt = startIt + std::min(options.Limit,
            std::distance(startIt, resultJobs.end()));

        return std::vector<TJob>(startIt, endIt);
    }

    TYsonString DoStraceJob(
        const TJobId& jobId,
        const TStraceJobOptions& /*options*/)
    {
        auto req = JobProberProxy_->Strace();
        ToProto(req->mutable_job_id(), jobId);

        auto rsp = WaitFor(req->Invoke())
            .ValueOrThrow();

        return TYsonString(rsp->trace());
    }

    void DoSignalJob(
        const TJobId& jobId,
        const Stroka& signalName,
        const TSignalJobOptions& /*options*/)
    {
        auto req = JobProberProxy_->SignalJob();
        ToProto(req->mutable_job_id(), jobId);
        ToProto(req->mutable_signal_name(), signalName);

        WaitFor(req->Invoke())
            .ThrowOnError();
    }

    void DoAbandonJob(
        const TJobId& jobId,
        const TAbandonJobOptions& /*options*/)
    {
        auto req = JobProberProxy_->AbandonJob();
        ToProto(req->mutable_job_id(), jobId);

        WaitFor(req->Invoke())
            .ThrowOnError();
    }

    TYsonString DoPollJobShell(
        const TJobId& jobId,
        const TYsonString& parameters,
        const TPollJobShellOptions& options)
    {
        auto req = JobProberProxy_->PollJobShell();
        ToProto(req->mutable_job_id(), jobId);
        ToProto(req->mutable_parameters(), parameters.GetData());

        auto rsp = WaitFor(req->Invoke())
            .ValueOrThrow();

        return TYsonString(rsp->result());
    }

    void DoAbortJob(
        const TJobId& jobId,
        const TAbortJobOptions& options)
    {
        auto req = JobProberProxy_->AbortJob();
        ToProto(req->mutable_job_id(), jobId);
        if (options.InterruptTimeout) {
            req->set_interrupt_timeout(ToProto(*options.InterruptTimeout));
        }

        WaitFor(req->Invoke())
            .ThrowOnError();
    }

    TClusterMeta DoGetClusterMeta(
        const TGetClusterMetaOptions& options)
    {
        auto proxy = CreateReadProxy<TObjectServiceProxy>(options);
        auto batchReq = proxy->ExecuteBatch();
        SetBalancingHeader(batchReq, options);

        auto req = TMasterYPathProxy::GetClusterMeta();
        req->set_populate_node_directory(options.PopulateNodeDirectory);
        req->set_populate_cluster_directory(options.PopulateClusterDirectory);
        req->set_populate_medium_directory(options.PopulateMediumDirectory);
        SetCachingHeader(req, options);
        batchReq->AddRequest(req);

        auto batchRsp = WaitFor(batchReq->Invoke())
            .ValueOrThrow();
        auto rsp = batchRsp->GetResponse<TMasterYPathProxy::TRspGetClusterMeta>(0)
            .ValueOrThrow();

        TClusterMeta meta;
        if (options.PopulateNodeDirectory) {
            meta.NodeDirectory = std::make_shared<NNodeTrackerClient::NProto::TNodeDirectory>();
            meta.NodeDirectory->Swap(rsp->mutable_node_directory());
        }
        if (options.PopulateClusterDirectory) {
            meta.ClusterDirectory = std::make_shared<NHiveClient::NProto::TClusterDirectory>();
            meta.ClusterDirectory->Swap(rsp->mutable_cluster_directory());
        }
        if (options.PopulateMediumDirectory) {
            meta.MediumDirectory = std::make_shared<NChunkClient::NProto::TMediumDirectory>();
            meta.MediumDirectory->Swap(rsp->mutable_medium_directory());
        }
        return meta;
    }

};

DEFINE_REFCOUNTED_TYPE(TNativeClient)

INativeClientPtr CreateNativeClient(
    INativeConnectionPtr connection,
    const TClientOptions& options)
{
    YCHECK(connection);

    return New<TNativeClient>(std::move(connection), options);
}

////////////////////////////////////////////////////////////////////////////////

DEFINE_ENUM(ETransactionState,
    (Active)
    (Commit)
    (Abort)
    (Flush)
    (Detach)
);

class TNativeTransaction
    : public INativeTransaction
{
public:
    TNativeTransaction(
        TNativeClientPtr client,
        NTransactionClient::TTransactionPtr transaction)
        : Client_(std::move(client))
        , Transaction_(std::move(transaction))
        , CommitInvoker_(CreateSerializedInvoker(Client_->GetConnection()->GetHeavyInvoker()))
        , Logger(NLogging::TLogger(Client_->Logger)
            .AddTag("TransactionId: %v, ConnectionCellTag: %v",
                GetId(),
                Client_->Connection_->GetCellTag()))
    { }


    virtual IConnectionPtr GetConnection() override
    {
        return Client_->GetConnection();
    }

    virtual IClientPtr GetClient() const override
    {
        return Client_;
    }

    virtual NTransactionClient::ETransactionType GetType() const override
    {
        return Transaction_->GetType();
    }

    virtual const TTransactionId& GetId() const override
    {
        return Transaction_->GetId();
    }

    virtual TTimestamp GetStartTimestamp() const override
    {
        return Transaction_->GetStartTimestamp();
    }

    virtual EAtomicity GetAtomicity() const override
    {
        return Transaction_->GetAtomicity();
    }

    virtual EDurability GetDurability() const override
    {
        return Transaction_->GetDurability();
    }

    virtual TDuration GetTimeout() const override
    {
        return Transaction_->GetTimeout();
    }


    virtual TFuture<void> Ping() override
    {
        return Transaction_->Ping();
    }

    virtual TFuture<TTransactionCommitResult> Commit(const TTransactionCommitOptions& options) override
    {
    	auto guard = Guard(SpinLock_);

        if (State_ != ETransactionState::Active) {
            return MakeFuture<TTransactionCommitResult>(TError("Cannot commit since transaction %v is already in %Qlv state",
                GetId(),
                State_));
        }

        State_ = ETransactionState::Commit;
        return BIND(&TNativeTransaction::DoCommit, MakeStrong(this))
            .AsyncVia(CommitInvoker_)
            .Run(options);
    }

    virtual TFuture<void> Abort(const TTransactionAbortOptions& options) override
    {
    	auto guard = Guard(SpinLock_);

        if (State_ == ETransactionState::Abort) {
            return AbortResult_;
        }

        if (State_ != ETransactionState::Active && State_ != ETransactionState::Flush) {
            return MakeFuture<void>(TError("Cannot abort since transaction %v is already in %Qlv state",
                GetId(),
                State_));
        }

        State_ = ETransactionState::Abort;
        AbortResult_ = Transaction_->Abort(options);
        return AbortResult_;
    }

    virtual void Detach() override
    {
    	auto guard = Guard(SpinLock_);
        State_ = ETransactionState::Detach;
        Transaction_->Detach();
    }

    virtual TFuture<TTransactionFlushResult> Flush() override
    {
    	auto guard = Guard(SpinLock_);

        if (State_ != ETransactionState::Active) {
            return MakeFuture<TTransactionFlushResult>(TError("Cannot flush since transaction %v is already in %Qlv state",
                GetId(),
                State_));
        }

        LOG_DEBUG("Flushing transaction");
        State_ = ETransactionState::Flush;
        return BIND(&TNativeTransaction::DoFlush, MakeStrong(this))
            .AsyncVia(CommitInvoker_)
            .Run();
    }

    virtual void AddAction(const TCellId& cellId, const TTransactionActionData& data) override
    {
        auto guard = Guard(SpinLock_);

        YCHECK(TypeFromId(cellId) == EObjectType::TabletCell ||
               TypeFromId(cellId) == EObjectType::ClusterCell);

        if (State_ != ETransactionState::Active) {
            THROW_ERROR_EXCEPTION("Cannot add action since transaction %v is already in %Qlv state",
                GetId(),
                State_);
        }

        if (GetAtomicity() != EAtomicity::Full) {
            THROW_ERROR_EXCEPTION("Atomicity must be %Qlv for custom actions",
                EAtomicity::Full);
        }

        auto session = GetOrCreateCellCommitSession(cellId);
        session->RegisterAction(data);

        LOG_DEBUG("Transaction action added (CellId: %v, ActionType: %v)",
            cellId,
            data.Type);
    }


    virtual TFuture<ITransactionPtr> StartForeignTransaction(
        const IClientPtr& client,
        const TForeignTransactionStartOptions& options) override
    {
        if (client->GetConnection()->GetCellTag() == GetConnection()->GetCellTag()) {
            return MakeFuture<ITransactionPtr>(this);
        }

        TTransactionStartOptions adjustedOptions(options);
        adjustedOptions.Id = GetId();
        if (options.InheritStartTimestamp) {
            adjustedOptions.StartTimestamp = GetStartTimestamp();
        }

        return client->StartTransaction(GetType(), adjustedOptions)
            .Apply(BIND([this, this_ = MakeStrong(this)] (const ITransactionPtr& transaction) {
                RegisterForeignTransaction(transaction);
                return transaction;
            }));
    }


    virtual void SubscribeCommitted(const TClosure& callback) override
    {
        Transaction_->SubscribeCommitted(callback);
    }

    virtual void UnsubscribeCommitted(const TClosure& callback) override
    {
        Transaction_->UnsubscribeCommitted(callback);
    }


    virtual void SubscribeAborted(const TClosure& callback) override
    {
        Transaction_->SubscribeAborted(callback);
    }

    virtual void UnsubscribeAborted(const TClosure& callback) override
    {
        Transaction_->UnsubscribeAborted(callback);
    }


    virtual TFuture<INativeTransactionPtr> StartNativeTransaction(
        ETransactionType type,
        const TTransactionStartOptions& options) override
    {
        auto adjustedOptions = options;
        adjustedOptions.ParentId = GetId();
        return Client_->StartNativeTransaction(
            type,
            adjustedOptions);
    }

    virtual TFuture<ITransactionPtr> StartTransaction(
        ETransactionType type,
        const TTransactionStartOptions& options) override
    {
        return StartNativeTransaction(type, options).As<ITransactionPtr>();
    }


    virtual void WriteRows(
        const TYPath& path,
        TNameTablePtr nameTable,
        TSharedRange<TUnversionedRow> rows,
        const TModifyRowsOptions& options) override
    {
        std::vector<TRowModification> modifications;
        modifications.reserve(rows.Size());

        for (auto row : rows) {
            TRowModification modification;
            modification.Type = ERowModificationType::Write;
            modification.Row = row.ToTypeErasedRow();
            modifications.push_back(modification);
        }

        ModifyRows(
            path,
            std::move(nameTable),
            MakeSharedRange(std::move(modifications), std::move(rows)),
            options);
    }

    virtual void WriteRows(
        const TYPath& path,
        TNameTablePtr nameTable,
        TSharedRange<TVersionedRow> rows,
        const TModifyRowsOptions& options) override
    {
        std::vector<TRowModification> modifications;
        modifications.reserve(rows.Size());

        for (auto row : rows) {
            TRowModification modification;
            modification.Type = ERowModificationType::VersionedWrite;
            modification.Row = row.ToTypeErasedRow();
            modifications.push_back(modification);
        }

        ModifyRows(
            path,
            std::move(nameTable),
            MakeSharedRange(std::move(modifications), std::move(rows)),
            options);
    }

    virtual void DeleteRows(
        const TYPath& path,
        TNameTablePtr nameTable,
        TSharedRange<TUnversionedRow> keys,
        const TModifyRowsOptions& options) override
    {
        std::vector<TRowModification> modifications;
        modifications.reserve(keys.Size());

        for (auto key : keys) {
            TRowModification modification;
            modification.Type = ERowModificationType::Delete;
            modification.Row = key.ToTypeErasedRow();
            modifications.push_back(modification);
        }

        ModifyRows(
            path,
            std::move(nameTable),
            MakeSharedRange(std::move(modifications), std::move(keys)),
            options);
    }

    virtual void ModifyRows(
        const TYPath& path,
        TNameTablePtr nameTable,
        TSharedRange<TRowModification> modifications,
        const TModifyRowsOptions& options) override
    {
    	auto guard = Guard(SpinLock_);

        ValidateTabletTransaction();

        if (State_ != ETransactionState::Active) {
            THROW_ERROR_EXCEPTION("Cannot modify rows since transaction %v is already in %Qlv state",
                GetId(),
                State_);
        }

        Requests_.push_back(std::make_unique<TModificationRequest>(
            this,
            Client_->GetNativeConnection(),
            path,
            std::move(nameTable),
            std::move(modifications),
            options));

        LOG_DEBUG("Row modifications buffered (Count: %v)",
            modifications.Size());
    }


#define DELEGATE_METHOD(returnType, method, signature, args) \
    virtual returnType method signature override \
    { \
        return Client_->method args; \
    }

#define DELEGATE_TRANSACTIONAL_METHOD(returnType, method, signature, args) \
    virtual returnType method signature override \
    { \
        auto& originalOptions = options; \
        { \
            auto options = originalOptions; \
            options.TransactionId = GetId(); \
            return Client_->method args; \
        } \
    }

#define DELEGATE_TIMESTAMPED_METHOD(returnType, method, signature, args) \
    virtual returnType method signature override \
    { \
        auto& originalOptions = options; \
        { \
            auto options = originalOptions; \
            options.Timestamp = GetReadTimestamp(); \
            return Client_->method args; \
        } \
    }

    DELEGATE_TIMESTAMPED_METHOD(TFuture<IUnversionedRowsetPtr>, LookupRows, (
        const TYPath& path,
        TNameTablePtr nameTable,
        const TSharedRange<NTableClient::TKey>& keys,
        const TLookupRowsOptions& options),
        (path, nameTable, keys, options))
    DELEGATE_TIMESTAMPED_METHOD(TFuture<IVersionedRowsetPtr>, VersionedLookupRows, (
        const TYPath& path,
        TNameTablePtr nameTable,
        const TSharedRange<NTableClient::TKey>& keys,
        const TVersionedLookupRowsOptions& options),
        (path, nameTable, keys, options))

    DELEGATE_TIMESTAMPED_METHOD(TFuture<TSelectRowsResult>, SelectRows, (
        const Stroka& query,
        const TSelectRowsOptions& options),
        (query, options))


    DELEGATE_TRANSACTIONAL_METHOD(TFuture<TYsonString>, GetNode, (
        const TYPath& path,
        const TGetNodeOptions& options),
        (path, options))
    DELEGATE_TRANSACTIONAL_METHOD(TFuture<void>, SetNode, (
        const TYPath& path,
        const TYsonString& value,
        const TSetNodeOptions& options),
        (path, value, options))
    DELEGATE_TRANSACTIONAL_METHOD(TFuture<void>, RemoveNode, (
        const TYPath& path,
        const TRemoveNodeOptions& options),
        (path, options))
    DELEGATE_TRANSACTIONAL_METHOD(TFuture<TYsonString>, ListNode, (
        const TYPath& path,
        const TListNodeOptions& options),
        (path, options))
    DELEGATE_TRANSACTIONAL_METHOD(TFuture<TNodeId>, CreateNode, (
        const TYPath& path,
        EObjectType type,
        const TCreateNodeOptions& options),
        (path, type, options))
    DELEGATE_TRANSACTIONAL_METHOD(TFuture<TLockNodeResult>, LockNode, (
        const TYPath& path,
        NCypressClient::ELockMode mode,
        const TLockNodeOptions& options),
        (path, mode, options))
    DELEGATE_TRANSACTIONAL_METHOD(TFuture<TNodeId>, CopyNode, (
        const TYPath& srcPath,
        const TYPath& dstPath,
        const TCopyNodeOptions& options),
        (srcPath, dstPath, options))
    DELEGATE_TRANSACTIONAL_METHOD(TFuture<TNodeId>, MoveNode, (
        const TYPath& srcPath,
        const TYPath& dstPath,
        const TMoveNodeOptions& options),
        (srcPath, dstPath, options))
    DELEGATE_TRANSACTIONAL_METHOD(TFuture<TNodeId>, LinkNode, (
        const TYPath& srcPath,
        const TYPath& dstPath,
        const TLinkNodeOptions& options),
        (srcPath, dstPath, options))
    DELEGATE_TRANSACTIONAL_METHOD(TFuture<void>, ConcatenateNodes, (
        const std::vector<TYPath>& srcPaths,
        const TYPath& dstPath,
        const TConcatenateNodesOptions& options),
        (srcPaths, dstPath, options))
    DELEGATE_TRANSACTIONAL_METHOD(TFuture<bool>, NodeExists, (
        const TYPath& path,
        const TNodeExistsOptions& options),
        (path, options))


    DELEGATE_METHOD(TFuture<TObjectId>, CreateObject, (
        EObjectType type,
        const TCreateObjectOptions& options),
        (type, options))
    DELEGATE_METHOD(TFuture<std::vector<NTabletClient::TTableReplicaId>>, GetInSyncReplicas, (
        const NYPath::TYPath& path,
        NTableClient::TNameTablePtr nameTable,
        const TSharedRange<NTableClient::TKey>& keys,
        const TGetInSyncReplicasOptions& options),
        (path, nameTable, keys, options))


    DELEGATE_TRANSACTIONAL_METHOD(TFuture<IAsyncZeroCopyInputStreamPtr>, CreateFileReader, (
        const TYPath& path,
        const TFileReaderOptions& options),
        (path, options))
    DELEGATE_TRANSACTIONAL_METHOD(IFileWriterPtr, CreateFileWriter, (
        const TYPath& path,
        const TFileWriterOptions& options),
        (path, options))


    DELEGATE_TRANSACTIONAL_METHOD(IJournalReaderPtr, CreateJournalReader, (
        const TYPath& path,
        const TJournalReaderOptions& options),
        (path, options))
    DELEGATE_TRANSACTIONAL_METHOD(IJournalWriterPtr, CreateJournalWriter, (
        const TYPath& path,
        const TJournalWriterOptions& options),
        (path, options))

    DELEGATE_TRANSACTIONAL_METHOD(TFuture<ISchemalessMultiChunkReaderPtr>, CreateTableReader, (
        const TRichYPath& path,
        const TTableReaderOptions& options),
        (path, options))

    DELEGATE_TRANSACTIONAL_METHOD(TFuture<ISchemalessWriterPtr>, CreateTableWriter, (
        const TRichYPath& path,
        const TTableWriterOptions& options),
        (path, options))

#undef DELEGATE_TRANSACTIONAL_METHOD
#undef DELEGATE_TIMESTAMPED_METHOD

private:
    const TNativeClientPtr Client_;
    const NTransactionClient::TTransactionPtr Transaction_;

    const IInvokerPtr CommitInvoker_;
    const NLogging::TLogger Logger;

    struct TNativeTransactionBufferTag
    { };

    const TRowBufferPtr RowBuffer_ = New<TRowBuffer>(TNativeTransactionBufferTag());

    TSpinLock SpinLock_;
    ETransactionState State_ = ETransactionState::Active;
    TFuture<void> AbortResult_;

    TSpinLock ForeignTransactionsLock_;
    std::vector<ITransactionPtr> ForeignTransactions_;


    class TTableCommitSession;
    using TTableCommitSessionPtr = TIntrusivePtr<TTableCommitSession>;

    class TTabletCommitSession;
    using TTabletCommitSessionPtr = TIntrusivePtr<TTabletCommitSession>;

    class TCellCommitSession;
    using TCellCommitSessionPtr = TIntrusivePtr<TCellCommitSession>;


    class TModificationRequest
    {
    public:
        TModificationRequest(
            TNativeTransaction* transaction,
            INativeConnectionPtr connection,
            const TYPath& path,
            TNameTablePtr nameTable,
            TSharedRange<TRowModification> modifications,
            const TModifyRowsOptions& options)
            : Transaction_(transaction)
            , Connection_(std::move(connection))
            , Path_(path)
            , NameTable_(std::move(nameTable))
            , TabletIndexColumnId_(NameTable_->FindId(TabletIndexColumnName))
            , Modifications_(std::move(modifications))
            , Options_(options)
        { }

        void PrepareTableSessions()
        {
            TableSession_ = Transaction_->GetOrCreateTableSession(Path_, Options_.UpstreamReplicaId);
        }

        void SubmitRows()
        {
            if (!TableSession_->GetInfo()->Replicas.empty() &&
                TableSession_->SyncReplicas().empty() &&
                Options_.RequireSyncReplica)
            {
                THROW_ERROR_EXCEPTION("Table %v has no synchronous replicas",
                    TableSession_->GetInfo()->Path);
            }

            for (const auto& replicaData : TableSession_->SyncReplicas()) {
                auto replicaOptions = Options_;
                replicaOptions.UpstreamReplicaId = replicaData.ReplicaInfo->ReplicaId;
                replicaData.Transaction->ModifyRows(
                    replicaData.ReplicaInfo->ReplicaPath,
                    NameTable_,
                    Modifications_,
                    replicaOptions);
            }

            const auto& tableInfo = TableSession_->GetInfo();

            const auto& primarySchema = tableInfo->Schemas[ETableSchemaKind::Primary];
            const auto& primaryIdMapping = Transaction_->GetColumnIdMapping(tableInfo, NameTable_, ETableSchemaKind::Primary);

            const auto& writeSchema = tableInfo->Schemas[ETableSchemaKind::Write];
            const auto& writeIdMapping = Transaction_->GetColumnIdMapping(tableInfo, NameTable_, ETableSchemaKind::Write);

            const auto& versionedWriteSchema = tableInfo->Schemas[ETableSchemaKind::VersionedWrite];
            const auto& versionedWriteIdMapping = Transaction_->GetColumnIdMapping(tableInfo, NameTable_, ETableSchemaKind::VersionedWrite);

            const auto& deleteSchema = tableInfo->Schemas[ETableSchemaKind::Delete];
            const auto& deleteIdMapping = Transaction_->GetColumnIdMapping(tableInfo, NameTable_, ETableSchemaKind::Delete);

            const auto& rowBuffer = Transaction_->RowBuffer_;

            auto evaluatorCache = Connection_->GetColumnEvaluatorCache();
            auto evaluator = tableInfo->NeedKeyEvaluation ? evaluatorCache->Find(primarySchema) : nullptr;

            auto randomTabletInfo = tableInfo->GetRandomMountedTablet();

            for (const auto& modification : Modifications_) {
                switch (modification.Type) {
                    case ERowModificationType::Write:
                        ValidateClientDataRow(TUnversionedRow(modification.Row), writeSchema, writeIdMapping, NameTable_);
                        break;

                    case ERowModificationType::VersionedWrite:
                        if (!tableInfo->IsSorted()) {
                            THROW_ERROR_EXCEPTION("Cannot perform versioned writes into a non-sorted table %v",
                                tableInfo->Path);
                        }
                        if (tableInfo->IsReplicated()) {
                            THROW_ERROR_EXCEPTION("Cannot perform versioned writes into a replicated table %v",
                                tableInfo->Path);
                        }
                        ValidateClientDataRow(TVersionedRow(modification.Row), versionedWriteSchema, versionedWriteIdMapping, NameTable_);
                        break;

                    case ERowModificationType::Delete:
                        if (!tableInfo->IsSorted()) {
                            THROW_ERROR_EXCEPTION("Cannot perform deletes in a non-sorted table %v",
                                tableInfo->Path);
                        }
                        ValidateClientKey(TUnversionedRow(modification.Row), deleteSchema, deleteIdMapping, NameTable_);
                        break;

                    default:
                        Y_UNREACHABLE();
                }

                switch (modification.Type) {
                    case ERowModificationType::Write:
                    case ERowModificationType::Delete: {
                        auto capturedRow = rowBuffer->CaptureAndPermuteRow(
                            TUnversionedRow(modification.Row),
                            primarySchema,
                            primaryIdMapping);
                        TTabletInfoPtr tabletInfo;
                        if (tableInfo->IsSorted()) {
                            if (evaluator) {
                                evaluator->EvaluateKeys(capturedRow, rowBuffer);
                            }
                            tabletInfo = GetSortedTabletForRow(tableInfo, capturedRow);
                        } else {
                            tabletInfo = GetOrderedTabletForRow(
                                tableInfo,
                                randomTabletInfo,
                                TabletIndexColumnId_,
                                TUnversionedRow(modification.Row));
                        }
                        auto session = Transaction_->GetOrCreateTabletSession(tabletInfo, tableInfo, TableSession_);
                        auto command = GetCommand(modification.Type);
                        session->SubmitRow(command, capturedRow);
                        break;
                    }

                    case ERowModificationType::VersionedWrite: {
                        auto capturedRow = rowBuffer->CaptureAndPermuteRow(
                            TVersionedRow(modification.Row),
                            primarySchema,
                            primaryIdMapping);
                        auto tabletInfo = GetSortedTabletForRow(tableInfo, capturedRow);
                        auto session = Transaction_->GetOrCreateTabletSession(tabletInfo, tableInfo, TableSession_);
                        auto command = GetCommand(modification.Type);
                        session->SubmitRow(command, capturedRow);
                        break;
                    }

                    default:
                        Y_UNREACHABLE();
                }
            }
        }

    protected:
        TNativeTransaction* const Transaction_;
        const INativeConnectionPtr Connection_;
		const TYPath Path_;
        const TNameTablePtr NameTable_;
        const TNullable<int> TabletIndexColumnId_;
        const TSharedRange<TRowModification> Modifications_;
        const TModifyRowsOptions Options_;

        TTableCommitSessionPtr TableSession_;

        static EWireProtocolCommand GetCommand(ERowModificationType modificationType)
        {
            switch (modificationType) {
                case ERowModificationType::Write:
                    return EWireProtocolCommand::WriteRow;

                case ERowModificationType::VersionedWrite:
                    return EWireProtocolCommand::VersionedWriteRow;

                case ERowModificationType::Delete:
                    return EWireProtocolCommand::DeleteRow;

                default:
                    Y_UNREACHABLE();
            }
        }
    };

    std::vector<std::unique_ptr<TModificationRequest>> Requests_;

    struct TSyncReplica
    {
        TTableReplicaInfoPtr ReplicaInfo;
        ITransactionPtr Transaction;
    };

    class TTableCommitSession
        : public TIntrinsicRefCounted
    {
    public:
        TTableCommitSession(
            TNativeTransaction* transaction,
            TTableMountInfoPtr tableInfo,
            const TTableReplicaId& upstreamReplicaId)
            : Transaction_(transaction)
            , TableInfo_(std::move(tableInfo))
            , UpstreamReplicaId_(upstreamReplicaId)
            , Logger(NLogging::TLogger(transaction->Logger)
                .AddTag("Path: %v", TableInfo_->Path))
        { }

        const TTableMountInfoPtr& GetInfo() const
        {
            return TableInfo_;
        }

        const TTableReplicaId& GetUpstreamReplicaId() const
        {
            return UpstreamReplicaId_;
        }

        const std::vector<TSyncReplica>& SyncReplicas() const
        {
            return SyncReplicas_;
        }


        void RegisterSyncReplicas(bool* clusterDirectorySynced)
        {
            for (const auto& replicaInfo : TableInfo_->Replicas) {
                if (replicaInfo->Mode != ETableReplicaMode::Sync) {
                    continue;
                }

                LOG_DEBUG("Sync table replica registered (ReplicaId: %v, ClusterName: %v, ReplicaPath: %v)",
                    replicaInfo->ReplicaId,
                    replicaInfo->ClusterName,
                    replicaInfo->ReplicaPath);

                auto syncReplicaTransaction = Transaction_->GetSyncReplicaTransaction(
                    replicaInfo,
                    clusterDirectorySynced);
                SyncReplicas_.push_back(TSyncReplica{replicaInfo, std::move(syncReplicaTransaction)});
            }
        }

    private:
        TNativeTransaction* const Transaction_;
        const TTableMountInfoPtr TableInfo_;
        const TTableReplicaId UpstreamReplicaId_;
        const NLogging::TLogger Logger;

        std::vector<TSyncReplica> SyncReplicas_;

    };

    //! Maintains per-table commit info.
    yhash_map<TYPath, TTableCommitSessionPtr> TablePathToSession_;

    class TTabletCommitSession
        : public TIntrinsicRefCounted
    {
    public:
        TTabletCommitSession(
            TNativeTransactionPtr transaction,
            TTabletInfoPtr tabletInfo,
            TTableMountInfoPtr tableInfo,
            TTableCommitSessionPtr tableSession,
            TColumnEvaluatorPtr columnEvauator)
            : Transaction_(transaction)
            , TableInfo_(std::move(tableInfo))
            , TabletInfo_(std::move(tabletInfo))
            , TableSession_(std::move(tableSession))
            , Config_(transaction->Client_->Connection_->GetConfig())
            , ColumnCount_(TableInfo_->Schemas[ETableSchemaKind::Primary].Columns().size())
            , KeyColumnCount_(TableInfo_->Schemas[ETableSchemaKind::Primary].GetKeyColumnCount())
            , ColumnEvaluator_(std::move(columnEvauator))
            , Logger(NLogging::TLogger(transaction->Logger)
                .AddTag("TabletId: %v", TabletInfo_->TabletId))
        { }

        void SubmitRow(
            EWireProtocolCommand command,
            TUnversionedRow row)
        {
            DoSubmitRow(
                &UnversionedSubmittedRows_,
                TUnversionedSubmittedRow{
                    command,
                    row,
                    static_cast<int>(UnversionedSubmittedRows_.size())
                });
        }

        void SubmitRow(
            EWireProtocolCommand command,
            TVersionedRow row)
        {
            DoSubmitRow(
                &VersionedSubmittedRows_,
                TVersionedSubmittedRow{
                    command,
                    row
                });
        }

        int Prepare()
        {
            if (!VersionedSubmittedRows_.empty() && !UnversionedSubmittedRows_.empty()) {
                THROW_ERROR_EXCEPTION("Cannot intermix versioned and unversioned writes to a single table "
                    "within a transaction");
            }

            if (TableInfo_->IsSorted()) {
                PrepareSortedBatches();
            } else {
                PrepareOrderedBatches();
            }

            return static_cast<int>(Batches_.size());
        }

        TFuture<void> Invoke(IChannelPtr channel)
        {
            // Do all the heavy lifting here.
            auto* codec = NCompression::GetCodec(Config_->WriteRequestCodec);
            YCHECK(!Batches_.empty());
            for (const auto& batch : Batches_) {
                batch->RequestData = codec->Compress(batch->Writer.Finish());
            }

            InvokeChannel_ = channel;
            InvokeNextBatch();
            return InvokePromise_;
        }

        const TCellId& GetCellId() const
        {
            return TabletInfo_->CellId;
        }

    private:
        const TWeakPtr<TNativeTransaction> Transaction_;
        const TTableMountInfoPtr TableInfo_;
        const TTabletInfoPtr TabletInfo_;
        const TTableCommitSessionPtr TableSession_;
        const TNativeConnectionConfigPtr Config_;
        const int ColumnCount_;
        const int KeyColumnCount_;

        struct TCommitSessionBufferTag
        { };

        TColumnEvaluatorPtr ColumnEvaluator_;
        TRowBufferPtr RowBuffer_ = New<TRowBuffer>(TCommitSessionBufferTag());

        NLogging::TLogger Logger;

        struct TBatch
        {
            TWireProtocolWriter Writer;
            TSharedRef RequestData;
            int RowCount = 0;
        };

        std::vector<std::unique_ptr<TBatch>> Batches_;

        struct TVersionedSubmittedRow
        {
            EWireProtocolCommand Command;
            TVersionedRow Row;
        };

        std::vector<TVersionedSubmittedRow> VersionedSubmittedRows_;

        struct TUnversionedSubmittedRow
        {
            EWireProtocolCommand Command;
            TUnversionedRow Row;
            int SequentialId;
        };

        std::vector<TUnversionedSubmittedRow> UnversionedSubmittedRows_;

        IChannelPtr InvokeChannel_;
        int InvokeBatchIndex_ = 0;
        TPromise<void> InvokePromise_ = NewPromise<void>();

        template <class TRow>
        void DoSubmitRow(std::vector<TRow>* rows, const TRow& row)
        {
            if (rows->size() >= Config_->MaxRowsPerTransaction) {
                THROW_ERROR_EXCEPTION("Transaction affects too many rows")
                    << TErrorAttribute("limit", Config_->MaxRowsPerTransaction);
            }
            rows->push_back(row);
        }

        void PrepareSortedBatches()
        {
            std::sort(
                UnversionedSubmittedRows_.begin(),
                UnversionedSubmittedRows_.end(),
                [=] (const TUnversionedSubmittedRow& lhs, const TUnversionedSubmittedRow& rhs) {
                    // NB: CompareRows may throw on composite values.
                    int res = CompareRows(lhs.Row, rhs.Row, KeyColumnCount_);
                    return res != 0 ? res < 0 : lhs.SequentialId < rhs.SequentialId;
                });

            std::vector<TUnversionedSubmittedRow> unversionedMergedRows;
            unversionedMergedRows.reserve(UnversionedSubmittedRows_.size());

            TUnversionedRowMerger merger(
                RowBuffer_,
                ColumnCount_,
                KeyColumnCount_,
                ColumnEvaluator_);

            auto addPartialRow = [&] (const TUnversionedSubmittedRow& submittedRow) {
                switch (submittedRow.Command) {
                    case EWireProtocolCommand::DeleteRow:
                        merger.DeletePartialRow(submittedRow.Row);
                        break;

                    case EWireProtocolCommand::WriteRow:
                        merger.AddPartialRow(submittedRow.Row);
                        break;

                    default:
                        Y_UNREACHABLE();
                }
            };

            int index = 0;
            while (index < UnversionedSubmittedRows_.size()) {
                if (index < UnversionedSubmittedRows_.size() - 1 &&
                    CompareRows(UnversionedSubmittedRows_[index].Row, UnversionedSubmittedRows_[index + 1].Row, KeyColumnCount_) == 0)
                {
                    addPartialRow(UnversionedSubmittedRows_[index]);
                    while (index < UnversionedSubmittedRows_.size() - 1 &&
                           CompareRows(UnversionedSubmittedRows_[index].Row, UnversionedSubmittedRows_[index + 1].Row, KeyColumnCount_) == 0)
                    {
                        ++index;
                        addPartialRow(UnversionedSubmittedRows_[index]);
                    }
                    UnversionedSubmittedRows_[index].Row = merger.BuildMergedRow();
                }
                unversionedMergedRows.push_back(UnversionedSubmittedRows_[index]);
                ++index;
            }

            WriteRows(unversionedMergedRows);

            WriteRows(VersionedSubmittedRows_);
        }

        void PrepareOrderedBatches()
        {
            WriteRows(UnversionedSubmittedRows_);
        }

        template <class TRow>
        void WriteRows(const std::vector<TRow>& rows)
        {
            for (const auto& submittedRow : rows) {
                WriteRow(submittedRow);
            }
        }

        TBatch* EnsureBatch()
        {
            if (Batches_.empty() || Batches_.back()->RowCount >= Config_->MaxRowsPerWriteRequest) {
                Batches_.emplace_back(new TBatch());
            }
            return Batches_.back().get();
        }

        void WriteRow(const TVersionedSubmittedRow& submittedRow)
        {
            auto* batch = EnsureBatch();
            ++batch->RowCount;
            auto& writer = batch->Writer;
            writer.WriteCommand(submittedRow.Command);
            writer.WriteVersionedRow(submittedRow.Row);
        }

        void WriteRow(const TUnversionedSubmittedRow& submittedRow)
        {
            auto* batch = EnsureBatch();
            ++batch->RowCount;
            auto& writer = batch->Writer;
            writer.WriteCommand(submittedRow.Command);
            writer.WriteUnversionedRow(submittedRow.Row);
        }

        void InvokeNextBatch()
        {
            if (InvokeBatchIndex_ >= Batches_.size()) {
                InvokePromise_.Set(TError());
                return;
            }

            const auto& batch = Batches_[InvokeBatchIndex_];

            auto transaction = Transaction_.Lock();
            if (!transaction) {
                return;
            }

            auto cellSession = transaction->GetCommitSession(GetCellId());

            TTabletServiceProxy proxy(InvokeChannel_);
            proxy.SetDefaultTimeout(Config_->WriteTimeout);
            proxy.SetDefaultRequestAck(false);

            auto req = proxy.Write();
            ToProto(req->mutable_transaction_id(), transaction->GetId());
            if (transaction->GetAtomicity() == EAtomicity::Full) {
                req->set_transaction_start_timestamp(transaction->GetStartTimestamp());
                req->set_transaction_timeout(ToProto(transaction->GetTimeout()));
            }
            ToProto(req->mutable_tablet_id(), TabletInfo_->TabletId);
            req->set_mount_revision(TabletInfo_->MountRevision);
            req->set_durability(static_cast<int>(transaction->GetDurability()));
            req->set_signature(cellSession->AllocateRequestSignature());
            req->set_request_codec(static_cast<int>(Config_->WriteRequestCodec));
            req->set_row_count(batch->RowCount);
            req->set_versioned(!VersionedSubmittedRows_.empty());
            for (const auto& replicaInfo : TableInfo_->Replicas) {
                if (replicaInfo->Mode == ETableReplicaMode::Sync) {
                    ToProto(req->add_sync_replica_ids(), replicaInfo->ReplicaId);
                }
            }
            if (TableSession_->GetUpstreamReplicaId()) {
                ToProto(req->mutable_upstream_replica_id(), TableSession_->GetUpstreamReplicaId());
            }
            req->Attachments().push_back(batch->RequestData);

            LOG_DEBUG("Sending transaction rows (BatchIndex: %v/%v, RowCount: %v, Signature: %x, "
                "Versioned: %v, UpstreamReplicaId: %v)",
                InvokeBatchIndex_,
                Batches_.size(),
                batch->RowCount,
                req->signature(),
                req->versioned(),
                TableSession_->GetUpstreamReplicaId());

            req->Invoke().Subscribe(
                BIND(&TTabletCommitSession::OnResponse, MakeStrong(this))
                    .Via(transaction->CommitInvoker_));
        }

        void OnResponse(const TTabletServiceProxy::TErrorOrRspWritePtr& rspOrError)
        {
            if (!rspOrError.IsOK()) {
                LOG_DEBUG(rspOrError, "Error sending transaction rows");
                InvokePromise_.Set(rspOrError);
                return;
            }

            auto owner = Transaction_.Lock();
            if (!owner) {
                return;
            }

            LOG_DEBUG("Transaction rows sent successfully (BatchIndex: %v/%v)",
                InvokeBatchIndex_,
                Batches_.size());

            owner->Transaction_->ConfirmParticipant(TabletInfo_->CellId);
            ++InvokeBatchIndex_;
            InvokeNextBatch();
        }
    };

    //! Maintains per-tablet commit info.
    yhash<TTabletId, TTabletCommitSessionPtr> TabletIdToSession_;

    class TCellCommitSession
        : public TIntrinsicRefCounted
    {
    public:
        TCellCommitSession(TNativeTransactionPtr transaction, const TCellId& cellId)
            : Transaction_(transaction)
            , CellId_(cellId)
            , Logger(NLogging::TLogger(transaction->Logger)
                .AddTag("CellId: %v", CellId_))
        { }

        void RegisterRequests(int count)
        {
            RequestsRemaining_ += count;
        }

        TTransactionSignature AllocateRequestSignature()
        {
            YCHECK(--RequestsRemaining_ >= 0);
            if (RequestsRemaining_ == 0) {
                return FinalTransactionSignature - CurrentSignature_;
            } else {
                ++CurrentSignature_;
                return 1;
            }
        }

        void RegisterAction(const TTransactionActionData& data)
        {
            if (Actions_.empty()) {
                RegisterRequests(1);
            }
            Actions_.push_back(data);
        }

        TFuture<void> Invoke(const IChannelPtr& channel)
        {
            if (Actions_.empty()) {
                return VoidFuture;
            }

            auto transaction = Transaction_.Lock();
            if (!transaction) {
                return MakeFuture(TError("Transaction is no longer available"));
            }

            LOG_DEBUG("Sending transaction actions (ActionCount: %v)",
                Actions_.size());

            TFuture<void> asyncResult;
            switch (TypeFromId(CellId_)) {
                case EObjectType::TabletCell:
                    asyncResult = SendTabletActions(transaction, channel);
                    break;
                case EObjectType::ClusterCell:
                    asyncResult = SendMasterActions(transaction, channel);
                    break;
                default:
                    Y_UNREACHABLE();
            }

            return asyncResult.Apply(
                BIND(&TCellCommitSession::OnResponse, MakeStrong(this))
                    .AsyncVia(transaction->CommitInvoker_));
        }

    private:
        const TWeakPtr<TNativeTransaction> Transaction_;
        const TCellId CellId_;

        std::vector<TTransactionActionData> Actions_;
        TTransactionSignature CurrentSignature_ = InitialTransactionSignature;
        int RequestsRemaining_ = 0;

        NLogging::TLogger Logger;


        TFuture<void> SendTabletActions(const TNativeTransactionPtr& owner, const IChannelPtr& channel)
        {
            TTabletServiceProxy proxy(channel);
            auto req = proxy.RegisterTransactionActions();
            ToProto(req->mutable_transaction_id(), owner->GetId());
            req->set_transaction_start_timestamp(owner->GetStartTimestamp());
            req->set_transaction_timeout(ToProto(owner->GetTimeout()));
            req->set_signature(AllocateRequestSignature());
            ToProto(req->mutable_actions(), Actions_);
            return req->Invoke().As<void>();
        }

        TFuture<void> SendMasterActions(const TNativeTransactionPtr& owner, const IChannelPtr& channel)
        {
            TTransactionServiceProxy proxy(channel);
            auto req = proxy.RegisterTransactionActions();
            ToProto(req->mutable_transaction_id(), owner->GetId());
            ToProto(req->mutable_actions(), Actions_);
            return req->Invoke().As<void>();
        }

        void OnResponse(const TError& result)
        {
            if (!result.IsOK()) {
                LOG_DEBUG(result, "Error sending transaction actions");
                THROW_ERROR result;
            }

            auto transaction = Transaction_.Lock();
            if (!transaction) {
                THROW_ERROR_EXCEPTION("Transaction is no longer available");
            }

            if (TypeFromId(CellId_) == EObjectType::TabletCell) {
                transaction->Transaction_->ConfirmParticipant(CellId_);
            }

            LOG_DEBUG("Transaction actions sent successfully");
        }
    };

    //! Maintains per-cell commit info.
    yhash<TCellId, TCellCommitSessionPtr> CellIdToSession_;

    //! Maps replica cluster name to sync replica transaction.
    yhash_map<Stroka, ITransactionPtr> ClusterNameToSyncReplicaTransaction_;

    //! Caches mappings from name table ids to schema ids.
    yhash<std::pair<TNameTablePtr, ETableSchemaKind>, TNameTableToSchemaIdMapping> IdMappingCache_;


    const TNameTableToSchemaIdMapping& GetColumnIdMapping(
        const TTableMountInfoPtr& tableInfo,
        const TNameTablePtr& nameTable,
        ETableSchemaKind kind)
    {
        auto key = std::make_pair(nameTable, kind);
        auto it = IdMappingCache_.find(key);
        if (it == IdMappingCache_.end()) {
            auto mapping = BuildColumnIdMapping(tableInfo->Schemas[kind], nameTable);
            it = IdMappingCache_.insert(std::make_pair(key, std::move(mapping))).first;
        }
        return it->second;
    }

    ITransactionPtr GetSyncReplicaTransaction(
        const TTableReplicaInfoPtr& replicaInfo,
        bool* clusterDirectorySynched)
    {
        auto it = ClusterNameToSyncReplicaTransaction_.find(replicaInfo->ClusterName);
        if (it != ClusterNameToSyncReplicaTransaction_.end()) {
            return it->second;
        }

        const auto& clusterDirectory = Client_->Connection_->GetClusterDirectory();
        auto connection = clusterDirectory->FindConnection(replicaInfo->ClusterName);
        if (!connection) {
            if (!*clusterDirectorySynched) {
                LOG_DEBUG("Replica cluster is not known; synchronizing cluster directory");
                WaitFor(Client_->Connection_->SyncClusterDirectory())
                    .ThrowOnError();
                *clusterDirectorySynched = true;
            }
            connection = clusterDirectory->GetConnectionOrThrow(replicaInfo->ClusterName);
        }

        auto client = connection->CreateClient(Client_->Options_);

        TForeignTransactionStartOptions options;
        options.InheritStartTimestamp = true;
        auto transaction = WaitFor(StartForeignTransaction(client, options))
            .ValueOrThrow();

        YCHECK(ClusterNameToSyncReplicaTransaction_.emplace(replicaInfo->ClusterName, transaction).second);

        LOG_DEBUG("Sync replica transaction started (ClusterName: %v)",
            replicaInfo->ClusterName);

        return transaction;
    }

    TTableCommitSessionPtr GetOrCreateTableSession(const TYPath& path, const TTableReplicaId& upstreamReplicaId)
    {
        auto it = TablePathToSession_.find(path);
        if (it == TablePathToSession_.end()) {
            const auto& tableMountCache = Client_->Connection_->GetTableMountCache();
            auto tableInfo = WaitFor(tableMountCache->GetTableInfo(path))
                .ValueOrThrow();

            it = TablePathToSession_.emplace(
                path,
                New<TTableCommitSession>(this, std::move(tableInfo), upstreamReplicaId)
            ).first;
        } else {
            const auto& session = it->second;
            if (session->GetUpstreamReplicaId() != upstreamReplicaId) {
                THROW_ERROR_EXCEPTION("Mismatched upstream replica is specified for modifications to table %v: %v != !v",
                    path,
                    upstreamReplicaId,
                    session->GetUpstreamReplicaId());
            }
        }
        return it->second;
    }

    TTabletCommitSessionPtr GetOrCreateTabletSession(
        const TTabletInfoPtr& tabletInfo,
        const TTableMountInfoPtr& tableInfo,
        const TTableCommitSessionPtr& tableSession)
    {
        const auto& tabletId = tabletInfo->TabletId;
        auto it = TabletIdToSession_.find(tabletId);
        if (it == TabletIdToSession_.end()) {
            auto evaluatorCache = Client_->GetNativeConnection()->GetColumnEvaluatorCache();
            auto evaluator = evaluatorCache->Find(tableInfo->Schemas[ETableSchemaKind::Primary]);
            it = TabletIdToSession_.emplace(
                tabletId,
                New<TTabletCommitSession>(
                    this,
                    tabletInfo,
                    tableInfo,
                    tableSession,
                    evaluator)
                ).first;
        }
        return it->second;
    }

    TFuture<void> SendRequests()
    {
        for (const auto& request : Requests_) {
            request->PrepareTableSessions();
        }

        bool clusterDirectorySynched = false;
        for (const auto& pair : TablePathToSession_) {
            const auto& tableSession = pair.second;
            tableSession->RegisterSyncReplicas(&clusterDirectorySynched);
        }

        for (const auto& request : Requests_) {
            request->SubmitRows();
        }

        for (const auto& pair : TabletIdToSession_) {
            const auto& tabletSession = pair.second;
            const auto& cellId = tabletSession->GetCellId();
            int requestCount = tabletSession->Prepare();
            auto cellSession = GetOrCreateCellCommitSession(cellId);
            cellSession->RegisterRequests(requestCount);
        }

        for (auto& pair : CellIdToSession_) {
            const auto& cellId = pair.first;
            Transaction_->RegisterParticipant(cellId);
        }

        std::vector<TFuture<void>> asyncResults;

        for (const auto& pair : TabletIdToSession_) {
            const auto& session = pair.second;
            const auto& cellId = session->GetCellId();
            auto channel = Client_->GetCellChannelOrThrow(cellId);
            asyncResults.push_back(session->Invoke(std::move(channel)));
        }

        for (auto& pair : CellIdToSession_) {
            const auto& cellId = pair.first;
            const auto& session = pair.second;
            auto channel = Client_->GetCellChannelOrThrow(cellId);
            asyncResults.push_back(session->Invoke(std::move(channel)));
        }

        return Combine(asyncResults);
    }

    TTransactionCommitOptions AdjustCommitOptions(TTransactionCommitOptions options)
    {
        for (const auto& pair : TablePathToSession_) {
            const auto& session = pair.second;
            if (session->GetInfo()->IsReplicated()) {
                options.Force2PC = true;
            }
            if (!session->SyncReplicas().empty()) {
                options.CoordinatorCellTag = Client_->Connection_->GetPrimaryMasterCellTag();
            }
        }
        return options;
    }

    TTransactionCommitResult DoCommit(const TTransactionCommitOptions& options)
    {
        try {
            std::vector<TFuture<void>> asyncRequestResults{
                SendRequests()
            };

            std::vector<TFuture<TTransactionFlushResult>> asyncFlushResults;
            for (const auto& transaction : GetForeignTransactions()) {
                asyncFlushResults.push_back(transaction->Flush());
            }

            auto flushResults = WaitFor(Combine(asyncFlushResults))
                .ValueOrThrow();

            for (const auto& flushResult : flushResults) {
                asyncRequestResults.push_back(flushResult.AsyncResult);
                for (const auto& cellId : flushResult.ParticipantCellIds) {
                    Transaction_->RegisterParticipant(cellId);
                    Transaction_->ConfirmParticipant(cellId);
                }
            }

            WaitFor(Combine(asyncRequestResults))
                .ThrowOnError();
        } catch (const std::exception& ex) {
            // Fire and forget.
            Transaction_->Abort();
            for (const auto& transaction : GetForeignTransactions()) {
                transaction->Abort();
            }
            throw;
        }

        auto commitResult = WaitFor(Transaction_->Commit(AdjustCommitOptions(options)))
            .ValueOrThrow();

        return commitResult;
    }

    TTransactionFlushResult DoFlush()
    {
        auto asyncResult = SendRequests();
        asyncResult.Subscribe(BIND([transaction = Transaction_] (const TError& error) {
            if (!error.IsOK()) {
                transaction->Abort();
            }
        }));

        TTransactionFlushResult result;
        result.AsyncResult = asyncResult;
        result.ParticipantCellIds = GetKeys(CellIdToSession_);
        return result;
    }


    TCellCommitSessionPtr GetOrCreateCellCommitSession(const TCellId& cellId)
    {
        auto it = CellIdToSession_.find(cellId);
        if (it == CellIdToSession_.end()) {
            it = CellIdToSession_.emplace(cellId, New<TCellCommitSession>(this, cellId)).first;
        }
        return it->second;
    }

    TCellCommitSessionPtr GetCommitSession(const TCellId& cellId)
    {
        auto it = CellIdToSession_.find(cellId);
        YCHECK(it != CellIdToSession_.end());
        return it->second;
    }


    TTimestamp GetReadTimestamp() const
    {
        switch (Transaction_->GetAtomicity()) {
            case EAtomicity::Full:
                return GetStartTimestamp();
            case EAtomicity::None:
                // NB: Start timestamp is approximate.
                return SyncLastCommittedTimestamp;
            default:
                Y_UNREACHABLE();
        }
    }

    void ValidateTabletTransaction()
    {
        if (TypeFromId(GetId()) == EObjectType::NestedTransaction) {
            THROW_ERROR_EXCEPTION("Nested master transactions cannot be used for updating dynamic tables");
        }
    }

<<<<<<< HEAD
=======
    void ValidateActiveSync()
    {
        if (State_ != ETransactionState::Active) {
            THROW_ERROR_EXCEPTION("Transaction is already in %Qlv state",
                State_)
                << TErrorAttribute("transaction_id", GetId());
        }
    }

    template <class T>
    TFuture<T> ValidateActiveAsync()
    {
        if (State_ != ETransactionState::Active) {
            return MakeFuture<T>(
                TError("Transaction is already in %Qlv state", State_)
                    << TErrorAttribute("transaction_id", GetId()));
        }
        return TFuture<T>();
    }

>>>>>>> cdc25d0e

    void RegisterForeignTransaction(ITransactionPtr transaction)
    {
        auto guard = Guard(ForeignTransactionsLock_);
        ForeignTransactions_.emplace_back(std::move(transaction));
    }

    std::vector<ITransactionPtr> GetForeignTransactions()
    {
        auto guard = Guard(ForeignTransactionsLock_);
        return ForeignTransactions_;
    }
};

DEFINE_REFCOUNTED_TYPE(TNativeTransaction)

TFuture<INativeTransactionPtr> TNativeClient::StartNativeTransaction(
    ETransactionType type,
    const TTransactionStartOptions& options)
{
    return TransactionManager_->Start(type, options).Apply(
        BIND([=, this_ = MakeStrong(this)] (const NTransactionClient::TTransactionPtr& transaction) -> INativeTransactionPtr {
            auto wrappedTransaction = New<TNativeTransaction>(this_, transaction);
            if (options.Sticky) {
                Connection_->RegisterStickyTransaction(wrappedTransaction);
            }
            return wrappedTransaction;
        }));
}

INativeTransactionPtr TNativeClient::AttachNativeTransaction(
    const TTransactionId& transactionId,
    const TTransactionAttachOptions& options)
{
    if (options.Sticky) {
        return Connection_->GetStickyTransaction(transactionId);
    } else {
        auto nativeTransaction = TransactionManager_->Attach(transactionId, options);
        return New<TNativeTransaction>(this, std::move(nativeTransaction));
    }
}

////////////////////////////////////////////////////////////////////////////////

} // namespace NApi
} // namespace NYT<|MERGE_RESOLUTION|>--- conflicted
+++ resolved
@@ -1577,8 +1577,10 @@
             THROW_ERROR_EXCEPTION("Invalid timestamp specified")
                 << TErrorAttribute("timestamp", options.Timestamp);
         }
-
-        auto tableInfo = SyncGetTableInfo(path);
+        
+        const auto& tableMountCache = Connection_->GetTableMountCache();
+        auto tableInfo = WaitFor(tableMountCache->GetTableInfo(path))
+            .ValueOrThrow();
 
         tableInfo->ValidateDynamic();
         tableInfo->ValidateSorted();
@@ -4698,29 +4700,6 @@
         }
     }
 
-<<<<<<< HEAD
-=======
-    void ValidateActiveSync()
-    {
-        if (State_ != ETransactionState::Active) {
-            THROW_ERROR_EXCEPTION("Transaction is already in %Qlv state",
-                State_)
-                << TErrorAttribute("transaction_id", GetId());
-        }
-    }
-
-    template <class T>
-    TFuture<T> ValidateActiveAsync()
-    {
-        if (State_ != ETransactionState::Active) {
-            return MakeFuture<T>(
-                TError("Transaction is already in %Qlv state", State_)
-                    << TErrorAttribute("transaction_id", GetId()));
-        }
-        return TFuture<T>();
-    }
-
->>>>>>> cdc25d0e
 
     void RegisterForeignTransaction(ITransactionPtr transaction)
     {
