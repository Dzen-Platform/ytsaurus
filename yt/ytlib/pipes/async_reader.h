#pragma once

#include "public.h"
<<<<<<< HEAD
#include "async_io.h"

#include <core/misc/blob.h>

// TODO(babenko): most of these includes shouldn't be here
#include <core/logging/tagged_logger.h>

#include <core/concurrency/thread_affinity.h>

#include <util/system/spinlock.h>

#include <contrib/libev/ev++.h>
=======

#include <core/misc/blob.h>
>>>>>>> 4cf1272e

namespace NYT {
namespace NPipes {

////////////////////////////////////////////////////////////////////////////////
<<<<<<< HEAD

// TODO(babenko): use pimpl and hide it
namespace NDetail {
    class TNonblockingReader;
}
=======
>>>>>>> 4cf1272e

class TAsyncReader
{
public:
<<<<<<< HEAD
    // TODO(babenko): Owns this fd?
    explicit TAsyncReader(int fd);
    virtual ~TAsyncReader() override;
=======
    // Owns this fd
    explicit TAsyncReader(int fd);
    TAsyncReader(const TAsyncReader& other);
    ~TAsyncReader();
>>>>>>> 4cf1272e

    // TODO(babenko): can't understand the meaning of this signature
    // WTF is pair<blob, bool> anyway?
    // need to change it or provide a comment at least
    std::pair<TBlob, bool> Read(TBlob&& buffer);
    TAsyncError GetReadyEvent();

    TError Abort();
<<<<<<< HEAD

private:
    virtual void DoStart(ev::dynamic_loop& eventLoop) override;
    virtual void DoStop() override;

    // TODO(babenko): Reader -> Reader_ etc
    std::unique_ptr<NDetail::TNonblockingReader> Reader;
    ev::io FDWatcher;
    ev::async StartWatcher;

    TError RegistrationError;
    TAsyncErrorPromise ReadyPromise;
=======
>>>>>>> 4cf1272e

private:
    class TImpl;
    TIntrusivePtr<TImpl> Impl_;
};


////////////////////////////////////////////////////////////////////////////////

<<<<<<< HEAD
////////////////////////////////////////////////////////////////////////////////

=======
>>>>>>> 4cf1272e
} // namespace NPipes
} // namespace NYT<|MERGE_RESOLUTION|>--- conflicted
+++ resolved
@@ -1,50 +1,21 @@
 #pragma once
 
 #include "public.h"
-<<<<<<< HEAD
-#include "async_io.h"
 
 #include <core/misc/blob.h>
-
-// TODO(babenko): most of these includes shouldn't be here
-#include <core/logging/tagged_logger.h>
-
-#include <core/concurrency/thread_affinity.h>
-
-#include <util/system/spinlock.h>
-
-#include <contrib/libev/ev++.h>
-=======
-
-#include <core/misc/blob.h>
->>>>>>> 4cf1272e
 
 namespace NYT {
 namespace NPipes {
 
 ////////////////////////////////////////////////////////////////////////////////
-<<<<<<< HEAD
-
-// TODO(babenko): use pimpl and hide it
-namespace NDetail {
-    class TNonblockingReader;
-}
-=======
->>>>>>> 4cf1272e
 
 class TAsyncReader
 {
 public:
-<<<<<<< HEAD
-    // TODO(babenko): Owns this fd?
-    explicit TAsyncReader(int fd);
-    virtual ~TAsyncReader() override;
-=======
     // Owns this fd
     explicit TAsyncReader(int fd);
     TAsyncReader(const TAsyncReader& other);
     ~TAsyncReader();
->>>>>>> 4cf1272e
 
     // TODO(babenko): can't understand the meaning of this signature
     // WTF is pair<blob, bool> anyway?
@@ -53,21 +24,6 @@
     TAsyncError GetReadyEvent();
 
     TError Abort();
-<<<<<<< HEAD
-
-private:
-    virtual void DoStart(ev::dynamic_loop& eventLoop) override;
-    virtual void DoStop() override;
-
-    // TODO(babenko): Reader -> Reader_ etc
-    std::unique_ptr<NDetail::TNonblockingReader> Reader;
-    ev::io FDWatcher;
-    ev::async StartWatcher;
-
-    TError RegistrationError;
-    TAsyncErrorPromise ReadyPromise;
-=======
->>>>>>> 4cf1272e
 
 private:
     class TImpl;
@@ -77,10 +33,5 @@
 
 ////////////////////////////////////////////////////////////////////////////////
 
-<<<<<<< HEAD
-////////////////////////////////////////////////////////////////////////////////
-
-=======
->>>>>>> 4cf1272e
 } // namespace NPipes
 } // namespace NYT