#include "stdafx.h"
#include "cypress_commands.h"

#include <ytlib/cypress/cypress_service_proxy.h>
#include <ytlib/cypress/cypress_ypath_proxy.h>
#include <ytlib/ytree/ypath_proxy.h>
#include <ytlib/ytree/serialize.h>

namespace NYT {
namespace NDriver {

using namespace NYTree;
using namespace NCypress;

////////////////////////////////////////////////////////////////////////////////

void TGetCommand::DoExecute(TGetRequestPtr request)
{
    TCypressServiceProxy proxy(Host->GetMasterChannel());
    auto ypathRequest = TYPathProxy::Get(WithTransaction(
        Host->PreprocessYPath(request->Path),
        Host->GetTransactionId(request)));
    ypathRequest->Attributes().MergeFrom(~request->GetOptions());
    auto ypathResponse = proxy.Execute(ypathRequest)->Get();

    if (ypathResponse->IsOK()) {
        TYson value = ypathResponse->value();
        Host->ReplySuccess(value);
    } else {
        Host->ReplyError(ypathResponse->GetError());
    }
}

////////////////////////////////////////////////////////////////////////////////

void TSetCommand::DoExecute(TSetRequestPtr request)
{
    TCypressServiceProxy proxy(Host->GetMasterChannel());

    auto ypathRequest = TYPathProxy::Set(WithTransaction(
        Host->PreprocessYPath(request->Path),
        Host->GetTransactionId(request)));
    ypathRequest->Attributes().MergeFrom(~request->GetOptions());

    TYson value;
    if (request->Value) {
        value = SerializeToYson(~request->Value);
    } else {
        auto producer = Host->CreateInputProducer();
        value = SerializeToYson(producer);
    }
    ypathRequest->set_value(value);

    auto ypathResponse = proxy.Execute(ypathRequest)->Get();

    if (ypathResponse->IsOK()) {
        Host->ReplySuccess();
    } else {
        Host->ReplyError(ypathResponse->GetError());
    }
}

////////////////////////////////////////////////////////////////////////////////

void TRemoveCommand::DoExecute(TRemoveRequestPtr request)
{
    TCypressServiceProxy proxy(Host->GetMasterChannel());
    auto ypathRequest = TYPathProxy::Remove(WithTransaction(
        Host->PreprocessYPath(request->Path),
        Host->GetTransactionId(request)));

    auto ypathResponse = proxy.Execute(ypathRequest)->Get();
    ypathRequest->Attributes().MergeFrom(~request->GetOptions());

    if (ypathResponse->IsOK()) {
        Host->ReplySuccess();
    } else {
        Host->ReplyError(ypathResponse->GetError());
    }
}

////////////////////////////////////////////////////////////////////////////////

void TListCommand::DoExecute(TListRequestPtr request)
{
    TCypressServiceProxy proxy(Host->GetMasterChannel());
    auto ypathRequest = TYPathProxy::List(WithTransaction(
        Host->PreprocessYPath(request->Path),
        Host->GetTransactionId(request)));

    auto ypathResponse = proxy.Execute(ypathRequest)->Get();
    ypathRequest->Attributes().MergeFrom(~request->GetOptions());

    if (ypathResponse->IsOK()) {
<<<<<<< HEAD
         auto consumer = DriverImpl->CreateOutputConsumer();
         BuildYsonFluently(~consumer).List(ypathResponse->keys());
=======
         auto consumer = Host->CreateOutputConsumer();
         BuildYsonFluently(~consumer)
             .DoListFor(ypathResponse->keys(), [=] (TFluentList fluent, Stroka key)
                {
                    fluent.Item().Scalar(key);
                });
>>>>>>> f2e036e5
    } else {
        Host->ReplyError(ypathResponse->GetError());
    }
}

////////////////////////////////////////////////////////////////////////////////

void TCreateCommand::DoExecute(TCreateRequestPtr request)
{
    TCypressServiceProxy proxy(Host->GetMasterChannel());
    auto ypathRequest = TCypressYPathProxy::Create(WithTransaction(
        Host->PreprocessYPath(request->Path),
        Host->GetTransactionId(request)));

    ypathRequest->set_type(request->Type);

    if (request->Manifest) {
        auto serializedManifest = SerializeToYson(~request->Manifest, EYsonFormat::Binary);
        ypathRequest->set_manifest(serializedManifest);
    }

    auto ypathResponse = proxy.Execute(ypathRequest)->Get();
    ypathRequest->Attributes().MergeFrom(~request->GetOptions());

    if (ypathResponse->IsOK()) {
        auto consumer = Host->CreateOutputConsumer();
        auto id = TNodeId::FromProto(ypathResponse->object_id());
        BuildYsonFluently(~consumer)
            .BeginMap()
                .Item("object_id").Scalar(id.ToString())
            .EndMap();
    } else {
        Host->ReplyError(ypathResponse->GetError());
    }
}

////////////////////////////////////////////////////////////////////////////////

void TLockCommand::DoExecute(TLockRequestPtr request)
{
    TCypressServiceProxy proxy(Host->GetMasterChannel());
    auto ypathRequest = TCypressYPathProxy::Lock(WithTransaction(
        Host->PreprocessYPath(request->Path),
        Host->GetTransactionId(request)));
    ypathRequest->set_mode(request->Mode);

    auto ypathResponse = proxy.Execute(ypathRequest)->Get();
    ypathRequest->Attributes().MergeFrom(~request->GetOptions());

    if (ypathResponse->IsOK()) {
        auto lockId = TLockId::FromProto(ypathResponse->lock_id());
        BuildYsonFluently(~Host->CreateOutputConsumer())
            .BeginMap()
                .Item("lock_id").Scalar(lockId.ToString())
            .EndMap();
    } else {
        Host->ReplyError(ypathResponse->GetError());
    }
}

////////////////////////////////////////////////////////////////////////////////

} // namespace NDriver
} // namespace NYT<|MERGE_RESOLUTION|>--- conflicted
+++ resolved
@@ -92,17 +92,8 @@
     ypathRequest->Attributes().MergeFrom(~request->GetOptions());
 
     if (ypathResponse->IsOK()) {
-<<<<<<< HEAD
-         auto consumer = DriverImpl->CreateOutputConsumer();
+         auto consumer = Host->CreateOutputConsumer();
          BuildYsonFluently(~consumer).List(ypathResponse->keys());
-=======
-         auto consumer = Host->CreateOutputConsumer();
-         BuildYsonFluently(~consumer)
-             .DoListFor(ypathResponse->keys(), [=] (TFluentList fluent, Stroka key)
-                {
-                    fluent.Item().Scalar(key);
-                });
->>>>>>> f2e036e5
     } else {
         Host->ReplyError(ypathResponse->GetError());
     }
