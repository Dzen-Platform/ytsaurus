--- conflicted
+++ resolved
@@ -3,8 +3,6 @@
 #include <yt/core/misc/guid.h>
 #include <yt/core/misc/string.h>
 #include <yt/core/misc/small_vector.h>
-
-#include <yt/ytlib/election/public.h>
 
 #include <yt/ytlib/election/public.h>
 
@@ -49,11 +47,6 @@
 using NElection::TCellId;
 using NElection::NullCellId;
 
-<<<<<<< HEAD
-//! Identifies a particular installation of YT.
-//! Must be unique to prevent object ids from colliding.
-typedef ui16 TCellTag;
-=======
 //! Identifies a particular cell of YT cluster.
 //! Must be globally unique to prevent object ids from colliding.
 using TCellTag = ui16;
@@ -77,28 +70,6 @@
 const int MaxSecondaryMasterCells = 8;
 
 using TCellTagList = SmallVector<TCellTag, MaxSecondaryMasterCells + 1>;
->>>>>>> ffdf4c34
-
-//! The minimum valid cell tag.
-const TCellTag MinimumValidCellTag = 0x0000;
-
-//! The maximum valid cell tag.
-const TCellTag MaximumValidCellTag = 0xf000;
-
-//! A sentinel cell tag indicating that the request does not need replication.
-const TCellTag NotReplicatedCellTag = 0xf001;
-
-//! A sentinel cell tag representing all secondary masters.
-const TCellTag AllSecondaryMastersCellTag = 0xf002;
-
-//! A sentinel cell tag representing the primary master.
-const TCellTag PrimaryMasterCellTag = 0xf003;
-
-//! A sentinel cell tag meaning nothing.
-const TCellTag InvalidCellTag = 0xf004;
-
-//! A static limit for the number of secondary master cells.
-const int MaxSecondaryMasterCells = 8;
 
 //! Describes the runtime type of an object.
 DEFINE_ENUM(EObjectType,
