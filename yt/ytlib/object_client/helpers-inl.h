#ifndef HELPERS_INL_H_
#error "Direct inclusion of this file is not allowed, include helpers.h"
#endif

#include <util/random/random.h>

namespace NYT {
namespace NObjectClient {

////////////////////////////////////////////////////////////////////////////////

inline NYPath::TYPath FromObjectId(const TObjectId& id)
{
    return Stroka(ObjectIdPathPrefix) + ToString(id);
}

inline bool IsVersionedType(EObjectType type)
{
    return
        type == EObjectType::StringNode ||
        type == EObjectType::Int64Node ||
        type == EObjectType::Uint64Node ||
        type == EObjectType::DoubleNode ||
        type == EObjectType::BooleanNode ||
        type == EObjectType::MapNode ||
        type == EObjectType::ListNode ||
        type == EObjectType::File ||
        type == EObjectType::Table ||
        type == EObjectType::Journal ||
        type == EObjectType::ChunkMap ||
        type == EObjectType::LostChunkMap ||
        type == EObjectType::OverreplicatedChunkMap ||
        type == EObjectType::UnderreplicatedChunkMap ||
        type == EObjectType::DataMissingChunkMap ||
        type == EObjectType::ParityMissingChunkMap ||
        type == EObjectType::QuorumMissingChunkMap ||
        type == EObjectType::UnsafelyPlacedChunkMap ||
        type == EObjectType::RackMap ||
        type == EObjectType::ChunkListMap ||
        type == EObjectType::TransactionMap ||
        type == EObjectType::TopmostTransactionMap ||
        type == EObjectType::ClusterNodeNode ||
        type == EObjectType::ClusterNodeMap ||
        type == EObjectType::Orchid ||
        type == EObjectType::LostVitalChunkMap ||
        type == EObjectType::AccountMap ||
        type == EObjectType::UserMap ||
        type == EObjectType::GroupMap ||
        type == EObjectType::Link ||
        type == EObjectType::Document ||
        type == EObjectType::LockMap ||
        type == EObjectType::TabletMap ||
        type == EObjectType::TabletCellNode ||
        type == EObjectType::SysNode;
}

inline bool IsUserType(EObjectType type)
{
    return
        type == EObjectType::Transaction ||
        type == EObjectType::Chunk ||
        type == EObjectType::ChunkList ||
        type == EObjectType::StringNode ||
        type == EObjectType::Int64Node ||
        type == EObjectType::Uint64Node ||
        type == EObjectType::DoubleNode ||
        type == EObjectType::BooleanNode ||
        type == EObjectType::MapNode ||
        type == EObjectType::ListNode ||
        type == EObjectType::File ||
        type == EObjectType::Table ||
        type == EObjectType::Journal ||
        type == EObjectType::Link ||
        type == EObjectType::Document;
}

<<<<<<< HEAD
inline bool IsMapLikeType(EObjectType type)
{
    return
        type == EObjectType::MapNode ||
        type == EObjectType::ClusterNodeNode ||
        type == EObjectType::ClusterNodeMap ||
        type == EObjectType::TabletCellNode ||
        type == EObjectType::SysNode;
}

inline bool IsListLikeType(EObjectType type)
{
    return
        type == EObjectType::ListNode;
}

inline EObjectType
TypeFromId(const TObjectId& id)
=======
inline EObjectType TypeFromId(const TObjectId& id)
>>>>>>> 5373dc8b
{
    return EObjectType(id.Parts32[1] & 0xffff);
}

inline TCellTag CellTagFromId(const TObjectId& id)
{
    return id.Parts32[1] >> 16;
}

inline ui64 CounterFromId(const TObjectId& id)
{
    ui64 result;
    result   = id.Parts32[3];
    result <<= 32;
    result  |= id.Parts32[2];
    return result;
}

inline bool HasSchema(EObjectType type)
{
    if (type == EObjectType::Master) {
        return false;
    }
    if (static_cast<int>(type) & SchemaObjectTypeMask) {
        return false;
    }
    return true;
}

inline EObjectType SchemaTypeFromType(EObjectType type)
{
    YASSERT(HasSchema(type));
    return EObjectType(static_cast<int>(type) | SchemaObjectTypeMask);
}

inline EObjectType TypeFromSchemaType(EObjectType type)
{
    YASSERT(static_cast<int>(type) & SchemaObjectTypeMask);
    return EObjectType(static_cast<int>(type) & ~SchemaObjectTypeMask);
}

inline TObjectId MakeId(
    EObjectType type,
    TCellTag cellTag,
    ui64 counter,
    ui32 hash)
{
    return TObjectId(
        hash,
        (cellTag << 16) + static_cast<int>(type),
        counter & 0xffffffff,
        counter >> 32);
}

inline TObjectId MakeRandomId(
    EObjectType type,
    TCellTag cellTag)
{
    return MakeId(
        type,
        cellTag,
        RandomNumber<ui64>(),
        RandomNumber<ui32>());
}

inline bool IsWellKnownId(const TObjectId& id)
{
    return CounterFromId(id) & WellKnownCounterMask;
}

inline TObjectId MakeRegularId(
    EObjectType type,
    TCellTag cellTag,
    ui64 random,
    NHydra::TVersion version)
{
    return TObjectId(
        random,
        (cellTag << 16) + static_cast<int>(type),
        version.RecordId,
        version.SegmentId);
}

inline TObjectId MakeWellKnownId(
    EObjectType type,
    TCellTag cellTag,
    ui64 counter /*= 0xffffffffffffffff*/)
{
    YCHECK(counter & WellKnownCounterMask);
    return MakeId(
        type,
        cellTag,
        counter,
        static_cast<ui32>(cellTag * 901517) ^ 0x140a8383);
}

inline TObjectId MakeSchemaObjectId(
    EObjectType type,
    TCellTag cellTag)
{
    return MakeWellKnownId(SchemaTypeFromType(type), cellTag);
}

inline TObjectId ReplaceTypeInId(
    const TObjectId& id,
    EObjectType type)
{
    auto result = id;
    result.Parts32[1] &= ~0x0000ffff;
    result.Parts32[1] |= static_cast<ui32>(type);
    return result;
}

inline TObjectId ReplaceCellTagInId(
    const TObjectId& id,
    TCellTag cellTag)
{
    auto result = id;
    result.Parts32[1] &= ~0xffff0000;
    result.Parts32[1] |= static_cast<ui32>(cellTag) << 16;
    return result;
}

////////////////////////////////////////////////////////////////////////////////

} // namespace NObjectClient
} // namespace NYT<|MERGE_RESOLUTION|>--- conflicted
+++ resolved
@@ -74,28 +74,7 @@
         type == EObjectType::Document;
 }
 
-<<<<<<< HEAD
-inline bool IsMapLikeType(EObjectType type)
-{
-    return
-        type == EObjectType::MapNode ||
-        type == EObjectType::ClusterNodeNode ||
-        type == EObjectType::ClusterNodeMap ||
-        type == EObjectType::TabletCellNode ||
-        type == EObjectType::SysNode;
-}
-
-inline bool IsListLikeType(EObjectType type)
-{
-    return
-        type == EObjectType::ListNode;
-}
-
-inline EObjectType
-TypeFromId(const TObjectId& id)
-=======
 inline EObjectType TypeFromId(const TObjectId& id)
->>>>>>> 5373dc8b
 {
     return EObjectType(id.Parts32[1] & 0xffff);
 }
