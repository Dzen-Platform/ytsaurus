#include "stdafx.h"
#include "transaction_manager.h"
#include "transaction.h"
#include "config.h"
#include "private.h"

#include <ytlib/misc/assert.h>
#include <ytlib/misc/property.h>
#include <ytlib/misc/thread_affinity.h>
#include <ytlib/misc/delayed_invoker.h>

#include <ytlib/meta_state/rpc_helpers.h>

#include <ytlib/security_client/rpc_helpers.h>

#include <ytlib/cypress_client/cypress_ypath_proxy.h>

#include <ytlib/ytree/attributes.h>

#include <ytlib/object_client/master_ypath_proxy.h>

namespace NYT {
namespace NTransactionClient {

using namespace NCypressClient;
using namespace NObjectClient;
using namespace NYTree;
using namespace NMetaState;

////////////////////////////////////////////////////////////////////////////////

static NLog::TLogger& Logger = TransactionClientLogger;

////////////////////////////////////////////////////////////////////////////////

TTransactionStartOptions::TTransactionStartOptions()
    : AutoAbort(true)
    , Ping(true)
    , PingAncestors(false)
    , EnableUncommittedAccounting(true)
    , EnableStagedAccounting(true)
    , RegisterInManager(true)
    , Attributes(CreateEphemeralAttributes())
{ }

////////////////////////////////////////////////////////////////////////////////

TTransactionAttachOptions::TTransactionAttachOptions(const TTransactionId& id)
    : Id(id)
    , AutoAbort(true)
    , Ping(true)
    , PingAncestors(false)
    , RegisterInManager(false)
{ }

////////////////////////////////////////////////////////////////////////////////

class TTransactionManager::TTransaction
    : public ITransaction
{
public:
    TTransaction(TTransactionManagerPtr owner, bool autoAbort)
        : Owner_(owner)
        , AutoAbort_(autoAbort)
        , Ping_(false)
        , PingAncestors_(false)
        , Proxy_(owner->Channel)
        , State_(EState::Active)
        , Aborted_(NewPromise())
    {
        YCHECK(owner);

        if (AutoAbort_) {
            TGuard<TSpinLock> guard(Owner_->SpinLock);
            YCHECK(Owner_->AliveTransactions.insert(this).second);

            LOG_DEBUG("Transaction registered in the manager");
        }
    }

    ~TTransaction()
    {
        if (AutoAbort_) {
            if (State_ == EState::Active) {
                InvokeAbort(false);
            }

            {
                TGuard<TSpinLock> guard(Owner_->SpinLock);
                YCHECK(Owner_->AliveTransactions.erase(this) == 1);
            }
        }
    }

    TAsyncError Start(const TTransactionStartOptions& options)
    {
        LOG_INFO("Starting transaction");

        Ping_ = options.Ping;
        PingAncestors_ = options.PingAncestors;

        auto req = TMasterYPathProxy::CreateObject();
        req->set_type(EObjectType::Transaction);
        ToProto(req->mutable_object_attributes(), *options.Attributes);
        if (options.ParentId != NullTransactionId) {
            ToProto(req->mutable_transaction_id(), options.ParentId);
        }

        auto* reqExt = req->MutableExtension(NProto::TReqCreateTransactionExt::create_transaction_ext);
        reqExt->set_enable_uncommitted_accounting(options.EnableUncommittedAccounting);
        reqExt->set_enable_staged_accounting(options.EnableStagedAccounting);

        if (options.Timeout) {
            reqExt->set_timeout(options.Timeout.Get().MilliSeconds());
        }

        if (options.ParentId != NullTransactionId) {
            SetOrGenerateMutationId(req, options.MutationId);
        }

        auto this_ = MakeStrong(this);
        return Proxy_.Execute(req).Apply(
            BIND([this, this_] (TMasterYPathProxy::TRspCreateObjectPtr rsp) -> TError {
                // XXX(babenko): required by VS2010
                typedef TTransactionManager::TTransaction::EState EState;

                if (!rsp->IsOK()) {
                    State_ = EState::Aborted;
                    return *rsp;
                }

                State_ = EState::Active;

                Id_ = FromProto<TTransactionId>(rsp->object_id());
                LOG_INFO("Transaction started (TransactionId: %s, Ping: %s, PingAncestors: %s)",
                    ~ToString(Id_),
                    ~FormatBool(Ping_),
                    ~FormatBool(PingAncestors_));

                if (Ping_) {
                    SendPing();
                }

                return TError();
            })
        );
    }

    void Attach(const TTransactionAttachOptions& options)
    {
        Id_ = options.Id;
        AutoAbort_ = options.AutoAbort;
        Ping_ = options.Ping;
        PingAncestors_ = options.PingAncestors;

        State_ = EState::Active;

        LOG_INFO("Transaction attached (TransactionId: %s, AutoAbort: %s, Ping: %s, PingAncestors: %s)",
            ~ToString(Id_),
            ~FormatBool(AutoAbort_),
            ~FormatBool(Ping_),
            ~FormatBool(PingAncestors_));

        if (Ping_) {
            SendPing();
        }
    }

    virtual TTransactionId GetId() const override
    {
        VERIFY_THREAD_AFFINITY_ANY();
        return Id_;
    }

<<<<<<< HEAD
    TAsyncError AsyncCommit(const TMutationId& mutationId) override
=======
    virtual TAsyncError AsyncCommit(const TMutationId& mutationId) override
>>>>>>> d405189a
    {
        VERIFY_THREAD_AFFINITY(ClientThread);

        {
            TGuard<TSpinLock> guard(SpinLock_);
            switch (State_) {
                case EState::Committed:
                    THROW_ERROR_EXCEPTION("Transaction is already committed");
                    break;

                case EState::Aborted:
                    THROW_ERROR_EXCEPTION("Transaction is already aborted");
                    break;

                case EState::Active:
                    State_ = EState::Committed;
                    break;

                default:
                    YUNREACHABLE();
            }
        }

        LOG_INFO("Committing transaction (TransactionId: %s)", ~ToString(Id_));

        auto req = TTransactionYPathProxy::Commit(FromObjectId(Id_));
        SetOrGenerateMutationId(req, mutationId);

        auto rsp = Proxy_.Execute(req);

        auto this_ = MakeStrong(this);
        return rsp.Apply(BIND([this, this_] (TTransactionYPathProxy::TRspCommitPtr rsp) -> TError {
            // XXX(babenko): required by VS2010
            typedef TTransactionManager::TTransaction::EState EState;
            
            if (!rsp->IsOK()) {
                // Let's pretend the transaction was aborted.
                // No sync here, should be safe.
                State_ = EState::Aborted;
                FireAbort();
                return TError("Error committing transaction %s", ~ToString(Id_))
                    << rsp->GetError();
            }
            LOG_INFO("Transaction committed (TransactionId: %s)", ~ToString(Id_));
            return TError();
        }));
    }

<<<<<<< HEAD
    void Commit(const TMutationId& mutationId) override
=======
    virtual void Commit(const TMutationId& mutationId) override
>>>>>>> d405189a
    {
        AsyncCommit(mutationId).Get();
    }

<<<<<<< HEAD
    void Abort(bool wait, const TMutationId& mutationId) override
=======
    virtual void Abort(bool wait, const TMutationId& mutationId) override
>>>>>>> d405189a
    {
        bool generateMutationId = wait;
        auto rspFuture = AsyncAbort(generateMutationId, mutationId);
        if (wait) {
            auto rsp = rspFuture.Get();
            THROW_ERROR_EXCEPTION_IF_FAILED(rsp);
        }
    }

    virtual TAsyncError AsyncAbort(
        bool generateMutationId,
        const TMutationId& mutationId) override
    {
        auto this_ = MakeStrong(this);
        return InvokeAbort(generateMutationId, mutationId)
            .Apply(BIND([this, this_] (TTransactionYPathProxy::TRspAbortPtr rsp) -> TError {
                if (!rsp->IsOK()) {
                    return TError("Error aborting transaction") << *rsp;
                }
                HandleAbort();
                return TError();
            }));
    }

    virtual TAsyncError AsyncPing() override
    {
        return SendPing();
    }

    virtual void Detach() override
    {
        VERIFY_THREAD_AFFINITY(ClientThread);

        {
            TGuard<TSpinLock> guard(SpinLock_);
            switch (State_) {
                case EState::Committed:
                    THROW_ERROR_EXCEPTION("Transaction is already committed");
                    break;

                case EState::Aborted:
                    THROW_ERROR_EXCEPTION("Transaction is already aborted");
                    break;

                case EState::Active:
                    State_ = EState::Detached;
                    break;

                case EState::Detached:
                    return;

                default:
                    YUNREACHABLE();
            }
        }

        LOG_INFO("Transaction detached (TransactionId: %s)", ~ToString(Id_));
    }

    virtual void SubscribeAborted(const TCallback<void()>& handler) override
    {
        VERIFY_THREAD_AFFINITY_ANY();
        Aborted_.Subscribe(handler);
    }

    virtual void UnsubscribeAborted(const TCallback<void()>& handler) override
    {
        VERIFY_THREAD_AFFINITY_ANY();
        YUNREACHABLE();
    }

private:
    DECLARE_ENUM(EState,
        (Active)
        (Aborted)
        (Committing)
        (Committed)
        (Detached)
    );

    TTransactionManagerPtr Owner_;
    bool AutoAbort_;
    bool Ping_;
    bool PingAncestors_;

    TObjectServiceProxy Proxy_;

    //! Protects state transitions.
    TSpinLock SpinLock_;
    EState State_;
    TPromise<void> Aborted_;

    TTransactionId Id_;

    DECLARE_THREAD_AFFINITY_SLOT(ClientThread);


    void SchedulePing()
    {
        TDelayedInvoker::Submit(
            BIND(IgnoreResult(&TTransaction::SendPing), MakeWeak(this)),
            Owner_->Config->PingPeriod);
    }

    TAsyncError SendPing()
    {
        LOG_DEBUG("Pinging transaction (TransactionId: %s)", ~ToString(Id_));

        auto req = TTransactionYPathProxy::Ping(FromObjectId(Id_));
        req->set_ping_ancestors(PingAncestors_);
        
        return Owner_->ObjectProxy.Execute(req).Apply(BIND(
            &TTransaction::OnPingResponse,
            MakeStrong(this)));
    }

    TError OnPingResponse(TTransactionYPathProxy::TRspPingPtr rsp)
    {
        if (rsp->IsOK()) {
            LOG_DEBUG("Transaction pinged (TransactionId: %s)", ~ToString(Id_));

            if (Ping_) {
                SchedulePing();
            }
        } else {
            if (rsp->GetError().GetCode() == NYTree::EErrorCode::ResolveError) {
                LOG_WARNING("Transaction has expired or was aborted (TransactionId: %s)",
                    ~ToString(Id_));
                HandleAbort();
            } else {
                LOG_WARNING(*rsp, "Error pinging transaction (TransactionId: %s)",
                    ~ToString(Id_));
            }
        }

        return *rsp;
    }


    TFuture<TTransactionYPathProxy::TRspAbortPtr> InvokeAbort(
        bool generateMutationId,
        const TMutationId& mutationId = NullMutationId)
    {
        auto req = TTransactionYPathProxy::Abort(FromObjectId(Id_));
        if (generateMutationId) {
            SetOrGenerateMutationId(req, mutationId);
        }
        return Proxy_.Execute(req);
    }

    void FireAbort()
    {
        Aborted_.Set();
    }

    void HandleAbort()
    {
        VERIFY_THREAD_AFFINITY_ANY();

        {
            TGuard<TSpinLock> guard(SpinLock_);
            if (State_ != EState::Active) {
                return;
            }
            State_ = EState::Aborted;
        }

        FireAbort();
    }

};

////////////////////////////////////////////////////////////////////////////////

TTransactionManager::TTransactionManager(
    TTransactionManagerConfigPtr config,
    NRpc::IChannelPtr channel)
    : Config(config)
    , Channel(channel)
    , ObjectProxy(channel)
{
    YCHECK(channel);
    YCHECK(config);
}

TFuture<TErrorOr<ITransactionPtr>> TTransactionManager::AsyncStart(
    const TTransactionStartOptions& options)
{
    VERIFY_THREAD_AFFINITY_ANY();

    typedef TErrorOr<ITransactionPtr> TOutput;

    auto transaction = New<TTransaction>(this, options.AutoAbort);
    return transaction->Start(options).Apply(
        BIND([=] (TError error) -> TOutput {
            if (error.IsOK()) {
                return TOutput(transaction);
            }
            return TOutput(error);
        })
    );
}

ITransactionPtr TTransactionManager::Start(const TTransactionStartOptions& options)
{
    auto transactionOrError = AsyncStart(options).Get();
    THROW_ERROR_EXCEPTION_IF_FAILED(transactionOrError, "Error starting transaction");
    return transactionOrError.GetValue();
}

ITransactionPtr TTransactionManager::Attach(const TTransactionAttachOptions& options)
{
    VERIFY_THREAD_AFFINITY_ANY();

    auto transaction = New<TTransaction>(this, options.AutoAbort);
    transaction->Attach(options);
    return transaction;
}

void TTransactionManager::AsyncAbortAll()
{
    VERIFY_THREAD_AFFINITY_ANY();

    std::vector<ITransactionPtr> transactions;
    {
        TGuard<TSpinLock> guard(SpinLock);
        FOREACH (auto* rawTransaction, AliveTransactions) {
            auto transaction = TRefCounted::DangerousGetPtr(rawTransaction);
            if (transaction) {
                transactions.push_back(transaction);
            }
        }
    }

    FOREACH (const auto& transaction, transactions) {
        transaction->AsyncAbort(false);
    }
}

////////////////////////////////////////////////////////////////////////////////

} // namespace NTransactionClient
} // namespace NYT<|MERGE_RESOLUTION|>--- conflicted
+++ resolved
@@ -172,11 +172,7 @@
         return Id_;
     }
 
-<<<<<<< HEAD
-    TAsyncError AsyncCommit(const TMutationId& mutationId) override
-=======
     virtual TAsyncError AsyncCommit(const TMutationId& mutationId) override
->>>>>>> d405189a
     {
         VERIFY_THREAD_AFFINITY(ClientThread);
 
@@ -225,20 +221,12 @@
         }));
     }
 
-<<<<<<< HEAD
-    void Commit(const TMutationId& mutationId) override
-=======
     virtual void Commit(const TMutationId& mutationId) override
->>>>>>> d405189a
     {
         AsyncCommit(mutationId).Get();
     }
 
-<<<<<<< HEAD
-    void Abort(bool wait, const TMutationId& mutationId) override
-=======
     virtual void Abort(bool wait, const TMutationId& mutationId) override
->>>>>>> d405189a
     {
         bool generateMutationId = wait;
         auto rspFuture = AsyncAbort(generateMutationId, mutationId);
