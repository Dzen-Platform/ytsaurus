#include "transaction_manager.h"
#include "private.h"
#include "config.h"
#include "helpers.h"
#include "timestamp_provider.h"

#include <yt/ytlib/hive/cell_directory.h>
#include <yt/ytlib/hive/transaction_supervisor_service_proxy.h>

#include <yt/ytlib/object_client/helpers.h>
#include <yt/ytlib/object_client/master_ypath_proxy.h>
#include <yt/ytlib/object_client/object_service_proxy.h>

#include <yt/ytlib/tablet_client/tablet_service_proxy.h>

#include <yt/core/concurrency/delayed_executor.h>
#include <yt/core/concurrency/thread_affinity.h>

#include <yt/core/rpc/helpers.h>
#include <yt/core/rpc/retrying_channel.h>

#include <yt/core/ytree/public.h>

#include <atomic>

namespace NYT {
namespace NTransactionClient {

using namespace NYTree;
using namespace NHydra;
using namespace NHiveClient;
using namespace NRpc;
using namespace NConcurrency;
using namespace NObjectClient;
using namespace NTabletClient;

////////////////////////////////////////////////////////////////////////////////

static const auto& Logger = TransactionClientLogger;
static std::atomic<ui32> TabletTransactionHashCounter; // used as a part of transaction id

////////////////////////////////////////////////////////////////////////////////

class TTransactionManager::TImpl
    : public TRefCounted
{
public:
    TImpl(
        TTransactionManagerConfigPtr config,
        const TCellId& cellId,
        IChannelPtr channel,
        ITimestampProviderPtr timestampProvider,
        TCellDirectoryPtr cellDirectory);

    TFuture<TTransactionPtr> Start(
        ETransactionType type,
        const TTransactionStartOptions& options);

    TTransactionPtr Attach(
        const TTransactionId& id,
        const TTransactionAttachOptions& options);

    void AbortAll();

private:
    friend class TTransaction;

    const TTransactionManagerConfigPtr Config_;
    const IChannelPtr MasterChannel_;
    const TCellId CellId_;
    const ITimestampProviderPtr TimestampProvider_;
    const TCellDirectoryPtr CellDirectory_;

    TSpinLock SpinLock_;
    yhash_set<TTransaction::TImpl*> AliveTransactions_;


    TTransactionSupervisorServiceProxy MakeSupervisorProxy(IChannelPtr channel, bool retry = true)
    {
        if (retry) {
            channel = CreateRetryingChannel(Config_, std::move(channel));
        }
        TTransactionSupervisorServiceProxy proxy(std::move(channel));
        proxy.SetDefaultTimeout(Config_->RpcTimeout);
        return proxy;
    }

    TTabletServiceProxy MakeTabletProxy(IChannelPtr channel)
    {
        TTabletServiceProxy proxy(std::move(channel));
        proxy.SetDefaultTimeout(Config_->RpcTimeout);
        return proxy;
    }
};

////////////////////////////////////////////////////////////////////////////////

DEFINE_ENUM(ETransactionState,
    (Initializing)
    (Active)
    (Aborted)
    (Committing)
    (Committed)
    (Detached)
);

class TTransaction::TImpl
    : public TRefCounted
{
public:
    explicit TImpl(TIntrusivePtr<TTransactionManager::TImpl> owner)
        : Owner_(owner)
    { }

    ~TImpl()
    {
        Unregister();
    }


    TFuture<void> Start(
        ETransactionType type,
        const TTransactionStartOptions& options)
    {
        try {
            ValidateStartOptions(type, options);
        } catch (const std::exception& ex) {
            return MakeFuture<void>(ex);
        }

        Type_ = type;
        AutoAbort_ = options.AutoAbort;
        Sticky_ = options.Sticky;
        PingPeriod_ = options.PingPeriod;
        Ping_ = options.Ping;
        PingAncestors_ = options.PingAncestors;
        Timeout_ = options.Timeout;
        Atomicity_ = options.Atomicity;
        Durability_ = options.Durability;

        switch (Atomicity_) {
            case EAtomicity::Full:
                return Owner_->TimestampProvider_->GenerateTimestamps()
                    .Apply(BIND(&TImpl::OnGotStartTimestamp, MakeStrong(this), options));

            case EAtomicity::None:
                return StartNonAtomicTabletTransaction();

            default:
                Y_UNREACHABLE();
        }
    }

    void Attach(
        const TTransactionId& id,
        const TTransactionAttachOptions& options)
    {
        ValidateAttachOptions(id, options);

        Type_ = ETransactionType::Master;
        Id_ = id;
        AutoAbort_ = options.AutoAbort;
        YCHECK(!options.Sticky);
        PingPeriod_ = options.PingPeriod;
        Ping_ = options.Ping;
        PingAncestors_ = options.PingAncestors;
        State_ = ETransactionState::Active;

        YCHECK(ParticiapantCellIds_.insert(Owner_->CellId_).second);

        Register();

        LOG_INFO("Master transaction attached (TransactionId: %v, AutoAbort: %v, Ping: %v, PingAncestors: %v)",
            Id_,
            AutoAbort_,
            Ping_,
            PingAncestors_);

        if (Ping_) {
            RunPeriodicPings();
        }
    }

    TFuture<void> Commit(const TTransactionCommitOptions& options)
    {
        try {

            {
                TGuard<TSpinLock> guard(SpinLock_);
                Error_.ThrowOnError();
                switch (State_) {
                    case ETransactionState::Committing:
                        THROW_ERROR_EXCEPTION("Transaction is already being committed");

                    case ETransactionState::Committed:
                        THROW_ERROR_EXCEPTION("Transaction is already committed");

                    case ETransactionState::Aborted:
                        THROW_ERROR_EXCEPTION("Transaction is already aborted");

                    case ETransactionState::Active:
                        State_ = ETransactionState::Committing;
                        break;

                    default:
                        Y_UNREACHABLE();
                }
            }

            switch (Atomicity_) {
                case EAtomicity::Full: {
                    auto participantIds = GetParticipantIds();
                    if (participantIds.empty()) {
                        SetTransactionCommitted();
                        return VoidFuture;
                    }

                    auto coordinatorCellId = Type_ == ETransactionType::Master
                        ? Owner_->CellId_
                        : participantIds[RandomNumber(participantIds.size())];

                    LOG_INFO("Committing transaction (TransactionId: %v, CoordinatorCellId: %v)",
                        Id_,
                        coordinatorCellId);

                    auto coordinatorChannel = Owner_->CellDirectory_->GetChannelOrThrow(coordinatorCellId);
                    auto proxy = Owner_->MakeSupervisorProxy(std::move(coordinatorChannel));
                    auto req = proxy.CommitTransaction();
                    ToProto(req->mutable_transaction_id(), Id_);
                    for (const auto& cellId : participantIds) {
                        if (cellId != coordinatorCellId) {
                            ToProto(req->add_participant_cell_ids(), cellId);
                        }
                    }
                    SetOrGenerateMutationId(req, options.MutationId, options.Retry);

                    return req->Invoke().Apply(
                        BIND(&TImpl::OnAtomicTransactionCommitted, MakeStrong(this), coordinatorCellId));
                }

                case EAtomicity::None:
                    SetTransactionCommitted();
                    return VoidFuture;

                default:
                    Y_UNREACHABLE();
            }
        } catch (const std::exception& ex) {
            return MakeFuture<void>(ex);
        }
    }

    TFuture<void> Abort(const TTransactionAbortOptions& options = TTransactionAbortOptions())
    {
        VERIFY_THREAD_AFFINITY_ANY();

        if (Atomicity_ != EAtomicity::Full) {
            return VoidFuture;
        }

        return SendAbort(options).Apply(BIND([=, this_ = MakeStrong(this)] () {
            DoAbort(TError("Transaction aborted by user request"));
        }));
    }

    TFuture<void> Ping()
    {
        VERIFY_THREAD_AFFINITY_ANY();

        try {
            if (Atomicity_ != EAtomicity::Full) {
                THROW_ERROR_EXCEPTION("Cannot ping a transaction with %Qlv atomicity",
                    Atomicity_);
            }

            return SendPing();
        } catch (const std::exception& ex) {
            return MakeFuture<void>(ex);
        }
    }

    void Detach()
    {
        if (Type_ != ETransactionType::Master) {
            THROW_ERROR_EXCEPTION("Cannot detach a %Qlv transaction",
                Type_);
        }

        if (Sticky_) {
            THROW_ERROR_EXCEPTION("Cannot detach a sticky transaction");
        }

        YCHECK(Atomicity_ == EAtomicity::Full);

        {
            TGuard<TSpinLock> guard(SpinLock_);
            switch (State_) {
                case ETransactionState::Committed:
                    THROW_ERROR_EXCEPTION("Transaction %v is already committed", Id_);
                    break;

                case ETransactionState::Aborted:
                    THROW_ERROR_EXCEPTION("Transaction %v is already aborted", Id_);
                    break;

                case ETransactionState::Active:
                    State_ = ETransactionState::Detached;
                    break;

                case ETransactionState::Detached:
                    return;

                default:
                    Y_UNREACHABLE();
            }
        }

        LOG_INFO("Transaction detached (TransactionId: %v)",
            Id_);
    }


    ETransactionType GetType() const
    {
        VERIFY_THREAD_AFFINITY_ANY();

        return Type_;
    }

    const TTransactionId& GetId() const
    {
        VERIFY_THREAD_AFFINITY_ANY();

        return Id_;
    }

    TTimestamp GetStartTimestamp() const
    {
        VERIFY_THREAD_AFFINITY_ANY();

        return StartTimestamp_;
    }

    ETransactionState GetState()
    {
        TGuard<TSpinLock> guard(SpinLock_);
        return State_;
    }

    EAtomicity GetAtomicity() const
    {
        return Atomicity_;
    }

    EDurability GetDurability() const
    {
        return Durability_;
    }

    TDuration GetTimeout() const
    {
<<<<<<< HEAD
        return Timeout_.Get(Owner_->Config_->DefaultTransactionTimeout);
    }
=======
        YCHECK(TypeFromId(cellId) == EObjectType::TabletCell);

        try {
            if (Atomicity_ != EAtomicity::Full) {
                return VoidFuture;
            }

            if (TypeFromId(Id_) == EObjectType::NestedTransaction) {
                THROW_ERROR_EXCEPTION("Nested master transactions cannot be used at tablets");
            }
>>>>>>> 67506b52


<<<<<<< HEAD
    void AddTabletParticipant(const TCellId& cellId)
    {
        YCHECK(TypeFromId(cellId) == EObjectType::TabletCell);
=======
                if (State_ != ETransactionState::Active) {
                    THROW_ERROR_EXCEPTION("Transaction %v is not active", Id_);
                }
>>>>>>> 67506b52

        if (Atomicity_ != EAtomicity::Full) {
            return;
        }

        {
            TGuard<TSpinLock> guard(SpinLock_);

            if (State_ != ETransactionState::Active) {
                return;
            }

            if (!ParticiapantCellIds_.insert(cellId).second) {
                return;
            }
        }

        LOG_DEBUG("Transaction tablet participant added (TransactionId: %v, CellId: %v)",
            Id_,
            cellId);
    }


    void SubscribeCommitted(const TCallback<void()>& handler)
    {
        VERIFY_THREAD_AFFINITY_ANY();

        Committed_.Subscribe(handler);
    }

    void UnsubscribeCommitted(const TCallback<void()>& handler)
    {
        VERIFY_THREAD_AFFINITY_ANY();

        Committed_.Unsubscribe(handler);
    }


    void SubscribeAborted(const TCallback<void()>& handler)
    {
        VERIFY_THREAD_AFFINITY_ANY();

        Aborted_.Subscribe(handler);
    }

    void UnsubscribeAborted(const TCallback<void()>& handler)
    {
        VERIFY_THREAD_AFFINITY_ANY();

        Aborted_.Unsubscribe(handler);
    }

private:
    friend class TTransactionManager::TImpl;

    TIntrusivePtr<TTransactionManager::TImpl> Owner_;
    ETransactionType Type_;
    bool AutoAbort_ = false;
    bool Sticky_ = false;
    TNullable<TDuration> PingPeriod_;
    bool Ping_ = false;
    bool PingAncestors_ = false;
    TNullable<TDuration> Timeout_;
    EAtomicity Atomicity_ = EAtomicity::Full;
    EDurability Durability_ = EDurability::Sync;

    TSpinLock SpinLock_;
    ETransactionState State_ = ETransactionState::Initializing;
    TSingleShotCallbackList<void()> Committed_;
    TSingleShotCallbackList<void()> Aborted_;
    yhash_set<TCellId> ParticiapantCellIds_;
    TError Error_;

    TTimestamp StartTimestamp_ = NullTimestamp;
    TTransactionId Id_;



    static void ValidateStartOptions(
        ETransactionType type,
        const TTransactionStartOptions& options)
    {
        switch (type) {
            case ETransactionType::Master:
                ValidateMasterStartOptions(options);
                break;
            case ETransactionType::Tablet:
                ValidateTabletStartOptions(options);
                break;
            default:
                Y_UNREACHABLE();
        }
    }

    static void ValidateMasterStartOptions(const TTransactionStartOptions& options)
    {
        if (options.Atomicity != EAtomicity::Full) {
            THROW_ERROR_EXCEPTION("Atomicity must be %Qlv for master transactions",
                EAtomicity::Full);
        }
        if (options.Durability != EDurability::Sync) {
            THROW_ERROR_EXCEPTION("Durability must be %Qlv for master transactions",
                EDurability::Sync);
        }
    }

    static void ValidateTabletStartOptions(const TTransactionStartOptions& options)
    {
        if (options.ParentId) {
            THROW_ERROR_EXCEPTION("Tablet transaction cannot have a parent");
        }
        if (!options.Ping) {
            THROW_ERROR_EXCEPTION("Cannot switch off pings for a tablet transaction");
        }
        if (options.Atomicity == EAtomicity::Full && options.Durability != EDurability::Sync) {
            THROW_ERROR_EXCEPTION("Durability must be %Qlv for tablet transactions with %Qlv atomicity",
                EDurability::Sync,
                EAtomicity::Full);
        }
        if (options.Sticky && options.Atomicity != EAtomicity::Full) {
            THROW_ERROR_EXCEPTION("Atomicity must be %Qlv for sticky transactions",
                EAtomicity::Full);
        }
    }

    static void ValidateAttachOptions(
        const TTransactionId& id,
        const TTransactionAttachOptions& options)
    {
        ValidateMasterTransactionId(id);
        // NB: Sticky transactions are handled in TNativeClient.
        YCHECK(!options.Sticky);
    }


    void Register()
    {
        if (AutoAbort_) {
            TGuard<TSpinLock> guard(Owner_->SpinLock_);
            YCHECK(Owner_->AliveTransactions_.insert(this).second);
        }
    }

    void Unregister()
    {
        if (AutoAbort_) {
            {
                TGuard<TSpinLock> guard(Owner_->SpinLock_);
                // NB: Instance is not necessarily registered.
                Owner_->AliveTransactions_.erase(this);
            }

            if (State_ == ETransactionState::Active) {
                SendAbort();
            }
        }
    }


    TFuture<void> OnGotStartTimestamp(const TTransactionStartOptions& options, TTimestamp timestamp)
    {
        StartTimestamp_ = timestamp;

        Register();

        LOG_INFO("Starting transaction (StartTimestamp: %v, Type: %v)",
            StartTimestamp_,
            Type_);

        switch (Type_) {
            case ETransactionType::Master:
                return StartMasterTransaction(options);
            case ETransactionType::Tablet:
                return StartAtomicTabletTransaction();
            default:
                Y_UNREACHABLE();
        }
    }

    TFuture<void> StartMasterTransaction(const TTransactionStartOptions& options)
    {
        TObjectServiceProxy proxy(Owner_->MasterChannel_);
        auto req = TMasterYPathProxy::CreateObject();
        req->set_type(static_cast<int>(EObjectType::Transaction));

        auto attributes = options.Attributes ? options.Attributes->Clone() : CreateEphemeralAttributes();
        attributes->Set("timeout", GetTimeout());
        if (options.ParentId) {
            attributes->Set("parent_id", options.ParentId);
        }
        ToProto(req->mutable_object_attributes(), *attributes);

        SetOrGenerateMutationId(req, options.MutationId, options.Retry);

        return proxy.Execute(req).Apply(
            BIND(&TImpl::OnMasterTransactionStarted, MakeStrong(this)));
    }

    void OnMasterTransactionStarted(const TMasterYPathProxy::TErrorOrRspCreateObjectPtr& rspOrError)
    {
        if (!rspOrError.IsOK()) {
            State_ = ETransactionState::Aborted;
            THROW_ERROR rspOrError;
        }

        State_ = ETransactionState::Active;

        const auto& rsp = rspOrError.Value();
        Id_ = FromProto<TTransactionId>(rsp->object_id());

        YCHECK(ParticiapantCellIds_.insert(Owner_->CellId_).second);

        LOG_INFO("Master transaction started (TransactionId: %v, StartTimestamp: %v, AutoAbort: %v, Ping: %v, PingAncestors: %v)",
            Id_,
            StartTimestamp_,
            AutoAbort_,
            Ping_,
            PingAncestors_);

        if (Ping_) {
            RunPeriodicPings();
        }
    }

    TFuture<void> StartAtomicTabletTransaction()
    {
        YCHECK(Atomicity_ == EAtomicity::Full);
        YCHECK(Durability_ == EDurability::Sync);

        Id_ = MakeTabletTransactionId(
            Atomicity_,
            CellTagFromId(Owner_->CellId_),
            StartTimestamp_,
            TabletTransactionHashCounter++);

        State_ = ETransactionState::Active;

        LOG_INFO("Atomic tablet transaction started (TransactionId: %v, StartTimestamp: %v, AutoAbort: %v)",
            Id_,
            StartTimestamp_,
            AutoAbort_);

        // Start ping scheduling.
        // Participants will be added into it upon arrival.
        YCHECK(Ping_);
        RunPeriodicPings();

        return VoidFuture;
    }

    TFuture<void> StartNonAtomicTabletTransaction()
    {
        YCHECK(Atomicity_ == EAtomicity::None);

        StartTimestamp_ = InstantToTimestamp(TInstant::Now()).first;

        Id_ = MakeTabletTransactionId(
            Atomicity_,
            CellTagFromId(Owner_->CellId_),
            StartTimestamp_,
            TabletTransactionHashCounter++);

        State_ = ETransactionState::Active;

        LOG_INFO("Non-atomic tablet transaction started (TransactionId: %v, Durability: %v)",
            Id_,
            Durability_);

        return VoidFuture;
    }

    void FireCommitted()
    {
        Committed_.Fire();
    }

    void SetTransactionCommitted()
    {
        {
            TGuard<TSpinLock> guard(SpinLock_);
            if (State_ != ETransactionState::Committing) {
                THROW_ERROR Error_;
            }
            State_ = ETransactionState::Committed;
        }

        FireCommitted();

        LOG_INFO("Transaction committed (TransactionId: %v)",
            Id_);
    }

    void OnAtomicTransactionCommitted(
        const TCellId& cellId,
        const TTransactionSupervisorServiceProxy::TErrorOrRspCommitTransactionPtr& rspOrError)
    {
        if (!rspOrError.IsOK()) {
            auto error = TError("Error committing transaction %v at cell %v",
                Id_,
                cellId)
                << rspOrError;
            DoAbort(error);
            THROW_ERROR error;
        }

        SetTransactionCommitted();
    }


    TFuture<void> SendPing()
    {
        std::vector<TFuture<void>> asyncResults;
        auto participantIds = GetParticipantIds();
        for (const auto& cellId : participantIds) {
            LOG_DEBUG("Pinging transaction (TransactionId: %v, CellId: %v)",
                Id_,
                cellId);

            auto channel = Owner_->CellDirectory_->FindChannel(cellId);
            if (!channel) {
                continue;
            }

            auto proxy = Owner_->MakeSupervisorProxy(std::move(channel), false);
            auto req = proxy.PingTransaction();
            ToProto(req->mutable_transaction_id(), Id_);
            if (cellId == Owner_->CellId_) {
                req->set_ping_ancestors(PingAncestors_);
            }

            auto asyncRspOrError = req->Invoke();
            asyncResults.push_back(asyncRspOrError.Apply(
                BIND([=, this_ = MakeStrong(this)] (const TTransactionSupervisorServiceProxy::TErrorOrRspPingTransactionPtr& rspOrError) {
                    if (rspOrError.IsOK()) {
                        LOG_DEBUG("Transaction pinged (TransactionId: %v, CellId: %v)",
                            Id_,
                            cellId);
                    } else if (rspOrError.GetCode() == NTransactionClient::EErrorCode::NoSuchTransaction && GetState() == ETransactionState::Active) {
                        // Hard error.
                        LOG_WARNING("Transaction has expired or was aborted (TransactionId: %v, CellId: %v)",
                            Id_,
                            cellId);
                        auto error = TError("Transaction %v has expired or was aborted at cell %v",
                            Id_,
                            cellId);
                        DoAbort(error);
                        THROW_ERROR error;
                    } else {
                        // Soft error.
                        LOG_WARNING(rspOrError, "Error pinging transaction (TransactionId: %v, CellId: %v)",
                            Id_,
                            cellId);
                        THROW_ERROR_EXCEPTION("Failed to ping transaction %v at cell %v",
                            Id_,
                            cellId)
                            << rspOrError;
                    }
                })));
        }

        return Combine(asyncResults);
    }

    void RunPeriodicPings()
    {
        if (!IsPingableState()) {
            return;
        }

        SendPing().Subscribe(BIND([=, this_ = MakeStrong(this)] (const TError& error) {
            if (!IsPingableState()) {
                return;
            }

            if (error.FindMatching(NYT::EErrorCode::Timeout)) {
                RunPeriodicPings();
                return;
            }

            LOG_DEBUG("Transaction ping scheduled (TransactionId: %v)",
                Id_);

            TDelayedExecutor::Submit(
                BIND(IgnoreResult(&TImpl::RunPeriodicPings), MakeWeak(this)),
                PingPeriod_.Get(Owner_->Config_->DefaultPingPeriod));
        }));
    }

    bool IsPingableState()
    {
        auto state = GetState();
        // NB: We have to continue pinging the transaction while committing.
        return state == ETransactionState::Active || state == ETransactionState::Committing;
    }


    TFuture<void> SendAbort(const TTransactionAbortOptions& options = TTransactionAbortOptions())
    {
        std::vector<TFuture<void>> asyncResults;
        auto participantIds = GetParticipantIds();
        for (const auto& cellId : participantIds) {
            LOG_DEBUG("Aborting transaction (TransactionId: %v, CellId: %v)",
                Id_,
                cellId);

            auto channel = Owner_->CellDirectory_->FindChannel(cellId);
            if (!channel) {
                continue;
            }

            auto proxy = Owner_->MakeSupervisorProxy(std::move(channel));
            auto req = proxy.AbortTransaction();
            ToProto(req->mutable_transaction_id(), Id_);
            req->set_force(options.Force);
            SetMutationId(req, options.MutationId, options.Retry);

            auto asyncRspOrError = req->Invoke();
            // NB: "this" could be dying; can't capture it.
            auto transactionId = Id_;
            asyncResults.push_back(asyncRspOrError.Apply(
                BIND([=] (const TTransactionSupervisorServiceProxy::TErrorOrRspAbortTransactionPtr& rspOrError) {
                    if (rspOrError.IsOK()) {
                        LOG_DEBUG("Transaction aborted (TransactionId: %v, CellId: %v)",
                            transactionId,
                            cellId);
                    } else if (rspOrError.GetCode() == NTransactionClient::EErrorCode::NoSuchTransaction) {
                        LOG_DEBUG("Transaction has expired or was already aborted, ignored (TransactionId: %v, CellId: %v)",
                            transactionId,
                            cellId);
                    } else {
                        LOG_WARNING(rspOrError, "Error aborting transaction (TransactionId: %v, CellId: %v)",
                            transactionId,
                            cellId);
                        THROW_ERROR_EXCEPTION("Error aborting transaction %v at cell %v",
                            transactionId,
                            cellId)
                            << rspOrError;
                    }
                })));
        }

        return Combine(asyncResults);
    }


    void FireAborted()
    {
        Aborted_.Fire();
    }

    void DoAbort(const TError& error)
    {
        VERIFY_THREAD_AFFINITY_ANY();

        {
            TGuard<TSpinLock> guard(SpinLock_);
            if (State_ == ETransactionState::Aborted)
                return;
            State_ = ETransactionState::Aborted;
            Error_ = error;
        }

        FireAborted();
    }


    std::vector<TCellId> GetParticipantIds()
    {
        TGuard<TSpinLock> guard(SpinLock_);
        return std::vector<TCellId>(ParticiapantCellIds_.begin(), ParticiapantCellIds_.end());
    }
};

////////////////////////////////////////////////////////////////////////////////

TTransactionManager::TImpl::TImpl(
    TTransactionManagerConfigPtr config,
    const TCellId& cellId,
    IChannelPtr masterChannel,
    ITimestampProviderPtr timestampProvider,
    TCellDirectoryPtr cellDirectory)
    : Config_(config)
    , MasterChannel_(masterChannel)
    , CellId_(cellId)
    , TimestampProvider_(timestampProvider)
    , CellDirectory_(cellDirectory)
{
    YCHECK(Config_);
    YCHECK(MasterChannel_);
    YCHECK(TimestampProvider_);
    YCHECK(CellDirectory_);
}

TFuture<TTransactionPtr> TTransactionManager::TImpl::Start(
    ETransactionType type,
    const TTransactionStartOptions& options)
{
    VERIFY_THREAD_AFFINITY_ANY();

    auto transaction = New<TTransaction::TImpl>(this);
    return transaction->Start(type, options).Apply(BIND([=] () {
        return TTransaction::Create(transaction);
    }));
}

TTransactionPtr TTransactionManager::TImpl::Attach(
    const TTransactionId& id,
    const TTransactionAttachOptions& options)
{
    VERIFY_THREAD_AFFINITY_ANY();

    auto transaction = New<TTransaction::TImpl>(this);
    transaction->Attach(id, options);
    return TTransaction::Create(transaction);
}

void TTransactionManager::TImpl::AbortAll()
{
    VERIFY_THREAD_AFFINITY_ANY();

    std::vector<TIntrusivePtr<TTransaction::TImpl>> transactions;
    {
        TGuard<TSpinLock> guard(SpinLock_);
        for (auto* rawTransaction : AliveTransactions_) {
            auto transaction = TRefCounted::DangerousGetPtr(rawTransaction);
            if (transaction) {
                transactions.push_back(transaction);
            }
        }
    }

    for (const auto& transaction : transactions) {
        transaction->Abort();
    }
}

////////////////////////////////////////////////////////////////////////////////

TTransaction::TTransaction(TIntrusivePtr<TImpl> impl)
    : Impl_(std::move(impl))
{ }

TTransactionPtr TTransaction::Create(TIntrusivePtr<TImpl> impl)
{
    return New<TTransaction>(std::move(impl));
}

TTransaction::~TTransaction() = default;

TFuture<void> TTransaction::Commit(const TTransactionCommitOptions& options)
{
    return Impl_->Commit(options);
}

TFuture<void> TTransaction::Abort(const TTransactionAbortOptions& options)
{
    return Impl_->Abort(options);
}

void TTransaction::Detach()
{
    Impl_->Detach();
}

TFuture<void> TTransaction::Ping()
{
    return Impl_->Ping();
}

ETransactionType TTransaction::GetType() const
{
    return Impl_->GetType();
}

const TTransactionId& TTransaction::GetId() const
{
    return Impl_->GetId();
}

TTimestamp TTransaction::GetStartTimestamp() const
{
    return Impl_->GetStartTimestamp();
}

EAtomicity TTransaction::GetAtomicity() const
{
    return Impl_->GetAtomicity();
}

EDurability TTransaction::GetDurability() const
{
    return Impl_->GetDurability();
}

TDuration TTransaction::GetTimeout() const
{
    return Impl_->GetTimeout();
}

void TTransaction::AddTabletParticipant(const TCellId& cellId)
{
    Impl_->AddTabletParticipant(cellId);
}

DELEGATE_SIGNAL(TTransaction, void(), Committed, *Impl_);
DELEGATE_SIGNAL(TTransaction, void(), Aborted, *Impl_);

////////////////////////////////////////////////////////////////////////////////

TTransactionManager::TTransactionManager(
    TTransactionManagerConfigPtr config,
    const TCellId& cellId,
    IChannelPtr masterChannel,
    ITimestampProviderPtr timestampProvider,
    TCellDirectoryPtr cellDirectory)
    : Impl_(New<TImpl>(
        config,
        cellId,
        masterChannel,
        timestampProvider,
        cellDirectory))
{ }

TTransactionManager::~TTransactionManager()
{ }

TFuture<TTransactionPtr> TTransactionManager::Start(
    ETransactionType type,
    const TTransactionStartOptions& options)
{
    return Impl_->Start(type, options);
}

TTransactionPtr TTransactionManager::Attach(
    const TTransactionId& id,
    const TTransactionAttachOptions& options)
{
    return Impl_->Attach(id, options);
}

void TTransactionManager::AbortAll()
{
    Impl_->AbortAll();
}

////////////////////////////////////////////////////////////////////////////////

} // namespace NTransactionClient
} // namespace NYT<|MERGE_RESOLUTION|>--- conflicted
+++ resolved
@@ -359,32 +359,14 @@
 
     TDuration GetTimeout() const
     {
-<<<<<<< HEAD
         return Timeout_.Get(Owner_->Config_->DefaultTransactionTimeout);
     }
-=======
+
+
+    void AddTabletParticipant(const TCellId& cellId)
+    {
         YCHECK(TypeFromId(cellId) == EObjectType::TabletCell);
 
-        try {
-            if (Atomicity_ != EAtomicity::Full) {
-                return VoidFuture;
-            }
-
-            if (TypeFromId(Id_) == EObjectType::NestedTransaction) {
-                THROW_ERROR_EXCEPTION("Nested master transactions cannot be used at tablets");
-            }
->>>>>>> 67506b52
-
-
-<<<<<<< HEAD
-    void AddTabletParticipant(const TCellId& cellId)
-    {
-        YCHECK(TypeFromId(cellId) == EObjectType::TabletCell);
-=======
-                if (State_ != ETransactionState::Active) {
-                    THROW_ERROR_EXCEPTION("Transaction %v is not active", Id_);
-                }
->>>>>>> 67506b52
 
         if (Atomicity_ != EAtomicity::Full) {
             return;
