--- conflicted
+++ resolved
@@ -358,17 +358,10 @@
     LOG_DEBUG("Renewing lease for transaction %s", ~id.ToString());
 
     auto req = TTransactionYPathProxy::RenewLease(FromObjectId(id));
-    CypressProxy
-<<<<<<< HEAD
-        .Execute(req)
-        ->Subscribe(FromMethod(
-=======
-        .Execute(~req)
-        ->Subscribe(BIND(
->>>>>>> f2e036e5
-            &TTransactionManager::OnPingResponse,
-            MakeStrong(this), 
-            id));
+    CypressProxy.Execute(req)->Subscribe(BIND(
+		&TTransactionManager::OnPingResponse,
+        MakeStrong(this), 
+        id));
 }
 
 void TTransactionManager::RegisterTransaction(TTransaction::TPtr transaction)
