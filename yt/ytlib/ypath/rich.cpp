--- conflicted
+++ resolved
@@ -517,11 +517,7 @@
 
 TNullable<TTableSchema> TRichYPath::GetSchema() const
 {
-<<<<<<< HEAD
-    return Attributes().Find<TTableSchema>("schema");
-=======
     return FindAttribute<TTableSchema>(*this, "schema");
->>>>>>> 43e539d2
 }
 
 TKeyColumns TRichYPath::GetSortedBy() const
