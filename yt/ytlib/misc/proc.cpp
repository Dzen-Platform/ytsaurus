#include "stdafx.h"
#include "proc.h"

#include <util/stream/file.h>

#include <util/string/vector.h>

#include <util/system/fs.h>
#include <util/system/info.h>

#include <util/folder/iterator.h>
#include <util/folder/dirut.h>
#include <util/folder/filelist.h>

#ifdef _unix_
    #include <stdio.h>
    #include <dirent.h>
    #include <sys/types.h>
    #include <sys/wait.h>
#endif

namespace NYT {

////////////////////////////////////////////////////////////////////////////////

i64 GetProcessRss(int pid)
{
    Stroka path = "/proc/self/statm";
    if (pid != -1) {
        path = Sprintf("/proc/%d/statm", pid);
    }

    TIFStream memoryStatFile(path);
    auto memoryStatFields = splitStroku(memoryStatFile.ReadLine(), " ");
    return FromString<i64>(memoryStatFields[1]) * NSystemInfo::GetPageSize();
}

#ifdef _unix_

i64 GetUserRss(int uid)
{
    YCHECK(uid > 0);
    // Column of rss of all processes for given user in kb.
    auto command = Sprintf("ps -u %d -o rss --no-headers", uid);

    // Read + close on exec.
    FILE *fd = popen(~command, "re");

    if (!fd) {
        THROW_ERROR_EXCEPTION(
            "Failed to get memory usage for UID %d: popen failed",
            uid) << TError::FromSystem();
    }

    i64 result = 0;
    int rss;
    int n;
    while ((n = fscanf(fd, "%d", &rss)) != EOF) {
        if (n == 1) {
            result += rss;
        } else {
            THROW_ERROR_EXCEPTION(
                "Failed to get memory usage for UID %d: fscanf failed",
                uid) << TError::FromSystem();
        }
    }

    // ToDo(psushin): consider checking pclose errors.
    pclose(fd);
    return result * 1024;
}

// The caller must be sure that it has root privileges.
void KillallByUser(int uid)
{
    YCHECK(uid > 0);
    auto pid = fork();

    // We are forking here in order not to give the root priviledges to the parent process ever,
    // because we cannot know what other threads are doing.
    if (pid == 0) {
        // Child process
        YCHECK(setuid(0) == 0);
        YCHECK(setuid(uid) == 0);
        // Send sigkill to all available processes.
        auto res = kill(-1, 9);
        if (res == -1) {
            YCHECK(errno == ESRCH);
        }
        _exit(0);
    }

    // Parent process
    if (pid < 0) {
        THROW_ERROR_EXCEPTION(
            "Failed to kill processes for uid %d: fork failed",
            uid) << TError::FromSystem();
    }

    int status = 0;
    {
        int result = waitpid(pid, &status, WUNTRACED);
        if (result < 0) {
            THROW_ERROR_EXCEPTION(
                "Failed to kill processes for uid %d: waitpid failed",
                uid) << TError::FromSystem();
        }
        YCHECK(result == pid);
    }

    auto statusError = StatusToError(status);
    if (!statusError.IsOK()) {
        THROW_ERROR_EXCEPTION(
            "Failed to kill processes for uid %d: waitpid failed",
            uid) << statusError;
    }
}

void RemoveDirAsRoot(const Stroka& path)
{
    // Allocation after fork can lead to a deadlock inside LFAlloc.
    // To avoid allocation we list contents of the directory before fork.

    // Copy-paste from RemoveDirWithContents (util/folder/dirut.cpp)
    auto path_ = path;
    SlashFolderLocal(path_);

    TDirIterator dir(path_);
    std::vector<Stroka> contents;

    for (TDirIterator::TIterator it = dir.Begin(); it != dir.End(); ++it) {
        switch (it->fts_info) {
            case FTS_F:
            case FTS_DEFAULT:
            case FTS_DP:
            case FTS_SL:
            case FTS_SLNONE:
                contents.push_back(it->fts_path);
                break;
        }
    }

    auto pid = fork();
    // We are forking here in order not to give the root privileges to the parent process ever,
    // because we cannot know what other threads are doing.
    if (pid == 0) {
        // Child process
        YCHECK(setuid(0) == 0);
        for (int i = 0; i < contents.size(); ++i) {
            if (NFs::Remove(~contents[i])) {
                _exit(1);
            }
        }

        _exit(0);
    }

    auto throwError = [=] (const Stroka& msg, const TError& error) {
        THROW_ERROR_EXCEPTION(
            "Failed to remove directory %s: %s",
            ~path,
            ~msg) << error;
    };

    // Parent process
    if (pid < 0) {
        throwError("fork failed", TError::FromSystem());
    }

    int status = 0;
    {
        int result = waitpid(pid, &status, WUNTRACED);
        if (result < 0) {
            throwError("waitpid failed", TError());
        }
        YCHECK(result == pid);
    }

    auto statusError = StatusToError(status);
    if (!statusError.IsOK()) {
        throwError("waitpid failed", statusError);
    }
}

TError StatusToError(int status)
{
    if (WIFEXITED(status) && (WEXITSTATUS(status) == 0)) {
        return TError();
    } else if (WIFSIGNALED(status)) {
        return TError("Process terminated by signal %d",  WTERMSIG(status));
    } else if (WIFSTOPPED(status)) {
        return TError("Process stopped by signal %d",  WSTOPSIG(status));
    } else if (WIFEXITED(status)) {
        return TError("Process exited with value %d",  WEXITSTATUS(status));
    } else {
        return TError("Unknown status %d", status);
    }
}

void CloseAllDescriptors()
{
    // Called after fork.
    // Avoid allocations, may lead to deadlock in LFAlloc.

    DIR *dp = ::opendir("/proc/self/fd");
    YCHECK(dp != NULL);

    int dirfd = ::dirfd(dp);
    YCHECK(dirfd >= 0);

    struct dirent *ep;
<<<<<<< HEAD
    while ((ep = ::readdir(dp)) != nullptr) {
        try {
            int fd = FromString<int>(ep->d_name);
            if (fd != dirfd) {
                YCHECK(::close(fd) == 0);
            }
        } catch (...) {
            // Ignore conversion errors, e.g. "." and ".."
=======
    while (ep = ::readdir(dp)) {
        char* begin = ep->d_name;
        char* end = nullptr;
        int fd = static_cast<int>(strtol(begin, &end, 10));
        if (fd != dirfd && begin != end) {
            YCHECK(::close(fd) == 0);
>>>>>>> 23b56a3c
        }
    }

    YCHECK(::closedir(dp) == 0);
}

void SafeClose(int fd, bool ignoreInvalidFd)
{
    while (true) {
        auto res = close(fd);
        if (res == -1) {
            switch (errno) {
            case EINTR:
                break;

            case EBADF:
                if (ignoreInvalidFd) {
                    return;
                } // otherwise fall through and throw exception.

            default:
                THROW_ERROR_EXCEPTION("close failed")
                    << TError::FromSystem();
            }
        } else {
            return;
        }
    }
}


#else

void KillallByUser(int uid)
{
    UNUSED(uid);
    YUNIMPLEMENTED();
}

TError StatusToError(int status)
{
    UNUSED(status);
    YUNIMPLEMENTED();
}

i64 GetUserRss(int uid)
{
    UNUSED(uid);
    YUNIMPLEMENTED();
}

void RemoveDirAsRoot(const Stroka& path)
{
    UNUSED(path);
    YUNIMPLEMENTED();
}

void CloseAllDescriptors()
{
    YUNIMPLEMENTED();
}

void SafeClose(int fd, bool ignoreInvalidFd)
{
    YUNIMPLEMENTED();
}

#endif


////////////////////////////////////////////////////////////////////////////////

} // namespace NYT<|MERGE_RESOLUTION|>--- conflicted
+++ resolved
@@ -209,23 +209,12 @@
     YCHECK(dirfd >= 0);
 
     struct dirent *ep;
-<<<<<<< HEAD
-    while ((ep = ::readdir(dp)) != nullptr) {
-        try {
-            int fd = FromString<int>(ep->d_name);
-            if (fd != dirfd) {
-                YCHECK(::close(fd) == 0);
-            }
-        } catch (...) {
-            // Ignore conversion errors, e.g. "." and ".."
-=======
     while (ep = ::readdir(dp)) {
         char* begin = ep->d_name;
         char* end = nullptr;
         int fd = static_cast<int>(strtol(begin, &end, 10));
         if (fd != dirfd && begin != end) {
             YCHECK(::close(fd) == 0);
->>>>>>> 23b56a3c
         }
     }
 
