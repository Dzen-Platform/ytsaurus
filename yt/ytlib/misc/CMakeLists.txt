<<<<<<< HEAD
SET( YT_SOURCE_FILES ${YT_SOURCE_FILES}
    ${CMAKE_SOURCE_DIR}/yt/ytlib/misc/common.h
    ${CMAKE_SOURCE_DIR}/yt/ytlib/misc/id_generator.h
    ${CMAKE_SOURCE_DIR}/yt/ytlib/misc/lease_manager.cpp
    ${CMAKE_SOURCE_DIR}/yt/ytlib/misc/metric.cpp
    ${CMAKE_SOURCE_DIR}/yt/ytlib/misc/config.h
    ${CMAKE_SOURCE_DIR}/yt/ytlib/misc/cache.h
    ${CMAKE_SOURCE_DIR}/yt/ytlib/misc/cache-inl.h
    ${CMAKE_SOURCE_DIR}/yt/ytlib/misc/serialize.cpp
    ${CMAKE_SOURCE_DIR}/yt/ytlib/misc/lazy_ptr.h
    ${CMAKE_SOURCE_DIR}/yt/ytlib/misc/hash.h
    ${CMAKE_SOURCE_DIR}/yt/ytlib/misc/fs.cpp
    ${CMAKE_SOURCE_DIR}/yt/ytlib/misc/preprocessor.h
    ${CMAKE_SOURCE_DIR}/yt/ytlib/misc/pattern_formatter.cpp
    ${CMAKE_SOURCE_DIR}/yt/ytlib/misc/enum.h
    ${CMAKE_SOURCE_DIR}/yt/ytlib/misc/checksum.cpp
    ${CMAKE_SOURCE_DIR}/yt/ytlib/misc/backtrace.cpp
    ${CMAKE_SOURCE_DIR}/yt/ytlib/misc/demangle.cpp
    ${CMAKE_SOURCE_DIR}/yt/ytlib/misc/ref_counted_tracker.cpp
    ${CMAKE_SOURCE_DIR}/yt/ytlib/misc/delayed_invoker.cpp
    ${CMAKE_SOURCE_DIR}/yt/ytlib/misc/semaphore.cpp
    ${CMAKE_SOURCE_DIR}/yt/ytlib/misc/guid.cpp
    ${CMAKE_SOURCE_DIR}/yt/ytlib/misc/assert.h
    ${CMAKE_SOURCE_DIR}/yt/ytlib/misc/ref.h
    ${CMAKE_SOURCE_DIR}/yt/ytlib/misc/string.h
    ${CMAKE_SOURCE_DIR}/yt/ytlib/misc/foreach.h
    ${CMAKE_SOURCE_DIR}/yt/ytlib/misc/thread_affinity.h
    ${CMAKE_SOURCE_DIR}/yt/ytlib/misc/periodic_invoker.cpp
    ${CMAKE_SOURCE_DIR}/yt/ytlib/misc/zigzag.h
    ${CMAKE_SOURCE_DIR}/yt/ytlib/misc/property.h
    ${CMAKE_SOURCE_DIR}/yt/ytlib/misc/ref_counted_base.h
    ${CMAKE_SOURCE_DIR}/yt/ytlib/misc/intrusive_ptr.h
    ${CMAKE_SOURCE_DIR}/yt/ytlib/misc/singleton.h
    ${CMAKE_SOURCE_DIR}/yt/ytlib/misc/rvalue.h
    ${CMAKE_SOURCE_DIR}/yt/ytlib/misc/codec.cpp
    ${CMAKE_SOURCE_DIR}/yt/ytlib/misc/async_stream_state.cpp
    ${CMAKE_SOURCE_DIR}/yt/ytlib/misc/cyclic_buffer.h
    ${CMAKE_SOURCE_DIR}/yt/ytlib/misc/mpl.h
    ${CMAKE_SOURCE_DIR}/yt/ytlib/misc/new_config.cpp
    ${CMAKE_SOURCE_DIR}/yt/ytlib/misc/new_config-inl.h
    ${CMAKE_SOURCE_DIR}/yt/ytlib/misc/sync.h

    ${CMAKE_SOURCE_DIR}/yt/ytlib/misc/preprocessor-gen.h
    ${CMAKE_SOURCE_DIR}/yt/ytlib/misc/new.h
=======
SET(YT_SOURCE_FILES
    common.h
    id_generator.h
    lease_manager.cpp
    metric.cpp
    config.h
    cache.h
    cache-inl.h
    serialize.cpp
    lazy_ptr.h
    hash.h
    fs.cpp
    preprocessor.h
    pattern_formatter.cpp
    enum.h
    checksum.cpp
    backtrace.cpp
    demangle.cpp
    ref_counted_tracker.cpp
    delayed_invoker.cpp
    semaphore.cpp
    guid.cpp
    assert.h
    ref.cpp
    string.h
    foreach.h
    thread_affinity.h
    periodic_invoker.cpp
    zigzag.h
    property.h
    ref_counted_base.h
    intrusive_ptr.h
    singleton.h
    rvalue.h
    codec.cpp
    async_stream_state.cpp
    cyclic_buffer.h
    mpl.h
    new_config.cpp
    new_config-inl.h
    sync.h
    blob_output.cpp

    ${SRCDIR}/preprocessor-gen.h
    ${SRCDIR}/new.h
>>>>>>> 57be3630
)

ADD_CUSTOM_COMMAND(
    OUTPUT  ${CMAKE_SOURCE_DIR}/yt/ytlib/misc/preprocessor-gen.h
    COMMAND ${PYTHON_EXECUTABLE} ${CMAKE_SOURCE_DIR}/yt/ytlib/misc/preprocessor-gen.py > ${CMAKE_SOURCE_DIR}/yt/ytlib/misc/preprocessor-gen.h
    DEPENDS ${CMAKE_SOURCE_DIR}/yt/ytlib/misc/preprocessor-gen.py
    COMMENT "Regenerating preprocessor-gen.h..."
)

ADD_CUSTOM_COMMAND(
    OUTPUT  ${CMAKE_SOURCE_DIR}/yt/ytlib/misc/new.h
    COMMAND ${PYTHON_EXECUTABLE} ${CMAKE_SOURCE_DIR}/scripts/pump.py ${CMAKE_SOURCE_DIR}/yt/ytlib/misc/new.h.pump > ${CMAKE_SOURCE_DIR}/yt/ytlib/misc/new.h
    DEPENDS ${CMAKE_SOURCE_DIR}/yt/ytlib/misc/new.h.pump
    COMMENT "Regenerating new.h..."
)<|MERGE_RESOLUTION|>--- conflicted
+++ resolved
@@ -1,4 +1,3 @@
-<<<<<<< HEAD
 SET( YT_SOURCE_FILES ${YT_SOURCE_FILES}
     ${CMAKE_SOURCE_DIR}/yt/ytlib/misc/common.h
     ${CMAKE_SOURCE_DIR}/yt/ytlib/misc/id_generator.h
@@ -22,6 +21,7 @@
     ${CMAKE_SOURCE_DIR}/yt/ytlib/misc/semaphore.cpp
     ${CMAKE_SOURCE_DIR}/yt/ytlib/misc/guid.cpp
     ${CMAKE_SOURCE_DIR}/yt/ytlib/misc/assert.h
+    ${CMAKE_SOURCE_DIR}/yt/ytlib/misc/ref.cpp
     ${CMAKE_SOURCE_DIR}/yt/ytlib/misc/ref.h
     ${CMAKE_SOURCE_DIR}/yt/ytlib/misc/string.h
     ${CMAKE_SOURCE_DIR}/yt/ytlib/misc/foreach.h
@@ -40,56 +40,10 @@
     ${CMAKE_SOURCE_DIR}/yt/ytlib/misc/new_config.cpp
     ${CMAKE_SOURCE_DIR}/yt/ytlib/misc/new_config-inl.h
     ${CMAKE_SOURCE_DIR}/yt/ytlib/misc/sync.h
+    ${CMAKE_SOURCE_DIR}/yt/ytlib/misc/blob_output.cpp
 
     ${CMAKE_SOURCE_DIR}/yt/ytlib/misc/preprocessor-gen.h
     ${CMAKE_SOURCE_DIR}/yt/ytlib/misc/new.h
-=======
-SET(YT_SOURCE_FILES
-    common.h
-    id_generator.h
-    lease_manager.cpp
-    metric.cpp
-    config.h
-    cache.h
-    cache-inl.h
-    serialize.cpp
-    lazy_ptr.h
-    hash.h
-    fs.cpp
-    preprocessor.h
-    pattern_formatter.cpp
-    enum.h
-    checksum.cpp
-    backtrace.cpp
-    demangle.cpp
-    ref_counted_tracker.cpp
-    delayed_invoker.cpp
-    semaphore.cpp
-    guid.cpp
-    assert.h
-    ref.cpp
-    string.h
-    foreach.h
-    thread_affinity.h
-    periodic_invoker.cpp
-    zigzag.h
-    property.h
-    ref_counted_base.h
-    intrusive_ptr.h
-    singleton.h
-    rvalue.h
-    codec.cpp
-    async_stream_state.cpp
-    cyclic_buffer.h
-    mpl.h
-    new_config.cpp
-    new_config-inl.h
-    sync.h
-    blob_output.cpp
-
-    ${SRCDIR}/preprocessor-gen.h
-    ${SRCDIR}/new.h
->>>>>>> 57be3630
 )
 
 ADD_CUSTOM_COMMAND(
