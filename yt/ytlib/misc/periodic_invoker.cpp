--- conflicted
+++ resolved
@@ -36,13 +36,8 @@
 {
     Action.Run();
     Cookie = TDelayedInvoker::Submit(
-<<<<<<< HEAD
-        FromMethod(&TPeriodicInvoker::RunAction, MakeWeak(this))
-        ->Via(~CancelableInvoker),
-=======
-        BIND(&TPeriodicInvoker::RunAction, MakeStrong(this))
+        BIND(&TPeriodicInvoker::RunAction, MakeWeak(this))
         .Via(~CancelableInvoker),
->>>>>>> f2e036e5
         Period);
 }
 
