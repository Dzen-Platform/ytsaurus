#pragma once

#include <yt/core/misc/public.h>

namespace NYT {

////////////////////////////////////////////////////////////////////////////////

namespace NProto {

class TWorkloadDescriptor;

} // namespace NProto

////////////////////////////////////////////////////////////////////////////////

//! The type of the workload.
//! Order is given by |GetBasicPriority| function and not by concrete enum values.
/*!
 *  This is the most fine-grained categorization available.
 *  Most subsystems will map EWorkloadCategory to their own coarser categories.
 *
 *  NB: This enum is serializable, so please keep values intact or advance
 *  protocol version where appropriate.
 */
DEFINE_ENUM(EWorkloadCategory,
<<<<<<< HEAD
    ((Idle)                    (0))
    ((SystemReplication)       (1))
    ((SystemRepair)            (2))
    ((SystemTabletCompaction)  (6))
    ((SystemTabletPartitioning)(7))
    ((SystemTabletPreload)     (8))
    ((UserBatch)               (3))
    ((UserRealtime)            (4))
    ((SystemRealtime)          (5))
=======
    (Idle)
    (SystemReplication)
    (SystemRepair)
    (SystemTabletCompaction)
    (SystemTabletPartitioning)
    (SystemTabletPreload)
    (UserBatch)
    (UserRealtime)
    (SystemRealtime)
    (SystemArtifactCacheDownload)
>>>>>>> c635b005
);

struct TWorkloadDescriptor;

DECLARE_REFCOUNTED_CLASS(TWorkloadConfig)

////////////////////////////////////////////////////////////////////////////////

} // namespace NYT<|MERGE_RESOLUTION|>--- conflicted
+++ resolved
@@ -24,28 +24,16 @@
  *  protocol version where appropriate.
  */
 DEFINE_ENUM(EWorkloadCategory,
-<<<<<<< HEAD
-    ((Idle)                    (0))
-    ((SystemReplication)       (1))
-    ((SystemRepair)            (2))
-    ((SystemTabletCompaction)  (6))
-    ((SystemTabletPartitioning)(7))
-    ((SystemTabletPreload)     (8))
-    ((UserBatch)               (3))
-    ((UserRealtime)            (4))
-    ((SystemRealtime)          (5))
-=======
-    (Idle)
-    (SystemReplication)
-    (SystemRepair)
-    (SystemTabletCompaction)
-    (SystemTabletPartitioning)
-    (SystemTabletPreload)
-    (UserBatch)
-    (UserRealtime)
-    (SystemRealtime)
-    (SystemArtifactCacheDownload)
->>>>>>> c635b005
+    ((Idle)                        (0))
+    ((SystemReplication)           (1))
+    ((SystemRepair)                (2))
+    ((SystemTabletCompaction)      (6))
+    ((SystemTabletPartitioning)    (7))
+    ((SystemTabletPreload)         (8))
+    ((UserBatch)                   (3))
+    ((UserRealtime)                (4))
+    ((SystemRealtime)              (5))
+    ((SystemArtifactCacheDownload) (9))
 );
 
 struct TWorkloadDescriptor;
