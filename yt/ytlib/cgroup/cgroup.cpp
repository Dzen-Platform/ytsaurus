#include "stdafx.h"
#include "private.h"
#include "cgroup.h"

#include <core/misc/fs.h>
#include <core/misc/error.h>
#include <core/misc/process.h>
#include <core/misc/string.h>

#include <util/system/fs.h>
#include <util/string/split.h>
#include <util/string/strip.h>
#include <util/folder/path.h>
#include <util/system/execpath.h>
#include <util/system/yield.h>

#ifdef _linux_
  #include <unistd.h>
  #include <sys/eventfd.h>
#endif

namespace NYT {
namespace NCGroup {

////////////////////////////////////////////////////////////////////////////////

static const auto& Logger = CGroupLogger;
static const char* CGroupRootPath = "/sys/fs/cgroup";
static const int InvalidFd = -1;

////////////////////////////////////////////////////////////////////////////////

namespace {

Stroka GetParentFor(const Stroka& type)
{
#ifdef _linux_
    auto rawData = TFileInput("/proc/self/cgroup").ReadAll();
    auto result = ParseCurrentProcessCGroups(TStringBuf(rawData.data(), rawData.size()));
    return result[type];
#else
    return "_parent_";
#endif
}

yvector<Stroka> ReadAllValues(const Stroka& fileName)
{
<<<<<<< HEAD
    auto raw = TFileInput(fileName).ReadAll();
=======
    auto raw = TFileInput(filename).ReadAll();
    LOG_DEBUG("File %s contains: %s", ~filename.Quote(), ~raw);

>>>>>>> 0da1d6bf
    yvector<Stroka> values;
    Split(raw.data(), " \n", values);
    return values;
}

#ifdef _linux_

TDuration FromJiffies(i64 jiffies)
{
    static long ticksPerSecond = sysconf(_SC_CLK_TCK);
    return TDuration::MicroSeconds(1000 * 1000 * jiffies / ticksPerSecond);
}

#endif

} // namespace

////////////////////////////////////////////////////////////////////////////////

TEvent::TEvent(int eventFd, int fd)
    : EventFd_(eventFd)
    , Fd_(fd)
    , Fired_(false)
{ }

TEvent::TEvent()
    : TEvent(InvalidFd, InvalidFd)
{ }

TEvent::TEvent(TEvent&& other)
    : TEvent()
{
    Swap(other);
}

TEvent::~TEvent()
{
    Destroy();
}

TEvent& TEvent::operator=(TEvent&& other)
{
    if (this == &other) {
        return *this;
    }
    Destroy();
    Swap(other);
    return *this;
}

bool TEvent::Fired()
{
    YCHECK(EventFd_ != InvalidFd);

    if (Fired_) {
        return true;
    }

    auto bytesRead = ::read(EventFd_, &LastValue_, sizeof(LastValue_));

    if (bytesRead < 0) {
        if (errno == EWOULDBLOCK || errno == EAGAIN) {
            return false;
        }
        THROW_ERROR_EXCEPTION() << TError::FromSystem();
    }
    YCHECK(bytesRead == sizeof(LastValue_));
    Fired_ = true;
    return true;
}

void TEvent::Clear()
{
    Fired_ = false;
}

void TEvent::Destroy()
{
    Clear();
    if (EventFd_ != InvalidFd) {
        ::close(EventFd_);
    }
    EventFd_ = InvalidFd;

    if (Fd_ != InvalidFd) {
        ::close(Fd_);
    }
    Fd_ = InvalidFd;
}

i64 TEvent::GetLastValue() const
{
    return LastValue_;
}

void TEvent::Swap(TEvent& other)
{
    std::swap(EventFd_, other.EventFd_);
    std::swap(Fd_, other.Fd_);
    std::swap(Fired_, other.Fired_);
}

////////////////////////////////////////////////////////////////////////////////

std::vector<Stroka> GetSupportedCGroups()
{
    std::vector<Stroka> result;
    result.push_back("cpuacct");
    result.push_back("blkio");
    result.push_back("memory");
    return result;
}

void RemoveAllSubscgroupsImpl(const TFsPath& path)
{
    if (path.Exists()) {
        yvector<TFsPath> children;
        path.List(children);
        for (const auto& child : children) {
            if (child.IsDirectory()) {
                RemoveAllSubscgroupsImpl(child);
                child.DeleteIfExists();
            }
        }
    }
}

void RemoveAllSubcgroups(const Stroka& path)
{
    RemoveAllSubscgroupsImpl(TFsPath(path));
}

// The caller must be sure that it has root privileges.
void RunKiller(const Stroka& processGroupPath)
{
#ifdef _linux_
    LOG_INFO("Kill %Qv processes", processGroupPath);

    auto throwError = [=] (const TError& error) {
        THROW_ERROR_EXCEPTION(
            "Failed to kill processes from %Qv",
            processGroupPath) << error;
    };

    while (true) {
        TProcess process(GetExecPath());
        process.AddArgument("--killer");
        process.AddArgument("--process-group-path");
        process.AddArgument(processGroupPath);

        TNonOwningCGroup group(processGroupPath);
        auto pids = group.GetTasks();
        if (pids.empty())
            return;

        // We are forking here in order not to give the root privileges to the parent process ever,
        // because we cannot know what other threads are doing.
        auto error = process.Spawn();
        if (!error.IsOK()) {
            throwError(error);
        }

        error = process.Wait();
        if (!error.IsOK()) {
            throwError(error);
        }

        ThreadYield();
    }
#endif
}

void KillProcessGroup(const Stroka& processGroupPath)
{
#ifdef _linux_
    TNonOwningCGroup group(processGroupPath);
    auto pids = group.GetTasks();
    if (pids.empty())
        return;

    LOG_DEBUG("Killing processes (PIDs: [%v])",
        JoinToString(pids));

    YCHECK(setuid(0) == 0);

    for (int pid : pids) {
        auto result = kill(pid, 9);
        if (result == -1) {
            YCHECK(errno == ESRCH);
        }
    }
#endif
}


////////////////////////////////////////////////////////////////////////////////

TNonOwningCGroup::TNonOwningCGroup()
    : FullPath_()
{ }


TNonOwningCGroup::TNonOwningCGroup(const Stroka& fullPath)
    : FullPath_(fullPath)
{ }

TNonOwningCGroup::TNonOwningCGroup(const Stroka& type, const Stroka& name)
    : FullPath_(NFS::CombinePaths(NFS::CombinePaths(NFS::CombinePaths(
        CGroupRootPath,
        type),
        GetParentFor(type)),
        name))
{ }

TNonOwningCGroup::TNonOwningCGroup(TNonOwningCGroup&& other)
    : FullPath_(std::move(other.FullPath_))
{ }

// This method SHOULD work fine in forked process
// So we cannot use out logging|profiling framework
void TNonOwningCGroup::AddTask(int pid)
{
    YCHECK(!IsNull());
#ifdef _linux_
    auto path = NFS::CombinePaths(FullPath_, "tasks");
    TFileOutput output(TFile(path, OpenMode::ForAppend));
    output << pid;
#endif
}


// This method SHOULD work fine in forked process
// So we cannot use out logging|profiling framework
void TNonOwningCGroup::AddCurrentTask()
{
    YCHECK(!IsNull());
#ifdef _linux_
    auto pid = getpid();
    AddTask(pid);
#endif
}

void TNonOwningCGroup::Set(const Stroka& name, const Stroka& value) const
{
    YCHECK(!IsNull());
#ifdef _linux_
    auto path = NFS::CombinePaths(FullPath_, name);
    TFileOutput output(TFile(path, OpenMode::WrOnly));
    output << value;
#endif

}

bool TNonOwningCGroup::IsNull() const
{
    return FullPath_.Empty();
}

std::vector<int> TNonOwningCGroup::GetTasks() const
{
    std::vector<int> results;
    if (!IsNull()) {
#ifdef _linux_
        auto values = ReadAllValues(NFS::CombinePaths(FullPath_, "tasks"));
        for (const auto& value : values) {
            int pid = FromString<int>(value);
            results.push_back(pid);
        }
#endif
    }
    return results;
}

const Stroka& TNonOwningCGroup::GetFullPath() const
{
    return FullPath_;
}

void TNonOwningCGroup::EnsureExistance()
{
    LOG_INFO("Creating cgroup %Qv", FullPath_);

    YCHECK(!IsNull());

#ifdef _linux_
    NFS::ForcePath(FullPath_, 0755);
#endif
}

////////////////////////////////////////////////////////////////////////////////

TCGroup::TCGroup(const Stroka& type, const Stroka& name)
    : TNonOwningCGroup(type, name)
    , Created_(false)
{ }

TCGroup::TCGroup(TCGroup&& other)
    : TNonOwningCGroup(std::move(other))
    , Created_(other.Created_)
{
    other.Created_ = false;
}

TCGroup::~TCGroup()
{
    if (Created_) {
        try {
            Destroy();
        } catch (const std::exception& ex) {
            LOG_ERROR(ex, "Unable to destroy cgroup %Qv", FullPath_);
        }
    }
}

void TCGroup::Create()
{
    EnsureExistance();
    Created_ = true;
}

void TCGroup::Destroy()
{
    LOG_INFO("Destroying cgroup %Qv", FullPath_);

#ifdef _linux_
    YCHECK(Created_);

    NFS::Remove(FullPath_);
    Created_ = false;
#endif
}

bool TCGroup::IsCreated() const
{
    return Created_;
}

////////////////////////////////////////////////////////////////////////////////

TCpuAccounting::TStatistics::TStatistics()
    : UserTime(0)
    , SystemTime(0)
{ }

TCpuAccounting::TCpuAccounting(const Stroka& name)
    : TCGroup("cpuacct", name)
{ }

TCpuAccounting::TStatistics TCpuAccounting::GetStatistics()
{
    TCpuAccounting::TStatistics result;
#ifdef _linux_
    auto path = NFS::CombinePaths(GetFullPath(), "cpuacct.stat");
    auto values = ReadAllValues(path);
    if (values.size() != 4) {
        THROW_ERROR_EXCEPTION("Unable to parse %Qv: expected 4 values, got %v",
            path,
            values.size());
    }

    Stroka type[2];
    i64 jiffies[2];

    for (int i = 0; i < 2; ++i) {
        type[i] = values[2 * i];
        jiffies[i] = FromString<i64>(values[2 * i + 1]);
    }

    for (int i = 0; i < 2; ++i) {
        if (type[i] == "user") {
            result.UserTime = FromJiffies(jiffies[i]);
        } else if (type[i] == "system") {
            result.SystemTime = FromJiffies(jiffies[i]);
        }
    }
#endif
    return result;
}

void ToProto(NProto::TCpuAccountingStatistics* protoStats, const TCpuAccounting::TStatistics& stats)
{
    protoStats->set_user_time(stats.UserTime.MilliSeconds());
    protoStats->set_system_time(stats.SystemTime.MilliSeconds());
}

////////////////////////////////////////////////////////////////////////////////

TBlockIO::TStatistics::TStatistics()
    : TotalSectors(0)
    , BytesRead(0)
    , BytesWritten(0)
{ }

TBlockIO::TBlockIO(const Stroka& name)
    : TCGroup("blkio", name)
{ }

TBlockIO::TStatistics TBlockIO::GetStatistics()
{
    TBlockIO::TStatistics result;
#ifdef _linux_
    {
        auto path = NFS::CombinePaths(GetFullPath(), "blkio.io_service_bytes");
        auto values = ReadAllValues(path);

        result.BytesRead = result.BytesWritten = 0;
        int lineNumber = 0;
        while (3 * lineNumber + 2 < values.size()) {
            const Stroka& deviceId = values[3 * lineNumber];
            const Stroka& type = values[3 * lineNumber + 1];
            i64 bytes = FromString<i64>(values[3 * lineNumber + 2]);

            if (!deviceId.has_prefix("8:")) {
                THROW_ERROR_EXCEPTION("Unable to parse %s: %s should start from 8:", ~path.Quote(), ~deviceId);
            }

            if (type == "Read") {
                result.BytesRead += bytes;
            } else if (type == "Write") {
                result.BytesWritten += bytes;
            } else {
                if (type != "Sync" && type != "Async" && type != "Total") {
                    THROW_ERROR_EXCEPTION("Unable to parse %s: unexpected stat type %s", ~path.Quote(), ~type);
                }
            }
            ++lineNumber;
        }
    }
    {
        auto path = NFS::CombinePaths(GetFullPath(), "blkio.sectors");
        auto values = ReadAllValues(path);

        result.TotalSectors = 0;
        int lineNumber = 0;
        while (2 * lineNumber < values.size()) {
            const Stroka& deviceId = values[2 * lineNumber];
            i64 sectors = FromString<i64>(values[2 * lineNumber + 1]);

<<<<<<< HEAD
            if (deviceId.Size() <= 2 || deviceId.has_prefix("8:")) {
                THROW_ERROR_EXCEPTION("Unable to parse %v: %Qv should start with \"8:\"",
                    path,
                    deviceId);
=======
            if (!deviceId.has_prefix("8:")) {
                THROW_ERROR_EXCEPTION("Unable to parse %s: %s should start from 8:", ~path.Quote(), ~deviceId);
>>>>>>> 0da1d6bf
            }

            result.TotalSectors += sectors;
            ++lineNumber;
        }
    }
#endif
    return result;
}

void ToProto(NProto::TBlockIOStatistics* protoStats, const TBlockIO::TStatistics& stats)
{
    protoStats->set_total_sectors(stats.TotalSectors);
    protoStats->set_bytes_read(stats.BytesRead);
    protoStats->set_bytes_written(stats.BytesWritten);
}

////////////////////////////////////////////////////////////////////////////////

TMemory::TMemory(const Stroka& name)
    : TCGroup("memory", name)
{ }

TMemory::TMemory(TMemory&& other)
    : TCGroup(std::move(other))
{ }


TMemory::TStatistics TMemory::GetStatistics()
{
    TMemory::TStatistics result;
#ifdef _linux_
    {
        const auto filename = NFS::CombinePaths(GetFullPath(), "memory.usage_in_bytes");
        auto rawData = TBufferedFileInput(filename).ReadLine();
        result.UsageInBytes = FromString<i64>(rawData);
    }

    {
        const auto filename = NFS::CombinePaths(GetFullPath(), "memory.max_usage_in_bytes");
        auto rawData = TBufferedFileInput(filename).ReadLine();
        result.MaxUsageInBytes = FromString<i64>(rawData);
    }

    {
        auto values = ReadAllValues(NFS::CombinePaths(FullPath_, "memory.stat"));
        int lineNumber = 0;
        while (2 * lineNumber + 1 < values.size()) {
            const Stroka& type = values[2 * lineNumber];
            const i64 value = FromString<i64>(values[2 * lineNumber + 1]);
            if (type == "rss") {
                result.Rss = value;
            }
            ++lineNumber;
        }
    }
#endif
    return result;
}

void TMemory::SetLimitInBytes(i64 bytes) const
{
    Set("memory.limit_in_bytes", ToString(bytes));
}

bool TMemory::IsHierarchyEnabled() const
{
#ifdef _linux_
    const auto filename = NFS::CombinePaths(GetFullPath(), "memory.use_hierarchy");
    auto isHierarchyEnabled = FromString<int>(TFileInput(filename).ReadAll());
    YCHECK((isHierarchyEnabled == 0) || (isHierarchyEnabled == 1));

    return (isHierarchyEnabled == 1);
#else
    return false;
#endif
}

void TMemory::EnableHierarchy() const
{
    Set("memory.use_hierarchy", "1");
}

bool TMemory::IsOomEnabled() const
{
#ifdef _linux_
    const auto path = NFS::CombinePaths(GetFullPath(), "memory.oom_control");
    auto values = ReadAllValues(path);
    if (values.size() != 4) {
        THROW_ERROR_EXCEPTION("Unable to parse %s: expected 4 values, got %d", ~path.Quote(), values.size());
    }
    for (int i = 0; i < 2; ++i) {
        if (values[2 * i] == "oom_kill_disable") {
            const auto& isDisabled = values[2 * i + 1];
            if (isDisabled == "0") {
                return true;
            } else if (isDisabled == "1") {
                return false;
            } else {
                THROW_ERROR_EXCEPTION("Unexpected value for oom_kill_disable. Expected '0' or '1'. Got: %s",
                    ~isDisabled.Quote());
            }
        }
    }
    THROW_ERROR_EXCEPTION("Unable to find 'oom_kill_disable' in %s", ~path.Quote());
#else
    return false;
#endif
}

void TMemory::DisableOom() const
{
    // This parameter should be call `memory.disable_oom_control`.
    // 1 means `disable`.
    Set("memory.oom_control", "1");
}

TEvent TMemory::GetOomEvent() const
{
#ifdef _linux_
    auto fileName = NFS::CombinePaths(GetFullPath(), "memory.oom_control");
    auto fd = ::open(~fileName, O_WRONLY | O_CLOEXEC);

    auto eventFd = ::eventfd(0, EFD_CLOEXEC | EFD_NONBLOCK);
    auto data = ToString(eventFd) + ' ' + ToString(fd);

    Set("cgroup.event_control", data);

    return TEvent(eventFd, fd);
#else
    return TEvent();
#endif
}

int TMemory::GetFailCount() const
{
    int failCount = 0;
#ifdef _linux_
    const auto filename = NFS::CombinePaths(GetFullPath(), "memory.failcnt");
    failCount = FromString<int>(Strip(TFileInput(filename).ReadAll()));
#endif
    return failCount;
}

TMemory::TStatistics::TStatistics()
    : UsageInBytes(0)
    , MaxUsageInBytes(0)
{ }

////////////////////////////////////////////////////////////////////////////////

std::map<Stroka, Stroka> ParseCurrentProcessCGroups(TStringBuf str)
{
    std::map<Stroka, Stroka> result;

    yvector<Stroka> values;
    Split(str.data(), ":\n", values);
    for (size_t i = 0; i + 2 < values.size(); i += 3) {
        FromString<int>(values[i]);

        const Stroka& subsystemsSet = values[i + 1];
        const Stroka& name = values[i + 2];

        yvector<Stroka> subsystems;
        Split(subsystemsSet.data(), ",", subsystems);
        for (const auto& subsystem : subsystems) {
            if (!subsystem.has_prefix("name=")) {
                int start = 0;
                if (name.has_prefix("/")) {
                    start = 1;
                }
                result[subsystem] = name.substr(start);
            }
        }
    }

    return result;
}

////////////////////////////////////////////////////////////////////////////////

} // namespace NCGroup
} // namespace NYT<|MERGE_RESOLUTION|>--- conflicted
+++ resolved
@@ -45,13 +45,9 @@
 
 yvector<Stroka> ReadAllValues(const Stroka& fileName)
 {
-<<<<<<< HEAD
     auto raw = TFileInput(fileName).ReadAll();
-=======
-    auto raw = TFileInput(filename).ReadAll();
-    LOG_DEBUG("File %s contains: %s", ~filename.Quote(), ~raw);
-
->>>>>>> 0da1d6bf
+    LOG_DEBUG("File %Qv contains: %v", fileName, raw);
+
     yvector<Stroka> values;
     Split(raw.data(), " \n", values);
     return values;
@@ -490,15 +486,8 @@
             const Stroka& deviceId = values[2 * lineNumber];
             i64 sectors = FromString<i64>(values[2 * lineNumber + 1]);
 
-<<<<<<< HEAD
-            if (deviceId.Size() <= 2 || deviceId.has_prefix("8:")) {
-                THROW_ERROR_EXCEPTION("Unable to parse %v: %Qv should start with \"8:\"",
-                    path,
-                    deviceId);
-=======
             if (!deviceId.has_prefix("8:")) {
-                THROW_ERROR_EXCEPTION("Unable to parse %s: %s should start from 8:", ~path.Quote(), ~deviceId);
->>>>>>> 0da1d6bf
+                THROW_ERROR_EXCEPTION("Unable to parse %Qv: %v should start from 8:", path, deviceId);
             }
 
             result.TotalSectors += sectors;
