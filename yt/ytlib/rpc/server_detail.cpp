--- conflicted
+++ resolved
@@ -17,15 +17,11 @@
 TServiceContextBase::TServiceContextBase(
     const TRequestHeader& header,
     IMessagePtr requestMessage)
-<<<<<<< HEAD
-    : RequestId(header.has_request_id() ? FromProto<TRequestId>(header.request_id()) : NullRequestId)
-    , Path(header.path())
-    , Verb(header.verb())
-=======
     : Header(header)
->>>>>>> 23b56a3c
     , RequestMessage(requestMessage)
-    , RequestId(header.has_request_id() ? TRequestId::FromProto(header.request_id()) : NullRequestId)
+    , RequestId(header.has_request_id()
+        ? FromProto<TRequestId>(header.request_id())
+        : NullRequestId)
     , Replied(false)
     , ResponseAttributes_(CreateEphemeralAttributes())
 {
@@ -147,17 +143,17 @@
     return RequestId;
 }
 
-TNullable<TInstant> TServiceContextBase::GetRequestStartTime() const 
+TNullable<TInstant> TServiceContextBase::GetRequestStartTime() const
 {
     return Header.has_request_start_time() ? TNullable<TInstant>(TInstant(Header.request_start_time())) : Null;
 }
 
-TNullable<TInstant> TServiceContextBase::GetRetryStartTime() const 
+TNullable<TInstant> TServiceContextBase::GetRetryStartTime() const
 {
     return Header.has_retry_start_time() ? TNullable<TInstant>(TInstant(Header.retry_start_time())) : Null;
 }
 
-i64 TServiceContextBase::GetPriority() const 
+i64 TServiceContextBase::GetPriority() const
 {
     return Header.has_request_start_time() ? -Header.request_start_time() : 0;
 }
@@ -256,17 +252,17 @@
     return UnderlyingContext->GetRequestId();
 }
 
-TNullable<TInstant> TServiceContextWrapper::GetRequestStartTime() const 
+TNullable<TInstant> TServiceContextWrapper::GetRequestStartTime() const
 {
     return UnderlyingContext->GetRequestStartTime();
 }
 
-TNullable<TInstant> TServiceContextWrapper::GetRetryStartTime() const 
+TNullable<TInstant> TServiceContextWrapper::GetRetryStartTime() const
 {
     return UnderlyingContext->GetRetryStartTime();
 }
 
-i64 TServiceContextWrapper::GetPriority() const 
+i64 TServiceContextWrapper::GetPriority() const
 {
     return UnderlyingContext->GetPriority();
 }
