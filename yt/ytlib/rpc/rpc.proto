package NYT.NRpc.NProto;

import "yt/ytlib/ytree/attributes.proto";
<<<<<<< HEAD
import "yt/ytlib/misc/guid.proto";
=======
import "yt/ytlib/misc/error.proto";
>>>>>>> 1488d8d5

////////////////////////////////////////////////////////////////////////////////

message TRequestHeader
{
    optional NYT.NProto.TGuid request_id = 1;
    required string path = 2;
    required string verb = 3;
    optional bool one_way = 4;
    optional NYT.NYTree.NProto.TAttributes attributes = 5;
}

message TResponseHeader
{
<<<<<<< HEAD
    optional NYT.NProto.TGuid request_id = 1;
    required int32 error_code = 2;
    optional string error_message = 3;
    optional NYT.NYTree.NProto.TAttributes attributes = 4;
=======
    optional bytes request_id = 1;
    required NYT.NProto.TError error = 2;
    optional NYT.NYTree.NProto.TAttributes attributes = 3;
>>>>>>> 1488d8d5
}

////////////////////////////////////////////////////////////////////////////////<|MERGE_RESOLUTION|>--- conflicted
+++ resolved
@@ -1,11 +1,8 @@
 package NYT.NRpc.NProto;
 
 import "yt/ytlib/ytree/attributes.proto";
-<<<<<<< HEAD
 import "yt/ytlib/misc/guid.proto";
-=======
 import "yt/ytlib/misc/error.proto";
->>>>>>> 1488d8d5
 
 ////////////////////////////////////////////////////////////////////////////////
 
@@ -20,16 +17,9 @@
 
 message TResponseHeader
 {
-<<<<<<< HEAD
     optional NYT.NProto.TGuid request_id = 1;
-    required int32 error_code = 2;
-    optional string error_message = 3;
-    optional NYT.NYTree.NProto.TAttributes attributes = 4;
-=======
-    optional bytes request_id = 1;
     required NYT.NProto.TError error = 2;
     optional NYT.NYTree.NProto.TAttributes attributes = 3;
->>>>>>> 1488d8d5
 }
 
 ////////////////////////////////////////////////////////////////////////////////