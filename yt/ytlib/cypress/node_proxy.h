#pragma once

#include "common.h"
#include "node.h"

#include <ytlib/ytree/public.h>
#include <ytlib/object_server/object_proxy.h>

namespace NYT {
namespace NCypress {

////////////////////////////////////////////////////////////////////////////////

//! Extends NYTree::INode by adding functionality that is common to all
//! logical Cypress nodes.
struct ICypressNodeProxy
    : public virtual NYTree::INode
    , public virtual NObjectServer::IObjectProxy
{
    typedef TIntrusivePtr<ICypressNodeProxy> TPtr;

    // TODO: removing this causes link error, investigate!
    ICypressNodeProxy()
    { }

    //! Returns the id of the transaction for which the proxy is created.
    virtual TTransactionId GetTransactionId() const = 0;

    //! Returns the physical node.
    virtual const ICypressNode& GetImpl() const = 0;
    
    //! Returns the physical node and allows its mutation.
<<<<<<< HEAD
    virtual ICypressNode& GetImpl() = 0;

    virtual NYTree::IAttributeDictionary::TPtr GetAttributes() = 0;

=======
    virtual ICypressNode& GetImplForUpdate() = 0;
>>>>>>> 90a37b1f
};

////////////////////////////////////////////////////////////////////////////////

} // namespace NCypress
} // namespace NYT<|MERGE_RESOLUTION|>--- conflicted
+++ resolved
@@ -30,14 +30,7 @@
     virtual const ICypressNode& GetImpl() const = 0;
     
     //! Returns the physical node and allows its mutation.
-<<<<<<< HEAD
     virtual ICypressNode& GetImpl() = 0;
-
-    virtual NYTree::IAttributeDictionary::TPtr GetAttributes() = 0;
-
-=======
-    virtual ICypressNode& GetImplForUpdate() = 0;
->>>>>>> 90a37b1f
 };
 
 ////////////////////////////////////////////////////////////////////////////////
