--- conflicted
+++ resolved
@@ -106,20 +106,13 @@
     template <class TImpl, class TProxy>
     TIntrusivePtr<TProxy> CreateNode(const TTransactionId& transactionId)
     {
-<<<<<<< HEAD
         auto nodeId = NodeIdGenerator.Next();
         TBranchedNodeId branchedNodeId(nodeId, NullTransactionId);
         auto* nodeImpl = new TImpl(branchedNodeId);
-        YVERIFY(NodeMap.Insert(branchedNodeId, nodeImpl));
+        NodeMap.Insert(branchedNodeId, nodeImpl);
         auto& transaction = TransactionManager->GetTransactionForUpdate(transactionId);
         transaction.CreatedNodeIds().push_back(nodeId);
         return ~New<TProxy>(this, transactionId, nodeId);
-=======
-        TBranchedNodeId id(NodeIdGenerator.Next(), transactionId);
-        auto* nodeImpl = new TImpl(id);
-        NodeMap.Insert(id, nodeImpl);
-        return ~New<TProxy>(this, transactionId, id.NodeId);
->>>>>>> 2e730b62
     }
 
 };
