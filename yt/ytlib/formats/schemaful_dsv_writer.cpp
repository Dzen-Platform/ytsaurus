#include "stdafx.h"
#include "schemaful_dsv_writer.h"

#include <core/misc/error.h>

#include <core/yson/format.h>

namespace NYT {
namespace NFormats {

using namespace NConcurrency;
using namespace NYTree;
using namespace NTableClient;

////////////////////////////////////////////////////////////////////////////////

TSchemafulDsvConsumer::TSchemafulDsvConsumer(
    TOutputStream* stream,
    TSchemafulDsvFormatConfigPtr config)
    : Stream_(stream)
    , Config_(config)
    , Table_(Config_)
{
    const auto& columns = Config_->GetColumnsOrThrow();
    Keys_.insert(columns.begin(), columns.end());

    // Initialize Values_ with alive keys.
    for (const auto& key: Keys_) {
        Values_[key] = TStringBuf();
    }
}

void TSchemafulDsvConsumer::OnUint64Scalar(ui64 value)
{
    if (State_ == EState::None) {
        return;         
    }

    if (State_ == EState::ExpectValue) {
        ValueHolder_.push_back(::ToString(value));
        Values_[CurrentKey_] = ValueHolder_.back();
        State_ = EState::None;
        ValueCount_ += 1;
    } else {
        YCHECK(State_ == EState::None);
    }
}

void TSchemafulDsvConsumer::OnDoubleScalar(double value)
{
    if (State_ == EState::None) {
        return;
    }

    if (State_ == EState::ExpectValue) {
        ValueHolder_.push_back(::ToString(value));
        Values_[CurrentKey_] = ValueHolder_.back();
        State_ = EState::None;
        ValueCount_ += 1;
    } else {
        YCHECK(State_ == EState::None);
    }
}

void TSchemafulDsvConsumer::OnBooleanScalar(bool value)
{
    if (State_ == EState::None) {
        return;
    }

    if (State_ == EState::ExpectValue) {
        ValueHolder_.push_back(Stroka(FormatBool(value)));
        Values_[CurrentKey_] = ValueHolder_.back();
        State_ = EState::None;
        ValueCount_ += 1;
    } else {
        YCHECK(State_ == EState::None);
    }
}

void TSchemafulDsvConsumer::OnBeginList()
{
    THROW_ERROR_EXCEPTION("Lists are not supported by schemaful DSV");
}

void TSchemafulDsvConsumer::OnListItem()
{
    YASSERT(State_ == EState::None);
}

void TSchemafulDsvConsumer::OnEndList()
{
    YUNREACHABLE();
}

void TSchemafulDsvConsumer::OnBeginAttributes()
{
    if (State_ == EState::ExpectValue) {
        THROW_ERROR_EXCEPTION("Attributes are not supported by schemaful DSV");
    }

    YASSERT(State_ == EState::None);
    State_ = EState::ExpectAttributeName;
}

void TSchemafulDsvConsumer::OnEndAttributes()
{
    YASSERT(State_ == EState::ExpectEndAttributes);
    State_ = EState::ExpectEntity;
}

void TSchemafulDsvConsumer::OnBeginMap()
{
    if (State_ == EState::ExpectValue) {
        THROW_ERROR_EXCEPTION("Embedded maps are not supported by schemaful DSV");
    }
    YASSERT(State_ == EState::None);
}

void TSchemafulDsvConsumer::OnEntity()
{
    if (State_ == EState::ExpectValue) {
        THROW_ERROR_EXCEPTION("Entities are not supported by schemaful DSV");
    }

    YASSERT(State_ == EState::ExpectEntity);
    State_ = EState::None;
}

void TSchemafulDsvConsumer::OnInt64Scalar(i64 value)
{
    if (State_ == EState::None) {
        return;
    }

    if (State_ == EState::ExpectValue) {
        ValueHolder_.push_back(::ToString(value));
        Values_[CurrentKey_] = ValueHolder_.back();
        State_ = EState::None;
        ValueCount_ += 1;
        return;
    }

    YASSERT(State_ == EState::ExpectAttributeValue);

    switch (ControlAttribute_) {
    case EControlAttribute::TableIndex:
        TableIndex_ = value;
        break;

    default:
        YUNREACHABLE();
    }

    State_ = EState::ExpectEndAttributes;
}

void TSchemafulDsvConsumer::OnStringScalar(const TStringBuf& value)
{
    if (State_ == EState::ExpectValue) {
        Values_[CurrentKey_] = value;
        State_ = EState::None;
        ValueCount_ += 1;
    } else {
        YCHECK(State_ == EState::None);
    }
}

void TSchemafulDsvConsumer::OnKeyedItem(const TStringBuf& key)
{
    if (State_ ==  EState::ExpectAttributeName) {
        ControlAttribute_ = ParseEnum<EControlAttribute>(ToString(key));
        State_ = EState::ExpectAttributeValue;
    } else {
        YASSERT(State_ == EState::None);
        if (Keys_.find(key) != Keys_.end()) {
            CurrentKey_ = key;
            State_ = EState::ExpectValue;
        }
    }
}

void TSchemafulDsvConsumer::OnEndMap()
{
    YASSERT(State_ == EState::None);

    WriteRow();
}

void TSchemafulDsvConsumer::WriteRow()
{
    if (ValueCount_ != Keys_.size() && Config_->MissingValueMode == EMissingSchemafulDsvValueMode::Fail) {
        THROW_ERROR_EXCEPTION("Some column is missing in row");
    }

    if (ValueCount_ == Keys_.size() || Config_->MissingValueMode == EMissingSchemafulDsvValueMode::PrintSentinel) {
        if (Config_->EnableTableIndex) {
            Stream_->Write(ToString(TableIndex_));
            Stream_->Write(Config_->FieldSeparator);
        }
        for (int i = 0; i < Keys_.size(); ++i) {
            auto key = (*Config_->Columns)[i];
            TStringBuf value = Values_[key];
            if (!value.IsInited()) {
                value = Config_->MissingValueSentinel;
            }
            EscapeAndWrite(value);
            Stream_->Write(
                i + 1 < Keys_.size()
                ? Config_->FieldSeparator
                : Config_->RecordSeparator);
        }
    }

    // Clear row
    ValueCount_ = 0;
    ValueHolder_.clear();
    if (Config_->MissingValueMode == EMissingSchemafulDsvValueMode::PrintSentinel) {
        for (const auto& key: Keys_) {
            Values_[key] = TStringBuf();
        }
    }
}

void TSchemafulDsvConsumer::EscapeAndWrite(const TStringBuf& value) const
{
    if (Config_->EnableEscaping) {
        WriteEscaped(
            Stream_,
            value,
            Table_.Stops,
            Table_.Escapes,
            Config_->EscapingSymbol);
    } else {
        Stream_->Write(value);
    }
}

////////////////////////////////////////////////////////////////////////////////

TSchemafulDsvWriter::TSchemafulDsvWriter(
    IAsyncOutputStreamPtr stream,
    std::vector<int> columnIdMapping,
    TSchemafulDsvFormatConfigPtr config)
    : Stream_(stream)
    , ColumnIdMapping_(std::move(columnIdMapping))
    , Config_(config)
{ }

<<<<<<< HEAD
TFuture<void> TSchemafulDsvWriter::Open(
    const TTableSchema& schema,
    const TKeyColumns& /*keyColumns*/)
{
    if (Config_->Columns) {
        for (const auto& name : *Config_->Columns) {
            int id;
            try {
                id = schema.GetColumnIndexOrThrow(name);
            } catch (const std::exception& ex) {
                return MakeFuture(TError(ex));
            }
            ColumnIdMapping_.push_back(id);
        }
    } else {
        for (int id = 0; id < schema.Columns().size(); ++id) {
            ColumnIdMapping_.push_back(id);
        }
    }
    return VoidFuture;
}

=======
>>>>>>> 1bb117f5
TFuture<void> TSchemafulDsvWriter::Close()
{
    return VoidFuture;
}

bool TSchemafulDsvWriter::Write(const std::vector<TUnversionedRow>& rows)
{
    // TODO(babenko): handle escaping properly
    Buffer_.Clear();

    auto idMappingBegin = ColumnIdMapping_.begin();
    auto idMappingEnd = ColumnIdMapping_.end();
    for (auto row : rows) {
        for (auto idMappingCurrent = idMappingBegin; idMappingCurrent != idMappingEnd; ++idMappingCurrent) {
            int id = *idMappingCurrent;
            WriteValue(row[id]);
            if (idMappingCurrent != idMappingEnd) {
                WriteRaw('\t');
            }
        }
        WriteRaw('\n');
    }

    auto buffer = TSharedRef::FromBlob(std::move(Buffer_));
    Result_ = Stream_->Write(buffer);

    return Result_.IsSet() && Result_.Get().IsOK();
}

TFuture<void> TSchemafulDsvWriter::GetReadyEvent()
{
    return Result_;
}

static ui16 DigitPairs[100] = {
    12336,  12337,  12338,  12339,  12340,  12341,  12342,  12343,  12344,  12345,
    12592,  12593,  12594,  12595,  12596,  12597,  12598,  12599,  12600,  12601,
    12848,  12849,  12850,  12851,  12852,  12853,  12854,  12855,  12856,  12857,
    13104,  13105,  13106,  13107,  13108,  13109,  13110,  13111,  13112,  13113,
    13360,  13361,  13362,  13363,  13364,  13365,  13366,  13367,  13368,  13369,
    13616,  13617,  13618,  13619,  13620,  13621,  13622,  13623,  13624,  13625,
    13872,  13873,  13874,  13875,  13876,  13877,  13878,  13879,  13880,  13881,
    14128,  14129,  14130,  14131,  14132,  14133,  14134,  14135,  14136,  14137,
    14384,  14385,  14386,  14387,  14388,  14389,  14390,  14391,  14392,  14393,
    14640,  14641,  14642,  14643,  14644,  14645,  14646,  14647,  14648,  14649
};

char* TSchemafulDsvWriter::WriteInt64Reversed(char* ptr, i64 value)
{
    if (value == 0) {
        *ptr++ = '0';
        return ptr;
    }

    bool negative = false;
    if (value < 0) {
        negative = true;
        value = -value;
    }

    while (value >= 10) {
        i64 rem = value % 100;
        i64 quot = value / 100;
        *reinterpret_cast<ui16*>(ptr) = DigitPairs[rem];
        ptr += 2;
        value = quot;
    }

    if (value > 0) {
        *ptr++ = ('0' + value);
    }

    if (negative) {
        *ptr++ = '-';
    }

    return ptr;
}

char* TSchemafulDsvWriter::WriteUint64Reversed(char* ptr, ui64 value)
{
    if (value == 0) {
        *ptr++ = '0';
        return ptr;
    }

    while (value >= 10) {
        i64 rem = value % 100;
        i64 quot = value / 100;
        *reinterpret_cast<ui16*>(ptr) = DigitPairs[rem];
        ptr += 2;
        value = quot;
    }

    if (value > 0) {
        *ptr++ = ('0' + value);
    }

    return ptr;
}

void TSchemafulDsvWriter::WriteValue(const TUnversionedValue& value)
{
    switch (value.Type) {
        case EValueType::Null:
            break;

        case EValueType::Int64:
        case EValueType::Uint64: {
            char buf[64];
            char* begin = buf;
            char* end = value.Type == EValueType::Int64
                ? WriteInt64Reversed(begin, value.Data.Int64)
                : WriteUint64Reversed(begin, value.Data.Uint64);
            size_t length = end - begin;

            Buffer_.Resize(Buffer_.Size() + length, false);
            char* src = begin;
            char* dst = Buffer_.End() - 1;
            while (src != end) {
                *dst-- = *src++;
            }
            break;
        }

        case EValueType::Double: {
            // TODO(babenko): optimize
            const size_t maxSize = 64;
            Buffer_.Resize(Buffer_.Size() + maxSize);
            int size = sprintf(Buffer_.End() - maxSize, "%lf", value.Data.Double);
            Buffer_.Resize(Buffer_.Size() - maxSize + size);
            break;
        }

        case EValueType::Boolean: {
            WriteRaw(FormatBool(value.Data.Boolean));
            break;
        }

        case EValueType::String:
            WriteRaw(TStringBuf(value.Data.String, value.Length));
            break;

        default:
            WriteRaw('?');
            break;
    }
}

void TSchemafulDsvWriter::WriteRaw(const TStringBuf& str)
{
    Buffer_.Append(str.begin(), str.length());
}

void TSchemafulDsvWriter::WriteRaw(char ch)
{
    Buffer_.Append(ch);
}

////////////////////////////////////////////////////////////////////////////////

NTableClient::ISchemafulWriterPtr CreateSchemafulDsvWriter(
    NConcurrency::IAsyncOutputStreamPtr stream,
    const NTableClient::TTableSchema& schema,
    TSchemafulDsvFormatConfigPtr config)
{
    std::vector<int> columnIdMapping;
    if (config->Columns) {
        for (const auto& name : *config->Columns) {
            columnIdMapping.push_back(schema.GetColumnIndexOrThrow(name));
        }
    } else {
        for (int id = 0; id < schema.Columns().size(); ++id) {
            columnIdMapping.push_back(id);
        }
    }

    return New<TSchemafulDsvWriter>(stream, std::move(columnIdMapping), config);
}

////////////////////////////////////////////////////////////////////////////////


} // namespace NFormats
} // namespace NYT<|MERGE_RESOLUTION|>--- conflicted
+++ resolved
@@ -247,31 +247,6 @@
     , Config_(config)
 { }
 
-<<<<<<< HEAD
-TFuture<void> TSchemafulDsvWriter::Open(
-    const TTableSchema& schema,
-    const TKeyColumns& /*keyColumns*/)
-{
-    if (Config_->Columns) {
-        for (const auto& name : *Config_->Columns) {
-            int id;
-            try {
-                id = schema.GetColumnIndexOrThrow(name);
-            } catch (const std::exception& ex) {
-                return MakeFuture(TError(ex));
-            }
-            ColumnIdMapping_.push_back(id);
-        }
-    } else {
-        for (int id = 0; id < schema.Columns().size(); ++id) {
-            ColumnIdMapping_.push_back(id);
-        }
-    }
-    return VoidFuture;
-}
-
-=======
->>>>>>> 1bb117f5
 TFuture<void> TSchemafulDsvWriter::Close()
 {
     return VoidFuture;
