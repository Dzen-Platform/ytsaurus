--- conflicted
+++ resolved
@@ -214,102 +214,6 @@
 
 ////////////////////////////////////////////////////////////////////////////////
 
-<<<<<<< HEAD
-=======
-ISchemalessFormatWriterPtr CreateSchemalessWriterForDsv(
-    const IAttributeDictionary& attributes,
-    TNameTablePtr nameTable,
-    NConcurrency::IAsyncOutputStreamPtr output,
-    bool enableContextSaving,
-    bool enableKeySwitch,
-    int /* keyColumnCount */)
-{
-    if (enableKeySwitch) {
-        THROW_ERROR_EXCEPTION("Dsv format doesn't support key switches");
-    }
-
-    auto config = ConvertTo<TDsvFormatConfigPtr>(&attributes);
-    return New<TSchemalessWriterForDsv>(nameTable, enableContextSaving, output, config);
-}
-
-ISchemalessFormatWriterPtr CreateSchemalessWriterForYamr(
-    const IAttributeDictionary& attributes,
-    TNameTablePtr nameTable,
-    NConcurrency::IAsyncOutputStreamPtr output,
-    bool enableContextSaving,
-    bool enableKeySwitch,
-    int keyColumnCount)
-{
-    auto config = ConvertTo<TYamrFormatConfigPtr>(&attributes);
-    if (enableKeySwitch && !config->Lenval) {
-        THROW_ERROR_EXCEPTION("Key switches are not supported in text YAMR format");
-    }
-
-    return New<TSchemalessWriterForYamr>(
-        nameTable, 
-        output, 
-        enableContextSaving, 
-        enableKeySwitch, 
-        keyColumnCount, 
-        config);
-}
-
-ISchemalessFormatWriterPtr CreateSchemalessWriterForYamredDsv(
-    const IAttributeDictionary& attributes,
-    TNameTablePtr nameTable,
-    NConcurrency::IAsyncOutputStreamPtr output,
-    bool enableContextSaving,
-    bool enableKeySwitch,
-    int keyColumnCount)
-{
-    auto config = ConvertTo<TYamredDsvFormatConfigPtr>(&attributes);
-    if (enableKeySwitch && !config->Lenval) {
-        THROW_ERROR_EXCEPTION("Key switches are not supported in text YAMRed DSV format");
-    }
-
-    return New<TSchemalessWriterForYamredDsv>(
-        nameTable, 
-        output, 
-        enableContextSaving, 
-        enableKeySwitch, 
-        keyColumnCount, 
-        config);
-}
-
-ISchemalessFormatWriterPtr CreateSchemalessWriterForSchemafulDsv(
-    const IAttributeDictionary& attributes,
-    TNameTablePtr nameTable,
-    NConcurrency::IAsyncOutputStreamPtr output,
-    bool enableContextSaving,
-    bool enableKeySwitch,
-    int /* keyColumnCount */)
-{
-    auto config = ConvertTo<TSchemafulDsvFormatConfigPtr>(&attributes);
-
-    if (!config->Columns) {
-        THROW_ERROR_EXCEPTION("Config must contain columns for schemaful DSV schemaless writer");
-    }
-
-    std::vector<int> idToIndexInRow;
-    const auto& columns = config->Columns.Get();
-    for (int columnIndex = 0; columnIndex < static_cast<int>(columns.size()); ++columnIndex) {
-        nameTable->GetIdOrRegisterName(columns[columnIndex]);
-    }
-    idToIndexInRow.resize(nameTable->GetSize(), -1);
-    for (int columnIndex = 0; columnIndex < static_cast<int>(columns.size()); ++columnIndex) {
-        idToIndexInRow[nameTable->GetId(columns[columnIndex])] = columnIndex;
-    }
-
-    return New<TSchemalessWriterForSchemafulDsv>(
-        nameTable, 
-        output, 
-        enableContextSaving,
-        config,
-        idToIndexInRow);
-
-}
-
->>>>>>> b538cf9c
 ISchemalessFormatWriterPtr CreateSchemalessWriterForFormat(
     const TFormat& format,
     TNameTablePtr nameTable,
