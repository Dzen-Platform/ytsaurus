#include "schemaless_writer_adapter.h"
#include "config.h"

#include <yt/ytlib/table_client/name_table.h>

#include <yt/core/actions/future.h>

#include <yt/core/concurrency/async_stream.h>

#include <yt/core/misc/error.h>

#include <yt/core/yson/consumer.h>

#include <yt/core/ytree/fluent.h>

namespace NYT {
namespace NFormats {

using namespace NTableClient;
using namespace NConcurrency;
using namespace NYson;
using namespace NYTree;

////////////////////////////////////////////////////////////////////////////////

static const i64 ContextBufferSize = static_cast<i64>(128 * 7) * 1024;
static const i64 ContextBufferCapacity = static_cast<i64>(1024) * 1024;

////////////////////////////////////////////////////////////////////////////////

TSchemalessFormatWriterBase::TSchemalessFormatWriterBase(
    TNameTablePtr nameTable,
    IAsyncOutputStreamPtr output,
    bool enableContextSaving,
    TControlAttributesConfigPtr controlAttributesConfig,
    int keyColumnCount)
    : NameTable_(nameTable)
    , Output_(output)
    , EnableContextSaving_(enableContextSaving)
    , ControlAttributesConfig_(controlAttributesConfig)
    , KeyColumnCount_(keyColumnCount)
    , NameTableReader_(std::make_unique<TNameTableReader>(NameTable_))
{
    CurrentBuffer_.Reserve(ContextBufferCapacity);

    EnableRowControlAttributes_ = ControlAttributesConfig_->EnableTableIndex || 
        ControlAttributesConfig_->EnableRangeIndex || 
        ControlAttributesConfig_->EnableRowIndex;

    try {
        RowIndexId_ = NameTable_->GetIdOrRegisterName(RowIndexColumnName);
        RangeIndexId_ = NameTable_->GetIdOrRegisterName(RangeIndexColumnName);
        TableIndexId_ = NameTable_->GetIdOrRegisterName(TableIndexColumnName);
    } catch (const std::exception& ex) {
        Error_ = TError("Failed to add system columns to name table for a format writer") << ex;
    }
}

TFuture<void> TSchemalessFormatWriterBase::Open()
{
    return VoidFuture;
}

TFuture<void> TSchemalessFormatWriterBase::GetReadyEvent()
{
    return MakeFuture(Error_);
}

TFuture<void> TSchemalessFormatWriterBase::Close()
{
    try {
        DoFlushBuffer();
    } catch (const std::exception& ex) {
        Error_ = TError(ex);
    }

    return MakeFuture(Error_);
}

<<<<<<< HEAD
bool TSchemalessFormatWriterBase::IsSorted() const
{
    return false;
}

bool TSchemalessFormatWriterBase::IsUniqueKeys() const
=======
const TTableSchema& TSchemalessFormatWriterBase::GetSchema() const
>>>>>>> c462c706
{
    YUNREACHABLE();
}

TNameTablePtr TSchemalessFormatWriterBase::GetNameTable() const
{
    return NameTable_;
}

TBlobOutput* TSchemalessFormatWriterBase::GetOutputStream()
{
    return &CurrentBuffer_;
}

TBlob TSchemalessFormatWriterBase::GetContext() const
{
    TBlob result;
    result.Append(PreviousBuffer_);
    result.Append(TRef::FromBlob(CurrentBuffer_.Blob()));
    return result;
}

void TSchemalessFormatWriterBase::TryFlushBuffer(bool force)
{
    if (CurrentBuffer_.Size() > ContextBufferSize || (!EnableContextSaving_ && force)) {
        DoFlushBuffer();
    }
}

void TSchemalessFormatWriterBase::FlushWriter()
{ }

void TSchemalessFormatWriterBase::DoFlushBuffer()
{
    FlushWriter();

    if (CurrentBuffer_.Size() == 0) {
        return;
    }

    auto buffer = CurrentBuffer_.Flush();
    WaitFor(Output_->Write(buffer))
        .ThrowOnError();

    if (EnableContextSaving_) {
        PreviousBuffer_ = std::move(buffer);
    }

    CurrentBuffer_.Clear();
    CurrentBuffer_.Reserve(ContextBufferCapacity);
}

bool TSchemalessFormatWriterBase::Write(const std::vector<TUnversionedRow> &rows)
{
    if (!Error_.IsOK()) {
        return false;
    }

    try {
        DoWrite(rows);
    } catch (const std::exception& ex) {
        Error_ = TError(ex);
        return false;
    }

    return true;
}

bool TSchemalessFormatWriterBase::CheckKeySwitch(TUnversionedRow row, bool isLastRow) 
{
    if (!ControlAttributesConfig_->EnableKeySwitch) {
        return false;
    }

    bool needKeySwitch = false;
    try {
        needKeySwitch = CurrentKey_ && CompareRows(row, CurrentKey_, KeyColumnCount_);
        CurrentKey_ = row;
    } catch (const std::exception& ex) {
        // COMPAT(psushin): composite values are not comparable anymore.
        THROW_ERROR_EXCEPTION("Cannot inject key switch into output stream") << ex;
    }

    if (isLastRow && CurrentKey_) {
        // After processing last row we create a copy of CurrentKey.
        LastKey_ = GetKeyPrefix(CurrentKey_, KeyColumnCount_);
        CurrentKey_ = LastKey_;
    }

    return needKeySwitch;
}

bool TSchemalessFormatWriterBase::IsSystemColumnId(int id) const
{
    return IsTableIndexColumnId(id) || 
        IsRangeIndexColumnId(id) || 
        IsRowIndexColumnId(id);
}

bool TSchemalessFormatWriterBase::IsTableIndexColumnId(int id) const
{
    return id == TableIndexId_;
}

bool TSchemalessFormatWriterBase::IsRowIndexColumnId(int id) const
{
    return id == RowIndexId_;
}

bool TSchemalessFormatWriterBase::IsRangeIndexColumnId(int id) const
{
    return id == RangeIndexId_;
}

void TSchemalessFormatWriterBase::WriteControlAttributes(TUnversionedRow row)
{
    if (!EnableRowControlAttributes_) {
        return;
    }

    ++RowIndex_;

    TNullable<i64> tableIndex;
    TNullable<i64> rangeIndex;
    TNullable<i64> rowIndex;

    for (auto* it = row.Begin(); it != row.End(); ++it) {
        if (it->Id == TableIndexId_) {
            tableIndex = it->Data.Int64;
        } else if (it->Id == RowIndexId_) {
            rowIndex = it->Data.Int64;
        } else if (it->Id == RangeIndexId_) {
            rangeIndex = it->Data.Int64;
        }
    }

    bool needRowIndex = false;
    if (tableIndex && *tableIndex != TableIndex_) {
        if (ControlAttributesConfig_->EnableTableIndex)
            WriteTableIndex(*tableIndex);
        TableIndex_ = *tableIndex;
        needRowIndex = true;
    }

    if (rangeIndex && *rangeIndex != RangeIndex_) {
        if (ControlAttributesConfig_->EnableRangeIndex)
            WriteRangeIndex(*rangeIndex);
        RangeIndex_ = *rangeIndex;
        needRowIndex = true;
    }

    if (rowIndex) {
        needRowIndex = needRowIndex || (*rowIndex != RowIndex_);
        RowIndex_ = *rowIndex;
        if (ControlAttributesConfig_->EnableRowIndex && needRowIndex) {
            WriteRowIndex(*rowIndex);
        }
    }
}

void TSchemalessFormatWriterBase::WriteTableIndex(i64 tableIndex)
{ }

void TSchemalessFormatWriterBase::WriteRangeIndex(i64 rangeIndex)
{ }

void TSchemalessFormatWriterBase::WriteRowIndex(i64 rowIndex)
{ }

void TSchemalessFormatWriterBase::RegisterError(const TError& error)
{
    Error_ = error;
}

////////////////////////////////////////////////////////////////////////////////

TSchemalessWriterAdapter::TSchemalessWriterAdapter(
    TNameTablePtr nameTable,
    IAsyncOutputStreamPtr output,
    bool enableContextSaving,
    TControlAttributesConfigPtr controlAttributesConfig,
    int keyColumnCount)
    : TSchemalessFormatWriterBase(
        nameTable, 
        std::move(output), 
        enableContextSaving, 
        controlAttributesConfig, 
        keyColumnCount)
{ }

// CreateConsumerForFormat may throw an exception if there is no consumer for the given format,
// so we set Consumer_ inside Init function rather than inside the constructor.
void TSchemalessWriterAdapter::Init(const TFormat& format)
{
    Consumer_ = CreateConsumerForFormat(format, EDataType::Tabular, GetOutputStream());
}

void TSchemalessWriterAdapter::DoWrite(const std::vector<TUnversionedRow>& rows)
{
    for (int index = 0; index < static_cast<int>(rows.size()); ++index) {
        if (CheckKeySwitch(rows[index], index + 1 == rows.size() /* isLastRow */)) {
            WriteControlAttribute(EControlAttribute::KeySwitch, true);
        }

        ConsumeRow(rows[index]);
        TryFlushBuffer(false);
    }

    TryFlushBuffer(true);
}

void TSchemalessWriterAdapter::FlushWriter()
{
    Consumer_->Flush();
}

template <class T>
void TSchemalessWriterAdapter::WriteControlAttribute(
    EControlAttribute controlAttribute,
    T value)
{
    BuildYsonListFluently(Consumer_.get())
        .Item()
        .BeginAttributes()
            .Item(FormatEnum(controlAttribute)).Value(value)
        .EndAttributes()
        .Entity();
}

void TSchemalessWriterAdapter::WriteTableIndex(i64 tableIndex)
{
    WriteControlAttribute(EControlAttribute::TableIndex, tableIndex);
}

void TSchemalessWriterAdapter::WriteRowIndex(i64 rowIndex)
{
    WriteControlAttribute(EControlAttribute::RowIndex, rowIndex);
}

void TSchemalessWriterAdapter::WriteRangeIndex(i64 rangeIndex)
{
    WriteControlAttribute(EControlAttribute::RangeIndex, rangeIndex);
}

void TSchemalessWriterAdapter::ConsumeRow(TUnversionedRow row)
{
    WriteControlAttributes(row);

    Consumer_->OnListItem();
    Consumer_->OnBeginMap();
    for (auto* it = row.Begin(); it != row.End(); ++it) {
        auto& value = *it;

        if (IsSystemColumnId(value.Id)) {
            continue;
        }

        Consumer_->OnKeyedItem(NameTableReader_->GetName(value.Id));
        switch (value.Type) {
            case EValueType::Int64:
                Consumer_->OnInt64Scalar(value.Data.Int64);
                break;
            case EValueType::Uint64:
                Consumer_->OnUint64Scalar(value.Data.Uint64);
                break;
            case EValueType::Double:
                Consumer_->OnDoubleScalar(value.Data.Double);
                break;
            case EValueType::Boolean:
                Consumer_->OnBooleanScalar(value.Data.Boolean);
                break;
            case EValueType::String:
                Consumer_->OnStringScalar(TStringBuf(value.Data.String, value.Length));
                break;
            case EValueType::Null:
                Consumer_->OnEntity();
                break;
            case EValueType::Any:
                Consumer_->OnRaw(TStringBuf(value.Data.String, value.Length), EYsonType::Node);
                break;
            default:
                Y_UNREACHABLE();
        }
    }
    Consumer_->OnEndMap();
}

////////////////////////////////////////////////////////////////////////////////

} // namespace NFormats
} // namespace NYT<|MERGE_RESOLUTION|>--- conflicted
+++ resolved
@@ -77,18 +77,9 @@
     return MakeFuture(Error_);
 }
 
-<<<<<<< HEAD
-bool TSchemalessFormatWriterBase::IsSorted() const
-{
-    return false;
-}
-
-bool TSchemalessFormatWriterBase::IsUniqueKeys() const
-=======
 const TTableSchema& TSchemalessFormatWriterBase::GetSchema() const
->>>>>>> c462c706
-{
-    YUNREACHABLE();
+{
+    Y_UNREACHABLE();
 }
 
 TNameTablePtr TSchemalessFormatWriterBase::GetNameTable() const
