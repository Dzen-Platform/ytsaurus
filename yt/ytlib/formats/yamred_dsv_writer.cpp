--- conflicted
+++ resolved
@@ -158,12 +158,7 @@
 
 void TYamredDsvWriter::WriteRow()
 {
-<<<<<<< HEAD
-    WriteYamrField(Config->KeyColumnNames, KeyFields);
-    
-=======
     WriteYamrField(Config->KeyColumnNames, KeyFields, KeyCount);
->>>>>>> cbc366b6
     if (Config->HasSubkey) {
         WriteYamrField(Config->SubkeyColumnNames, SubkeyFields, SubkeyCount);
     }
