#include "yamred_dsv_writer.h"

#include <yson/format.h>

namespace NYT {
namespace NFormats {

using namespace NYTree;
using namespace NTableClient;

// ToDo(psushin): consider extracting common base for TYamrWriter & TYamredDsvWriter
// Take a look at OnBeginAttributes, OnEndAttributes, EscapeAndWrite etc.

////////////////////////////////////////////////////////////////////////////////

TYamredDsvWriter::TYamredDsvWriter(TOutputStream* stream, TYamredDsvFormatConfigPtr config)
    : Stream(stream)
    , Config(config)
    , RowCount(-1)
    , State(EState::None)
    , Table(config)
{
    YCHECK(Stream);
    YCHECK(Config);

    FOREACH (const auto& name, Config->KeyColumnNames) {
        YCHECK(KeyColumnNames.insert(name));
        YCHECK(KeyFields.insert(std::make_pair(name, TColumnValue())).second);
    }
    FOREACH (const auto& name, Config->SubkeyColumnNames) {
        YCHECK(SubkeyColumnNames.insert(name));
        YCHECK(SubkeyFields.insert(std::make_pair(name, TColumnValue())).second);
    }
}

TYamredDsvWriter::~TYamredDsvWriter()
{ }

void TYamredDsvWriter::OnIntegerScalar(i64 value)
{
    if (State == EState::ExpectValue) {
        THROW_ERROR_EXCEPTION("Integer values are not supported by YAMRed DSV");
    }

    YASSERT(State == EState::ExpectAttributeValue);

    switch (ControlAttribute) {
    case EControlAttribute::TableIndex:
        if (!Config->EnableTableIndex) {
            // Silently ignore table switches.
            break;
        }

        if (Config->Lenval) {
            WritePod(*Stream, static_cast<ui32>(-1));
            WritePod(*Stream, static_cast<ui32>(value));
        } else {
            Stream->Write(ToString(value));
            Stream->Write(Config->RecordSeparator);
        }
        break;

    default:
        YUNREACHABLE();
    }

    State = EState::ExpectEndAttributes;
}

void TYamredDsvWriter::OnDoubleScalar(double value)
{
    THROW_ERROR_EXCEPTION("Double values are not supported by YAMRed DSV");
}

void TYamredDsvWriter::OnStringScalar(const TStringBuf& value)
{
    YCHECK(State != EState::ExpectAttributeValue);
    YASSERT(State == EState::ExpectValue);
    State = EState::ExpectColumnName;

    // Compare size before search for optimization.
    // It is not safe in case of repeated keys. Be careful!
    if (KeyCount < KeyColumnNames.size()) {
        auto it = KeyFields.find(ColumnName);
        if (it != KeyFields.end()) {
            it->second.Value = value;
            it->second.RowIndex = RowCount;
            ++KeyCount;
            IncreaseLength(&KeyLength, value.size());
            return;
        }
    }

    if (SubkeyCount < SubkeyColumnNames.size()) {
        auto it = SubkeyFields.find(ColumnName);
        if (it != SubkeyFields.end()) {
            it->second.Value = value;
            it->second.RowIndex = RowCount;
            ++SubkeyCount;
            IncreaseLength(&SubkeyLength, value.size());
            return;
        }
    }

    ValueFields.push_back(ColumnName);
    ValueFields.push_back(value);
    IncreaseLength(&ValueLength, ColumnName.size() + value.size() + 1);
}

void TYamredDsvWriter::OnEntity()
{
    if (State == EState::ExpectValue) {
        THROW_ERROR_EXCEPTION("Entities are not supported by YAMRed DSV");
    }
    YASSERT(State == EState::ExpectEntity);
    State = EState::None;
}

void TYamredDsvWriter::OnBeginList()
{
    YASSERT(State == EState::ExpectValue);
    THROW_ERROR_EXCEPTION("Lists are not supported by YAMRed DSV");
}

void TYamredDsvWriter::OnListItem()
{
    YASSERT(State == EState::None);
}

void TYamredDsvWriter::OnEndList()
{
    YUNREACHABLE();
}

void TYamredDsvWriter::OnBeginMap()
{
    if (State == EState::ExpectValue) {
        THROW_ERROR_EXCEPTION("Embedded maps are not supported by YAMRed DSV");
    }

    YASSERT(State == EState::None);
    State = EState::ExpectColumnName;

    KeyCount = 0;
    SubkeyCount = 0;

    KeyLength = 0;
    SubkeyLength = 0;
    ValueLength = 0;

    ValueFields.clear();
    ++RowCount;
}

void TYamredDsvWriter::OnKeyedItem(const TStringBuf& key)
{
    switch (State) {
    case EState::ExpectColumnName:
        ColumnName = key;
        State = EState::ExpectValue;
        break;

    case EState::ExpectAttributeName:
        ControlAttribute = ParseEnum<EControlAttribute>(ToString(key));
        State = EState::ExpectAttributeValue;
        break;

    case EState::None:
    case EState::ExpectValue:
    case EState::ExpectAttributeValue:
    case EState::ExpectEntity:
    case EState::ExpectEndAttributes:
    default:
        YUNREACHABLE();
    }
}

void TYamredDsvWriter::OnEndMap()
{
    WriteRow();
    State = EState::None;
}

void TYamredDsvWriter::OnBeginAttributes()
{
    if (State == EState::ExpectValue) {
        THROW_ERROR_EXCEPTION("Attributes are not supported by YAMRed DSV");
    }

    YASSERT(State == EState::None);
    State = EState::ExpectAttributeName;
}

void TYamredDsvWriter::OnEndAttributes()
{
    YASSERT(State == EState::ExpectEndAttributes);
    State = EState::ExpectEntity;
}

void TYamredDsvWriter::WriteRow()
{
    if (Config->Lenval) {
        WritePod(*Stream, KeyLength);
        WriteYamrKey(Config->KeyColumnNames, KeyFields, KeyCount);

        if (Config->HasSubkey) {
            WritePod(*Stream, SubkeyLength);
            WriteYamrKey(Config->SubkeyColumnNames, SubkeyFields, SubkeyCount);
        }

        WritePod(*Stream, ValueLength);
        WriteYamrValue();
    } else {
        WriteYamrKey(Config->KeyColumnNames, KeyFields, KeyCount);
        Stream->Write(Config->FieldSeparator);

<<<<<<< HEAD
void TYamredDsvWriter::WriteRow()
{
    WriteYamrField(Config->KeyColumnNames, KeyFields, KeyCount);
    if (Config->HasSubkey) {
        WriteYamrField(Config->SubkeyColumnNames, SubkeyFields, SubkeyCount);
    }
    
    if (Config->Lenval) {
        WritePod(*Stream, static_cast<i32>(ValueBuffer.Size()));
        Stream->Write(ValueBuffer.Begin(), ValueBuffer.Size());
    }
    else {
        Stream->Write(ValueBuffer.Begin(), ValueBuffer.Size());
=======
        if (Config->HasSubkey) {
            WriteYamrKey(Config->SubkeyColumnNames, SubkeyFields, SubkeyCount);
            Stream->Write(Config->FieldSeparator);
        }

        WriteYamrValue();
>>>>>>> 34ca5ffd
        Stream->Write(Config->RecordSeparator);
    }
}

void TYamredDsvWriter::WriteYamrKey(
    const std::vector<Stroka>& columnNames,
    const TDictionary& fieldValues,
    i32 fieldCount)
{
    if (fieldCount < columnNames.size()) {
        FOREACH (const auto& column, fieldValues) {
            if (column.second.RowIndex != RowCount) {
                THROW_ERROR_EXCEPTION("Missing column %s in YAMRed DSV",
                    ~Stroka(column.first).Quote());
            }
        }
        YUNREACHABLE();
    }

    auto nameIt = columnNames.begin();
    while (nameIt != columnNames.end()) {
        auto it = fieldValues.find(*nameIt);
        YASSERT(it != fieldValues.end());

        EscapeAndWrite(it->second.Value, false);
        ++nameIt;
        if (nameIt != columnNames.end()) {
            Stream->Write(Config->YamrKeysSeparator);
        }
    }
}

void TYamredDsvWriter::WriteYamrValue()
{
    YASSERT(ValueFields.size() % 2 == 0);

    auto it = ValueFields.begin();
    while (it !=  ValueFields.end()) {
        // Write key.
        EscapeAndWrite(*it, true);
        ++it;

        Stream->Write(Config->KeyValueSeparator);

        // Write value.
        EscapeAndWrite(*it, false);
        ++it;

        if (it != ValueFields.end()) {
            Stream->Write(Config->FieldSeparator);
        }
    }
}

void TYamredDsvWriter::EscapeAndWrite(const TStringBuf& string, bool inKey)
{
    if (Config->EnableEscaping && !Config->Lenval) {
        WriteEscaped(
            Stream,
            string,
            inKey ? Table.KeyStops : Table.ValueStops,
            Table.Escapes,
            Config->EscapingSymbol);
    } else {
        Stream->Write(string);
    }
}

void TYamredDsvWriter::IncreaseLength(ui32* length, ui32 delta)
{
    if (*length > 0) {
        *length  += 1;
    }
    *length += delta;
}

////////////////////////////////////////////////////////////////////////////////

} // namespace NFormats
} // namespace NYT
<|MERGE_RESOLUTION|>--- conflicted
+++ resolved
@@ -214,28 +214,12 @@
         WriteYamrKey(Config->KeyColumnNames, KeyFields, KeyCount);
         Stream->Write(Config->FieldSeparator);
 
-<<<<<<< HEAD
-void TYamredDsvWriter::WriteRow()
-{
-    WriteYamrField(Config->KeyColumnNames, KeyFields, KeyCount);
-    if (Config->HasSubkey) {
-        WriteYamrField(Config->SubkeyColumnNames, SubkeyFields, SubkeyCount);
-    }
-    
-    if (Config->Lenval) {
-        WritePod(*Stream, static_cast<i32>(ValueBuffer.Size()));
-        Stream->Write(ValueBuffer.Begin(), ValueBuffer.Size());
-    }
-    else {
-        Stream->Write(ValueBuffer.Begin(), ValueBuffer.Size());
-=======
         if (Config->HasSubkey) {
             WriteYamrKey(Config->SubkeyColumnNames, SubkeyFields, SubkeyCount);
             Stream->Write(Config->FieldSeparator);
         }
 
         WriteYamrValue();
->>>>>>> 34ca5ffd
         Stream->Write(Config->RecordSeparator);
     }
 }
