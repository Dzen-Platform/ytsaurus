#include "query.h"

#include <yt/ytlib/chunk_client/chunk_spec.pb.h>

#include <yt/ytlib/query_client/query.pb.h>

#include <yt/ytlib/table_client/chunk_meta_extensions.h>
#include <yt/ytlib/table_client/schema.h>

#include <yt/ytlib/tablet_client/wire_protocol.h>

#include <yt/core/ytree/serialize.h>

#include <limits>

namespace NYT {
namespace NQueryClient {

using namespace NTableClient;
using namespace NObjectClient;

using NYT::ToProto;
using NYT::FromProto;

////////////////////////////////////////////////////////////////////////////////

//! Computes key index for a given column name.
int ColumnNameToKeyPartIndex(const TKeyColumns& keyColumns, const TString& columnName)
{
    for (int index = 0; index < keyColumns.size(); ++index) {
        if (keyColumns[index] == columnName) {
            return index;
        }
    }
    return -1;
}

////////////////////////////////////////////////////////////////////////////////

TString InferName(TConstExpressionPtr expr, bool omitValues)
{
    bool newTuple = true;
    auto comma = [&] {
        bool isNewTuple = newTuple;
        newTuple = false;
        return TString(isNewTuple ? "" : ", ");
    };
    auto canOmitParenthesis = [] (TConstExpressionPtr expr) {
        return
            expr->As<TLiteralExpression>() ||
            expr->As<TReferenceExpression>() ||
            expr->As<TFunctionExpression>();
    };

    if (!expr) {
        return TString();
    } else if (auto literalExpr = expr->As<TLiteralExpression>()) {
        return omitValues
            ? ToString("?")
            : ToString(static_cast<TUnversionedValue>(literalExpr->Value));
    } else if (auto referenceExpr = expr->As<TReferenceExpression>()) {
        return referenceExpr->ColumnName;
    } else if (auto functionExpr = expr->As<TFunctionExpression>()) {
        auto str = functionExpr->FunctionName + "(";
        for (const auto& argument : functionExpr->Arguments) {
            str += comma() + InferName(argument, omitValues);
        }
        return str + ")";
    } else if (auto unaryOp = expr->As<TUnaryOpExpression>()) {
        auto rhsName = InferName(unaryOp->Operand, omitValues);
        if (!canOmitParenthesis(unaryOp->Operand)) {
            rhsName = "(" + rhsName + ")";
        }
        return TString() + GetUnaryOpcodeLexeme(unaryOp->Opcode) + " " + rhsName;
    } else if (auto binaryOp = expr->As<TBinaryOpExpression>()) {
        auto lhsName = InferName(binaryOp->Lhs, omitValues);
        if (!canOmitParenthesis(binaryOp->Lhs)) {
            lhsName = "(" + lhsName + ")";
        }
        auto rhsName = InferName(binaryOp->Rhs, omitValues);
        if (!canOmitParenthesis(binaryOp->Rhs)) {
            rhsName = "(" + rhsName + ")";
        }
        return
            lhsName +
            " " + GetBinaryOpcodeLexeme(binaryOp->Opcode) + " " +
            rhsName;
    } else if (auto inOp = expr->As<TInOpExpression>()) {
        TString str;
        for (const auto& argument : inOp->Arguments) {
            str += comma() + InferName(argument, omitValues);
        }
        if (inOp->Arguments.size() > 1) {
            str = "(" + str + ")";
        }
        str += " IN (";
        if (omitValues) {
            str += "??";
        } else {
            newTuple = true;
            for (const auto& row : inOp->Values) {
                str += comma() + ToString(row);
            }
        }
        return str + ")";
    } else {
        Y_UNREACHABLE();
    }
}

<<<<<<< HEAD
Stroka InferName(TConstBaseQueryPtr query, bool omitValues)
=======
TString InferName(TConstQueryPtr query, bool omitValues)
>>>>>>> 4a72649d
{
    auto namedItemFormatter = [&] (TStringBuilder* builder, const TNamedItem& item) {
        builder->AppendFormat("%v AS %v",
            InferName(item.Expression, omitValues),
            item.Name);
    };

    auto orderItemFormatter = [&] (TStringBuilder* builder, const TOrderItem& item) {
        builder->AppendFormat("%v %v",
            InferName(item.first, omitValues),
            item.second ? "DESC" : "ASC");
    };

    std::vector<TString> clauses;
    TString str;

    if (query->ProjectClause) {
        str = JoinToString(query->ProjectClause->Projections, namedItemFormatter);
    } else {
        str = "*";
    }

    clauses.emplace_back("SELECT " + str);

<<<<<<< HEAD
    if (auto derivedQuery = dynamic_cast<const TQuery*>(query.Get())) {
        for (const auto& joinClause : derivedQuery->JoinClauses) {
            std::vector<Stroka> selfJoinEquation;
            for (const auto& equation : joinClause->SelfEquations) {
                selfJoinEquation.push_back(InferName(equation.first, omitValues));
            }
            std::vector<Stroka> foreignJoinEquation;
            for (const auto& equation : joinClause->ForeignEquations) {
                foreignJoinEquation.push_back(InferName(equation, omitValues));
            }

            clauses.push_back(Format("%v JOIN[via ranges: %v, common key prefix: %v] (%v) = (%v)",
                joinClause->IsLeft ? "LEFT" : "INNER",
                joinClause->CanUseSourceRanges,
                joinClause->CommonKeyPrefix,
                JoinToString(selfJoinEquation),
                JoinToString(foreignJoinEquation)));

            if (joinClause->Predicate) {
                clauses.push_back("AND" + InferName(joinClause->Predicate, omitValues));
            }
        }

        if (derivedQuery->WhereClause) {
            clauses.push_back(Stroka("WHERE ") + InferName(derivedQuery->WhereClause, omitValues));
        }
=======
    if (query->WhereClause) {
        str = InferName(query->WhereClause, omitValues);
        clauses.push_back(TString("WHERE ") + str);
>>>>>>> 4a72649d
    }

    if (query->GroupClause) {
<<<<<<< HEAD
        clauses.push_back(Stroka("GROUP BY ") + JoinToString(query->GroupClause->GroupItems, namedItemFormatter));
        if (query->GroupClause->TotalsMode == ETotalsMode::BeforeHaving) {
            clauses.push_back("WITH TOTALS");
        }
=======
        str = JoinToString(query->GroupClause->GroupItems, namedItemFormatter);
        clauses.push_back(TString("GROUP BY ") + str);
>>>>>>> 4a72649d
    }

    if (query->HavingClause) {
<<<<<<< HEAD
        clauses.push_back(Stroka("HAVING ") + InferName(query->HavingClause, omitValues));
        if (query->GroupClause->TotalsMode == ETotalsMode::AfterHaving) {
            clauses.push_back("WITH TOTALS");
        }
=======
        str = InferName(query->HavingClause, omitValues);
        clauses.push_back(TString("HAVING ") + str);
>>>>>>> 4a72649d
    }

    if (query->OrderClause) {
<<<<<<< HEAD
        clauses.push_back(Stroka("ORDER BY ") + JoinToString(query->OrderClause->OrderItems, orderItemFormatter));
=======
        str = JoinToString(query->OrderClause->OrderItems, orderItemFormatter);
        clauses.push_back(TString("ORDER BY ") + str);
>>>>>>> 4a72649d
    }

    if (query->Limit < std::numeric_limits<i64>::max()) {
<<<<<<< HEAD
        clauses.push_back(Stroka("LIMIT ") + ToString(query->Limit));
=======
        str = ToString(query->Limit);
        clauses.push_back(TString("LIMIT ") + str);
>>>>>>> 4a72649d
    }

    return JoinToString(clauses, STRINGBUF(" "));
}

////////////////////////////////////////////////////////////////////////////////

bool Compare(
    TConstExpressionPtr lhs,
    const TTableSchema& lhsSchema,
    TConstExpressionPtr rhs,
    const TTableSchema& rhsSchema,
    size_t maxIndex)
{
#define CHECK(condition) \
    if (!(condition)) { \
        return false; \
    }

    CHECK(lhs->Type == rhs->Type)
    if (auto literalLhs = lhs->As<TLiteralExpression>()) {
        auto literalRhs = rhs->As<TLiteralExpression>();
        CHECK(literalRhs)
        CHECK(literalLhs->Value == literalRhs->Value)
    } else if (auto referenceLhs = lhs->As<TReferenceExpression>()) {
        auto referenceRhs = rhs->As<TReferenceExpression>();
        CHECK(referenceRhs)
        auto lhsIndex = lhsSchema.GetColumnIndexOrThrow(referenceLhs->ColumnName);
        auto rhsIndex = rhsSchema.GetColumnIndexOrThrow(referenceRhs->ColumnName);
        CHECK(lhsIndex == rhsIndex)
        CHECK(lhsIndex < maxIndex)
    } else if (auto functionLhs = lhs->As<TFunctionExpression>()) {
        auto functionRhs = rhs->As<TFunctionExpression>();
        CHECK(functionRhs)
        CHECK(functionLhs->FunctionName == functionRhs->FunctionName)
        CHECK(functionLhs->Arguments.size() == functionRhs->Arguments.size())

        for (size_t index = 0; index < functionLhs->Arguments.size(); ++index) {
            CHECK(Compare(functionLhs->Arguments[index], lhsSchema, functionRhs->Arguments[index], rhsSchema, maxIndex))
        }
    } else if (auto unaryLhs = lhs->As<TUnaryOpExpression>()) {
        auto unaryRhs = rhs->As<TUnaryOpExpression>();
        CHECK(unaryRhs)
        CHECK(unaryLhs->Opcode == unaryRhs->Opcode)
        CHECK(Compare(unaryLhs->Operand, lhsSchema, unaryRhs->Operand, rhsSchema, maxIndex))
    } else if (auto binaryLhs = lhs->As<TBinaryOpExpression>()) {
        auto binaryRhs = rhs->As<TBinaryOpExpression>();
        CHECK(binaryRhs)
        CHECK(binaryLhs->Opcode == binaryRhs->Opcode)
        CHECK(Compare(binaryLhs->Lhs, lhsSchema, binaryRhs->Lhs, rhsSchema, maxIndex))
        CHECK(Compare(binaryLhs->Rhs, lhsSchema, binaryRhs->Rhs, rhsSchema, maxIndex))
    } else if (auto inLhs = lhs->As<TInOpExpression>()) {
        auto inRhs = rhs->As<TInOpExpression>();
        CHECK(inRhs)
        CHECK(inLhs->Arguments.size() == inRhs->Arguments.size())
        for (size_t index = 0; index < inLhs->Arguments.size(); ++index) {
            CHECK(Compare(inLhs->Arguments[index], lhsSchema, inRhs->Arguments[index], rhsSchema, maxIndex))
        }

        CHECK(inLhs->Values.Size() == inRhs->Values.Size())
        for (size_t index = 0; index < inLhs->Values.Size(); ++index) {
            CHECK(inLhs->Values[index] == inRhs->Values[index])
        }
    } else {
        Y_UNREACHABLE();
    }
#undef CHECK

    return true;
}


////////////////////////////////////////////////////////////////////////////////

void ThrowTypeMismatchError(
    EValueType lhsType,
    EValueType rhsType,
    const TStringBuf& source,
    const TStringBuf& lhsSource,
    const TStringBuf& rhsSource)
{
    THROW_ERROR_EXCEPTION(
            "Type mismatch in expression %Qv",
            source)
            << TErrorAttribute("lhs_source", lhsSource)
            << TErrorAttribute("rhs_source", rhsSource)
            << TErrorAttribute("lhs_type", lhsType)
            << TErrorAttribute("rhs_type", rhsType);
}

////////////////////////////////////////////////////////////////////////////////

void ToProto(NProto::TExpression* serialized, const TConstExpressionPtr& original)
{
    if (!original) {
        serialized->set_kind(static_cast<int>(EExpressionKind::None));
        return;
    }

    serialized->set_type(static_cast<int>(original->Type));

    if (auto literalExpr = original->As<TLiteralExpression>()) {
        serialized->set_kind(static_cast<int>(EExpressionKind::Literal));
        auto* proto = serialized->MutableExtension(NProto::TLiteralExpression::literal_expression);
        auto value = TValue(literalExpr->Value);
        auto data = value.Data;

        switch (value.Type) {
            case EValueType::Int64: {
                proto->set_int64_value(data.Int64);
                break;
            }

            case EValueType::Uint64: {
                proto->set_uint64_value(data.Uint64);
                break;
            }

            case EValueType::Double: {
                proto->set_double_value(data.Double);
                break;
            }

            case EValueType::String: {
                proto->set_string_value(data.String, value.Length);
                break;
            }

            case EValueType::Boolean: {
                proto->set_boolean_value(data.Boolean);
                break;
            }

            case EValueType::Null: {
                break;
            }

            default:
                Y_UNREACHABLE();
        }

    } else if (auto referenceExpr = original->As<TReferenceExpression>()) {
        serialized->set_kind(static_cast<int>(EExpressionKind::Reference));
        auto* proto = serialized->MutableExtension(NProto::TReferenceExpression::reference_expression);
        proto->set_column_name(referenceExpr->ColumnName);
    } else if (auto functionExpr = original->As<TFunctionExpression>()) {
        serialized->set_kind(static_cast<int>(EExpressionKind::Function));
        auto* proto = serialized->MutableExtension(NProto::TFunctionExpression::function_expression);
        proto->set_function_name(functionExpr->FunctionName);
        ToProto(proto->mutable_arguments(), functionExpr->Arguments);
    } else if (auto unaryOpExpr = original->As<TUnaryOpExpression>()) {
        serialized->set_kind(static_cast<int>(EExpressionKind::UnaryOp));
        auto* proto = serialized->MutableExtension(NProto::TUnaryOpExpression::unary_op_expression);
        proto->set_opcode(static_cast<int>(unaryOpExpr->Opcode));
        ToProto(proto->mutable_operand(), unaryOpExpr->Operand);
    } else if (auto binaryOpExpr = original->As<TBinaryOpExpression>()) {
        serialized->set_kind(static_cast<int>(EExpressionKind::BinaryOp));
        auto* proto = serialized->MutableExtension(NProto::TBinaryOpExpression::binary_op_expression);
        proto->set_opcode(static_cast<int>(binaryOpExpr->Opcode));
        ToProto(proto->mutable_lhs(), binaryOpExpr->Lhs);
        ToProto(proto->mutable_rhs(), binaryOpExpr->Rhs);
    } else if (auto inOpExpr = original->As<TInOpExpression>()) {
        serialized->set_kind(static_cast<int>(EExpressionKind::InOp));
        auto* proto = serialized->MutableExtension(NProto::TInOpExpression::in_op_expression);
        ToProto(proto->mutable_arguments(), inOpExpr->Arguments);

        NTabletClient::TWireProtocolWriter writer;
        writer.WriteUnversionedRowset(inOpExpr->Values);
        ToProto(proto->mutable_values(), MergeRefsToString(writer.Finish()));
    }
}

void FromProto(TConstExpressionPtr* original, const NProto::TExpression& serialized)
{
    auto type = EValueType(serialized.type());
    auto kind = EExpressionKind(serialized.kind());
    switch (kind) {
        case EExpressionKind::None: {
            *original = nullptr;
            return;
        }

        case EExpressionKind::Literal: {
            auto result = New<TLiteralExpression>(type);
            const auto& ext = serialized.GetExtension(NProto::TLiteralExpression::literal_expression);

            if (ext.has_int64_value()) {
                result->Value = MakeUnversionedInt64Value(ext.int64_value());
            } else if (ext.has_uint64_value()) {
                result->Value = MakeUnversionedUint64Value(ext.uint64_value());
            } else if (ext.has_double_value()) {
                result->Value = MakeUnversionedDoubleValue(ext.double_value());
            } else if (ext.has_string_value()) {
                result->Value = MakeUnversionedStringValue(ext.string_value());
            } else if (ext.has_boolean_value()) {
                result->Value = MakeUnversionedBooleanValue(ext.boolean_value());
            } else {
                result->Value = MakeUnversionedSentinelValue(EValueType::Null);
            }

            *original = result;
            return;
        }

        case EExpressionKind::Reference: {
            auto result = New<TReferenceExpression>(type);
            const auto& data = serialized.GetExtension(NProto::TReferenceExpression::reference_expression);
            result->ColumnName = data.column_name();
            *original = result;
            return;
        }

        case EExpressionKind::Function: {
            auto result = New<TFunctionExpression>(type);
            const auto& ext = serialized.GetExtension(NProto::TFunctionExpression::function_expression);
            result->FunctionName = ext.function_name();
            FromProto(&result->Arguments, ext.arguments());
            *original = result;
            return;
        }

        case EExpressionKind::UnaryOp: {
            auto result = New<TUnaryOpExpression>(type);
            const auto& ext = serialized.GetExtension(NProto::TUnaryOpExpression::unary_op_expression);
            result->Opcode = EUnaryOp(ext.opcode());
            FromProto(&result->Operand, ext.operand());
            *original = result;
            return;
        }

        case EExpressionKind::BinaryOp: {
            auto result = New<TBinaryOpExpression>(type);
            const auto& ext = serialized.GetExtension(NProto::TBinaryOpExpression::binary_op_expression);
            result->Opcode = EBinaryOp(ext.opcode());
            FromProto(&result->Lhs, ext.lhs());
            FromProto(&result->Rhs, ext.rhs());
            *original = result;
            return;
        }

        case EExpressionKind::InOp: {
            auto result = New<TInOpExpression>(type);
            const auto& ext = serialized.GetExtension(NProto::TInOpExpression::in_op_expression);
            FromProto(&result->Arguments, ext.arguments());
            NTabletClient::TWireProtocolReader reader(
                TSharedRef::FromString(ext.values()),
                New<TRowBuffer>(TInOpExpressionValuesTag()));
            result->Values = reader.ReadUnversionedRowset(true);
            *original = result;
            return;
        }

        default:
            Y_UNREACHABLE();
    }
}

////////////////////////////////////////////////////////////////////////////////

void ToProto(NProto::TNamedItem* serialized, const TNamedItem& original)
{
    ToProto(serialized->mutable_expression(), original.Expression);
    ToProto(serialized->mutable_name(), original.Name);
}

void FromProto(TNamedItem* original, const NProto::TNamedItem& serialized)
{
    *original = TNamedItem(
        FromProto<TConstExpressionPtr>(serialized.expression()),
        serialized.name());
}

////////////////////////////////////////////////////////////////////////////////

void ToProto(NProto::TAggregateItem* serialized, const TAggregateItem& original)
{
    ToProto(serialized->mutable_expression(), original.Expression);
    serialized->set_aggregate_function_name(original.AggregateFunction);
    serialized->set_state_type(static_cast<int>(original.StateType));
    serialized->set_result_type(static_cast<int>(original.ResultType));
    ToProto(serialized->mutable_name(), original.Name);
}

void FromProto(TAggregateItem* original, const NProto::TAggregateItem& serialized)
{
    *original = TAggregateItem(
        FromProto<TConstExpressionPtr>(serialized.expression()),
        serialized.aggregate_function_name(),
        serialized.name(),
        EValueType(serialized.state_type()),
        EValueType(serialized.result_type()));
}

////////////////////////////////////////////////////////////////////////////////

void ToProto(NProto::TSelfEquation* proto, const std::pair<TConstExpressionPtr, bool>& original)
{
    ToProto(proto->mutable_expression(), original.first);
    proto->set_is_key(original.second);
}

void FromProto(std::pair<TConstExpressionPtr, bool>* original, const NProto::TSelfEquation& serialized)
{
    FromProto(&original->first, serialized.expression());
    FromProto(&original->second, serialized.is_key());
}

////////////////////////////////////////////////////////////////////////////////

void ToProto(NProto::TColumnDescriptor* proto, const TColumnDescriptor& original)
{
    proto->set_name(original.Name);
    proto->set_index(original.Index);
}

void FromProto(TColumnDescriptor* original, const NProto::TColumnDescriptor& serialized)
{
    FromProto(&original->Name, serialized.name());
    FromProto(&original->Index, serialized.index());
}

////////////////////////////////////////////////////////////////////////////////

void ToProto(NProto::TJoinClause* proto, const TConstJoinClausePtr& original)
{
    ToProto(proto->mutable_original_schema(), original->OriginalSchema);
    ToProto(proto->mutable_schema_mapping(), original->SchemaMapping);
    ToProto(proto->mutable_self_joined_columns(), original->SelfJoinedColumns);
    ToProto(proto->mutable_foreign_joined_columns(), original->ForeignJoinedColumns);

    ToProto(proto->mutable_foreign_equations(), original->ForeignEquations);
    ToProto(proto->mutable_self_equations(), original->SelfEquations);

    ToProto(proto->mutable_foreign_data_id(), original->ForeignDataId);
    proto->set_is_left(original->IsLeft);
    proto->set_can_use_source_ranges(original->CanUseSourceRanges);
    proto->set_common_key_prefix(original->CommonKeyPrefix);

    if (original->Predicate) {
        ToProto(proto->mutable_predicate(), original->Predicate);
    }
}

void FromProto(TConstJoinClausePtr* original, const NProto::TJoinClause& serialized)
{
    auto result = New<TJoinClause>();
    FromProto(&result->OriginalSchema, serialized.original_schema());
    FromProto(&result->SchemaMapping, serialized.schema_mapping());
    FromProto(&result->SelfJoinedColumns, serialized.self_joined_columns());
    FromProto(&result->ForeignJoinedColumns, serialized.foreign_joined_columns());
    FromProto(&result->ForeignEquations, serialized.foreign_equations());
    FromProto(&result->SelfEquations, serialized.self_equations());
    FromProto(&result->ForeignDataId, serialized.foreign_data_id());
    FromProto(&result->IsLeft, serialized.is_left());
    FromProto(&result->CanUseSourceRanges, serialized.can_use_source_ranges());
    FromProto(&result->CommonKeyPrefix, serialized.common_key_prefix());

    if (serialized.has_predicate()) {
        FromProto(&result->Predicate, serialized.predicate());
    }

    *original = result;
}

////////////////////////////////////////////////////////////////////////////////

void ToProto(NProto::TGroupClause* proto, const TConstGroupClausePtr& original)
{
    ToProto(proto->mutable_group_items(), original->GroupItems);
    ToProto(proto->mutable_aggregate_items(), original->AggregateItems);
    proto->set_totals_mode(static_cast<int>(original->TotalsMode));
}

void FromProto(TConstGroupClausePtr* original, const NProto::TGroupClause& serialized)
{
    auto result = New<TGroupClause>();

    result->TotalsMode = ETotalsMode(serialized.totals_mode());
    FromProto(&result->GroupItems, serialized.group_items());
    FromProto(&result->AggregateItems, serialized.aggregate_items());
    *original = result;
}

////////////////////////////////////////////////////////////////////////////////

void ToProto(NProto::TProjectClause* proto, const TConstProjectClausePtr& original)
{
    ToProto(proto->mutable_projections(), original->Projections);
}

void FromProto(TConstProjectClausePtr* original, const NProto::TProjectClause& serialized)
{
    auto result = New<TProjectClause>();
    result->Projections.reserve(serialized.projections_size());
    for (int i = 0; i < serialized.projections_size(); ++i) {
        result->AddProjection(FromProto<TNamedItem>(serialized.projections(i)));
    }
    *original = result;
}

////////////////////////////////////////////////////////////////////////////////

void ToProto(NProto::TOrderItem* serialized, const TOrderItem& original)
{
    ToProto(serialized->mutable_expression(), original.first);
    serialized->set_is_descending(original.second);
}

void FromProto(TOrderItem* original, const NProto::TOrderItem& serialized)
{
    FromProto(&original->first, serialized.expression());
    FromProto(&original->second, serialized.is_descending());
}

////////////////////////////////////////////////////////////////////////////////

void ToProto(NProto::TOrderClause* proto, const TConstOrderClausePtr& original)
{
    ToProto(proto->mutable_order_items(), original->OrderItems);
}

void FromProto(TConstOrderClausePtr* original, const NProto::TOrderClause& serialized)
{
    auto result = New<TOrderClause>();
    FromProto(&result->OrderItems, serialized.order_items());
    *original = result;
}

////////////////////////////////////////////////////////////////////////////////

void ToProto(NProto::TQuery* serialized, const TConstQueryPtr& original)
{
    serialized->set_input_row_limit(original->InputRowLimit);
    serialized->set_output_row_limit(original->OutputRowLimit);

    ToProto(serialized->mutable_id(), original->Id);

    serialized->set_limit(original->Limit);
    serialized->set_use_disjoint_group_by(original->UseDisjointGroupBy);
    serialized->set_infer_ranges(original->InferRanges);
    serialized->set_is_final(original->IsFinal);

    ToProto(serialized->mutable_original_schema(), original->OriginalSchema);
    ToProto(serialized->mutable_schema_mapping(), original->SchemaMapping);

    ToProto(serialized->mutable_join_clauses(), original->JoinClauses);

    if (original->WhereClause) {
        ToProto(serialized->mutable_where_clause(), original->WhereClause);
    }

    if (original->GroupClause) {
        ToProto(serialized->mutable_group_clause(), original->GroupClause);
    }

    if (original->HavingClause) {
        ToProto(serialized->mutable_having_clause(), original->HavingClause);
    }

    if (original->OrderClause) {
        ToProto(serialized->mutable_order_clause(), original->OrderClause);
    }

    if (original->ProjectClause) {
        ToProto(serialized->mutable_project_clause(), original->ProjectClause);
    }
}

void FromProto(TConstQueryPtr* original, const NProto::TQuery& serialized)
{
    auto result = New<TQuery>(
        serialized.input_row_limit(),
        serialized.output_row_limit(),
        FromProto<TGuid>(serialized.id()));

    result->Limit = serialized.limit();
    result->UseDisjointGroupBy = serialized.use_disjoint_group_by();
    result->InferRanges = serialized.infer_ranges();
    FromProto(&result->IsFinal, serialized.is_final());

    FromProto(&result->OriginalSchema, serialized.original_schema());
    FromProto(&result->SchemaMapping, serialized.schema_mapping());

    FromProto(&result->JoinClauses, serialized.join_clauses());

    if (serialized.has_where_clause()) {
        FromProto(&result->WhereClause, serialized.where_clause());
    }

    if (serialized.has_group_clause()) {
        FromProto(&result->GroupClause, serialized.group_clause());
    }

    if (serialized.has_having_clause()) {
        FromProto(&result->HavingClause, serialized.having_clause());
    }

    if (serialized.has_order_clause()) {
        FromProto(&result->OrderClause, serialized.order_clause());
    }

    if (serialized.has_project_clause()) {
        FromProto(&result->ProjectClause, serialized.project_clause());
    }

    *original = result;
}

////////////////////////////////////////////////////////////////////////////////

void ToProto(NProto::TQueryOptions* serialized, const TQueryOptions& original)
{
    serialized->set_timestamp(original.Timestamp);
    serialized->set_verbose_logging(original.VerboseLogging);
    serialized->set_max_subqueries(original.MaxSubqueries);
    serialized->set_enable_code_cache(original.EnableCodeCache);
    ToProto(serialized->mutable_workload_descriptor(), original.WorkloadDescriptor);
}

void FromProto(TQueryOptions* original, const NProto::TQueryOptions& serialized)
{
    original->Timestamp = serialized.timestamp();
    original->VerboseLogging = serialized.verbose_logging();
    original->MaxSubqueries = serialized.max_subqueries();
    original->EnableCodeCache = serialized.enable_code_cache();
    if (serialized.has_workload_descriptor()) {
        FromProto(&original->WorkloadDescriptor, serialized.workload_descriptor());
    }
}

////////////////////////////////////////////////////////////////////////////////

void ToProto(NProto::TDataRanges* serialized, const TDataRanges& original)
{
    ToProto(serialized->mutable_id(), original.Id);
    serialized->set_mount_revision(original.MountRevision);

    NTabletClient::TWireProtocolWriter rangesWriter;
    for (const auto& range : original.Ranges) {
        rangesWriter.WriteUnversionedRow(range.first);
        rangesWriter.WriteUnversionedRow(range.second);
    }
    ToProto(serialized->mutable_ranges(), MergeRefsToString(rangesWriter.Finish()));

    if (original.Keys) {
        std::vector<TColumnSchema> columns;
        for (auto type : original.Schema) {
            columns.emplace_back("", type);
        }

        TTableSchema schema(columns);
        NTabletClient::TWireProtocolWriter keysWriter;
        keysWriter.WriteTableSchema(schema);
        keysWriter.WriteSchemafulRowset(original.Keys);
        ToProto(serialized->mutable_keys(), MergeRefsToString(keysWriter.Finish()));
    }
    serialized->set_lookup_supported(original.LookupSupported);
}

void FromProto(TDataRanges* original, const NProto::TDataRanges& serialized)
{
    FromProto(&original->Id, serialized.id());
    original->MountRevision = serialized.mount_revision();

    struct TDataRangesBufferTag
    { };

    TRowRanges ranges;
    auto rowBuffer = New<TRowBuffer>(TDataRangesBufferTag());
    NTabletClient::TWireProtocolReader rangesReader(
        TSharedRef::FromString<TDataRangesBufferTag>(serialized.ranges()),
        rowBuffer);
    while (!rangesReader.IsFinished()) {
        auto lowerBound = rangesReader.ReadUnversionedRow(true);
        auto upperBound = rangesReader.ReadUnversionedRow(true);
        ranges.emplace_back(lowerBound, upperBound);
    }
    original->Ranges = MakeSharedRange(std::move(ranges), rowBuffer);

    if (serialized.has_keys()) {
        NTabletClient::TWireProtocolReader keysReader(
            TSharedRef::FromString<TDataRangesBufferTag>(serialized.keys()),
            rowBuffer);

        TTableSchema schema = keysReader.ReadTableSchema();
        auto schemaData = keysReader.GetSchemaData(schema, NTableClient::TColumnFilter());
        original->Keys = keysReader.ReadSchemafulRowset(schemaData, true);
    }
    original->LookupSupported = serialized.lookup_supported();
}

////////////////////////////////////////////////////////////////////////////////

} // namespace NQueryClient
} // namespace NYT<|MERGE_RESOLUTION|>--- conflicted
+++ resolved
@@ -108,11 +108,7 @@
     }
 }
 
-<<<<<<< HEAD
-Stroka InferName(TConstBaseQueryPtr query, bool omitValues)
-=======
-TString InferName(TConstQueryPtr query, bool omitValues)
->>>>>>> 4a72649d
+TString InferName(TConstBaseQueryPtr query, bool omitValues)
 {
     auto namedItemFormatter = [&] (TStringBuilder* builder, const TNamedItem& item) {
         builder->AppendFormat("%v AS %v",
@@ -137,14 +133,13 @@
 
     clauses.emplace_back("SELECT " + str);
 
-<<<<<<< HEAD
     if (auto derivedQuery = dynamic_cast<const TQuery*>(query.Get())) {
         for (const auto& joinClause : derivedQuery->JoinClauses) {
-            std::vector<Stroka> selfJoinEquation;
+            std::vector<TString> selfJoinEquation;
             for (const auto& equation : joinClause->SelfEquations) {
                 selfJoinEquation.push_back(InferName(equation.first, omitValues));
             }
-            std::vector<Stroka> foreignJoinEquation;
+            std::vector<TString> foreignJoinEquation;
             for (const auto& equation : joinClause->ForeignEquations) {
                 foreignJoinEquation.push_back(InferName(equation, omitValues));
             }
@@ -162,55 +157,30 @@
         }
 
         if (derivedQuery->WhereClause) {
-            clauses.push_back(Stroka("WHERE ") + InferName(derivedQuery->WhereClause, omitValues));
-        }
-=======
-    if (query->WhereClause) {
-        str = InferName(query->WhereClause, omitValues);
-        clauses.push_back(TString("WHERE ") + str);
->>>>>>> 4a72649d
+            clauses.push_back(TString("WHERE ") + InferName(derivedQuery->WhereClause, omitValues));
+        }
     }
 
     if (query->GroupClause) {
-<<<<<<< HEAD
-        clauses.push_back(Stroka("GROUP BY ") + JoinToString(query->GroupClause->GroupItems, namedItemFormatter));
+        clauses.push_back(TString("GROUP BY ") + JoinToString(query->GroupClause->GroupItems, namedItemFormatter));
         if (query->GroupClause->TotalsMode == ETotalsMode::BeforeHaving) {
             clauses.push_back("WITH TOTALS");
         }
-=======
-        str = JoinToString(query->GroupClause->GroupItems, namedItemFormatter);
-        clauses.push_back(TString("GROUP BY ") + str);
->>>>>>> 4a72649d
     }
 
     if (query->HavingClause) {
-<<<<<<< HEAD
-        clauses.push_back(Stroka("HAVING ") + InferName(query->HavingClause, omitValues));
+        clauses.push_back(TString("HAVING ") + InferName(query->HavingClause, omitValues));
         if (query->GroupClause->TotalsMode == ETotalsMode::AfterHaving) {
             clauses.push_back("WITH TOTALS");
         }
-=======
-        str = InferName(query->HavingClause, omitValues);
-        clauses.push_back(TString("HAVING ") + str);
->>>>>>> 4a72649d
     }
 
     if (query->OrderClause) {
-<<<<<<< HEAD
-        clauses.push_back(Stroka("ORDER BY ") + JoinToString(query->OrderClause->OrderItems, orderItemFormatter));
-=======
-        str = JoinToString(query->OrderClause->OrderItems, orderItemFormatter);
-        clauses.push_back(TString("ORDER BY ") + str);
->>>>>>> 4a72649d
+        clauses.push_back(TString("ORDER BY ") + JoinToString(query->OrderClause->OrderItems, orderItemFormatter));
     }
 
     if (query->Limit < std::numeric_limits<i64>::max()) {
-<<<<<<< HEAD
-        clauses.push_back(Stroka("LIMIT ") + ToString(query->Limit));
-=======
-        str = ToString(query->Limit);
-        clauses.push_back(TString("LIMIT ") + str);
->>>>>>> 4a72649d
+        clauses.push_back(TString("LIMIT ") + ToString(query->Limit));
     }
 
     return JoinToString(clauses, STRINGBUF(" "));
