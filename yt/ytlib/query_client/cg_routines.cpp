#include "stdafx.h"
#include "cg_routines.h"
#include "cg_types.h"

#include "helpers.h"
#include "callbacks.h"
#include "query_statistics.h"
#include "evaluation_helpers.h"

#include <ytlib/new_table_client/unversioned_row.h>
#include <ytlib/new_table_client/schemaful_reader.h>
#include <ytlib/new_table_client/schemaful_writer.h>
#include <ytlib/new_table_client/unordered_schemaful_reader.h>
#include <ytlib/new_table_client/row_buffer.h>

#include <ytlib/chunk_client/chunk_spec.h>

#include <core/concurrency/scheduler.h>

#include <core/profiling/scoped_timer.h>

#include <core/misc/farm_hash.h>

#include <mutex>

namespace NYT {
namespace NQueryClient {
namespace NRoutines {

using namespace NConcurrency;
using namespace NVersionedTableClient;

static const auto& Logger = QueryClientLogger;

////////////////////////////////////////////////////////////////////////////////

#ifndef NDEBUG
#define CHECK_STACK() \
    { \
        int dummy; \
        size_t currentStackSize = context->StackSizeGuardHelper - reinterpret_cast<intptr_t>(&dummy); \
        YCHECK(currentStackSize < 10000); \
    }
#else
#define CHECK_STACK() (void) 0;
#endif

////////////////////////////////////////////////////////////////////////////////

void WriteRow(TRow row, TExecutionContext* context)
{
    CHECK_STACK();

    if (!UpdateAndCheckRowLimit(&context->Limit, &context->StopFlag)) {
        return;
    }

    if (!UpdateAndCheckRowLimit(&context->OutputRowLimit, &context->StopFlag)) {
        context->Statistics->IncompleteOutput = true;
        return;
    }
    
    ++context->Statistics->RowsWritten;

    auto* batch = context->OutputBatchRows;
    
    const auto& rowBuffer = context->OutputBuffer;

    YASSERT(batch->size() < batch->capacity());
    batch->push_back(rowBuffer->Capture(row));

    if (batch->size() == batch->capacity()) {
        auto& writer = context->Writer;
        bool shouldNotWait;
        {
            NProfiling::TAggregatingTimingGuard timingGuard(&context->Statistics->WriteTime);
            shouldNotWait = writer->Write(*batch);
        }

        if (!shouldNotWait) {
            NProfiling::TAggregatingTimingGuard timingGuard(&context->Statistics->AsyncTime);
            auto error = WaitFor(writer->GetReadyEvent());
            THROW_ERROR_EXCEPTION_IF_FAILED(error);
        }
        batch->clear();
        rowBuffer->Clear();
    }
}

void ScanOpHelper(
    TExecutionContext* context,
    int dataSplitsIndex,
    void** consumeRowsClosure,
    void (*consumeRows)(void** closure, TRow* rows, int size, char* stopFlag))
{
    auto& reader = context->Reader;

    {
        LOG_DEBUG("Started opening reader");
        NProfiling::TAggregatingTimingGuard timingGuard(&context->Statistics->AsyncTime);
        WaitFor(reader->Open(*context->Schema))
            .ThrowOnError();
        LOG_DEBUG("Finished opening reader");
    }

    std::vector<TRow> rows;
    rows.reserve(MaxRowsPerRead);

    context->StopFlag = false;

    while (true) {
        context->IntermediateBuffer->Clear();

        bool hasMoreData;
        {
            NProfiling::TAggregatingTimingGuard timingGuard(&context->Statistics->ReadTime);
            hasMoreData = reader->Read(&rows);
        }

        // Remove null rows.
        rows.erase(
            std::remove_if(rows.begin(), rows.end(), [] (TRow row) {
                return !row;
            }),
            rows.end());

        bool shouldWait = rows.empty();

        if (context->InputRowLimit < rows.size()) {
            rows.resize(context->InputRowLimit);
            context->Statistics->IncompleteInput = true;
            hasMoreData = false;
        }
        context->InputRowLimit -= rows.size();
        context->Statistics->RowsRead += rows.size();

        consumeRows(consumeRowsClosure, rows.data(), rows.size(), &context->StopFlag);
        rows.clear();

        if (!hasMoreData || context->StopFlag) {
            break;
        }

        if (shouldWait) {
            LOG_DEBUG("Started waiting for more rows");
            NProfiling::TAggregatingTimingGuard timingGuard(&context->Statistics->AsyncTime);
            WaitFor(reader->GetReadyEvent())
                .ThrowOnError();
            LOG_DEBUG("Finished waiting for more rows");
        }
    }
}

void InsertJoinRow(
    TExecutionContext* context,
    TLookupRows* lookupRows,
    std::vector<TRow>* rows,
    TRow* rowPtr,
    int valueCount)
{
    CHECK_STACK();

    TRow row = *rowPtr;
    auto inserted = lookupRows->insert(row);

    if (inserted.second) {
        rows->push_back(row);
        for (int index = 0; index < valueCount; ++index) {
            context->PermanentBuffer->Capture(&row[index]);
        }
        *rowPtr = TRow::Allocate(context->PermanentBuffer->GetPool(), valueCount);
    }
}

void SaveJoinRow(
    TExecutionContext* context,
    std::vector<TRow>* rows,
    TRow row)
{
    CHECK_STACK();

    rows->push_back(context->PermanentBuffer->Capture(row));
}

void JoinOpHelper(
    TExecutionContext* context,
    int index,
    ui64 (*groupHasher)(TRow),
    char (*groupComparer)(TRow, TRow),
    void** collectRowsClosure,
    void (*collectRows)(void** closure, std::vector<TRow>* rows, TLookupRows* lookupRows, std::vector<TRow>* allRows),
    void** consumeRowsClosure,
    void (*consumeRows)(void** closure, std::vector<TRow>* rows, char* stopFlag))
{
    std::vector<TRow> keys;
    
    TLookupRows keysLookup(
        InitialGroupOpHashtableCapacity,
        groupHasher,
        groupComparer);

    std::vector<TRow> allRows;

    keysLookup.set_empty_key(TRow());

    // Collect join ids.
    collectRows(collectRowsClosure, &keys, &keysLookup, &allRows);

    std::sort(keys.begin(), keys.end());

    LOG_DEBUG("Collected %v join keys from %v rows",
        keys.size(),
        allRows.size());

    std::vector<TRow> joinedRows;
    context->JoinEvaluators[index](
        context,
        groupHasher,
        groupComparer,
        keys,
        allRows,
        &joinedRows);

    LOG_DEBUG("Joined into %v rows",
        joinedRows.size());

    // Consume joined rows.
    context->StopFlag = false;
    consumeRows(consumeRowsClosure, &joinedRows, &context->StopFlag);
}

void GroupOpHelper(
    TExecutionContext* context,
    ui64 (*groupHasher)(TRow),
    char (*groupComparer)(TRow, TRow),
    void** collectRowsClosure,
    void (*collectRows)(void** closure, std::vector<TRow>* groupedRows, TLookupRows* lookupRows),
    void** consumeRowsClosure,
    void (*consumeRows)(void** closure, std::vector<TRow>* groupedRows, char* stopFlag))
{
    std::vector<TRow> groupedRows;
    TLookupRows lookupRows(
        InitialGroupOpHashtableCapacity,
        groupHasher,
        groupComparer);

    lookupRows.set_empty_key(TRow());

    collectRows(collectRowsClosure, &groupedRows, &lookupRows);

    context->StopFlag = false;
    consumeRows(consumeRowsClosure, &groupedRows, &context->StopFlag);
}

const TRow* FindRow(TExpressionContext* context, TLookupRows* rows, TRow row)
{
    CHECK_STACK();

    auto it = rows->find(row);
    return it != rows->end()? &*it : nullptr;
}

void AllocatePermanentRow(TExecutionContext* context, int valueCount, TRow* row)
{
    CHECK_STACK();

    *row = TRow::Allocate(context->PermanentBuffer->GetPool(), valueCount);
}

const TRow* InsertGroupRow(
    TExecutionContext* context,
    TLookupRows* lookupRows,
    std::vector<TRow>* groupedRows,
    TRow* rowPtr,
    int valueCount)
{
    CHECK_STACK();

    TRow row = *rowPtr;
    auto inserted = lookupRows->insert(row);

    if (inserted.second) {
        if (!UpdateAndCheckRowLimit(&context->GroupRowLimit, &context->StopFlag)) {
            context->Statistics->IncompleteOutput = true;
            return nullptr;
        }

        groupedRows->push_back(row);
        for (int index = 0; index < valueCount; ++index) {
            context->PermanentBuffer->Capture(&row[index]);
        }
        AllocatePermanentRow(context, valueCount, rowPtr);
<<<<<<< HEAD
        return nullptr;
    } else {
        return &*inserted.first;
=======
>>>>>>> 4ffa0de8
    }

    return &*inserted.first;
}

void AllocateRow(TExpressionContext* context, int valueCount, TRow* row)
{
    CHECK_STACK();

    *row = TRow::Allocate(context->IntermediateBuffer->GetPool(), valueCount);
}

TRow* GetRowsData(std::vector<TRow>* groupedRows)
{
    return groupedRows->data();
}

int GetRowsSize(std::vector<TRow>* groupedRows)
{
    return groupedRows->size();
}

void AddRow(TTopCollector* topN, TRow row)
{
    topN->AddRow(row);
}

void OrderOpHelper(
    TExecutionContext* context,
    char (*comparer)(TRow, TRow),
    void** collectRowsClosure,
    void (*collectRows)(void** closure, TTopCollector* topN),
    void** consumeRowsClosure,
    void (*consumeRows)(void** closure, std::vector<TRow>* rows, char* stopFlag))
{
    auto limit = context->Limit;

    TTopCollector topN(limit, comparer);
    collectRows(collectRowsClosure, &topN);
    auto rows = topN.GetRows();

    // Consume joined rows.
    context->StopFlag = false;
    consumeRows(consumeRowsClosure, &rows, &context->StopFlag);
}

char* AllocateBytes(TExecutionContext* context, size_t byteCount)
{
    CHECK_STACK();

    return context
        ->IntermediateBuffer
        ->GetPool()
        ->AllocateUnaligned(byteCount);
}

char* AllocatePermanentBytes(TExecutionContext* context, size_t byteCount)
{
    CHECK_STACK();

    return context
        ->PermanentBuffer
        ->GetPool()
        ->AllocateUnaligned(byteCount);
}

////////////////////////////////////////////////////////////////////////////////

char IsPrefix(
    const char* lhsData,
    ui32 lhsLength,
    const char* rhsData,
    ui32 rhsLength)
{
    return lhsLength <= rhsLength &&
        std::mismatch(lhsData, lhsData + lhsLength, rhsData).first == lhsData + lhsLength;
}

char IsSubstr(
    const char* patternData,
    ui32 patternLength,
    const char* stringData,
    ui32 stringLength)
{
    return std::search(
        stringData,
        stringData + stringLength,
        patternData,
        patternData + patternLength) != stringData + stringLength;
}

char* ToLower(
    TExpressionContext* context,
    const char* data,
    ui32 length)
{
    char* result = context->IntermediateBuffer->GetPool()->AllocateUnaligned(length);

    for (ui32 index = 0; index < length; ++index) {
        result[index] = tolower(data[index]);
    }

    return result;
}

char IsRowInArray(
    TExpressionContext* context,
    char (*comparer)(TRow, TRow),
    TRow row,
    int index)
{
    // TODO(lukyan): check null
    const auto& rows = (*context->LiteralRows)[index];
    return std::binary_search(rows.Begin(), rows.End(), row, comparer);
}

size_t StringHash(
    const char* data,
    ui32 length)
{
    return FarmHash(data, length);
}

// FarmHash and MurmurHash hybrid to hash TRow.
ui64 SimpleHash(const TUnversionedValue* begin, const TUnversionedValue* end)
{
    const ui64 MurmurHashConstant = 0xc6a4a7935bd1e995ULL;

    // Append fingerprint to hash value. Like Murmurhash.
    const auto hash64 = [&, MurmurHashConstant] (ui64 data, ui64 value) {
        value ^= FarmFingerprint(data);
        value *= MurmurHashConstant;
        return value;
    };

    // Hash string. Like Murmurhash.
    const auto hash = [&, MurmurHashConstant] (const void* voidData, int length, ui64 seed) {
        ui64 result = seed;
        const ui64* ui64Data = reinterpret_cast<const ui64*>(voidData);
        const ui64* ui64End = ui64Data + (length / 8);

        while (ui64Data < ui64End) {
            auto data = *ui64Data++;
            result = hash64(data, result);
        }

        const char* charData = reinterpret_cast<const char*>(ui64Data);

        if (length & 4) {
            result ^= (*reinterpret_cast<const ui32*>(charData) << (length & 3));
            charData += 4;
        }
        if (length & 2) {
            result ^= (*reinterpret_cast<const ui16*>(charData) << (length & 1));
            charData += 2;
        }
        if (length & 1) {
            result ^= *reinterpret_cast<const ui8*>(charData);
        }

        result *= MurmurHashConstant;
        result ^= (result >> 47);
        result *= MurmurHashConstant;
        result ^= (result >> 47);
        return result;
    };

    ui64 result = end - begin;

    for (auto value = begin; value != end; value++) {
        switch(value->Type) {
            case EValueType::Int64:
                result = hash64(value->Data.Int64, result);
                break;
            case EValueType::Uint64:
                result = hash64(value->Data.Uint64, result);
                break;
            case EValueType::Boolean:
                result = hash64(value->Data.Boolean, result);
                break;
            case EValueType::String:
                result = hash(
                    value->Data.String,
                    value->Length,
                    result);
                break;
            case EValueType::Null:
                result = hash64(0, result);
                break;
            default:
                YUNREACHABLE();
        }
    }

    return result;
}

ui64 FarmHash(
    const TUnversionedValue* begin,
    const TUnversionedValue* end)
{
    return GetFarmFingerprint(begin, end);
}

ui64 FarmHashUint64(ui64 value)
{
    return FarmFingerprint(value);
}

////////////////////////////////////////////////////////////////////////////////

} // namespace NRoutines

////////////////////////////////////////////////////////////////////////////////

using NCodegen::TRoutineRegistry;

void RegisterQueryRoutinesImpl(TRoutineRegistry* registry)
{
#define REGISTER_ROUTINE(routine) \
    registry->RegisterRoutine(#routine, NRoutines::routine)
    REGISTER_ROUTINE(WriteRow);
    REGISTER_ROUTINE(ScanOpHelper);
    REGISTER_ROUTINE(JoinOpHelper);
    REGISTER_ROUTINE(GroupOpHelper);
    REGISTER_ROUTINE(StringHash);
    REGISTER_ROUTINE(FindRow);
    REGISTER_ROUTINE(InsertGroupRow);
    REGISTER_ROUTINE(InsertJoinRow);
    REGISTER_ROUTINE(SaveJoinRow);
    REGISTER_ROUTINE(AllocatePermanentRow);
    REGISTER_ROUTINE(AllocateRow);
    REGISTER_ROUTINE(AllocatePermanentBytes);
    REGISTER_ROUTINE(AllocateBytes);
    REGISTER_ROUTINE(GetRowsData);
    REGISTER_ROUTINE(GetRowsSize);
    REGISTER_ROUTINE(IsPrefix);
    REGISTER_ROUTINE(IsSubstr);
    REGISTER_ROUTINE(IsRowInArray);
    REGISTER_ROUTINE(SimpleHash);
    REGISTER_ROUTINE(FarmHash);
    REGISTER_ROUTINE(FarmHashUint64);
    REGISTER_ROUTINE(AddRow);
    REGISTER_ROUTINE(OrderOpHelper);
#undef REGISTER_ROUTINE

    registry->RegisterRoutine("memcmp", std::memcmp);
}

TRoutineRegistry* GetQueryRoutineRegistry()
{
    static TRoutineRegistry registry;
    static std::once_flag onceFlag;
    std::call_once(onceFlag, &RegisterQueryRoutinesImpl, &registry);
    return &registry;
}

////////////////////////////////////////////////////////////////////////////////

} // namespace NQueryClient
} // namespace NYT
<|MERGE_RESOLUTION|>--- conflicted
+++ resolved
@@ -290,12 +290,6 @@
             context->PermanentBuffer->Capture(&row[index]);
         }
         AllocatePermanentRow(context, valueCount, rowPtr);
-<<<<<<< HEAD
-        return nullptr;
-    } else {
-        return &*inserted.first;
-=======
->>>>>>> 4ffa0de8
     }
 
     return &*inserted.first;
