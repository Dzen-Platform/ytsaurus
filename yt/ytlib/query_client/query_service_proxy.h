#pragma once

#include "public.h"

#include <core/rpc/client.h>

#include <ytlib/query_client/query_service.pb.h>

namespace NYT {
namespace NQueryClient {

////////////////////////////////////////////////////////////////////////////////

class TQueryServiceProxy
    : public NRpc::TProxyBase
{
public:
    static Stroka GetServiceName()
    {
        return "QueryService";
    }

    static int GetProtocolVersion()
    {
<<<<<<< HEAD
        return 9;
=======
        return 10;
>>>>>>> fac53408
    }

    explicit TQueryServiceProxy(NRpc::IChannelPtr channel)
        : TProxyBase(channel, GetServiceName(), GetProtocolVersion())
    { }

    DEFINE_RPC_PROXY_METHOD(NProto, Execute);

};

////////////////////////////////////////////////////////////////////////////////

} // namespace NQueryClient
} // namespace NYT<|MERGE_RESOLUTION|>--- conflicted
+++ resolved
@@ -22,11 +22,7 @@
 
     static int GetProtocolVersion()
     {
-<<<<<<< HEAD
-        return 9;
-=======
         return 10;
->>>>>>> fac53408
     }
 
     explicit TQueryServiceProxy(NRpc::IChannelPtr channel)
