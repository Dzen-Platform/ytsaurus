--- conflicted
+++ resolved
@@ -36,13 +36,9 @@
     const TConstExpressionPtr& expr,
     const TKeyColumns& keyColumns);
 
-<<<<<<< HEAD
-TConstExpressionPtr ExtractPredicateForColumnsSubset(const TConstExpressionPtr& expr, const TTableSchema& tableSchema);
-=======
 TConstExpressionPtr ExtractPredicateForColumnSubset(
     const TConstExpressionPtr& expr,
     const TTableSchema& tableSchema);
->>>>>>> fac53408
 
 ////////////////////////////////////////////////////////////////////////////////
 
