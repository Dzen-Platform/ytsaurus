--- conflicted
+++ resolved
@@ -26,13 +26,8 @@
 
     class TResolveResult
     {
-<<<<<<< HEAD
         DEFINE_BYVAL_RO_PROPERTY(IYPathService::TPtr, Service);
         DEFINE_BYVAL_RO_PROPERTY(TYPath, Path);
-=======
-        DECLARE_BYVAL_RO_PROPERTY(IYPathService::TPtr, Service);
-        DECLARE_BYVAL_RO_PROPERTY(TYPath, Path);
->>>>>>> 3f77a97d
 
     public:
         static TResolveResult Here(TYPath path)
