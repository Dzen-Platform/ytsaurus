--- conflicted
+++ resolved
@@ -10,8 +10,6 @@
 
 ////////////////////////////////////////////////////////////////////////////////
 
-struct IMapNode;
-
 struct IAttributeDictionary
 {
     ~IAttributeDictionary()
@@ -20,13 +18,8 @@
     // Returns the list of all attribute names.
     virtual yhash_set<Stroka> List() = 0;
 
-    //! Returns the value of the attribute (empty TYson indicates that the attribute is not found).
-<<<<<<< HEAD
-    // TODO(babenko): make const
-    virtual TYson FindYson(const Stroka& key) = 0;
-=======
-    virtual TNullable<TYson> FindYson(const Stroka& name) = 0;
->>>>>>> d23df3fc
+    //! Returns the value of the attribute (NULL indicates that the attribute is not found).
+    virtual TNullable<TYson> FindYson(const Stroka& key) = 0;
 
     //! Sets the value of the attribute.
     virtual void SetYson(const Stroka& key, const TYson& value) = 0;
@@ -38,19 +31,19 @@
 
     // TODO(babenko): make const
     //! Returns the value of the attribute (throws an exception if the attribute is not found).
-    TYson GetYson(const Stroka& name);
+    TYson GetYson(const Stroka& key);
 
     // TODO(babenko): make const
     template <class T>
-    typename TDeserializeTraits<T>::TReturnType Get(const Stroka& name);
+    typename TDeserializeTraits<T>::TReturnType Get(const Stroka& key);
 
     template <class T>
     typename TNullableTraits<
         typename TDeserializeTraits<T>::TReturnType
-    >::TNullableType Find(const Stroka& name);
+    >::TNullableType Find(const Stroka& key);
 
     template <class T>
-    void Set(const Stroka& name, const T& value);
+    void Set(const Stroka& key, const T& value);
     
     //! Converts the instance into a map node (by copying and deserliazing the values).
     TIntrusivePtr<IMapNode> ToMap();
