#include "stdafx.h"
#include "file_node.h"
#include "file_node_proxy.h"
#include "file_chunk_server_meta.pb.h"

#include "../misc/codec.h"
#include "../cypress/node_proxy.h"
#include "../ytree/fluent.h"

namespace NYT {
namespace NFileServer {

using namespace NYTree;
using namespace NCypress;
using namespace NChunkServer;
using namespace NFileClient::NProto;

////////////////////////////////////////////////////////////////////////////////

static NLog::TLogger& Logger = FileServerLogger;

////////////////////////////////////////////////////////////////////////////////

TFileNode::TFileNode(const TBranchedNodeId& id, ERuntimeNodeType runtimeType)
    : TCypressNodeBase(id, runtimeType)
    , ChunkListId_(NullChunkListId)
{ }

TFileNode::TFileNode(const TBranchedNodeId& id, const TFileNode& other)
    : TCypressNodeBase(id, other)
    , ChunkListId_(other.ChunkListId_)
{ }

ERuntimeNodeType TFileNode::GetRuntimeType() const
{
    return ERuntimeNodeType::File;
}

TAutoPtr<ICypressNode> TFileNode::Clone() const
{
    return new TFileNode(Id, *this);
}

void TFileNode::Save(TOutputStream* output) const
{
    TCypressNodeBase::Save(output);
    ::Save(output, ChunkListId_);
}

void TFileNode::Load(TInputStream* input)
{
    TCypressNodeBase::Load(input);
    ::Load(input, ChunkListId_);
}

////////////////////////////////////////////////////////////////////////////////

class TFileNodeTypeHandler
    : public NCypress::TCypressNodeTypeHandlerBase<TFileNode>
{
public:
    TFileNodeTypeHandler(
        TCypressManager* cypressManager,
        TChunkManager* chunkManager);

    ERuntimeNodeType GetRuntimeType();
    ENodeType GetNodeType();
    Stroka GetTypeName();

    virtual TAutoPtr<NCypress::ICypressNode> CreateFromManifest(
        const NCypress::TNodeId& nodeId,
        const NTransactionServer::TTransactionId& transactionId,
        INode* manifest);

    virtual TIntrusivePtr<NCypress::ICypressNodeProxy> GetProxy(
        const NCypress::ICypressNode& node,
        const NTransactionServer::TTransactionId& transactionId);

protected:
    virtual void DoDestroy(TFileNode& node);

    virtual void DoBranch(
        const TFileNode& committedNode,
        TFileNode& branchedNode);

    virtual void DoMerge(
        TFileNode& committedNode,
        TFileNode& branchedNode);

private:
    typedef TFileNodeTypeHandler TThis;

    TIntrusivePtr<NChunkServer::TChunkManager> ChunkManager;

    void GetSize(const TGetAttributeParam& param);
    void GetCodecId(const TGetAttributeParam& param);
    void GetBlockCount(const TGetAttributeParam& param);
    static void GetChunkListId(const TGetAttributeParam& param);
    void GetChunkId(const TGetAttributeParam& param);

    const NChunkServer::TChunk* GetChunk(const TFileNode& node);

};

NCypress::INodeTypeHandler::TPtr CreateFileTypeHandler(
    TCypressManager* cypressManager,
    TChunkManager* chunkManager)
{
    return New<TFileNodeTypeHandler>(
        cypressManager,
        chunkManager);
}

////////////////////////////////////////////////////////////////////////////////

TFileNodeTypeHandler::TFileNodeTypeHandler(
    TCypressManager* cypressManager,
    TChunkManager* chunkManager)
    : TCypressNodeTypeHandlerBase<TFileNode>(cypressManager)
    , ChunkManager(chunkManager)
{
    // NB: No smartpointer for this here.
    RegisterGetter("size", FromMethod(&TThis::GetSize, this));
    RegisterGetter("codec_id", FromMethod(&TThis::GetCodecId, this));
    RegisterGetter("block_count", FromMethod(&TThis::GetBlockCount, this));
    RegisterGetter("chunk_list_id", FromMethod(&TThis::GetChunkListId));
    RegisterGetter("chunk_id", FromMethod(&TThis::GetChunkId, this));
}

void TFileNodeTypeHandler::GetSize(const TGetAttributeParam& param)
{
    const auto* chunk = GetChunk(*param.Node);

    if (chunk == NULL || chunk->GetChunkInfo() == TSharedRef()) {
        BuildYsonFluently(param.Consumer)
            .Scalar(-1);
        return;
    }

    auto info = chunk->DeserializeChunkInfo();
    const auto& attributes = info.GetAttributes().GetExtension(TFileChunkAttributes::FileAttributes);
    BuildYsonFluently(param.Consumer)
<<<<<<< HEAD
        .Scalar(meta.size());
=======
        .Scalar(attributes.GetSize());
}

void TFileNodeTypeHandler::GetCodecId(const TGetAttributeParam& param)
{
    const auto* chunk = GetChunk(*param.Node);

    if (chunk == NULL || chunk->GetChunkInfo() == TSharedRef()) {
        BuildYsonFluently(param.Consumer)
            .Scalar(-1);
        return;
    }

    auto info = chunk->DeserializeChunkInfo();
    const auto& attributes = info.GetAttributes().GetExtension(TFileChunkAttributes::FileAttributes);
    BuildYsonFluently(param.Consumer)
        .Scalar(ECodecId(attributes.GetCodecId()).ToString());
>>>>>>> ea891b92
}

void TFileNodeTypeHandler::GetBlockCount(const TGetAttributeParam& param)
{
    const auto* chunk = GetChunk(*param.Node);

    if (chunk == NULL || chunk->GetChunkInfo() == TSharedRef()) {
        BuildYsonFluently(param.Consumer)
            .Scalar(-1);
        return;
    }

    auto info = chunk->DeserializeChunkInfo();
    BuildYsonFluently(param.Consumer)
<<<<<<< HEAD
        .Scalar(meta.blockcount());
=======
        .Scalar(static_cast<i32>(info.BlocksSize()));
>>>>>>> ea891b92
}

void TFileNodeTypeHandler::GetChunkListId(const TGetAttributeParam& param)
{
    BuildYsonFluently(param.Consumer)
        .Scalar(param.Node->GetChunkListId().ToString());
}

void TFileNodeTypeHandler::GetChunkId(const TGetAttributeParam& param)
{
    const auto* chunk = GetChunk(*param.Node);
    auto chunkId = chunk == NULL ? NChunkClient::TChunkId() : chunk->GetId();
    BuildYsonFluently(param.Consumer)
        .Scalar(chunkId.ToString());
}

const NChunkServer::TChunk* TFileNodeTypeHandler::GetChunk(const TFileNode& node)
{
    if (node.GetChunkListId() == NullChunkListId) {
        return NULL;
    }

    const auto& chunkList = ChunkManager->GetChunkList(node.GetChunkListId());
    YASSERT(chunkList.ChunkIds().ysize() == 1);

    return &ChunkManager->GetChunk(chunkList.ChunkIds()[0]);
}

void TFileNodeTypeHandler::DoDestroy(TFileNode& node)
{
    if (node.GetChunkListId() != NullChunkListId) {
        ChunkManager->UnrefChunkList(node.GetChunkListId());
    }
}

void TFileNodeTypeHandler::DoBranch(
    const TFileNode& committedNode,
    TFileNode& branchedNode)
{
    UNUSED(committedNode);

    // branchedNode is a copy of committedNode.

    // Reference the list chunk from branchedNode.
    if (branchedNode.GetChunkListId() != NullChunkListId) {
        ChunkManager->RefChunkList(branchedNode.GetChunkListId());
    }
}

void TFileNodeTypeHandler::DoMerge(
    TFileNode& committedNode,
    TFileNode& branchedNode)
{
    // Drop the reference from committedNode.
    if (committedNode.GetChunkListId() != NullChunkListId) {
        ChunkManager->UnrefChunkList(committedNode.GetChunkListId());
    }

    // Transfer the chunklist from branchedNode to committedNode.
    committedNode.SetChunkListId(branchedNode.GetChunkListId());
}

TIntrusivePtr<ICypressNodeProxy> TFileNodeTypeHandler::GetProxy(
    const ICypressNode& node,
    const TTransactionId& transactionId)
{
    return New<TFileNodeProxy>(
        this,
        ~CypressManager,
        ~ChunkManager,
        transactionId,
        node.GetId().NodeId);
}

ERuntimeNodeType TFileNodeTypeHandler::GetRuntimeType()
{
    return ERuntimeNodeType::File;
}

ENodeType TFileNodeTypeHandler::GetNodeType()
{
    return ENodeType::Entity;
}

Stroka TFileNodeTypeHandler::GetTypeName()
{
    return FileTypeName;
}

TAutoPtr<ICypressNode> TFileNodeTypeHandler::CreateFromManifest(
    const TNodeId& nodeId,
    const TTransactionId& transactionId,
    INode* manifest)
{
    UNUSED(transactionId);
    UNUSED(manifest);

    return new TFileNode(
        TBranchedNodeId(nodeId, NullTransactionId),
        GetRuntimeType());
}

////////////////////////////////////////////////////////////////////////////////

} // namespace NFileServer
} // namespace NYT
<|MERGE_RESOLUTION|>--- conflicted
+++ resolved
@@ -138,12 +138,9 @@
     }
 
     auto info = chunk->DeserializeChunkInfo();
-    const auto& attributes = info.GetAttributes().GetExtension(TFileChunkAttributes::FileAttributes);
-    BuildYsonFluently(param.Consumer)
-<<<<<<< HEAD
-        .Scalar(meta.size());
-=======
-        .Scalar(attributes.GetSize());
+    const auto& attributes = info.attributes().GetExtension(TFileChunkAttributes::FileAttributes);
+    BuildYsonFluently(param.Consumer)
+        .Scalar(attributes.size());
 }
 
 void TFileNodeTypeHandler::GetCodecId(const TGetAttributeParam& param)
@@ -157,10 +154,9 @@
     }
 
     auto info = chunk->DeserializeChunkInfo();
-    const auto& attributes = info.GetAttributes().GetExtension(TFileChunkAttributes::FileAttributes);
-    BuildYsonFluently(param.Consumer)
-        .Scalar(ECodecId(attributes.GetCodecId()).ToString());
->>>>>>> ea891b92
+    const auto& attributes = info.attributes().GetExtension(TFileChunkAttributes::FileAttributes);
+    BuildYsonFluently(param.Consumer)
+        .Scalar(ECodecId(attributes.codecid()).ToString());
 }
 
 void TFileNodeTypeHandler::GetBlockCount(const TGetAttributeParam& param)
@@ -175,11 +171,7 @@
 
     auto info = chunk->DeserializeChunkInfo();
     BuildYsonFluently(param.Consumer)
-<<<<<<< HEAD
-        .Scalar(meta.blockcount());
-=======
-        .Scalar(static_cast<i32>(info.BlocksSize()));
->>>>>>> ea891b92
+        .Scalar(static_cast<i32>(info.blocks_size()));
 }
 
 void TFileNodeTypeHandler::GetChunkListId(const TGetAttributeParam& param)
