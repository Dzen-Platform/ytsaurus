#pragma once

#include <ytlib/ytree/tree_builder.h>
#include <ytlib/ytree/fluent.h>
#include <ytlib/ytree/serialize.h>
#include <ytlib/ytree/ypath_service.h>
#include <ytlib/ytree/ypath_client.h>

#include <ytlib/misc/tclap_helpers.h>
#include <tclap/CmdLine.h>

namespace NYT {

////////////////////////////////////////////////////////////////////////////////

class TArgsBase
    : public TRefCounted
{
public:
    typedef TIntrusivePtr<TArgsBase> TPtr;

    TArgsBase();

    void Parse(std::vector<std::string>& args);

    NYTree::INodePtr GetCommand();

    Stroka GetConfigName();

    typedef TNullable<NYTree::EYsonFormat> TFormat;
    TFormat GetOutputFormat();

    void ApplyConfigUpdates(NYTree::IYPathServicePtr service);

protected:
    // useful  typedefs
    typedef TCLAP::UnlabeledValueArg<Stroka> TUnlabeledStringArg;

<<<<<<< HEAD
    THolder<TCLAP::CmdLine> CmdLine;

    // config related
    THolder< TCLAP::ValueArg<Stroka> > ConfigArg;
    THolder< TCLAP::ValueArg<NYTree::EYsonFormat> > OutputFormatArg;
    THolder< TCLAP::MultiArg<Stroka> > ConfigUpdatesArg;

    THolder<TCLAP::MultiArg<Stroka> > OptsArg;

    void BuildOptions(NYTree::IYsonConsumer* consumer, TCLAP::MultiArg<Stroka>* arg);
=======
    TCLAP::CmdLine Cmd;

    // config related
    TCLAP::ValueArg<std::string> ConfigArg;

    typedef TCLAP::ValueArg< TFormat > TOutputFormatArg;
    TOutputFormatArg OutputFormatArg;

    TCLAP::MultiArg<Stroka> ConfigUpdatesArg;

    TCLAP::MultiArg<std::string> OptsArg;
>>>>>>> 8139233e

    virtual void BuildCommand(NYTree::IYsonConsumer* consumer);
};

typedef TIntrusivePtr<TArgsBase> TArgsBasePtr;

////////////////////////////////////////////////////////////////////////////////

class TTransactedArgs
    : public TArgsBase
{
public:
    TTransactedArgs();

protected:
    typedef TCLAP::ValueArg<NObjectServer::TTransactionId> TTxArg;
    TTxArg TxArg;

    virtual void BuildCommand(NYTree::IYsonConsumer* consumer);
};

////////////////////////////////////////////////////////////////////////////////

class TGetArgs
    : public TTransactedArgs
{
public:
    TGetArgs();

private:
<<<<<<< HEAD
    THolder<TUnlabeledStringArg> PathArg;
=======
    TFreeStringArg PathArg;
>>>>>>> 8139233e

    virtual void BuildCommand(NYTree::IYsonConsumer* consumer);
};

////////////////////////////////////////////////////////////////////////////////

class TSetArgs
    : public TTransactedArgs
{
public:
    TSetArgs();

private:
<<<<<<< HEAD
    THolder<TUnlabeledStringArg> PathArg;
    THolder<TUnlabeledStringArg> ValueArg;
=======
    TFreeStringArg PathArg;
    TFreeStringArg ValueArg;
>>>>>>> 8139233e

    virtual void BuildCommand(NYTree::IYsonConsumer* consumer);
};

////////////////////////////////////////////////////////////////////////////////

class TRemoveArgs
    : public TTransactedArgs
{
public:
    TRemoveArgs();

private:
<<<<<<< HEAD
    THolder<TUnlabeledStringArg> PathArg;
=======
    TFreeStringArg PathArg;
>>>>>>> 8139233e

    virtual void BuildCommand(NYTree::IYsonConsumer* consumer);
};

////////////////////////////////////////////////////////////////////////////////

class TListArgs
    : public TTransactedArgs
{
public:
    TListArgs();

private:
<<<<<<< HEAD
    THolder<TUnlabeledStringArg> PathArg;
=======
    TFreeStringArg PathArg;
>>>>>>> 8139233e

    virtual void BuildCommand(NYTree::IYsonConsumer* consumer);
};

////////////////////////////////////////////////////////////////////////////////

class TCreateArgs
    : public TTransactedArgs
{
public:
    TCreateArgs();

private:
<<<<<<< HEAD
    THolder<TUnlabeledStringArg> PathArg;
=======
    TFreeStringArg PathArg;
>>>>>>> 8139233e

    typedef TCLAP::UnlabeledValueArg<NObjectServer::EObjectType> TTypeArg;
    TTypeArg TypeArg;

    typedef TCLAP::ValueArg<NYTree::TYson> TManifestArg;
    TManifestArg ManifestArg;

    virtual void BuildCommand(NYTree::IYsonConsumer* consumer);

};

////////////////////////////////////////////////////////////////////////////////

class TLockArgs
    : public TTransactedArgs
{
public:
    TLockArgs();

private:
<<<<<<< HEAD
    THolder<TUnlabeledStringArg> PathArg;
=======
    TFreeStringArg PathArg;
>>>>>>> 8139233e

    typedef TCLAP::ValueArg<NCypress::ELockMode> TModeArg;
    TModeArg ModeArg;

    virtual void BuildCommand(NYTree::IYsonConsumer* consumer);

};

////////////////////////////////////////////////////////////////////////////////

class TStartTxArgs
    : public TArgsBase
{
public:
    TStartTxArgs();

private:
    typedef TCLAP::ValueArg<NYTree::TYson> TManifestArg;
    TManifestArg ManifestArg;

    virtual void BuildCommand(NYTree::IYsonConsumer* consumer);
};

////////////////////////////////////////////////////////////////////////////////

class TCommitTxArgs
    : public TTransactedArgs
{
private:
    virtual void BuildCommand(NYTree::IYsonConsumer* consumer);
};

////////////////////////////////////////////////////////////////////////////////

class TAbortTxArgs
    : public TTransactedArgs
{
private:
    virtual void BuildCommand(NYTree::IYsonConsumer* consumer);
};

////////////////////////////////////////////////////////////////////////////////

class TReadArgs
    : public TTransactedArgs
{
public:
    TReadArgs();

private:
<<<<<<< HEAD
    THolder<TUnlabeledStringArg> PathArg;
=======
    TFreeStringArg PathArg;
>>>>>>> 8139233e

    virtual void BuildCommand(NYTree::IYsonConsumer* consumer);

};

////////////////////////////////////////////////////////////////////////////////

class TWriteArgs
    : public TTransactedArgs
{
public:
    TWriteArgs();

    // TODO(panin): validation?
//    virtual void DoValidate() const
//    {
//        if (Value) {
//            auto type = Value->GetType();
//            if (type != NYTree::ENodeType::List && type != NYTree::ENodeType::Map) {
//                ythrow yexception() << "\"value\" must be a list or a map";
//            }
//        }
//    }

private:
<<<<<<< HEAD
    THolder<TUnlabeledStringArg> PathArg;

    // TODO(panin): support value from stdin
    THolder<TUnlabeledStringArg> ValueArg;
=======
    TFreeStringArg PathArg;

    //TODO(panin):support value from stdin
    TFreeStringArg ValueArg;
>>>>>>> 8139233e

    virtual void BuildCommand(NYTree::IYsonConsumer* consumer);

};

////////////////////////////////////////////////////////////////////////////////

class TUploadArgs
    : public TTransactedArgs
{
public:
    TUploadArgs();

private:
<<<<<<< HEAD
    THolder<TUnlabeledStringArg> PathArg;
=======
    TFreeStringArg PathArg;
>>>>>>> 8139233e

    virtual void BuildCommand(NYTree::IYsonConsumer* consumer);

};

////////////////////////////////////////////////////////////////////////////////

class TDownloadArgs
    : public TTransactedArgs
{
public:
    TDownloadArgs();

private:
<<<<<<< HEAD
    THolder<TUnlabeledStringArg> PathArg;
=======
    TFreeStringArg PathArg;
>>>>>>> 8139233e

    virtual void BuildCommand(NYTree::IYsonConsumer* consumer);
};

////////////////////////////////////////////////////////////////////////////////

class TMapArgs
    : public TTransactedArgs
{
public:
    TMapArgs();

private:
    THolder<TCLAP::MultiArg<Stroka> > InArg;
    THolder<TCLAP::MultiArg<Stroka> > OutArg;
    THolder<TCLAP::MultiArg<Stroka> > FilesArg;
    THolder<TCLAP::ValueArg<Stroka> > ShellCommandArg;

    virtual void BuildCommand(NYTree::IYsonConsumer* consumer);

};

////////////////////////////////////////////////////////////////////////////////

} // namespace NYT<|MERGE_RESOLUTION|>--- conflicted
+++ resolved
@@ -33,34 +33,22 @@
     void ApplyConfigUpdates(NYTree::IYPathServicePtr service);
 
 protected:
-    // useful  typedefs
+    // useful typedefs
     typedef TCLAP::UnlabeledValueArg<Stroka> TUnlabeledStringArg;
 
-<<<<<<< HEAD
-    THolder<TCLAP::CmdLine> CmdLine;
+    TCLAP::CmdLine CmdLine;
 
     // config related
-    THolder< TCLAP::ValueArg<Stroka> > ConfigArg;
-    THolder< TCLAP::ValueArg<NYTree::EYsonFormat> > OutputFormatArg;
-    THolder< TCLAP::MultiArg<Stroka> > ConfigUpdatesArg;
-
-    THolder<TCLAP::MultiArg<Stroka> > OptsArg;
-
-    void BuildOptions(NYTree::IYsonConsumer* consumer, TCLAP::MultiArg<Stroka>* arg);
-=======
-    TCLAP::CmdLine Cmd;
-
-    // config related
-    TCLAP::ValueArg<std::string> ConfigArg;
+    TCLAP::ValueArg<Stroka> ConfigArg;
 
     typedef TCLAP::ValueArg< TFormat > TOutputFormatArg;
     TOutputFormatArg OutputFormatArg;
 
     TCLAP::MultiArg<Stroka> ConfigUpdatesArg;
 
-    TCLAP::MultiArg<std::string> OptsArg;
->>>>>>> 8139233e
-
+    TCLAP::MultiArg<Stroka> OptsArg;
+
+    void BuildOptions(NYTree::IYsonConsumer* consumer, TCLAP::MultiArg<Stroka>& arg);
     virtual void BuildCommand(NYTree::IYsonConsumer* consumer);
 };
 
@@ -90,11 +78,7 @@
     TGetArgs();
 
 private:
-<<<<<<< HEAD
-    THolder<TUnlabeledStringArg> PathArg;
-=======
-    TFreeStringArg PathArg;
->>>>>>> 8139233e
+    TUnlabeledStringArg PathArg;
 
     virtual void BuildCommand(NYTree::IYsonConsumer* consumer);
 };
@@ -108,13 +92,8 @@
     TSetArgs();
 
 private:
-<<<<<<< HEAD
-    THolder<TUnlabeledStringArg> PathArg;
-    THolder<TUnlabeledStringArg> ValueArg;
-=======
-    TFreeStringArg PathArg;
-    TFreeStringArg ValueArg;
->>>>>>> 8139233e
+    TUnlabeledStringArg PathArg;
+    TUnlabeledStringArg ValueArg;
 
     virtual void BuildCommand(NYTree::IYsonConsumer* consumer);
 };
@@ -128,11 +107,7 @@
     TRemoveArgs();
 
 private:
-<<<<<<< HEAD
-    THolder<TUnlabeledStringArg> PathArg;
-=======
-    TFreeStringArg PathArg;
->>>>>>> 8139233e
+    TUnlabeledStringArg PathArg;
 
     virtual void BuildCommand(NYTree::IYsonConsumer* consumer);
 };
@@ -146,11 +121,7 @@
     TListArgs();
 
 private:
-<<<<<<< HEAD
-    THolder<TUnlabeledStringArg> PathArg;
-=======
-    TFreeStringArg PathArg;
->>>>>>> 8139233e
+    TUnlabeledStringArg PathArg;
 
     virtual void BuildCommand(NYTree::IYsonConsumer* consumer);
 };
@@ -164,11 +135,7 @@
     TCreateArgs();
 
 private:
-<<<<<<< HEAD
-    THolder<TUnlabeledStringArg> PathArg;
-=======
-    TFreeStringArg PathArg;
->>>>>>> 8139233e
+    TUnlabeledStringArg PathArg;
 
     typedef TCLAP::UnlabeledValueArg<NObjectServer::EObjectType> TTypeArg;
     TTypeArg TypeArg;
@@ -189,11 +156,7 @@
     TLockArgs();
 
 private:
-<<<<<<< HEAD
-    THolder<TUnlabeledStringArg> PathArg;
-=======
-    TFreeStringArg PathArg;
->>>>>>> 8139233e
+    TUnlabeledStringArg PathArg;
 
     typedef TCLAP::ValueArg<NCypress::ELockMode> TModeArg;
     TModeArg ModeArg;
@@ -222,6 +185,10 @@
 class TCommitTxArgs
     : public TTransactedArgs
 {
+public:
+    TCommitTxArgs()
+    { }
+
 private:
     virtual void BuildCommand(NYTree::IYsonConsumer* consumer);
 };
@@ -244,11 +211,7 @@
     TReadArgs();
 
 private:
-<<<<<<< HEAD
-    THolder<TUnlabeledStringArg> PathArg;
-=======
-    TFreeStringArg PathArg;
->>>>>>> 8139233e
+    TUnlabeledStringArg PathArg;
 
     virtual void BuildCommand(NYTree::IYsonConsumer* consumer);
 
@@ -274,17 +237,10 @@
 //    }
 
 private:
-<<<<<<< HEAD
-    THolder<TUnlabeledStringArg> PathArg;
-
-    // TODO(panin): support value from stdin
-    THolder<TUnlabeledStringArg> ValueArg;
-=======
-    TFreeStringArg PathArg;
+    TUnlabeledStringArg PathArg;
 
     //TODO(panin):support value from stdin
-    TFreeStringArg ValueArg;
->>>>>>> 8139233e
+    TUnlabeledStringArg ValueArg;
 
     virtual void BuildCommand(NYTree::IYsonConsumer* consumer);
 
@@ -299,11 +255,7 @@
     TUploadArgs();
 
 private:
-<<<<<<< HEAD
-    THolder<TUnlabeledStringArg> PathArg;
-=======
-    TFreeStringArg PathArg;
->>>>>>> 8139233e
+    TUnlabeledStringArg PathArg;
 
     virtual void BuildCommand(NYTree::IYsonConsumer* consumer);
 
@@ -318,16 +270,14 @@
     TDownloadArgs();
 
 private:
-<<<<<<< HEAD
-    THolder<TUnlabeledStringArg> PathArg;
-=======
-    TFreeStringArg PathArg;
->>>>>>> 8139233e
-
-    virtual void BuildCommand(NYTree::IYsonConsumer* consumer);
-};
-
-////////////////////////////////////////////////////////////////////////////////
+    TUnlabeledStringArg PathArg;
+
+    virtual void BuildCommand(NYTree::IYsonConsumer* consumer);
+
+};
+
+////////////////////////////////////////////////////////////////////////////////
+
 
 class TMapArgs
     : public TTransactedArgs
@@ -336,10 +286,10 @@
     TMapArgs();
 
 private:
-    THolder<TCLAP::MultiArg<Stroka> > InArg;
-    THolder<TCLAP::MultiArg<Stroka> > OutArg;
-    THolder<TCLAP::MultiArg<Stroka> > FilesArg;
-    THolder<TCLAP::ValueArg<Stroka> > ShellCommandArg;
+    TCLAP::MultiArg<Stroka> InArg;
+    TCLAP::MultiArg<Stroka> OutArg;
+    TCLAP::MultiArg<Stroka> FilesArg;
+    TCLAP::ValueArg<Stroka> ShellCommandArg;
 
     virtual void BuildCommand(NYTree::IYsonConsumer* consumer);
 
