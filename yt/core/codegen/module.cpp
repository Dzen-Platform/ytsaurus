#include "module.h"
#include "private.h"
#include "init.h"
#include "routine_registry.h"
#include "llvm_migrate_helpers.h"

#include <llvm/ADT/Triple.h>

<<<<<<< HEAD
#if !(LLVM_TEST(3, 7) || LLVM_TEST(3, 9) || LLVM_TEST(4, 0) || LLVM_TEST(5, 0))
=======
#if !LLVM_VERSION_GE(3, 7)
>>>>>>> 27fba9c3
#error "LLVM 3.7 or 3.9 or 4.0 is required."
#endif

#include <llvm/ExecutionEngine/ExecutionEngine.h>
#include <llvm/ExecutionEngine/MCJIT.h>
#include <llvm/ExecutionEngine/SectionMemoryManager.h>
#include <llvm/IR/DiagnosticInfo.h>
#include <llvm/IR/DiagnosticPrinter.h>
#include <llvm/IR/LegacyPassManager.h>
#include <llvm/IR/LLVMContext.h>
#include <llvm/IR/Module.h>
#include <llvm/IR/Verifier.h>
#include <llvm/Object/ObjectFile.h>
#include <llvm/Support/Host.h>
#include <llvm/Support/raw_ostream.h>
#include <llvm/Transforms/IPO.h>
#include <llvm/Transforms/IPO/PassManagerBuilder.h>

#define PRINT_PASSES_TIME
#ifdef PRINT_PASSES_TIME
#include <llvm/Support/Timer.h>
#include <llvm/Transforms/Scalar.h>
#endif


#include <mutex>

#ifdef _linux_
    #include <link.h>
    #include <dlfcn.h>
#endif

namespace NYT {
namespace NCodegen {

////////////////////////////////////////////////////////////////////////////////

static const auto& Logger = CodegenLogger;

static bool IsIRDumpEnabled()
{
    static bool result = (getenv("DUMP_IR") != nullptr);
    return result;
}

static bool IsPassesTimeDumpEnabled()
{
    static bool result = (getenv("DUMP_PASSES_TIME") != nullptr);
    return result;
}

////////////////////////////////////////////////////////////////////////////////

#ifdef _linux_

// This code works around NodeJS dlopen call.
// By reopening library once again, we ensure global symbol visibility
// required for the linker.

static int OnHeaderCallback(dl_phdr_info* info, size_t /*size*/, void* /*data*/)
{
    if (strstr(info->dlpi_name, "ytnode.node")) {
        dlopen(info->dlpi_name, RTLD_NOW | RTLD_GLOBAL);
    }

    return 0;
}

static void LoadDynamicLibrarySymbols()
{
    dl_iterate_phdr(OnHeaderCallback, nullptr);
}

#endif

class TCGMemoryManager
    : public llvm::SectionMemoryManager
{
public:
    explicit TCGMemoryManager(TRoutineRegistry* routineRegistry)
        : RoutineRegistry_(routineRegistry)
    {
        static std::once_flag onceFlag;
#ifdef _linux_
        std::call_once(onceFlag, &LoadDynamicLibrarySymbols);
#endif
    }

    virtual uint64_t getSymbolAddress(const std::string& name) override
    {
        auto address = llvm::SectionMemoryManager::getSymbolAddress(name);
        if (address) {
            return address;
        }

        return RoutineRegistry_->GetAddress(name.c_str());
    }

private:
    // RoutineRegistry is supposed to be a static object.
    TRoutineRegistry* const RoutineRegistry_;

};

class TCGModule::TImpl
{
public:
    TImpl(TRoutineRegistry* routineRegistry, const TString& moduleName)
        : RoutineRegistry_(routineRegistry)
    {
        InitializeCodegen();

        Context_.setDiagnosticHandler(&TImpl::DiagnosticHandler, nullptr);

        // Infer host parameters.
        auto hostCpu = llvm::sys::getHostCPUName();
        auto hostTriple = llvm::Triple::normalize(
            llvm::sys::getProcessTriple()
#ifdef _win_
            + "-elf"
#endif
        );
#ifdef _darwin_
        // Modules generated with Clang contain macosx10.11.0 OS signature,
        // whereas LLVM modules contains darwin15.0.0.
        // So we rebuild triple to match with Clang object files.
        auto triple = llvm::Triple(hostTriple);
        unsigned maj, min, rev;
        triple.getMacOSXVersion(maj, min, rev);
        auto osName = llvm::Twine(Format("macosx%v.%v.%v", maj, min, rev));
        auto fixedTriple = llvm::Triple(triple.getArchName(), triple.getVendorName(), osName);
        hostTriple = llvm::Triple::normalize(fixedTriple.getTriple());
#endif

        // Create module.
        auto module = std::make_unique<llvm::Module>(moduleName.c_str(), Context_);
        module->setTargetTriple(hostTriple);
        Module_ = module.get();

        // Create engine.
        std::string what;
        Engine_.reset(llvm::EngineBuilder(std::move(module))
            .setEngineKind(llvm::EngineKind::JIT)
            .setOptLevel(llvm::CodeGenOpt::Default)
            .setMCJITMemoryManager(std::make_unique<TCGMemoryManager>(RoutineRegistry_))
            .setMCPU(hostCpu)
            .setErrorStr(&what)
            .create());

        if (!Engine_) {
            THROW_ERROR_EXCEPTION("Could not create llvm::ExecutionEngine")
                << TError(TString(what));
        }

#if !LLVM_VERSION_GE(3, 9)
        Module_->setDataLayout(Engine_->getDataLayout()->getStringRepresentation());
#else
        Module_->setDataLayout(Engine_->getDataLayout().getStringRepresentation());
#endif

    }

    llvm::LLVMContext& GetContext()
    {
        return Context_;
    }

    llvm::Module* GetModule() const
    {
        return Module_;
    }

    llvm::Constant* GetRoutine(const TString& symbol) const
    {
        auto type = RoutineRegistry_->GetTypeBuilder(symbol)(
            const_cast<llvm::LLVMContext&>(Context_));

        return Module_->getOrInsertFunction(symbol.c_str(), type);
    }

    void ExportSymbol(const TString& name)
    {
        YCHECK(ExportedSymbols_.insert(name).second);
    }

    uint64_t GetFunctionAddress(const TString& name)
    {
        if (!Compiled_) {
            Finalize();
        }

        return Engine_->getFunctionAddress(name.c_str());
    }

    void AddObjectFile(
        std::unique_ptr<llvm::object::ObjectFile> sharedObject)
    {
        Engine_->addObjectFile(std::move(sharedObject));
    }

    bool SymbolIsLoaded(const TString& symbol)
    {
        return LoadedSymbols_.count(symbol) != 0;
    }

    void AddLoadedSymbol(const TString& symbol)
    {
        LoadedSymbols_.insert(symbol);
    }

    bool FunctionIsLoaded(const TString& function) const
    {
        return LoadedFunctions_.count(function) != 0;
    }

    void AddLoadedFunction(const TString& function)
    {
        LoadedFunctions_.insert(function);
    }

    bool ModuleIsLoaded(const TSharedRef& data) const
    {
        return LoadedModules_.count(TStringBuf(data.Begin(), data.Size())) != 0;
    }

    void AddLoadedModule(const TSharedRef& data)
    {
        LoadedModules_.insert(TString(TStringBuf(data.Begin(), data.Size())));
    }

private:
    void Finalize()
    {
        YCHECK(Compiled_ == false);
        Compile();
        Compiled_ = true;
    }

    void Compile()
    {
        using PassManager = llvm::legacy::PassManager;
        using FunctionPassManager = llvm::legacy::FunctionPassManager;

#ifdef PRINT_PASSES_TIME
        if (IsPassesTimeDumpEnabled()) {
            llvm::TimePassesIsEnabled = true;
        }
#endif

        LOG_DEBUG("Started compiling module");

        if (IsIRDumpEnabled()) {
            llvm::errs() << "\n******** Before Optimization ***********************************\n";
            Module_->dump();
            llvm::errs() << "\n****************************************************************\n";
        }

        LOG_DEBUG("Verifying IR");
        YCHECK(!llvm::verifyModule(*Module_, &llvm::errs()));

        std::unique_ptr<PassManager> modulePassManager;
        std::unique_ptr<FunctionPassManager> functionPassManager;

        // Run DCE pass to strip unused code.
        LOG_DEBUG("Pruning dead code (ExportedSymbols: %v)", ExportedSymbols_);

        modulePassManager = std::make_unique<PassManager>();
#if !LLVM_VERSION_GE(3, 9)
        std::vector<const char*> exportedNames;
        for (const auto& exportedSymbol : ExportedSymbols_) {
            exportedNames.emplace_back(exportedSymbol.c_str());
        }
        modulePassManager->add(llvm::createInternalizePass(exportedNames));
#else
        modulePassManager->add(llvm::createInternalizePass([&] (const llvm::GlobalValue& gv) -> bool {
            auto name = TString(gv.getName().str());
            return ExportedSymbols_.count(name) > 0;
        }));
#endif
        modulePassManager->add(llvm::createGlobalDCEPass());
        modulePassManager->run(*Module_);

        // Now, setup optimization pipeline and run actual optimizations.
        LOG_DEBUG("Optimizing IR");

        llvm::PassManagerBuilder passManagerBuilder;
        passManagerBuilder.OptLevel = 2;
        passManagerBuilder.SizeLevel = 0;
        passManagerBuilder.Inliner = llvm::createFunctionInliningPass();

        functionPassManager = std::make_unique<FunctionPassManager>(Module_);
        passManagerBuilder.populateFunctionPassManager(*functionPassManager);

        functionPassManager->doInitialization();
        for (auto it = Module_->begin(), jt = Module_->end(); it != jt; ++it) {
            if (!it->isDeclaration()) {
                functionPassManager->run(*it);
            }
        }
        functionPassManager->doFinalization();

        modulePassManager = std::make_unique<PassManager>();
        passManagerBuilder.populateModulePassManager(*modulePassManager);

        modulePassManager->run(*Module_);

        if (IsIRDumpEnabled()) {
            llvm::errs() << "\n******** After Optimization ************************************\n";
            Module_->dump();
            llvm::errs() << "\n****************************************************************\n";
        }

        LOG_DEBUG("Finalizing module");

        Engine_->finalizeObject();
#ifdef PRINT_PASSES_TIME
        if (IsPassesTimeDumpEnabled()) {
            llvm::TimerGroup::printAll(llvm::errs());
        }
#endif
        LOG_DEBUG("Finished compiling module");
        // TODO(sandello): Clean module here.
    }

    static void DiagnosticHandler(const llvm::DiagnosticInfo& info, void* /*opaque*/)
    {
        if (info.getSeverity() != llvm::DS_Error && info.getSeverity() != llvm::DS_Warning) {
            return;
        }

        std::string what;
        llvm::raw_string_ostream os(what);
        llvm::DiagnosticPrinterRawOStream printer(os);

        info.print(printer);

        LOG_INFO("LLVM has triggered a message: %s/%s: %s",
            DiagnosticSeverityToString(info.getSeverity()),
            DiagnosticKindToString((llvm::DiagnosticKind)info.getKind()),
            os.str().c_str());
    }

    static const char* DiagnosticKindToString(llvm::DiagnosticKind kind)
    {
        switch (kind) {
<<<<<<< HEAD
#if !(LLVM_TEST(4, 0) || LLVM_TEST(5, 0))
=======
#if !LLVM_VERSION_GE(3, 9)
>>>>>>> 27fba9c3
            case llvm::DK_Bitcode:
                return "DK_Bitcode";
#endif
            case llvm::DK_InlineAsm:
                return "DK_InlineAsm";
            case llvm::DK_StackSize:
                return "DK_StackSize";
            case llvm::DK_Linker:
                return "DK_Linker";
            case llvm::DK_DebugMetadataVersion:
                return "DK_DebugMetadataVersion";
            case llvm::DK_SampleProfile:
                return "DK_SampleProfile";
            case llvm::DK_OptimizationRemark:
                return "DK_OptimizationRemark";
            case llvm::DK_OptimizationRemarkMissed:
                return "DK_OptimizationRemarkMissed";
            case llvm::DK_OptimizationRemarkAnalysis:
                return "DK_OptimizationRemarkAnalysis";
            case llvm::DK_OptimizationFailure:
                return "DK_OptimizationFailure";
            case llvm::DK_MIRParser:
                return "DK_MIRParser";
            case llvm::DK_FirstPluginKind:
                return "DK_FirstPluginKind";
            default:
                return "DK_(?)";
        }
        Y_UNREACHABLE();
    }

    static const char* DiagnosticSeverityToString(llvm::DiagnosticSeverity severity)
    {
        switch (severity) {
            case llvm::DS_Error:
                return "DS_Error";
            case llvm::DS_Warning:
                return "DS_Warning";
            case llvm::DS_Remark:
                return "DS_Remark";
            case llvm::DS_Note:
                return "DS_Note";
            default:
                return "DS_(?)";
        }
        Y_UNREACHABLE();
    }

private:
    // RoutineRegistry is supposed to be a static object.
    TRoutineRegistry* const RoutineRegistry_;

    llvm::LLVMContext Context_;
    llvm::Module* Module_;

    std::unique_ptr<llvm::ExecutionEngine> Engine_;

    std::set<TString> ExportedSymbols_;

    std::set<TString> LoadedFunctions_;
    std::set<TString> LoadedSymbols_;

    yhash_set<TString> LoadedModules_;

    bool Compiled_ = false;
};

////////////////////////////////////////////////////////////////////////////////

TCGModulePtr TCGModule::Create(TRoutineRegistry* routineRegistry, const TString& moduleName)
{
    return New<TCGModule>(std::make_unique<TImpl>(routineRegistry, moduleName));
}

TCGModule::TCGModule(std::unique_ptr<TImpl> impl)
    : Impl_(std::move(impl))
{ }

TCGModule::~TCGModule() = default;

llvm::Module* TCGModule::GetModule() const
{
    return Impl_->GetModule();
}

llvm::Constant* TCGModule::GetRoutine(const TString& symbol) const
{
    return Impl_->GetRoutine(symbol);
}

void TCGModule::ExportSymbol(const TString& name)
{
    Impl_->ExportSymbol(name);
}

llvm::LLVMContext& TCGModule::GetContext()
{
    return Impl_->GetContext();
}

uint64_t TCGModule::GetFunctionAddress(const TString& name)
{
    return Impl_->GetFunctionAddress(name);
}

void TCGModule::AddObjectFile(
    std::unique_ptr<llvm::object::ObjectFile> sharedObject)
{
    Impl_->AddObjectFile(std::move(sharedObject));
}

bool TCGModule::SymbolIsLoaded(const TString& symbol) const
{
    return Impl_->SymbolIsLoaded(symbol);
}

void TCGModule::AddLoadedSymbol(const TString& symbol)
{
    Impl_->AddLoadedSymbol(symbol);
}

bool TCGModule::FunctionIsLoaded(const TString& function) const
{
    return Impl_->FunctionIsLoaded(function);
}

void TCGModule::AddLoadedFunction(const TString& function)
{
    Impl_->AddLoadedFunction(function);
}

bool TCGModule::ModuleIsLoaded(const TSharedRef& data) const
{
    return Impl_->ModuleIsLoaded(data);
}

void TCGModule::AddLoadedModule(const TSharedRef& data)
{
    Impl_->AddLoadedModule(data);
}

////////////////////////////////////////////////////////////////////////////////

} // namespace NCodegen
} // namespace NYT
<|MERGE_RESOLUTION|>--- conflicted
+++ resolved
@@ -6,11 +6,7 @@
 
 #include <llvm/ADT/Triple.h>
 
-<<<<<<< HEAD
-#if !(LLVM_TEST(3, 7) || LLVM_TEST(3, 9) || LLVM_TEST(4, 0) || LLVM_TEST(5, 0))
-=======
 #if !LLVM_VERSION_GE(3, 7)
->>>>>>> 27fba9c3
 #error "LLVM 3.7 or 3.9 or 4.0 is required."
 #endif
 
@@ -356,11 +352,7 @@
     static const char* DiagnosticKindToString(llvm::DiagnosticKind kind)
     {
         switch (kind) {
-<<<<<<< HEAD
-#if !(LLVM_TEST(4, 0) || LLVM_TEST(5, 0))
-=======
 #if !LLVM_VERSION_GE(3, 9)
->>>>>>> 27fba9c3
             case llvm::DK_Bitcode:
                 return "DK_Bitcode";
 #endif
