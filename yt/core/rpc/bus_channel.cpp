--- conflicted
+++ resolved
@@ -290,7 +290,6 @@
                     "Request resent"));
             }
 
-<<<<<<< HEAD
             auto& header = request->Header();
             header.set_start_time(ToProto(TInstant::Now()));
             if (timeout) {
@@ -299,10 +298,7 @@
                 header.clear_timeout();
             }
 
-            if (request->IsRequestHeavy()) {
-=======
             if (request->IsHeavy()) {
->>>>>>> 621d66bb
                 BIND(&IClientRequest::Serialize, request)
                     .AsyncVia(TDispatcher::Get()->GetInvoker())
                     .Run()
