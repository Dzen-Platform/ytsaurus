--- conflicted
+++ resolved
@@ -129,7 +129,6 @@
     Header_.set_retry(value);
 }
 
-<<<<<<< HEAD
 TMutationId TClientRequest::GetMutationId() const
 {
     return FromProto<TMutationId>(Header_.mutation_id());
@@ -142,7 +141,8 @@
     } else {
         Header_.clear_mutation_id();
     }
-=======
+}
+
 size_t TClientRequest::GetHash() const
 {
     if (!Hash_) {
@@ -154,7 +154,6 @@
         Hash_ = hash;
     }
     return *Hash_;
->>>>>>> 9ceb0f19
 }
 
 TClientContextPtr TClientRequest::CreateClientContext()
