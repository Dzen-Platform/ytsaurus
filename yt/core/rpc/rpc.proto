package NYT.NRpc.NProto;

option java_package = "ru.yandex.yt.rpc";

import "yt/core/misc/guid.proto";
import "yt/core/misc/error.proto";

////////////////////////////////////////////////////////////////////////////////

message TRequestHeader
{
    optional NYT.NProto.TGuid request_id = 1;
    required string service = 2;
    required string method = 3;
    optional NYT.NProto.TGuid realm_id = 8;

    optional bool one_way = 4 [default = false];
    optional int32 protocol_version = 9 [default = 0];

    optional int64 start_time = 7;
    optional bool retry = 11 [default = false];
    optional NYT.NProto.TGuid mutation_id = 13;

    optional int64 timeout = 10;

    optional string user = 12;

    extensions 100 to max;
}

message TTracingExt
{
    extend NRpc.NProto.TRequestHeader
    {
        optional TTracingExt tracing_ext = 106;
    }

    optional uint64 trace_id = 1;
    optional uint64 span_id = 2;
    optional uint64 parent_span_id = 3;
}

<<<<<<< HEAD
=======
message TMutatingExt
{
    extend NRpc.NProto.TRequestHeader
    {
        optional TMutatingExt mutating_ext = 107;
    }

    required NYT.NProto.TGuid mutation_id = 1;
}

message TBalancingExt
{
    extend NRpc.NProto.TRequestHeader
    {
        optional TBalancingExt balancing_ext = 111;
    }

    optional bool enable_stickness = 1 [default = false];
    optional int32 sticky_group_size = 2 [default = 1];
}

>>>>>>> dcb4a8d5
////////////////////////////////////////////////////////////////////////////////

message TResponseHeader
{
    optional NYT.NProto.TGuid request_id = 1;
    
    // If omitted then OK is assumed.
    optional NYT.NProto.TError error = 2;
}

////////////////////////////////////////////////////////////////////////////////

message TRequestCancelationHeader
{
    required NYT.NProto.TGuid request_id = 1;
    required string service = 2;
    required string method = 3;
    optional NYT.NProto.TGuid realm_id = 4;
}

////////////////////////////////////////////////////////////////////////////////

message TReqDiscover
{
    extensions 100 to max;
}

message TRspDiscover
{
    required bool up = 1;
    repeated string suggested_addresses = 2;
}

////////////////////////////////////////////////////////////////////////////////
<|MERGE_RESOLUTION|>--- conflicted
+++ resolved
@@ -40,18 +40,6 @@
     optional uint64 parent_span_id = 3;
 }
 
-<<<<<<< HEAD
-=======
-message TMutatingExt
-{
-    extend NRpc.NProto.TRequestHeader
-    {
-        optional TMutatingExt mutating_ext = 107;
-    }
-
-    required NYT.NProto.TGuid mutation_id = 1;
-}
-
 message TBalancingExt
 {
     extend NRpc.NProto.TRequestHeader
@@ -63,7 +51,6 @@
     optional int32 sticky_group_size = 2 [default = 1];
 }
 
->>>>>>> dcb4a8d5
 ////////////////////////////////////////////////////////////////////////////////
 
 message TResponseHeader
