--- conflicted
+++ resolved
@@ -323,11 +323,7 @@
         int maxChildCount = GetMaxChildCount();
         if (currentNode->GetChildCount() >= maxChildCount) {
             THROW_ERROR_EXCEPTION("Too many children in map node")
-<<<<<<< HEAD
-                << TErrorAttribute("limit", *maxChildCount);
-=======
                 << TErrorAttribute("limit", maxChildCount);
->>>>>>> 22ea4b52
         }
 
         auto newChild = lastStep ? child : factory->CreateMap();
