#pragma once

#include "node.h"
#include "convert.h"
#include "ypath_service.h"
#include "tree_builder.h"
#include "ypath_detail.h"
#include "exception_helpers.h"
#include "permission.h"

#include <core/ytree/ypath.pb.h>

namespace NYT {
namespace NYTree {

////////////////////////////////////////////////////////////////////////////////

class TNodeBase
    : public virtual TYPathServiceBase
    , public virtual TSupportsGetKey
    , public virtual TSupportsGet
    , public virtual TSupportsSet
    , public virtual TSupportsRemove
    , public virtual TSupportsList
    , public virtual TSupportsExists
    , public virtual TSupportsPermissions
    , public virtual INode
{
public:
#define IMPLEMENT_AS_METHODS(key) \
    virtual TIntrusivePtr<I##key##Node> As##key() override \
    { \
        ThrowInvalidNodeType(this, ENodeType::key, GetType()); \
        YUNREACHABLE(); \
    } \
    \
    virtual TIntrusivePtr<const I##key##Node> As##key() const override \
    { \
        ThrowInvalidNodeType(this, ENodeType::key, GetType()); \
        YUNREACHABLE(); \
    }

    IMPLEMENT_AS_METHODS(Entity)
    IMPLEMENT_AS_METHODS(Composite)
    IMPLEMENT_AS_METHODS(String)
    IMPLEMENT_AS_METHODS(Int64)
    IMPLEMENT_AS_METHODS(Uint64)
    IMPLEMENT_AS_METHODS(Double)
    IMPLEMENT_AS_METHODS(Boolean)
    IMPLEMENT_AS_METHODS(List)
    IMPLEMENT_AS_METHODS(Map)
#undef IMPLEMENT_AS_METHODS

    virtual TResolveResult ResolveRecursive(const NYPath::TYPath& path, NRpc::IServiceContextPtr context) override;

protected:
    template <class TNode>
    void DoSetSelf(TNode* node, const TYsonString& value)
    {
<<<<<<< HEAD
        ValidatePermission(EPermissionCheckScope::This, EPermission::Write);
        ValidatePermission(EPermissionCheckScope::Descendants, EPermission::Remove);
=======
        ValidatePermission(
            EPermissionCheckScope::This | EPermissionCheckScope::Descendants,
            EPermission::Write);
>>>>>>> 6c2dd7e3

        auto factory = CreateFactory();
        auto builder = CreateBuilderFromFactory(factory);
        SetNodeFromProducer(node, ConvertToProducer(value), builder.get());
        factory->Commit();
    }

    virtual bool DoInvoke(NRpc::IServiceContextPtr context) override;

    virtual void GetKeySelf(TReqGetKey* request, TRspGetKey* response, TCtxGetKeyPtr context) override;
    virtual void GetSelf(TReqGet* request, TRspGet* response, TCtxGetPtr context) override;
    virtual void RemoveSelf(TReqRemove* request, TRspRemove* response, TCtxRemovePtr context) override;

};

////////////////////////////////////////////////////////////////////////////////

class TCompositeNodeMixin
    : public virtual TYPathServiceBase
    , public virtual TSupportsSet
    , public virtual TSupportsRemove
    , public virtual TSupportsPermissions
    , public virtual ICompositeNode
{
protected:
    virtual void RemoveRecursive(
        const TYPath &path,
        TReqRemove* request,
        TRspRemove* response,
        TCtxRemovePtr context) override;

    virtual void SetRecursive(
        const TYPath& path,
        TReqSet* request,
        TRspSet* response,
        TCtxSetPtr context) override;

    virtual void SetChild(
        INodeFactoryPtr factory,
        const TYPath& path,
        INodePtr child,
        bool recursive) = 0;

    virtual int GetMaxChildCount() const;

};

////////////////////////////////////////////////////////////////////////////////

class TMapNodeMixin
    : public virtual TCompositeNodeMixin
    , public virtual TSupportsList
    , public virtual IMapNode
{
protected:
    virtual IYPathService::TResolveResult ResolveRecursive(
        const TYPath& path,
        NRpc::IServiceContextPtr context) override;

    virtual void ListSelf(
        TReqList* request,
        TRspList* response,
        TCtxListPtr context) override;

    virtual void SetChild(
        INodeFactoryPtr factory,
        const TYPath& path,
        INodePtr child,
        bool recursive) override;
};

////////////////////////////////////////////////////////////////////////////////

class TListNodeMixin
    : public virtual TCompositeNodeMixin
    , public virtual IListNode
{
protected:
    virtual IYPathService::TResolveResult ResolveRecursive(
        const TYPath& path,
        NRpc::IServiceContextPtr context) override;

    virtual void SetChild(
        INodeFactoryPtr factory,
        const TYPath& path,
        INodePtr child,
        bool recursive) override;

};

////////////////////////////////////////////////////////////////////////////////

#define YTREE_NODE_TYPE_OVERRIDES(key) \
public: \
    virtual ::NYT::NYTree::ENodeType GetType() const override \
    { \
        return ::NYT::NYTree::ENodeType::key; \
    } \
    \
    virtual TIntrusivePtr<const ::NYT::NYTree::I##key##Node> As##key() const override \
    { \
        return this; \
    } \
    \
    virtual TIntrusivePtr< ::NYT::NYTree::I##key##Node > As##key() override \
    { \
        return this; \
    } \
    \
    virtual void SetSelf(TReqSet* request, TRspSet* response, TCtxSetPtr context) override \
    { \
        UNUSED(response); \
        DoSetSelf<::NYT::NYTree::I##key##Node>(this, NYTree::TYsonString(request->value())); \
        context->Reply(); \
    }

////////////////////////////////////////////////////////////////////////////////

} // namespace NYTree
} // namespace NYT
<|MERGE_RESOLUTION|>--- conflicted
+++ resolved
@@ -57,14 +57,9 @@
     template <class TNode>
     void DoSetSelf(TNode* node, const TYsonString& value)
     {
-<<<<<<< HEAD
-        ValidatePermission(EPermissionCheckScope::This, EPermission::Write);
-        ValidatePermission(EPermissionCheckScope::Descendants, EPermission::Remove);
-=======
         ValidatePermission(
             EPermissionCheckScope::This | EPermissionCheckScope::Descendants,
             EPermission::Write);
->>>>>>> 6c2dd7e3
 
         auto factory = CreateFactory();
         auto builder = CreateBuilderFromFactory(factory);
