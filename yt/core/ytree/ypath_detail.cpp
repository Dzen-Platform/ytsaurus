--- conflicted
+++ resolved
@@ -108,21 +108,10 @@
 void TYPathServiceBase::AfterInvoke(IServiceContextPtr /*context*/)
 { }
 
-<<<<<<< HEAD
-NLogging::TLogger TYPathServiceBase::GetLogger() const
-{
-    EnsureLoggerCreated();
-    return Logger;
-}
-
 void TYPathServiceBase::WriteAttributesFragment(
-    IAsyncYsonConsumer* /*consumer*/,
-=======
-void TYPathServiceBase::SerializeAttributes(
-    IYsonConsumer* /*consumer*/,
->>>>>>> 0d85b427
-    const TAttributeFilter& /*filter*/,
-    bool /*sortKeys*/)
+    NYson::IAsyncYsonConsumer* /* consumer */,
+    const TAttributeFilter& /* filter */,
+    bool /* sortKeys */)
 { }
 
 ////////////////////////////////////////////////////////////////////////////////
@@ -1227,19 +1216,9 @@
         return TResolveResult::There(UnderlyingService_, tokenizer.GetSuffix());
     }
 
-<<<<<<< HEAD
-    virtual NLogging::TLogger GetLogger() const override
-    {
-        return UnderlyingService_->GetLogger();
-    }
-
+    // TODO(panin): remove this when getting rid of IAttributeProvider
     virtual void WriteAttributesFragment(
         IAsyncYsonConsumer* consumer,
-=======
-    // TODO(panin): remove this when getting rid of IAttributeProvider
-    virtual void SerializeAttributes(
-        IYsonConsumer* consumer,
->>>>>>> 0d85b427
         const TAttributeFilter& filter,
         bool sortKeys) override
     {
