#include "stdafx.h"
#include "parser.h"
#include "consumer.h"
#include "format.h"
#include "parser_detail.h"

#include <core/misc/error.h>

#include <core/concurrency/coroutine.h>

namespace NYT {
namespace NYson {

using namespace NConcurrency;

////////////////////////////////////////////////////////////////////////////////

class TYsonParser::TImpl
{
private:
    typedef TCoroutine<int(const char* begin, const char* end, bool finish)> TParserCoroutine;

    TParserCoroutine ParserCoroutine_;

public:
    TImpl(
<<<<<<< HEAD
        IYsonConsumer* consumer,
        EYsonType parsingMode,
        bool enableLinePositionInfo,
        int bufferLimit)
        : ParserCoroutine_(BIND(
            [=] (TParserCoroutine& self, const char* begin, const char* end, bool finish) {
                ParseYsonStreamImpl<IYsonConsumer, TBlockReader<TParserCoroutine>>(
                    TBlockReader<TParserCoroutine>(self, begin, end, finish),
                    consumer,
                    parsingMode,
                    enableLinePositionInfo, bufferLimit);
            }))
    { }
=======
        IYsonConsumer* consumer, 
        EYsonType parsingMode = EYsonType::Node, 
        bool enableLinePositionInfo = false,
        TNullable<i64> memoryLimit = Null) 
    {
        ParserCoroutine.Reset(BIND([=] (TParserCoroutine& self, const char* begin, const char* end, bool finish) {
            ParseYsonStreamImpl<IYsonConsumer, TBlockReader<TParserCoroutine> >(
                TBlockReader<TParserCoroutine>(self, begin, end, finish),
                consumer,
                parsingMode,
                enableLinePositionInfo,
                memoryLimit);
        }));
    }
>>>>>>> 99d8a6aa

    void Read(const char* begin, const char* end, bool finish = false)
    {
        if (!ParserCoroutine_.IsCompleted()) {
            ParserCoroutine_.Run(begin, end, finish);
        } else {
            THROW_ERROR_EXCEPTION("Input is already parsed");
        }
    }

    void Read(const TStringBuf& data, bool finish = false)
    {
        Read(data.begin(), data.end(), finish);
    }

    void Finish()
    {
        Read(0, 0, true);
    }
};

////////////////////////////////////////////////////////////////////////////////

TYsonParser::TYsonParser(
    IYsonConsumer *consumer,
    EYsonType type,
    bool enableLinePositionInfo,
<<<<<<< HEAD
    int bufferLimit)
    : Impl(new TImpl(consumer, type, enableLinePositionInfo, bufferLimit))
=======
    TNullable<i64> memoryLimit)
    : Impl(new TImpl(consumer, type, enableLinePositionInfo, memoryLimit))
>>>>>>> 99d8a6aa
{ }

TYsonParser::~TYsonParser()
{ }

void TYsonParser::Read(const TStringBuf& data)
{
    Impl->Read(data);
}

void TYsonParser::Finish()
{
    Impl->Finish();
}

////////////////////////////////////////////////////////////////////////////////

class TStatelessYsonParser::TImpl
{
private:
    std::unique_ptr<TStatelessYsonParserImplBase> Impl;

public:
    TImpl(
        IYsonConsumer *consumer,
        bool enableLinePositionInfo,
        int bufferLimit)
        : Impl(
            enableLinePositionInfo
            ? static_cast<TStatelessYsonParserImplBase*>(new TStatelessYsonParserImpl<IYsonConsumer, true>(consumer, bufferLimit)) 
            : static_cast<TStatelessYsonParserImplBase*>(new TStatelessYsonParserImpl<IYsonConsumer, false>(consumer, bufferLimit)))
    { }

    void Parse(const TStringBuf& data, EYsonType type = EYsonType::Node) 
    {
        Impl->Parse(data, type);
    }
};

////////////////////////////////////////////////////////////////////////////////

TStatelessYsonParser::TStatelessYsonParser(
    IYsonConsumer *consumer,
    bool enableLinePositionInfo,
    int bufferLimit)
    : Impl(new TImpl(consumer, enableLinePositionInfo, bufferLimit))
{ }

TStatelessYsonParser::~TStatelessYsonParser()
{ }

void TStatelessYsonParser::Parse(const TStringBuf& data, EYsonType type)
{
    Impl->Parse(data, type);
}

////////////////////////////////////////////////////////////////////////////////

void ParseYsonStringBuffer(
    const TStringBuf& buffer,
    IYsonConsumer* consumer,
    EYsonType type,
    bool enableLinePositionInfo,
    int bufferLimit)
{
    ParseYsonStreamImpl<IYsonConsumer, TStringReader>(
        TStringReader(buffer.begin(), buffer.end()),
        consumer,
        type,
        enableLinePositionInfo, bufferLimit);
}

////////////////////////////////////////////////////////////////////////////////

} // namespace NYson
} // namespace NYT<|MERGE_RESOLUTION|>--- conflicted
+++ resolved
@@ -24,36 +24,20 @@
 
 public:
     TImpl(
-<<<<<<< HEAD
         IYsonConsumer* consumer,
         EYsonType parsingMode,
         bool enableLinePositionInfo,
-        int bufferLimit)
+        TNullable<i64> memoryLimit = Null) 
         : ParserCoroutine_(BIND(
             [=] (TParserCoroutine& self, const char* begin, const char* end, bool finish) {
                 ParseYsonStreamImpl<IYsonConsumer, TBlockReader<TParserCoroutine>>(
                     TBlockReader<TParserCoroutine>(self, begin, end, finish),
                     consumer,
                     parsingMode,
-                    enableLinePositionInfo, bufferLimit);
+                    enableLinePositionInfo,
+                    memoryLimit);
             }))
     { }
-=======
-        IYsonConsumer* consumer, 
-        EYsonType parsingMode = EYsonType::Node, 
-        bool enableLinePositionInfo = false,
-        TNullable<i64> memoryLimit = Null) 
-    {
-        ParserCoroutine.Reset(BIND([=] (TParserCoroutine& self, const char* begin, const char* end, bool finish) {
-            ParseYsonStreamImpl<IYsonConsumer, TBlockReader<TParserCoroutine> >(
-                TBlockReader<TParserCoroutine>(self, begin, end, finish),
-                consumer,
-                parsingMode,
-                enableLinePositionInfo,
-                memoryLimit);
-        }));
-    }
->>>>>>> 99d8a6aa
 
     void Read(const char* begin, const char* end, bool finish = false)
     {
@@ -81,13 +65,8 @@
     IYsonConsumer *consumer,
     EYsonType type,
     bool enableLinePositionInfo,
-<<<<<<< HEAD
-    int bufferLimit)
-    : Impl(new TImpl(consumer, type, enableLinePositionInfo, bufferLimit))
-=======
     TNullable<i64> memoryLimit)
     : Impl(new TImpl(consumer, type, enableLinePositionInfo, memoryLimit))
->>>>>>> 99d8a6aa
 { }
 
 TYsonParser::~TYsonParser()
@@ -114,11 +93,11 @@
     TImpl(
         IYsonConsumer *consumer,
         bool enableLinePositionInfo,
-        int bufferLimit)
+        TNullable<i64> memoryLimit)
         : Impl(
             enableLinePositionInfo
-            ? static_cast<TStatelessYsonParserImplBase*>(new TStatelessYsonParserImpl<IYsonConsumer, true>(consumer, bufferLimit)) 
-            : static_cast<TStatelessYsonParserImplBase*>(new TStatelessYsonParserImpl<IYsonConsumer, false>(consumer, bufferLimit)))
+            ? static_cast<TStatelessYsonParserImplBase*>(new TStatelessYsonParserImpl<IYsonConsumer, true>(consumer, memoryLimit)) 
+            : static_cast<TStatelessYsonParserImplBase*>(new TStatelessYsonParserImpl<IYsonConsumer, false>(consumer, memoryLimit)))
     { }
 
     void Parse(const TStringBuf& data, EYsonType type = EYsonType::Node) 
@@ -132,8 +111,8 @@
 TStatelessYsonParser::TStatelessYsonParser(
     IYsonConsumer *consumer,
     bool enableLinePositionInfo,
-    int bufferLimit)
-    : Impl(new TImpl(consumer, enableLinePositionInfo, bufferLimit))
+    TNullable<i64> memoryLimit)
+    : Impl(new TImpl(consumer, enableLinePositionInfo, memoryLimit))
 { }
 
 TStatelessYsonParser::~TStatelessYsonParser()
@@ -151,13 +130,14 @@
     IYsonConsumer* consumer,
     EYsonType type,
     bool enableLinePositionInfo,
-    int bufferLimit)
+    TNullable<i64> memoryLimit)
 {
     ParseYsonStreamImpl<IYsonConsumer, TStringReader>(
         TStringReader(buffer.begin(), buffer.end()),
         consumer,
         type,
-        enableLinePositionInfo, bufferLimit);
+        enableLinePositionInfo,
+        memoryLimit);
 }
 
 ////////////////////////////////////////////////////////////////////////////////
