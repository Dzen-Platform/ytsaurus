--- conflicted
+++ resolved
@@ -362,11 +362,7 @@
         return Version_.load();
     }
 
-<<<<<<< HEAD
-    ELogLevel GetMinLevel(const TString& category) const
-=======
     const TLoggingCategory* GetCategory(const char* categoryName)
->>>>>>> 5534e0dd
     {
         if (!categoryName) {
             return nullptr;
@@ -583,11 +579,7 @@
             return SystemWriters_;
         }
 
-<<<<<<< HEAD
-        std::pair<TString, ELogLevel> cacheKey(event.Category, event.Level);
-=======
-        std::pair<Stroka, ELogLevel> cacheKey(event.Category->Name, event.Level);
->>>>>>> 5534e0dd
+        std::pair<TString, ELogLevel> cacheKey(event.Category->Name, event.Level);
         auto it = CachedWriters_.find(cacheKey);
         if (it != CachedWriters_.end()) {
             return it->second;
@@ -924,7 +916,7 @@
     // default configuration (default level etc.).
     std::atomic<int> Version_ = {-1};
     TLogConfigPtr Config_;
-    yhash_map<const char*, std::unique_ptr<TLoggingCategory>> NameToCategory_;
+    yhash<const char*, std::unique_ptr<TLoggingCategory>> NameToCategory_;
     const TLoggingCategory* SystemCategory_;
 
     // These are just copies from _Config.
@@ -996,11 +988,7 @@
     return Impl_->GetVersion();
 }
 
-<<<<<<< HEAD
-ELogLevel TLogManager::GetMinLevel(const TString& category) const
-=======
 const TLoggingCategory* TLogManager::GetCategory(const char* categoryName)
->>>>>>> 5534e0dd
 {
     return Impl_->GetCategory(categoryName);
 }
