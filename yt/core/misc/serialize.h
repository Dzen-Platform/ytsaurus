--- conflicted
+++ resolved
@@ -802,7 +802,6 @@
 struct TSorterSelector<SmallVector<T, size>, C, TSortedTag>
 {
     typedef TCollectionSorter<SmallVector<T, size>, TContainerSorterComparer<C, true>> TSorter;
-<<<<<<< HEAD
 };
 
 template <class C, class... T>
@@ -817,22 +816,6 @@
     typedef TNoopSorter<std::map<T...>, C> TSorter;
 };
 
-=======
-};
-
-template <class C, class... T>
-struct TSorterSelector<std::set<T...>, C, TSortedTag>
-{
-    typedef TNoopSorter<std::set<T...>, C> TSorter;
-};
-
-template <class C, class... T>
-struct TSorterSelector<std::map<T...>, C, TSortedTag>
-{
-    typedef TNoopSorter<std::map<T...>, C> TSorter;
-};
-
->>>>>>> 1e12e2b0
 template <class T, class C>
 struct TSorterSelector<T, C, TSortedTag>
 {
