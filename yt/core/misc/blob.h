#pragma once

#include "common.h"

namespace NYT {

////////////////////////////////////////////////////////////////////////////////

// Forward declarations.
class TRef;

////////////////////////////////////////////////////////////////////////////////

//! A home-grown optimized replacement for |std::vector<char>| suitable for carrying
//! large chunks of data.
/*!
 *  Compared to |std::vector<char>|, this class supports uninitialized allocations
 *  when explicitly requested to.
 */
// TODO(babenko): integrate with Ref Counted Tracker.
class TBlob
{
public:
    //! Constructs an empty blob.
    TBlob();

    //! Constructs a blob with a given size.
    explicit TBlob(size_t size, bool initiailizeStorage = true);

    //! Copies the data.
    TBlob(const TBlob& other);

    //! Moves the data (takes the ownership).
    TBlob(TBlob&& other);

    //! Copies a chunk of memory into a new instance.
    TBlob(const void* data, size_t size);

    //! Reclaims the memory.
    ~TBlob();

    //! Ensures that capacity is at least #capacity.
    void Reserve(size_t newCapacity);

    //! Changes the size to #newSize.
    /*!
     *  If #size exceeds the current capacity,
     *  we make sure the new capacity grows exponentially.
     *  Hence calling #Resize N times to increase the size by N only
     *  takes amortized O(1) time per call.
     */
    void Resize(size_t newSize, bool initializeStorage = true);

    //! Returns the start pointer.
    FORCED_INLINE const char* Begin() const
    {
        return Begin_;
    }

    //! Returns the start pointer.
    FORCED_INLINE char* Begin()
    {
        return Begin_;
    }

    //! Returns the end pointer.
    FORCED_INLINE const char* End() const
    {
        return Begin_ + Size_;
    }

    //! Returns the end pointer.
    FORCED_INLINE char* End()
    {
        return Begin_ + Size_;
    }

    //! Returns the size.
    FORCED_INLINE size_t Size() const
    {
        return Size_;
    }

    //! Returns the capacity.
    FORCED_INLINE size_t Capacity() const
    {
        return Capacity_;
    }

    //! Returns the TStringBuf instance for the occupied part of the blob.
    FORCED_INLINE TStringBuf ToStringBuf() const
    {
        return TStringBuf(Begin_, Size_);
    }

    //! Provides by-value access to the underlying storage.
    FORCED_INLINE char operator [] (size_t index) const
    {
        return Begin_[index];
    }

    //! Provides by-ref access to the underlying storage.
    FORCED_INLINE char& operator [] (size_t index)
    {
        return Begin_[index];
    }

    //! Clears the instance but does not reclaim the memory.
    FORCED_INLINE void Clear()
    {
        Size_ = 0;
    }

    //! Returns |true| if size is zero.
    FORCED_INLINE bool IsEmpty() const
    {
        return Size_ == 0;
    }

    //! Overwrites the current instance.
    TBlob& operator = (const TBlob& rhs);

    //! Takes the ownership.
    TBlob& operator = (TBlob&& rhs);

    //! Appends a chunk of memory to the end.
    void Append(const void* data, size_t size);

    //! Appends a chunk of memory to the end.
    void Append(const TRef& ref);

<<<<<<< HEAD
    //! Appends a single char to the end.
    void Append(char ch);

=======
    //! Swaps the current and other instances
    void Swap(TBlob& other);

    friend void swap(TBlob& left, TBlob& right);
>>>>>>> 0bd1f986

private:
    char* Begin_;
    size_t Size_;
    size_t Capacity_;

    void Reset();

};

void swap(TBlob& left, TBlob& right);

////////////////////////////////////////////////////////////////////////////////

} // namespace NYT
<|MERGE_RESOLUTION|>--- conflicted
+++ resolved
@@ -129,16 +129,13 @@
     //! Appends a chunk of memory to the end.
     void Append(const TRef& ref);
 
-<<<<<<< HEAD
     //! Appends a single char to the end.
     void Append(char ch);
 
-=======
     //! Swaps the current and other instances
     void Swap(TBlob& other);
 
     friend void swap(TBlob& left, TBlob& right);
->>>>>>> 0bd1f986
 
 private:
     char* Begin_;
