--- conflicted
+++ resolved
@@ -329,26 +329,6 @@
 
     fiber->GetCanceler(); // Initialize canceler; who knows what might happen to this fiber?
 
-<<<<<<< HEAD
-    // When rescheduling fiber via sync invoker, one cannot use |ResumeFiber|
-    // as it requires a currently executing fiber, which is missing in this case.
-    if (invoker == GetSyncInvoker()) {
-        if (future) {
-            future.Subscribe(BIND([=, this_ = MakeStrong(this)] (const TError&) mutable {
-                YCHECK(fiber->GetState() == EFiberState::Sleeping);
-                fiber->SetSuspended();
-                RunQueue.push_back(fiber);
-            }));
-        } else {
-            YCHECK(fiber->GetState() == EFiberState::Sleeping);
-            fiber->SetSuspended();
-            RunQueue.push_back(fiber);
-        }
-        return;
-    }
-
-=======
->>>>>>> c78a3c2a
     auto resume = BIND(&ResumeFiber, fiber);
     auto unwind = BIND(&UnwindFiber, fiber);
 
