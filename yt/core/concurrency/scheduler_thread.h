#pragma once

#include "private.h"
#include "event_count.h"
#include "execution_context.h"
#include "invoker_queue.h"
#include "scheduler.h"
#include "thread_affinity.h"

#include <yt/core/actions/callback.h>
#include <yt/core/actions/future.h>
#include <yt/core/actions/invoker.h>
#include <yt/core/actions/signal.h>

#include <yt/core/misc/shutdownable.h>

#include <yt/core/profiling/profiler.h>

#include <util/system/thread.h>

#include <util/thread/lfqueue.h>

namespace NYT {
namespace NConcurrency {

////////////////////////////////////////////////////////////////////////////////

class TSchedulerThread
    : public TRefCounted
    , public IScheduler
    , public IShutdownable
{
public:
    virtual ~TSchedulerThread();

    void Start();
    virtual void Shutdown() override;

    TThreadId GetId() const;
    bool IsStarted() const;
    bool IsShutdown() const;

    virtual TFiber* GetCurrentFiber() override;
    virtual void Return() override;
    virtual void Yield() override;
    virtual void YieldTo(TFiberPtr&& other) override;
    virtual void SwitchTo(IInvokerPtr invoker) override;
    virtual void SubscribeContextSwitched(TClosure callback) override;
    virtual void UnsubscribeContextSwitched(TClosure callback) override;
    virtual void WaitFor(TFuture<void> future, IInvokerPtr invoker) override;

protected:
    TSchedulerThread(
        std::shared_ptr<TEventCount> callbackEventCount,
        const Stroka& threadName,
        const NProfiling::TTagIdList& tagIds,
        bool enableLogging,
        bool enableProfiling);

    virtual EBeginExecuteResult BeginExecute() = 0;
    virtual void EndExecute() = 0;

    virtual void OnStart();
    virtual void OnShutdown();

    virtual void OnThreadStart();
    virtual void OnThreadShutdown();

    static void* ThreadMain(void* opaque);
    void ThreadMain();
    void ThreadMainStep();

    void FiberMain(ui64 spawnedEpoch);
    bool FiberMainStep(ui64 spawnedEpoch);

    void Reschedule(TFiberPtr fiber, TFuture<void> future, IInvokerPtr invoker);

    void OnContextSwitch();

<<<<<<< HEAD
    std::shared_ptr<TEventCount> CallbackEventCount;
    Stroka ThreadName;
    bool EnableLogging;
=======
    const std::shared_ptr<TEventCount> CallbackEventCount;
    const Stroka ThreadName;
    const bool EnableLogging;
>>>>>>> 4c21d8c5

    NProfiling::TProfiler Profiler;

    // First bit is an indicator whether startup was performed.
    // Second bit is an indicator whether shutdown was requested.
    std::atomic<ui64> Epoch = {0};
    static constexpr ui64 StartedEpochMask = 0x1;
    static constexpr ui64 ShutdownEpochMask = 0x2;
    static constexpr ui64 TurnShift = 2;
    static constexpr ui64 TurnDelta = 1 << TurnShift;

    TEvent ThreadStartedEvent;
    TEvent ThreadShutdownEvent;

    TThreadId ThreadId = InvalidThreadId;
    TThread Thread;

    TExecutionContext SchedulerContext;

    std::list<TFiberPtr> RunQueue;
    NProfiling::TSimpleCounter CreatedFibersCounter;
    NProfiling::TSimpleCounter AliveFibersCounter;

    TFiberPtr IdleFiber;
    TFiberPtr CurrentFiber;

    TFuture<void> WaitForFuture;
    IInvokerPtr SwitchToInvoker;

    TCallbackList<void()> ContextSwitchCallbacks;

    DECLARE_THREAD_AFFINITY_SLOT(HomeThread);
};

DEFINE_REFCOUNTED_TYPE(TSchedulerThread)

////////////////////////////////////////////////////////////////////////////////

} // namespace NConcurrency
} // namespace NYT<|MERGE_RESOLUTION|>--- conflicted
+++ resolved
@@ -77,15 +77,9 @@
 
     void OnContextSwitch();
 
-<<<<<<< HEAD
-    std::shared_ptr<TEventCount> CallbackEventCount;
-    Stroka ThreadName;
-    bool EnableLogging;
-=======
     const std::shared_ptr<TEventCount> CallbackEventCount;
     const Stroka ThreadName;
     const bool EnableLogging;
->>>>>>> 4c21d8c5
 
     NProfiling::TProfiler Profiler;
 
