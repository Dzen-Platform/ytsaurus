--- conflicted
+++ resolved
@@ -417,8 +417,8 @@
     EFiberState Run()
     {
         auto* caller = GetCurrent();
-        YCHECK(caller->Impl->State_ == EFiberState::Running);
-        caller->Impl->State_ = EFiberState::Blocked;
+        YCHECK(caller->Impl_->State_ == EFiberState::Running);
+        caller->Impl_->State_ = EFiberState::Blocked;
 
         if (Canceled_) {
             // When fiber is being cancelled control is always transfered
@@ -438,9 +438,9 @@
 
             YCHECK(!Caller_);
             YCHECK(
-                ResumeTo_->Impl->State_ == EFiberState::Initialized ||
-                ResumeTo_->Impl->State_ == EFiberState::Suspended);
-            ResumeTo_->Impl->State_ = EFiberState::Running;
+                ResumeTo_->Impl_->State_ == EFiberState::Initialized ||
+                ResumeTo_->Impl_->State_ == EFiberState::Suspended);
+            ResumeTo_->Impl_->State_ = EFiberState::Running;
 
             if (ResumeTo_ != This_) {
                 // We are yielding to a suspended descendant
@@ -449,24 +449,15 @@
             }
         }
 
-<<<<<<< HEAD
         SetCurrent(ResumeTo_);
         Caller_ = caller;
-        Caller_->Impl->TransferTo(ResumeTo_->Impl.get());
+        Caller_->Impl_->TransferTo(ResumeTo_->Impl_.get());
 
         // Acquire a reference to a just yielded fiber.
         auto* yieldedFrom = GetCurrent();
         YASSERT(yieldedFrom);
 
         YCHECK(Caller_ == caller);
-=======
-        YCHECK(Caller_->Impl_->State_ == EFiberState::Running);
-        State_ = EFiberState::Running;
-
-        Caller_->Impl_->TransferTo(this);
-
-        YCHECK(Caller_->Impl_->State_ == EFiberState::Running);
->>>>>>> 13255ee7
 
         SetCurrent(Caller_);
         Caller_ = nullptr;
@@ -474,18 +465,18 @@
         if (yieldedFrom == caller) {
             // Fiber was interrupted while waiting for a child.
             // This usually means that fiber is canceled.
-            YCHECK(caller->Impl->Canceled_);
+            YCHECK(caller->Impl_->Canceled_);
             throw TFiberCanceledException();
         } else {
             // In normal case fiber must receive control back from one of
             // its descendants and continue regular execution.
-            YCHECK(caller->Impl->State_ == EFiberState::Blocked);
-            caller->Impl->State_ = EFiberState::Running;
+            YCHECK(caller->Impl_->State_ == EFiberState::Blocked);
+            caller->Impl_->State_ = EFiberState::Running;
         }
 
         // Rescheduling the yielded fiber may pass its ownership to another thread
         // and eventually change its state in case of any races.
-        auto state = yieldedFrom->Impl->State_;
+        auto state = yieldedFrom->Impl_->State_;
         switch (state) {
             case EFiberState::Terminated:
             case EFiberState::Canceled:
@@ -526,10 +517,10 @@
                 // Before returning control back to the caller fulfill any demands
                 // from the yielded fiber concerning its rescheduling.
                 IInvokerPtr switchTo;
-                yieldedFrom->Impl->SwitchTo_.Swap(switchTo);
+                yieldedFrom->Impl_->SwitchTo_.Swap(switchTo);
 
                 TFuture<void> waitFor;
-                yieldedFrom->Impl->WaitFor_.Swap(waitFor);
+                yieldedFrom->Impl_->WaitFor_.Swap(waitFor);
 
                 if (waitFor) {
                     Forked_ = true;
@@ -571,12 +562,8 @@
         YCHECK(State_ == EFiberState::Running);
         State_ = EFiberState::Suspended;
 
-<<<<<<< HEAD
-        TransferTo(target->Impl.get());
-
-=======
-        TransferTo(Caller_->Impl_.get());
->>>>>>> 13255ee7
+        TransferTo(target->Impl_.get());
+
         YCHECK(State_ == EFiberState::Running);
 
         // Throw TFiberCanceledException if a cancellation is requested.
@@ -643,11 +630,11 @@
         YCHECK(
             State_ != EFiberState::Blocked || (
                 ResumeTo_ != This_ &&
-                ResumeTo_->Impl->State_ == EFiberState::Suspended));
+                ResumeTo_->Impl_->State_ == EFiberState::Suspended));
         YCHECK(!Caller_);
         YCHECK(exception);
 
-        ResumeTo_->Impl->Exception_ = std::move(exception);
+        ResumeTo_->Impl_->Exception_ = std::move(exception);
     }
 
     void Cancel()
@@ -771,20 +758,9 @@
 
     IInvokerPtr CurrentInvoker_;
 
-<<<<<<< HEAD
-=======
     std::vector<TFlsSlotValue> Fls_;
 
     
-    void Init()
-    {
-        Terminating_ = false;
-        Canceled_ = false;
-        Yielded_ = false;
-        Caller_ = nullptr;
-        CurrentInvoker_ = GetSyncInvoker();
-    }
-
     void EnsureFlsSlot(int index)
     {
         YASSERT(index >= 0);
@@ -799,7 +775,7 @@
         }
     }
 
->>>>>>> 13255ee7
+
     static void Wakeup(TFiberPtr fiber)
     {
         if (fiber->IsCanceled()) {
@@ -826,13 +802,13 @@
         YASSERT(fiber);
 
         if (CurrentFiber != fiber) {
-            if (!CurrentFiber->Impl->Terminating_) {
+            if (!CurrentFiber->Impl_->Terminating_) {
                 CurrentFiber->Unref();
             }
 
             CurrentFiber = fiber;
 
-            if (!CurrentFiber->Impl->Terminating_) {
+            if (!CurrentFiber->Impl_->Terminating_) {
                 CurrentFiber->Ref();
             }
         }
@@ -861,7 +837,7 @@
             if (current == caller) {
                 return true;
             }
-            current = current->Impl->Caller_;
+            current = current->Impl_->Caller_;
         }
         return false;
     }
@@ -904,13 +880,8 @@
             }
         }
 
-<<<<<<< HEAD
         // Jump back to the caller.
-        TransferTo(Caller_->Impl.get());
-=======
-        // Fall back to the caller.
         TransferTo(Caller_->Impl_.get());
->>>>>>> 13255ee7
         YUNREACHABLE();
     }
 
@@ -936,34 +907,22 @@
 
 TFiber* TFiber::GetExecutor()
 {
-<<<<<<< HEAD
     return TImpl::GetExecutor();
-=======
+}
+
+void TFiber::SetExecutor(TFiber* executor)
+{
+    return TImpl::SetExecutor(executor);
+}
+
+EFiberState TFiber::GetState() const
+{
     return Impl_->GetState();
->>>>>>> 13255ee7
-}
-
-void TFiber::SetExecutor(TFiber* executor)
-{
-<<<<<<< HEAD
-    return TImpl::SetExecutor(executor);
-=======
-    return Impl_->Yielded();
->>>>>>> 13255ee7
-}
-
-EFiberState TFiber::GetState() const
-{
-<<<<<<< HEAD
-    return Impl->GetState();
 }
 
 bool TFiber::HasForked() const
 {
-    return Impl->HasForked();
-=======
-    return Impl_->IsTerminating();
->>>>>>> 13255ee7
+    return Impl_->HasForked();
 }
 
 bool TFiber::IsCanceled() const
@@ -973,11 +932,7 @@
 
 EFiberState TFiber::Run()
 {
-<<<<<<< HEAD
-    return Impl->Run();
-=======
-    Impl_->Run();
->>>>>>> 13255ee7
+    return Impl_->Run();
 }
 
 void TFiber::Yield()
@@ -987,7 +942,7 @@
 
 void TFiber::Yield(TFiber* caller)
 {
-    Impl->Yield(caller);
+    Impl_->Yield(caller);
 }
 
 void TFiber::Reset()
@@ -1010,21 +965,7 @@
     Impl_->Cancel();
 }
 
-<<<<<<< HEAD
 IInvokerPtr TFiber::GetCurrentInvoker() const
-=======
-void TFiber::SwitchTo(IInvokerPtr invoker)
-{
-    Impl_->SwitchTo(std::move(invoker));
-}
-
-void TFiber::WaitFor(TFuture<void> future, IInvokerPtr invoker)
-{
-    Impl_->WaitFor(std::move(future), std::move(invoker));
-}
-
-IInvokerPtr TFiber::GetCurrentInvoker()
->>>>>>> 13255ee7
 {
     return Impl_->GetCurrentInvoker();
 }
@@ -1055,11 +996,11 @@
 {
     auto* current = CurrentFiber;
     if (!current) return; 
-    YCHECK(current->Impl->Root_);
+    YCHECK(current->Impl_->Root_);
     YCHECK(current->GetRefCount() == 2);
     YCHECK(current->GetState() == EFiberState::Running);
-    *const_cast<bool*>(&current->Impl->Root_) = false;
-    current->Impl->State_ = EFiberState::Terminated;
+    *const_cast<bool*>(&current->Impl_->Root_) = false;
+    current->Impl_->State_ = EFiberState::Terminated;
     current->Unref();
     current->Unref();
     CurrentFiber = nullptr;
@@ -1078,12 +1019,12 @@
 
 void SwitchTo(IInvokerPtr invoker)
 {
-    TFiber::GetCurrent()->Impl->SwitchTo(std::move(invoker));
+    TFiber::GetCurrent()->Impl_->SwitchTo(std::move(invoker));
 }
 
 void WaitFor(TFuture<void> future, IInvokerPtr invoker)
 {
-    TFiber::GetCurrent()->Impl->WaitFor(std::move(future), std::move(invoker));
+    TFiber::GetCurrent()->Impl_->WaitFor(std::move(future), std::move(invoker));
 }
 
 ////////////////////////////////////////////////////////////////////////////////
