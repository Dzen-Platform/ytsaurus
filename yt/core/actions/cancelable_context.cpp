#include "cancelable_context.h"
#include "callback.h"
#include "invoker_detail.h"
#include "invoker_util.h"

#include <yt/core/concurrency/scheduler.h>

namespace NYT {

////////////////////////////////////////////////////////////////////////////////

class TCancelableContext::TCancelableInvoker
    : public TInvokerWrapper
{
public:
    TCancelableInvoker(
        TCancelableContextPtr context,
        IInvokerPtr underlyingInvoker)
        : TInvokerWrapper(std::move(underlyingInvoker))
        , Context_(std::move(context))
    {
        YT_VERIFY(Context_);
    }

    virtual void Invoke(TClosure callback) override
    {
        YT_ASSERT(callback);

        if (Context_->Canceled_) {
            return;
        }

        return UnderlyingInvoker_->Invoke(BIND([=, this_ = MakeStrong(this), callback = std::move(callback)] {
            if (Context_->Canceled_) {
                return;
            }

            NConcurrency::TCurrentInvokerGuard guard(this_);
            callback.Run();
        }));
    }

private:
    const TCancelableContextPtr Context_;

};

////////////////////////////////////////////////////////////////////////////////

bool TCancelableContext::IsCanceled() const
{
    return Canceled_;
}

void TCancelableContext::Cancel()
{
    THashSet<TWeakPtr<TCancelableContext>> propagateToContexts;
    THashSet<TFuture<void>> propagateToFutures;
    {
        TGuard<TSpinLock> guard(SpinLock_);
        if (Canceled_) {
            return;
        }
        Canceled_ = true;
        PropagateToContexts_.swap(propagateToContexts);
        PropagateToFutures_.swap(propagateToFutures);
    }

    Handlers_.FireAndClear();

    for (const auto& weakContext : propagateToContexts) {
        auto context = weakContext.Lock();
        if (context) {
            context->Cancel();
        }
    }

    for (const auto& future : propagateToFutures) {
        future.Cancel();
    }
}

IInvokerPtr TCancelableContext::CreateInvoker(IInvokerPtr underlyingInvoker)
{
    return New<TCancelableInvoker>(this, std::move(underlyingInvoker));
}

void TCancelableContext::SubscribeCanceled(const TClosure& callback)
{
    TGuard<TSpinLock> guard(SpinLock_);
    if (Canceled_) {
        guard.Release();
        callback.Run();
        return;
    }
    Handlers_.Subscribe(callback);
}

void TCancelableContext::UnsubscribeCanceled(const TClosure& /*callback*/)
{
    YT_ABORT();
}

void TCancelableContext::PropagateTo(const TCancelableContextPtr& context)
{
    auto weakContext = MakeWeak(context);

    bool canceled = [&] {
        TGuard<TSpinLock> guard(SpinLock_);
        if (Canceled_) {
            return true;
        }
        PropagateToContexts_.insert(context);
        return false;
    } ();

    if (canceled) {
        context->Cancel();
        return;
    }

    context->SubscribeCanceled(BIND([=, weakThis = MakeWeak(this)] {
        if (auto this_ = weakThis.Lock()) {
            TGuard<TSpinLock> guard(SpinLock_);
            PropagateToContexts_.erase(context);
        }
    }));
}

void TCancelableContext::PropagateTo(const TFuture<void>& future)
{
    bool canceled = [&] {
        TGuard<TSpinLock> guard(SpinLock_);
        if (Canceled_) {
<<<<<<< HEAD
            future.Cancel();
            return;
        }

=======
            return true;
        }
>>>>>>> 2bd87802
        PropagateToFutures_.insert(future);
        return false;
    } ();

    if (canceled) {
        future.Cancel();
        return;
    }

    future.Subscribe(BIND([=, weakThis = MakeWeak(this)] (const TError&) {
        if (auto this_ = weakThis.Lock()) {
            TGuard<TSpinLock> guard(SpinLock_);
            PropagateToFutures_.erase(future);
        }
    }));
}

////////////////////////////////////////////////////////////////////////////////

} // namespace NYT<|MERGE_RESOLUTION|>--- conflicted
+++ resolved
@@ -132,16 +132,10 @@
     bool canceled = [&] {
         TGuard<TSpinLock> guard(SpinLock_);
         if (Canceled_) {
-<<<<<<< HEAD
-            future.Cancel();
-            return;
-        }
-
-=======
             return true;
         }
->>>>>>> 2bd87802
         PropagateToFutures_.insert(future);
+
         return false;
     } ();
 
