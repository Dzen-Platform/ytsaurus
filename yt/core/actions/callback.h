--- conflicted
+++ resolved
@@ -106,38 +106,16 @@
 
 #include <core/misc/mpl.h>
 
-<<<<<<< HEAD
 #ifdef YT_ENABLE_BIND_LOCATION_TRACKING
 #include <core/misc/source_location.h>
-=======
-#ifdef ENABLE_BIND_LOCATION_TRACKING
-    #include <core/misc/source_location.h>
->>>>>>> 99d8a6aa
 #endif
 
 namespace NYT {
 
-<<<<<<< HEAD
-// TODO(sandello): Replace these with a proper include with forward decls.
-template <class T>
-class TFuture;
-
-template <>
-class TFuture<void>;
-
-template <class T>
-class TPromise;
-
-template <>
-class TPromise<void>;
+////////////////////////////////////////////////////////////////////////////////
 
 template <class T>
 class TErrorOr;
-
-struct IInvoker;
-=======
-////////////////////////////////////////////////////////////////////////////////
->>>>>>> 99d8a6aa
 
 template <class T>
 TPromise<T> NewPromise();
@@ -157,16 +135,6 @@
 // file, please include "public.h" instead.
 //
 
-<<<<<<< HEAD
-template <class TSignature>
-class TCallback;
-
-// Syntactic sugar to make Callbacks<void()> easier to declare since it
-// will be used in a lot of APIs with delayed execution.
-typedef TCallback<void()> TClosure;
-
-=======
->>>>>>> 99d8a6aa
 namespace NDetail {
 
 template <class TRunnable, class TSignature, class TBoundArgs>
@@ -257,7 +225,7 @@
     {
         auto invokeFunction = reinterpret_cast<TTypedInvokeFunction>(UntypedInvoke);
         return invokeFunction(
-        	BindState.Get(),
+            BindState.Get(),
             std::forward<TArgs>(args)...);
     }
 
