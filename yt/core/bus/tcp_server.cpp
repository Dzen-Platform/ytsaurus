#include "tcp_server.h"
#include "bus.h"
#include "config.h"
#include "server.h"
#include "tcp_connection.h"
#include "tcp_dispatcher_impl.h"

#include <yt/core/concurrency/thread_affinity.h>

#include <yt/core/logging/log.h>

#include <yt/core/misc/address.h>
#include <yt/core/misc/common.h>

#include <yt/core/rpc/public.h>

#include <yt/core/ytree/convert.h>
#include <yt/core/ytree/fluent.h>

#include <errno.h>

#ifndef _win_
    #include <netinet/tcp.h>
    #include <sys/socket.h>
    #include <sys/un.h>
    #include <sys/types.h>
    #include <sys/stat.h>
#endif

namespace NYT {
namespace NBus {

using namespace NYTree;

////////////////////////////////////////////////////////////////////////////////

static auto& Profiler = BusProfiler;

static NProfiling::TAggregateCounter AcceptTime("/accept_time");

////////////////////////////////////////////////////////////////////////////////

class TTcpBusServerBase
    : public IEventLoopObject
{
public:
    TTcpBusServerBase(
        TTcpBusServerConfigPtr config,
        TTcpDispatcherThreadPtr dispatcherThread,
        IMessageHandlerPtr handler)
        : Config_(std::move(config))
        , DispatcherThread_(std::move(dispatcherThread))
        , Handler_(std::move(handler))
    {
        VERIFY_THREAD_AFFINITY_ANY();
        YCHECK(Handler_);
    }

    // IEventLoopObject implementation.

    virtual void SyncInitialize() override
    {
        VERIFY_THREAD_AFFINITY(EventLoop);

        // This may throw.
        OpenServerSocket();

        AcceptWatcher_.reset(new ev::io(DispatcherThread_->GetEventLoop()));
        AcceptWatcher_->set<TTcpBusServerBase, &TTcpBusServerBase::OnAccept>(this);
        AcceptWatcher_->start(ServerFD_, ev::READ);
    }

    virtual void SyncFinalize() override
    {
        VERIFY_THREAD_AFFINITY(EventLoop);

        AcceptWatcher_.reset();

        CloseServerSocket();

        {
            TGuard<TSpinLock> guard(ConnectionsLock_);
            for (auto connection : Connections_) {
                connection->Terminate(TError(
                    NRpc::EErrorCode::TransportError,
                    "Bus server terminated"));
            }
        }
    }

    virtual Stroka GetLoggingId() const override
    {
        VERIFY_THREAD_AFFINITY_ANY();

        return Format("Port: %v", Config_->Port);
    }

protected:
    const TTcpBusServerConfigPtr Config_;
    const TTcpDispatcherThreadPtr DispatcherThread_;
    const IMessageHandlerPtr Handler_;

    std::unique_ptr<ev::io> AcceptWatcher_;

    int ServerSocket_ = INVALID_SOCKET;
    int ServerFD_ = INVALID_SOCKET;

    //! Protects the following members.
    TSpinLock ConnectionsLock_;
    //! The set of all currently active connections.
    yhash_set<TTcpConnectionPtr> Connections_;

    NLogging::TLogger Logger = BusLogger;

    DECLARE_THREAD_AFFINITY_SLOT(EventLoop);


    virtual void CreateServerSocket() = 0;

    virtual ETcpInterfaceType GetInterfaceType() = 0;

    virtual void InitClientSocket(SOCKET clientSocket)
    {
        if (Config_->EnableNoDelay) {
            int value = 1;
            setsockopt(clientSocket, IPPROTO_TCP, TCP_NODELAY, (const char*) &value, sizeof(value));
        }
        {
            int value = 1;
            setsockopt(clientSocket, SOL_SOCKET, SO_KEEPALIVE, (const char*) &value, sizeof(value));
        }
    }


    void OnConnectionTerminated(TTcpConnectionPtr connection, TError /*error*/)
    {
        VERIFY_THREAD_AFFINITY_ANY();

        {
            TGuard<TSpinLock> guard(ConnectionsLock_);
            YCHECK(Connections_.erase(connection) == 1);
        }
    }


    void OpenServerSocket()
    {
        LOG_DEBUG("Opening server socket");

        CreateServerSocket();

        InitSocket(ServerSocket_);

        if (listen(ServerSocket_, Config_->MaxBacklogSize) == SOCKET_ERROR) {
            int error = LastSystemError();
            CloseServerSocket();
            THROW_ERROR_EXCEPTION("Failed to listen to server socket")
                << TError::FromSystem(error);
        }

        LOG_DEBUG("Server socket opened");
    }

    void CloseServerSocket()
    {
        if (ServerFD_ != INVALID_SOCKET) {
            close(ServerFD_);
            LOG_DEBUG("Server socket closed");
        }
        ServerSocket_ = INVALID_SOCKET;
        ServerFD_ = INVALID_SOCKET;
    }

    void InitSocket(SOCKET socket)
    {
#ifdef _win_
        unsigned long value = 1;
        int result = ioctlsocket(socket, FIONBIO, &value);
#else
        int flags = fcntl(socket, F_GETFL);
        int result = fcntl(socket, F_SETFL, flags | O_NONBLOCK);
#endif
        if (result != 0) {
            THROW_ERROR_EXCEPTION("Failed to enable nonblocking mode")
                << TError::FromSystem();
        }
#if defined _unix_ && !defined _linux_
        {
            int flags = fcntl(socket, F_GETFD);
            int result = fcntl(socket, F_SETFD, flags | FD_CLOEXEC);
            if (result != 0) {
                THROW_ERROR_EXCEPTION("Failed to enable close-on-exec mode")
                    << TError::FromSystem();
            }
        }
#endif
    }


    void OnAccept(ev::io&, int revents)
    {
        VERIFY_THREAD_AFFINITY(EventLoop);

        if (revents & ev::ERROR) {
            LOG_WARNING("Accept error");
            return;
        }

        while (true) {
            TNetworkAddress clientAddress;
            socklen_t clientAddressLen = clientAddress.GetLength();
            SOCKET clientSocket;
            PROFILE_AGGREGATED_TIMING (AcceptTime) {
#ifdef _linux_
                clientSocket = accept4(
                    ServerSocket_,
                    clientAddress.GetSockAddr(),
                    &clientAddressLen,
                    SOCK_CLOEXEC);
#else
                clientSocket = accept(
                    ServerSocket_,
                    clientAddress.GetSockAddr(),
                    &clientAddressLen);
#endif

                if (clientSocket == INVALID_SOCKET) {
                    auto error = LastSystemError();
                    if (IsSocketError(error)) {
                        auto wrappedError = TError(
                            NRpc::EErrorCode::TransportError,
                            "Error accepting connection")
                            << TErrorAttribute("address", ToString(clientAddress, false))
                            << TError::FromSystem(error);
                        LOG_WARNING(wrappedError);
                    }
                    break;
                }
            }

            auto connectionCount = DispatcherThread_
                ->GetStatistics(GetInterfaceType())
                ->ServerConnections;
            if (connectionCount >= Config_->MaxSimultaneousConnections) {
                LOG_DEBUG("Connection dropped (Address: %v, ConnectionCount: %v, ConnectionLimit: %v)",
                    ToString(clientAddress, false),
                    connectionCount,
                    Config_->MaxSimultaneousConnections);
                close(clientSocket);
                continue;
            } else {
                LOG_DEBUG("Connection accepted (Address: %v, ConnectionCount: %v, ConnectionLimit: %v)",
                    ToString(clientAddress, false),
                    connectionCount,
                    Config_->MaxSimultaneousConnections);
            }

            InitClientSocket(clientSocket);
            InitSocket(clientSocket);

            auto dispatcherThread = TTcpDispatcher::TImpl::Get()->GetClientThread();

            auto address = ToString(clientAddress, false);
            auto endpointDescription = address;
            auto endpointAttributes = ConvertToAttributes(BuildYsonStringFluently()
                .BeginMap()
                    .Item("address").Value(address)
                .EndMap());

            auto connection = New<TTcpConnection>(
                Config_,
                dispatcherThread,
                EConnectionType::Server,
                GetInterfaceType(),
                TConnectionId::Create(),
                clientSocket,
                endpointDescription,
                *endpointAttributes,
                address,
                Null,
                0,
                Handler_);

            connection->SubscribeTerminated(BIND(
                &TTcpBusServerBase::OnConnectionTerminated,
                MakeWeak(this),
                connection));

            {
                TGuard<TSpinLock> guard(ConnectionsLock_);
                YCHECK(Connections_.insert(connection).second);
            }

            dispatcherThread->AsyncRegister(connection);
        }
    }


    bool IsSocketError(ssize_t result)
    {
#ifdef _WIN32
        return
        result != WSAEWOULDBLOCK &&
        result != WSAEINPROGRESS;
#else
        YCHECK(result != EINTR);
        return result != EINPROGRESS && result != EWOULDBLOCK;
#endif
    }

    void BindSocket(sockaddr* address, int size, const Stroka& errorMessage)
    {
        for (int attempt = 1; attempt <= Config_->BindRetryCount; ++attempt) {
            if (bind(ServerSocket_, address, size) == 0) {
                // Success.
                break;
            }

            if (attempt == Config_->BindRetryCount) {
                int errorCode = LastSystemError();
                CloseServerSocket();
                THROW_ERROR_EXCEPTION(NRpc::EErrorCode::TransportError, errorMessage)
                    << TError::FromSystem(errorCode);
            } else {
                LOG_WARNING(TError::FromSystem(), "%v, starting %v retry", errorMessage, attempt + 1);
                Sleep(Config_->BindRetryBackoff);
            }
        }
    }

};

class TRemoteTcpBusServer
    : public TTcpBusServerBase
{
public:
    TRemoteTcpBusServer(
        TTcpBusServerConfigPtr config,
        TTcpDispatcherThreadPtr dispatcherThread,
        IMessageHandlerPtr handler)
        : TTcpBusServerBase(
            std::move(config),
            std::move(dispatcherThread),
            std::move(handler))
    {
        Logger.AddTag("Port: %v", Config_->Port);
    }


    // IEventLoopObject implementation.

    virtual Stroka GetLoggingId() const override
    {
        VERIFY_THREAD_AFFINITY_ANY();

        return Format("Port: %v", Config_->Port);
    }

private:
    virtual ETcpInterfaceType GetInterfaceType() override
    {
        return ETcpInterfaceType::Remote;
    }

    virtual void CreateServerSocket() override
    {
        int type = SOCK_STREAM;

#ifdef _linux_
        type |= SOCK_CLOEXEC;
#endif

        ServerSocket_ = socket(AF_INET6, type, IPPROTO_TCP);
        if (ServerSocket_ == INVALID_SOCKET) {
            THROW_ERROR_EXCEPTION(
                NRpc::EErrorCode::TransportError,
                "Failed to create a server socket")
                << TError::FromSystem();
        }

#ifdef _win_
        ServerFD = _open_osfhandle(ServerSocket, 0);
#else
        ServerFD_ = ServerSocket_;
#endif

        {
            int flag = 0;
            if (setsockopt(ServerSocket_, IPPROTO_IPV6, IPV6_V6ONLY, (const char*) &flag, sizeof(flag)) != 0) {
                THROW_ERROR_EXCEPTION(
                    NRpc::EErrorCode::TransportError,
                    "Failed to configure IPv6 protocol")
                    << TError::FromSystem();
            }
        }

        {
            int flag = 1;
            if (setsockopt(ServerSocket_, SOL_SOCKET, SO_REUSEADDR, (const char*) &flag, sizeof(flag)) != 0) {
                THROW_ERROR_EXCEPTION(
                    NRpc::EErrorCode::TransportError,
                    "Failed to configure socket address reuse")
                    << TError::FromSystem();
            }
        }

        {
            sockaddr_in6 serverAddress;
            memset(&serverAddress, 0, sizeof(serverAddress));
            serverAddress.sin6_family = AF_INET6;
            serverAddress.sin6_addr = in6addr_any;
            serverAddress.sin6_port = htons(Config_->Port.Get());
<<<<<<< HEAD
            if (bind(ServerSocket_, (sockaddr*)&serverAddress, sizeof(serverAddress)) != 0) {
                CloseServerSocket();
                THROW_ERROR_EXCEPTION(
                    NRpc::EErrorCode::TransportError,
                    "Failed to bind a server socket to port %v", Config_->Port)
                    << TError::FromSystem();
            }
=======
            BindSocket(
                (sockaddr*)&serverAddress,
                sizeof(serverAddress),
                Format("Failed to bind a server socket to port %v", Config_->Port));
>>>>>>> 84f84471
        }
    }

    virtual void InitClientSocket(SOCKET clientSocket) override
    {
        TTcpBusServerBase::InitClientSocket(clientSocket);

#ifdef _linux_
        {
            int priority = Config_->Priority;
            setsockopt(clientSocket, SOL_SOCKET, SO_PRIORITY, (const char*) &priority, sizeof(priority));
        }
#endif
    }
};

class TLocalTcpBusServer
    : public TTcpBusServerBase
{
public:
    TLocalTcpBusServer(
        TTcpBusServerConfigPtr config,
        TTcpDispatcherThreadPtr dispatcherThread,
        IMessageHandlerPtr handler)
        : TTcpBusServerBase(
            std::move(config),
            std::move(dispatcherThread),
            std::move(handler))
    {
        Logger.AddTag("LocalPort: %v", Config_->Port);
    }


    // IEventLoopObject implementation.

    virtual Stroka GetLoggingId() const override
    {
        VERIFY_THREAD_AFFINITY_ANY();

        return Format("LocalPort: %v", Config_->Port);
    }

private:
    virtual ETcpInterfaceType GetInterfaceType() override
    {
        return ETcpInterfaceType::Local;
    }

    virtual void CreateServerSocket() override
    {
        int type = SOCK_STREAM;

#ifdef _linux_
        type |= SOCK_CLOEXEC;
#endif

        ServerSocket_ = socket(AF_UNIX, type, 0);
        if (ServerSocket_ == INVALID_SOCKET) {
            THROW_ERROR_EXCEPTION(
                NRpc::EErrorCode::TransportError,
                "Failed to create a local server socket")
                << TError::FromSystem();
        }

        ServerFD_ = ServerSocket_;

        {
            TNetworkAddress netAddress;
            if (Config_->UnixDomainName) {
                netAddress = GetUnixDomainAddress(Config_->UnixDomainName.Get());
            } else {
                netAddress = GetLocalBusAddress(Config_->Port.Get());
            }
<<<<<<< HEAD
            if (bind(ServerSocket_, netAddress.GetSockAddr(), netAddress.GetLength()) != 0) {
                CloseServerSocket();
                THROW_ERROR_EXCEPTION(
                    NRpc::EErrorCode::TransportError,
                    "Failed to bind a local server socket")
                    << TError::FromSystem();
            }
=======
            BindSocket(
                netAddress.GetSockAddr(),
                netAddress.GetLength(),
                "Failed to bind a local server socket");
>>>>>>> 84f84471
        }
    }
};

////////////////////////////////////////////////////////////////////////////////

//! A lightweight proxy controlling the lifetime of a TCP bus server.
/*!
 *  When the last strong reference vanishes, it unregisters the underlying
 *  server instance.
 */
template <class TServer>
class TTcpBusServerProxy
    : public IBusServer
{
public:
    explicit TTcpBusServerProxy(TTcpBusServerConfigPtr config)
        : Config_(std::move(config))
        , DispatcherThread_(TTcpDispatcher::TImpl::Get()->GetServerThread())
    {
        YCHECK(Config_);
    }

    ~TTcpBusServerProxy()
    {
        Stop();
    }

    virtual void Start(IMessageHandlerPtr handler)
    {
        TGuard<TSpinLock> guard(SpinLock_);

        YCHECK(!Running_);

        auto server = New<TServer>(
            Config_,
            DispatcherThread_,
            std::move(handler));

        auto error = DispatcherThread_->AsyncRegister(server).Get();
        if (!error.IsOK()) {
            THROW_ERROR error;
        }

        Server_ = server;
        Running_ = true;
    }

    virtual void Stop()
    {
        TGuard<TSpinLock> guard(SpinLock_);

        if (!Running_) {
            return;
        }

        auto error = DispatcherThread_->AsyncUnregister(Server_).Get();
        // Shutdown will hopefully never fail.
        YCHECK(error.IsOK());

        Server_.Reset();
        Running_ = false;
    }

private:
    const TTcpBusServerConfigPtr Config_;

    TSpinLock SpinLock_;
    TTcpDispatcherThreadPtr DispatcherThread_;
    volatile bool Running_ = false;
    TIntrusivePtr<TServer> Server_;

};

////////////////////////////////////////////////////////////////////////////////

class TCompositeBusServer
    : public IBusServer
{
public:
    explicit TCompositeBusServer(const std::vector<IBusServerPtr>& servers)
        : Servers_(servers)
    { }

    virtual void Start(IMessageHandlerPtr handler) override
    {
        for (auto server : Servers_) {
            server->Start(handler);
        }
    }

    virtual void Stop() override
    {
        for (auto server : Servers_) {
            server->Stop();
        }
    }

private:
    const std::vector<IBusServerPtr> Servers_;

};

IBusServerPtr CreateTcpBusServer(TTcpBusServerConfigPtr config)
{
    std::vector<IBusServerPtr> servers;
    if (config->Port) {
        servers.push_back(New< TTcpBusServerProxy<TRemoteTcpBusServer> >(config));
    }
#ifdef _linux_
    // Abstract unix sockets are supported only on Linux.
    servers.push_back(New< TTcpBusServerProxy<TLocalTcpBusServer> >(config));
#endif
    return New<TCompositeBusServer>(servers);
}

////////////////////////////////////////////////////////////////////////////////

} // namespace NBus
} // namespace NYT
<|MERGE_RESOLUTION|>--- conflicted
+++ resolved
@@ -410,20 +410,10 @@
             serverAddress.sin6_family = AF_INET6;
             serverAddress.sin6_addr = in6addr_any;
             serverAddress.sin6_port = htons(Config_->Port.Get());
-<<<<<<< HEAD
-            if (bind(ServerSocket_, (sockaddr*)&serverAddress, sizeof(serverAddress)) != 0) {
-                CloseServerSocket();
-                THROW_ERROR_EXCEPTION(
-                    NRpc::EErrorCode::TransportError,
-                    "Failed to bind a server socket to port %v", Config_->Port)
-                    << TError::FromSystem();
-            }
-=======
             BindSocket(
                 (sockaddr*)&serverAddress,
                 sizeof(serverAddress),
                 Format("Failed to bind a server socket to port %v", Config_->Port));
->>>>>>> 84f84471
         }
     }
 
@@ -497,20 +487,10 @@
             } else {
                 netAddress = GetLocalBusAddress(Config_->Port.Get());
             }
-<<<<<<< HEAD
-            if (bind(ServerSocket_, netAddress.GetSockAddr(), netAddress.GetLength()) != 0) {
-                CloseServerSocket();
-                THROW_ERROR_EXCEPTION(
-                    NRpc::EErrorCode::TransportError,
-                    "Failed to bind a local server socket")
-                    << TError::FromSystem();
-            }
-=======
             BindSocket(
                 netAddress.GetSockAddr(),
                 netAddress.GetLength(),
                 "Failed to bind a local server socket");
->>>>>>> 84f84471
         }
     }
 };
