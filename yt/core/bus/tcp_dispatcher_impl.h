--- conflicted
+++ resolved
@@ -26,28 +26,8 @@
 struct TTcpDispatcherCounters
     : public TIntrinsicRefCounted
 {
-<<<<<<< HEAD
-    virtual void SyncInitialize() = 0;
-    virtual void SyncFinalize() = 0;
-    virtual void SyncCheck() = 0;
-    virtual TString GetLoggingId() const = 0;
-};
-
-DEFINE_REFCOUNTED_TYPE(IEventLoopObject)
-
-////////////////////////////////////////////////////////////////////////////////
-
-class TTcpDispatcherThread
-    : public NConcurrency::TEVSchedulerThread
-{
-public:
-    explicit TTcpDispatcherThread(const TString& threadName);
-
-    const ev::loop_ref& GetEventLoop() const;
-=======
     std::atomic<i64> InBytes = {0};
     std::atomic<i64> InPackets = {0};
->>>>>>> d98b3326
 
     std::atomic<i64> OutBytes = {0};
     std::atomic<i64> OutPackets = {0};
@@ -98,7 +78,7 @@
     NConcurrency::IPollerPtr GetOrCreatePoller(
         NConcurrency::IPollerPtr* poller,
         int threadCount,
-        const Stroka& threadNamePrefix);
+        const TString& threadNamePrefix);
     void ShutdownPoller(NConcurrency::IPollerPtr* poller);
 
     mutable NConcurrency::TReaderWriterSpinLock SpinLock_;
