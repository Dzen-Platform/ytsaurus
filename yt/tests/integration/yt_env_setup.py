--- conflicted
+++ resolved
@@ -167,68 +167,6 @@
         return True
     wait(check_no_jobs)
 
-<<<<<<< HEAD
-def _reset_dynamic_cluster_config(driver=None):
-    yt_commands.set("//sys/@config", {}, driver=driver)
-
-def _remove_accounts(driver=None):
-    accounts = yt_commands.ls("//sys/accounts", attributes=["builtin", "resource_usage"], driver=driver)
-    for account in accounts:
-        if not account.attributes["builtin"]:
-            print >>sys.stderr, account.attributes["resource_usage"]
-            yt_commands.remove_account(str(account), driver=driver)
-
-def _remove_users(driver=None):
-    users = yt_commands.ls("//sys/users", attributes=["builtin"], driver=driver)
-    for user in users:
-        if not user.attributes["builtin"] and str(user) != "application_operations":
-            yt_commands.remove_user(str(user), driver=driver)
-
-def _remove_groups(driver=None):
-    groups = yt_commands.ls("//sys/groups", attributes=["builtin"], driver=driver)
-    for group in groups:
-        if not group.attributes["builtin"]:
-            yt_commands.remove_group(str(group), driver=driver)
-
-def _remove_tablet_cells(driver=None):
-    cells = yt_commands.get_tablet_cells(driver=driver)
-    yt_commands.sync_remove_tablet_cells(cells, driver=driver)
-
-def _remove_tablet_cell_bundles(driver=None):
-    bundles = yt_commands.ls("//sys/tablet_cell_bundles", attributes=["builtin"], driver=driver)
-    for bundle in bundles:
-        try:
-            if not bundle.attributes["builtin"]:
-                yt_commands.remove_tablet_cell_bundle(str(bundle), driver=driver)
-            else:
-                yt_commands.set("//sys/tablet_cell_bundles/{0}/@options".format(bundle), {
-                    "changelog_account": "sys",
-                    "snapshot_account": "sys"})
-                yt_commands.set("//sys/tablet_cell_bundles/{0}/@dynamic_options".format(bundle), {})
-                yt_commands.set("//sys/tablet_cell_bundles/{0}/@tablet_balancer_config".format(bundle), {})
-        except:
-            pass
-
-def _remove_racks(driver=None):
-    racks = yt_commands.get_racks(driver=driver)
-    for rack in racks:
-        yt_commands.remove_rack(rack, driver=driver)
-
-def _remove_data_centers(driver=None):
-    data_centers = yt_commands.get_data_centers(driver=driver)
-    for dc in data_centers:
-        yt_commands.remove_data_center(dc, driver=driver)
-
-def _restore_default_pool_tree(driver=None):
-    yt_commands.remove("//sys/pool_trees/default/*", driver=driver)
-
-def _remove_tablet_actions(driver=None):
-    actions = yt_commands.get_tablet_actions()
-    for action in actions:
-        yt_commands.remove_tablet_action(action, driver=driver)
-
-=======
->>>>>>> 4b972ccd
 def find_ut_file(file_name):
     unittester_path = find_executable("unittester-ytlib")
     assert unittester_path is not None
