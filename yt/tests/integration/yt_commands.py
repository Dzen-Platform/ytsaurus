--- conflicted
+++ resolved
@@ -469,16 +469,8 @@
     execute_command("read_blob_table", kwargs, output_stream=output)
     return output.getvalue()
 
-<<<<<<< HEAD
+
 @force_native_driver
-def write_table(path, value, is_raw=False, **kwargs):
-    if not is_raw:
-        if not isinstance(value, list):
-            value = [value]
-        value = yson.dumps(value)
-        # remove surrounding [ ]
-        value = value[1:-1]
-=======
 def write_table(path, value=None, is_raw=False, **kwargs):
     if "input_stream" in kwargs:
         input_stream = kwargs.pop("input_stream")
@@ -491,7 +483,6 @@
             # remove surrounding [ ]
             value = value[1:-1]
         input_stream = StringIO(value)
->>>>>>> c482ecd4
 
     attributes = {}
     if "sorted_by" in kwargs:
