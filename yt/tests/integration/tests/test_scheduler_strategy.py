import pytest

from yt_env_setup import YTEnvSetup, require_ytserver_root_privileges, wait
from yt.environment.helpers import assert_almost_equal
from yt_commands import *

import time
import __builtin__
import datetime

import os
import sys

EPS = 1e-4

##################################################################

class PrepareTables(object):
    def _create_table(self, table):
        create("table", table)
        set(table + "/@replication_factor", 1)

    def _prepare_tables(self):
        self._create_table("//tmp/t_in")
        write_table("//tmp/t_in", {"foo": "bar"})

        self._create_table("//tmp/t_out")

##################################################################

class TestResourceUsage(YTEnvSetup, PrepareTables):
    NUM_MASTERS = 3
    NUM_NODES = 3
    NUM_SCHEDULERS = 1

    DELTA_SCHEDULER_CONFIG = {
        "scheduler": {
            "operation_time_limit_check_period": 100,
            "connect_retry_backoff_time": 100,
            "fair_share_update_period": 100,
            "fair_share_profiling_period": 100,
        }
    }

    def _check_running_jobs(self, op, desired_running_jobs):
        success_iter = 0
        min_success_iteration = 10
        for i in xrange(100):
            running_jobs = op.get_running_jobs()
            if running_jobs:
                assert len(running_jobs) <= desired_running_jobs
                success_iter += 1
                if success_iter == min_success_iteration:
                    return
            time.sleep(0.1)
        assert False

    def test_scheduler_guaranteed_resources_ratio(self):
        create("map_node", "//sys/pools/big_pool", attributes={"min_share_ratio": 1.0})
        create("map_node", "//sys/pools/big_pool/subpool_1", attributes={"weight": 1.0})
        create("map_node", "//sys/pools/big_pool/subpool_2", attributes={"weight": 3.0})
        create("map_node", "//sys/pools/small_pool", attributes={"weight": 100.0})
        create("map_node", "//sys/pools/small_pool/subpool_3", attributes={"min_share_ratio": 1.0})
        create("map_node", "//sys/pools/small_pool/subpool_4", attributes={"min_share_ratio": 1.0})

        total_resource_limit = get("//sys/scheduler/orchid/scheduler/cell/resource_limits")

        # Wait for fair share update.
        time.sleep(1)

        get_pool_guaranteed_resources = lambda pool: \
            get("//sys/scheduler/orchid/scheduler/pools/{0}/guaranteed_resources".format(pool))

        get_pool_guaranteed_resources_ratio = lambda pool: \
            get("//sys/scheduler/orchid/scheduler/pools/{0}/guaranteed_resources_ratio".format(pool))

        assert assert_almost_equal(get_pool_guaranteed_resources_ratio("big_pool"), 1.0)
        assert get_pool_guaranteed_resources("big_pool") == total_resource_limit

        assert assert_almost_equal(get_pool_guaranteed_resources_ratio("small_pool"), 0)
        assert assert_almost_equal(get_pool_guaranteed_resources_ratio("subpool_3"), 0)
        assert assert_almost_equal(get_pool_guaranteed_resources_ratio("subpool_4"), 0)

        assert assert_almost_equal(get_pool_guaranteed_resources_ratio("subpool_1"), 1.0 / 4.0)
        assert assert_almost_equal(get_pool_guaranteed_resources_ratio("subpool_2"), 3.0 / 4.0)

        self._prepare_tables()

        get_operation_guaranteed_resources_ratio = lambda op_id: \
            get("//sys/scheduler/orchid/scheduler/operations/{0}/progress/guaranteed_resources_ratio".format(op_id))

        op = map(
            dont_track=True,
            command=with_breakpoint("cat ; BREAKPOINT"),
            in_=["//tmp/t_in"],
            out="//tmp/t_out",
            spec={"pool": "big_pool"})
        wait_breakpoint()

        # Wait for fair share update.
        time.sleep(1)

        assert assert_almost_equal(get_operation_guaranteed_resources_ratio(op.id), 1.0 / 5.0)
        assert assert_almost_equal(get_pool_guaranteed_resources_ratio("subpool_1"), 1.0 / 5.0)
        assert assert_almost_equal(get_pool_guaranteed_resources_ratio("subpool_2"), 3.0 / 5.0)

        release_breakpoint()
        op.track()


    def test_resource_limits(self):
        resource_limits = {"cpu": 1, "memory": 1000 * 1024 * 1024, "network": 10}
        create("map_node", "//sys/pools/test_pool", attributes={"resource_limits": resource_limits})

        while True:
            pools = get("//sys/scheduler/orchid/scheduler/pools")
            if "test_pool" in pools:
                break
            time.sleep(0.1)

        stats = get("//sys/scheduler/orchid/scheduler")
        pool_resource_limits = stats["pools"]["test_pool"]["resource_limits"]
        for resource, limit in resource_limits.iteritems():
            resource_name = "user_memory" if resource == "memory" else resource
            assert assert_almost_equal(pool_resource_limits[resource_name], limit)

        self._prepare_tables()
        data = [{"foo": i} for i in xrange(3)]
        write_table("//tmp/t_in", data)

        memory_limit = 30 * 1024 * 1024

        testing_options = {"scheduling_delay": 500, "scheduling_delay_type": "async"}

        op = map(
            dont_track=True,
            command="sleep 100",
            in_="//tmp/t_in",
            out="//tmp/t_out",
            spec={"job_count": 3, "pool": "test_pool", "mapper": {"memory_limit": memory_limit}, "testing": testing_options})
        self._check_running_jobs(op, 1)
        op.abort()

        op = map(
            dont_track=True,
            command="sleep 5",
            in_="//tmp/t_in",
            out="//tmp/t_out",
            spec={"job_count": 3, "resource_limits": resource_limits, "mapper": {"memory_limit": memory_limit}, "testing": testing_options})
        self._check_running_jobs(op, 1)
        op_limits = get("//sys/scheduler/orchid/scheduler/operations/{0}/progress/resource_limits".format(op.id))
        for resource, limit in resource_limits.iteritems():
            resource_name = "user_memory" if resource == "memory" else resource
            assert assert_almost_equal(op_limits[resource_name], limit)

    def test_resource_limits_runtime(self):
        self._prepare_tables()
        data = [{"foo": i} for i in xrange(3)]
        write_table("//tmp/t_in", data)

        op = map(
            dont_track=True,
            command="sleep 100",
            in_="//tmp/t_in",
            out="//tmp/t_out",
            spec={"job_count": 3, "resource_limits": {"user_slots": 1}})
        self._check_running_jobs(op, 1)

        set("//sys/operations/{0}/@resource_limits".format(op.id), {"user_slots": 2})
        self._check_running_jobs(op, 2)

    def test_max_possible_resource_usage(self):
        create("map_node", "//sys/pools/low_cpu_pool", attributes={"resource_limits": {"cpu": 1}})
        create("map_node", "//sys/pools/low_cpu_pool/subpool_1")
        create("map_node", "//sys/pools/low_cpu_pool/subpool_2", attributes={"resource_limits": {"cpu": 0}})
        create("map_node", "//sys/pools/high_cpu_pool")

        self._create_table("//tmp/t_in")
        self._create_table("//tmp/t_out_1")
        self._create_table("//tmp/t_out_2")
        self._create_table("//tmp/t_out_3")
        data = [{"foo": i} for i in xrange(3)]
        write_table("//tmp/t_in", data)

        get_pool_fair_share_ratio = lambda pool: \
            get("//sys/scheduler/orchid/scheduler/pools/{0}/fair_share_ratio".format(pool))

        command_with_breakpoint = with_breakpoint("cat ; BREAKPOINT")
        op1 = map(
            dont_track=True,
            command=command_with_breakpoint,
            in_="//tmp/t_in",
            out="//tmp/t_out_1",
            spec={"job_count": 1, "pool": "subpool_1"})

        op2 = map(
            dont_track=True,
            command=command_with_breakpoint,
            in_="//tmp/t_in",
            out="//tmp/t_out_2",
            spec={"job_count": 2, "pool": "high_cpu_pool"})

        wait_breakpoint()

        assert assert_almost_equal(get_pool_fair_share_ratio("subpool_1"), 1.0 / 3.0)
        assert assert_almost_equal(get_pool_fair_share_ratio("low_cpu_pool"), 1.0 / 3.0)
        assert assert_almost_equal(get_pool_fair_share_ratio("high_cpu_pool"), 2.0 / 3.0)

        op3 = map(
            dont_track=True,
            command="cat",
            in_="//tmp/t_in",
            out="//tmp/t_out_3",
            spec={"job_count": 1, "pool": "subpool_2", "mapper": {"cpu_limit": 0}})

        time.sleep(1)

        assert assert_almost_equal(get_pool_fair_share_ratio("low_cpu_pool"), 1.0 / 2.0)
        assert assert_almost_equal(get_pool_fair_share_ratio("high_cpu_pool"), 1.0 / 2.0)

        release_breakpoint()
        op1.track()
        op2.track()
        op3.track()


    def test_fractional_cpu_usage(self):
        self._create_table("//tmp/t_in")
        self._create_table("//tmp/t_out")
        data = [{"foo": i} for i in xrange(3)]
        write_table("//tmp/t_in", data)

        op = map(
            dont_track=True,
            command=with_breakpoint("cat ; BREAKPOINT"),
            in_="//tmp/t_in",
            out="//tmp/t_out",
            spec={"job_count": 3, "mapper": {"cpu_limit": 0.87}})
        wait_breakpoint()

        resource_usage = get("//sys/scheduler/orchid/scheduler/operations/{0}/progress/resource_usage".format(op.id))
        assert_almost_equal(resource_usage["cpu"], 3 * 0.87)

        release_breakpoint()
        op.track()

##################################################################

class TestStrategies(YTEnvSetup):
    NUM_MASTERS = 1
    NUM_NODES = 2
    NUM_SCHEDULERS = 1

    def _prepare_tables(self):
        create("table", "//tmp/t_in")
        set("//tmp/t_in/@replication_factor", 1)
        write_table("//tmp/t_in", {"foo": "bar"})

        create("table", "//tmp/t_out")
        set("//tmp/t_out/@replication_factor", 1)

    def _get_table_chunk_node(self, table):
        chunk_ids = get(table + "/@chunk_ids")
        chunk_id = chunk_ids[0]
        replicas = get("#{0}/@stored_replicas".format(chunk_id))
        assert len(replicas) == 1

        return replicas[0]

    def test_strategies(self):
        self._prepare_tables()

        node = self._get_table_chunk_node("//tmp/t_in")
        set_banned_flag(True, [node])

        print >>sys.stderr,  "Fail strategy"
        with pytest.raises(YtError):
            map(in_="//tmp/t_in", out="//tmp/t_out", command="cat", spec={"unavailable_chunk_strategy": "fail"})

        print >>sys.stderr,  "Skip strategy"
        map(in_="//tmp/t_in", out="//tmp/t_out", command="cat", spec={"unavailable_chunk_strategy": "skip"})
        assert read_table("//tmp/t_out") == []

        print >>sys.stderr,  "Wait strategy"
        op = map(dont_track=True, in_="//tmp/t_in", out="//tmp/t_out", command="cat",  spec={"unavailable_chunk_strategy": "wait"})

        set_banned_flag(False, [node])
        op.track()

        assert read_table("//tmp/t_out") == [{"foo": "bar"}]

    def test_strategies_in_sort(self):
        v1 = {"key": "aaa"}
        v2 = {"key": "bb"}
        v3 = {"key": "bbxx"}
        v4 = {"key": "zfoo"}
        v5 = {"key": "zzz"}

        create("table", "//tmp/t_in")
        set("//tmp/t_in/@replication_factor", 1)
        write_table("//tmp/t_in", [v3, v5, v1, v2, v4])  # some random order

        create("table", "//tmp/t_out")
        set("//tmp/t_out/@replication_factor", 1)

        set_banned_flag(True)

        print >>sys.stderr, "Fail strategy"
        with pytest.raises(YtError):
            sort(in_="//tmp/t_in", out="//tmp/t_out", sort_by="key", spec={"unavailable_chunk_strategy": "fail"})

        print >>sys.stderr, "Skip strategy"
        sort(in_="//tmp/t_in", out="//tmp/t_out", sort_by="key", spec={"unavailable_chunk_strategy": "skip"})
        assert read_table("//tmp/t_out") == []

        print >>sys.stderr, "Wait strategy"
        op = sort(dont_track=True, in_="//tmp/t_in", out="//tmp/t_out", sort_by="key", spec={"unavailable_chunk_strategy": "wait"})

        # Give a chance to scraper to work
        time.sleep(1.0)
        set_banned_flag(False)
        op.track()

        assert read_table("//tmp/t_out") == [v1, v2, v3, v4, v5]
        assert get("//tmp/t_out/@sorted")
        assert get("//tmp/t_out/@sorted_by") == ["key"]

    def test_strategies_in_merge(self):
        create("table", "//tmp/t1")
        set("//tmp/t1/@replication_factor", 1)
        write_table("<append=true>//tmp/t1", [{"a": 0}, {"a": 2}], sorted_by="a")
        write_table("<append=true>//tmp/t1", [{"a": 4}, {"a": 6}], sorted_by="a")

        create("table", "//tmp/t2")
        set("//tmp/t2/@replication_factor", 1)
        write_table("<append=true>//tmp/t2", [{"a": 1}, {"a": 3}], sorted_by="a")
        write_table("<append=true>//tmp/t2", [{"a": 5}, {"a": 7}], sorted_by="a")

        create("table", "//tmp/t_out")
        set("//tmp/t_out/@replication_factor", 1)

        set_banned_flag(True)

        print >>sys.stderr, "Fail strategy"
        with pytest.raises(YtError):
            merge(mode="sorted", in_=["//tmp/t1", "//tmp/t2"], out="//tmp/t_out", spec={"unavailable_chunk_strategy": "fail"})

        print >>sys.stderr, "Skip strategy"
        merge(mode="sorted", in_=["//tmp/t1", "//tmp/t2"], out="//tmp/t_out", spec={"unavailable_chunk_strategy": "skip"})
        assert read_table("//tmp/t_out") == []

        print >>sys.stderr, "Wait strategy"
        op = merge(dont_track=True, mode="sorted", in_=["//tmp/t1", "//tmp/t2"], out="//tmp/t_out", spec={"unavailable_chunk_strategy": "wait"})

        # Give a chance for scraper to work
        time.sleep(1.0)
        set_banned_flag(False)
        op.track()

        assert read_table("//tmp/t_out") == [{"a": i} for i in range(8)]
        assert get("//tmp/t_out/@sorted")
        assert get("//tmp/t_out/@sorted_by") == ["a"]

##################################################################

class TestSchedulerOperationLimits(YTEnvSetup):
    NUM_MASTERS = 3
    NUM_NODES = 3
    NUM_SCHEDULERS = 1

    DELTA_SCHEDULER_CONFIG = {
        "scheduler": {
            "static_orchid_cache_update_period": 100
        }
    }

    def setup_method(self, method):
        super(TestSchedulerOperationLimits, self).setup_method(method)
        set("//sys/pool_trees/default/@max_running_operation_count_per_pool", 1)
        set("//sys/pool_trees/default/@default_parent_pool", "default_pool")

    def _run_operations(self):
        create("table", "//tmp/in")
        create("table", "//tmp/out1")
        create("table", "//tmp/out2")
        create("table", "//tmp/out3")
        write_table("//tmp/in", [{"foo": "bar"}])

        command = with_breakpoint("cat > /dev/null && BREAKPOINT")
        op1 = map(
            dont_track=True,
            command=command,
            in_=["//tmp/in"],
            out="//tmp/out1",
            spec={"pool": "test_pool_1"})

        op2 = map(
            dont_track=True,
            command=command,
            in_=["//tmp/in"],
            out="//tmp/out2",
            spec={"pool": "test_pool_1"})

        op3 = map(
            dont_track=True,
            command=command,
            in_=["//tmp/in"],
            out="//tmp/out3",
            spec={"pool": "test_pool_2"})

        wait_breakpoint(job_count=2)

        # We sleep some time to make sure that op2 will not start.
        time.sleep(1)

        assert op1.get_state() == "running"
        assert op2.get_state() == "pending"
        assert op3.get_state() == "running"

        release_breakpoint()

        op1.track()
        op2.track()
        op3.track()

        assert read_table("//tmp/out1") == []
        assert read_table("//tmp/out2") == []
        assert read_table("//tmp/out3") == []

    def test_operations_pool_limit(self):
        create("map_node", "//sys/pools/test_pool_1")
        create("map_node", "//sys/pools/test_pool_2")
        self._run_operations()

    def test_operations_recursive_pool_limit(self):
        create("map_node", "//sys/pools/research")
        set("//sys/pools/research/@max_running_operation_count", 2)
        create("map_node", "//sys/pools/research/test_pool_1")
        create("map_node", "//sys/pools/research/test_pool_2")
        self._run_operations()

    def test_operation_count(self):
        create("table", "//tmp/in")
        write_table("//tmp/in", [{"foo": i} for i in xrange(5)])

        attrs = {"max_running_operation_count": 3}
        create("map_node", "//sys/pools/research", attributes=attrs)
        create("map_node", "//sys/pools/research/subpool", attributes=attrs)
        create("map_node", "//sys/pools/research/subpool/other_subpool", attributes=attrs)

        # give time to scheduler for pool reloading
        time.sleep(0.2)

        ops = []
        for i in xrange(3):
            create("table", "//tmp/out_" + str(i))
            op = map(command="sleep 1000; cat >/dev/null",
                in_=["//tmp/in"],
                out="//tmp/out_" + str(i),
                spec={"pool": "other_subpool"},
                dont_track=True)
            ops.append(op)

        wait(lambda: get("//sys/scheduler/orchid/scheduler/pools/research/operation_count") == 3)
        wait(lambda: get("//sys/scheduler/orchid/scheduler/pools/research/running_operation_count") == 3)

    def test_pending_operations_after_revive(self):
        create("table", "//tmp/in")
        create("table", "//tmp/out1")
        create("table", "//tmp/out2")
        data = [{"foo": i} for i in xrange(5)]
        write_table("//tmp/in", data)

        op1 = map(dont_track=True, command="sleep 5.0; cat", in_=["//tmp/in"], out="//tmp/out1")
        op2 = map(dont_track=True, command="cat", in_=["//tmp/in"], out="//tmp/out2")

        time.sleep(1.5)

        self.Env.kill_schedulers()
        self.Env.start_schedulers()

        op1.track()
        op2.track()

        assert sorted(read_table("//tmp/out1")) == sorted(data)
        assert sorted(read_table("//tmp/out2")) == sorted(data)

    def test_abort_of_pending_operation(self):
        create("table", "//tmp/in")
        create("table", "//tmp/out1")
        create("table", "//tmp/out2")
        create("table", "//tmp/out3")
        write_table("//tmp/in", [{"foo": i} for i in xrange(5)])

        command = with_breakpoint("cat > /dev/null ; BREAKPOINT")
        op1 = map(dont_track=True, command=command, in_=["//tmp/in"], out="//tmp/out1")
        op2 = map(dont_track=True, command=command, in_=["//tmp/in"], out="//tmp/out2")
        op3 = map(dont_track=True, command=command, in_=["//tmp/in"], out="//tmp/out3")

        wait_breakpoint()

        # Sleep some time to make sure that op2 and op3 will not start.
        time.sleep(1)
        assert op1.get_state() == "running"
        assert op2.get_state() == "pending"
        assert op3.get_state() == "pending"

        op2.abort()
        release_breakpoint()
        op1.track()
        op3.track()

        assert op1.get_state() == "completed"
        assert op2.get_state() == "aborted"
        assert op3.get_state() == "completed"

    def test_reconfigured_pools_operations_limit(self):
        create("table", "//tmp/in")
        create("table", "//tmp/out1")
        create("table", "//tmp/out2")
        write_table("//tmp/in", [{"foo": i} for i in xrange(5)])

        create("map_node", "//sys/pools/test_pool_1")
        create("map_node", "//sys/pools/test_pool_2")

        op1 = map(
            dont_track=True,
            command=with_breakpoint("cat ; BREAKPOINT"),
            in_=["//tmp/in"],
            out="//tmp/out1",
            spec={"pool": "test_pool_1"})
        wait_breakpoint()

        remove("//sys/pools/test_pool_1")
        create("map_node", "//sys/pools/test_pool_2/test_pool_1")
        time.sleep(0.5)

        op2 = map(
            dont_track=True,
            command="cat",
            in_=["//tmp/in"],
            out="//tmp/out2",
            spec={"pool": "test_pool_2"})

        # Wait some time to make sure that op2 will not start.
        time.sleep(1)

        assert op1.get_state() == "running"
        assert op2.get_state() == "pending"

        release_breakpoint()
        op1.track()
        op2.track()

    def test_total_operations_limit(self):
        create("map_node", "//sys/pools/research")
        create("map_node", "//sys/pools/research/research_subpool")
        create("map_node", "//sys/pools/production")
        set("//sys/pools/research/@max_operation_count", 3)

        create("table", "//tmp/in")
        write_table("//tmp/in", [{"foo": "bar"}])
        for i in xrange(5):
            create("table", "//tmp/out" + str(i))


        ops = []
        def run(index, pool, should_raise):
            def execute(dont_track):
                return map(
                    dont_track=dont_track,
                    command="sleep 1000; cat",
                    in_=["//tmp/in"],
                    out="//tmp/out" + str(index),
                    spec={"pool": pool})

            if should_raise:
                with pytest.raises(YtError):
                    execute(False)
            else:
                ops.append(execute(True))

        for i in xrange(3):
            run(i, "research", False)

        for i in xrange(3, 5):
            run(i, "research", True)

        for i in xrange(3, 5):
            run(i, "research_subpool", True)

        self.Env.kill_schedulers()
        self.Env.start_schedulers()

        for i in xrange(3, 5):
            run(i, "research", True)

        for i in xrange(3, 5):
            run(i, "production", False)

        pools_path = "//sys/scheduler/orchid/scheduler/scheduling_info_per_pool_tree/default/fair_share_info/pools"
        wait(lambda: get(pools_path + "/production/running_operation_count") == 1)
        wait(lambda: get(pools_path + "/production/operation_count") == 2)
        wait(lambda: get(pools_path + "/research/running_operation_count") == 1)
        wait(lambda: get(pools_path + "/research/operation_count") == 3)
        wait(lambda: get(pools_path + "/<Root>/running_operation_count") == 2)
        wait(lambda: get(pools_path + "/<Root>/operation_count") == 5)

        for op in ops:
            op.abort()

    def test_pool_changes(self):
        create("map_node", "//sys/pools/research")
        create("map_node", "//sys/pools/research/subpool")
        create("map_node", "//sys/pools/production")

        create("table", "//tmp/in")
        write_table("//tmp/in", [{"foo": "bar"}])
        for i in xrange(5):
            create("table", "//tmp/out" + str(i))

        ops = []
        def run(index, pool):
            ops.append(map(
                dont_track=True,
                command="sleep 1000; cat",
                in_=["//tmp/in"],
                out="//tmp/out" + str(index),
                spec={"pool": pool}))

        for i in xrange(1, 4):
            run(i, "subpool")

        time.sleep(0.5)

        wait(lambda: get("//sys/scheduler/orchid/scheduler/pools/subpool/running_operation_count") == 1)
        wait(lambda: get("//sys/scheduler/orchid/scheduler/pools/subpool/operation_count") == 3)

        wait(lambda: get("//sys/scheduler/orchid/scheduler/pools/research/running_operation_count") == 1)
        wait(lambda: get("//sys/scheduler/orchid/scheduler/pools/research/operation_count") == 3)

        assert get("//sys/scheduler/orchid/scheduler/pools/production/running_operation_count") == 0
        assert get("//sys/scheduler/orchid/scheduler/pools/production/operation_count") == 0

        move("//sys/pools/research/subpool", "//sys/pools/production/subpool")

        time.sleep(0.5)

        assert get("//sys/scheduler/orchid/scheduler/pools/subpool/running_operation_count") == 1
        assert get("//sys/scheduler/orchid/scheduler/pools/subpool/operation_count") == 3

        wait(lambda: get("//sys/scheduler/orchid/scheduler/pools/research/running_operation_count") == 0)
        wait(lambda: get("//sys/scheduler/orchid/scheduler/pools/research/operation_count") == 0)

<<<<<<< HEAD
        assert get("//sys/scheduler/orchid/scheduler/pools/production/running_operation_count") == 1
        assert get("//sys/scheduler/orchid/scheduler/pools/production/operation_count") == 3
=======
        wait(lambda: get("//sys/scheduler/orchid/scheduler/pools/production/running_operation_count") == 1)
        wait(lambda: get("//sys/scheduler/orchid/scheduler/pools/production/operation_count") == 3)
>>>>>>> f51dec34

    def _test_pool_acl_prologue(self):
        create("table", "//tmp/t_in")
        create("table", "//tmp/t_out")
        create_user("u")

    def _test_pool_acl_core(self, pool, acl_path):
        def _run_op():
            map(command="cat",
                in_="//tmp/t_in",
                out="//tmp/t_out",
                authenticated_user="u",
                spec={"pool": pool})
        _run_op()
        set("//sys/pools{0}/@acl/0/action".format(acl_path), "deny")
        with pytest.raises(YtError):
            _run_op()

    def test_global_pool_acl(self):
        self._test_pool_acl_prologue()
        create("map_node", "//sys/pools/p", attributes={
            "inherit_acl": False,
            "acl": [make_ace("allow", "u", "use")]
        })
        self._test_pool_acl_core("p", "/p")

    def test_inner_pool_acl(self):
        self._test_pool_acl_prologue()
        create("map_node", "//sys/pools/p1", attributes={
            "inherit_acl": False,
            "acl": [make_ace("allow", "u", "use")]
        })
        create("map_node", "//sys/pools/p1/p2")
        self._test_pool_acl_core("p2", "/p1")

    def test_forbid_immediate_operations(self):
        self._test_pool_acl_prologue()

        create("map_node", "//sys/pools/p1", attributes={"forbid_immediate_operations": True})
        create("map_node", "//sys/pools/p1/p2")
        create("map_node", "//sys/pools/default_pool", attributes={"forbid_immediate_operations": True})

        time.sleep(0.5)

        with pytest.raises(YtError):
            map(command="cat",
                in_="//tmp/t_in",
                out="//tmp/t_out",
                user="u",
                spec={"pool": "p1"})

        map(command="cat",
            in_="//tmp/t_in",
            out="//tmp/t_out",
            user="u",
            spec={"pool": "p2"})

        map(command="cat",
            in_="//tmp/t_in",
            out="//tmp/t_out",
            user="u",
            spec={"pool": "p3"})

##################################################################

class TestSchedulerPreemption(YTEnvSetup):
    NUM_MASTERS = 1
    NUM_NODES = 3
    NUM_SCHEDULERS = 1

    DELTA_SCHEDULER_CONFIG = {
        "scheduler": {
            "fair_share_update_period": 100
        }
    }

    def setup_method(self, method):
        super(TestSchedulerPreemption, self).setup_method(method)
        set("//sys/pool_trees/default/@fair_share_starvation_tolerance", 0.7)
        set("//sys/pool_trees/default/@fair_share_starvation_tolerance_limit", 0.9)
        set("//sys/pool_trees/default/@min_share_preemption_timeout", 100)
        set("//sys/pool_trees/default/@max_unpreemptable_running_job_count", 0)
        set("//sys/pool_trees/default/@preemptive_scheduling_backoff", 0)
        time.sleep(0.5)

    def test_preemption(self):
        create("table", "//tmp/t_in")
        for i in xrange(3):
            write_table("<append=true>//tmp/t_in", {"foo": "bar"})

        create("table", "//tmp/t_out1")
        create("table", "//tmp/t_out2")

        op1 = map(dont_track=True, command="sleep 1000; cat", in_=["//tmp/t_in"], out="//tmp/t_out1",
                  spec={"pool": "fake_pool", "job_count": 3, "locality_timeout": 0})
        time.sleep(3)

        assert get("//sys/scheduler/orchid/scheduler/pools/fake_pool/fair_share_ratio") >= 0.999
        assert get("//sys/scheduler/orchid/scheduler/pools/fake_pool/usage_ratio") >= 0.999

        create("map_node", "//sys/pools/test_pool", attributes={"min_share_ratio": 1.0})
        op2 = map(dont_track=True, command="cat", in_=["//tmp/t_in"], out="//tmp/t_out2", spec={"pool": "test_pool"})
        op2.track()

        op1.abort()

    @pytest.mark.parametrize("interruptible", [False, True])
    def test_interrupt_job_on_preemption(self, interruptible):
        create("table", "//tmp/t_in")
        write_table(
            "//tmp/t_in",
            [{"key": "%08d" % i, "value": "(foo)", "data": "a" * (2 * 1024 * 1024)} for i in range(6)],
            table_writer={
                "block_size": 1024,
                "desired_chunk_size": 1024})

        create("table", "//tmp/t_out1")
        create("table", "//tmp/t_out2")

        spec = {
            "pool": "fake_pool",
            "locality_timeout": 0,
            "enable_job_splitting": False,
        }
        if interruptible:
            data_size_per_job = get("//tmp/t_in/@uncompressed_data_size")
            spec["data_size_per_job"] = data_size_per_job / 3 + 1
        else:
            spec["job_count"] = 3

        mapper = " ; ".join([
            events_on_fs().notify_event_cmd("mapper_started_$YT_JOB_INDEX"),
            "sleep 7",
            "cat"])
        op1 = map(
            dont_track=True,
            command=mapper,
            in_=["//tmp/t_in"],
            out="//tmp/t_out1",
            spec=spec)

        time.sleep(3)

        assert get("//sys/scheduler/orchid/scheduler/pools/fake_pool/fair_share_ratio") >= 0.999
        assert get("//sys/scheduler/orchid/scheduler/pools/fake_pool/usage_ratio") >= 0.999

        create("map_node", "//sys/pools/test_pool", attributes={"min_share_ratio": 1.0})

        # Ensure that all three jobs have started.
        events_on_fs().wait_event("mapper_started_0", timeout=datetime.timedelta(1000))
        events_on_fs().wait_event("mapper_started_1", timeout=datetime.timedelta(1000))
        events_on_fs().wait_event("mapper_started_2", timeout=datetime.timedelta(1000))

        op2 = map(
            dont_track=True,
            command="cat",
            in_=["//tmp/t_in"],
            out="//tmp/t_out2",
            spec={"pool": "test_pool"})
        op2.track()
        op1.track()
        assert get("//sys/operations/" + op1.id + "/@progress/jobs/completed/total") == (4 if interruptible else 3)

    def test_min_share_ratio(self):
        create("map_node", "//sys/pools/test_min_share_ratio_pool", attributes={"min_share_ratio": 1.0})

        create("table", "//tmp/t_in")
        for i in xrange(3):
            write_table("<append=true>//tmp/t_in", {"foo": "bar"})

        create("table", "//tmp/t_out")

        get_operation_min_share_ratio = lambda op_id: \
            get("//sys/scheduler/orchid/scheduler/operations/{0}/progress/adjusted_min_share_ratio".format(op_id))

        min_share_settings = [
            {"min_share_ratio": 0.5},
            {"min_share_resources": {"cpu": 3}},
            {"min_share_resources": {"cpu": 1, "user_slots": 3}},
            {"min_share_ratio": 0.5, "min_share_resources": {"cpu": 3}},
        ]

        total_resource_limit = get("//sys/scheduler/orchid/scheduler/cell/resource_limits")

        def compute_min_share_ratio(spec):
            min_share_ratio = spec.get("min_share_ratio", 0.0)
            if "min_share_resources" in spec:
                for resource, value in spec["min_share_resources"].iteritems():
                    min_share_ratio = max(min_share_ratio, value * 1.0 / total_resource_limit[resource])
            return min_share_ratio

        for min_share_spec in min_share_settings:
            spec = {"job_count": 3, "pool": "test_min_share_ratio_pool"}
            spec.update(min_share_spec)
            reset_events_on_fs()
            op = map(
                dont_track=True,
                command=with_breakpoint("cat ; BREAKPOINT"),
                in_=["//tmp/t_in"],
                out="//tmp/t_out",
                spec=spec)
            wait_breakpoint()

            # Wait for fair share update.
            time.sleep(0.2)

            assert get_operation_min_share_ratio(op.id) == compute_min_share_ratio(min_share_spec)

            release_breakpoint()
            op.track()

    def test_recursive_preemption_settings(self):
        create("map_node", "//sys/pools/p1", attributes={"fair_share_starvation_tolerance_limit": 0.6})
        create("map_node", "//sys/pools/p1/p2")
        create("map_node", "//sys/pools/p1/p3", attributes={"fair_share_starvation_tolerance": 0.5})
        create("map_node", "//sys/pools/p1/p4", attributes={"fair_share_starvation_tolerance": 0.9})
        create("map_node", "//sys/pools/p5", attributes={"fair_share_starvation_tolerance": 0.8})
        create("map_node", "//sys/pools/p5/p6")
        time.sleep(1)

        get_pool_tolerance = lambda pool: \
            get("//sys/scheduler/orchid/scheduler/pools/{0}/adjusted_fair_share_starvation_tolerance".format(pool))

        assert get_pool_tolerance("p1") == 0.7
        assert get_pool_tolerance("p2") == 0.6
        assert get_pool_tolerance("p3") == 0.5
        assert get_pool_tolerance("p4") == 0.6
        assert get_pool_tolerance("p5") == 0.8
        assert get_pool_tolerance("p6") == 0.8

        create("table", "//tmp/t_in")
        write_table("//tmp/t_in", {"foo": "bar"})
        create("table", "//tmp/t_out1")
        create("table", "//tmp/t_out2")
        create("table", "//tmp/t_out3")
        create("table", "//tmp/t_out4")

        op1 = map(
            dont_track=True,
            command="sleep 1000; cat",
            in_="//tmp/t_in",
            out="//tmp/t_out1",
            spec={"pool": "p2", "fair_share_starvation_tolerance": 0.4})

        op2 = map(
            dont_track=True,
            command="sleep 1000; cat",
            in_="//tmp/t_in",
            out="//tmp/t_out2",
            spec={"pool": "p2", "fair_share_starvation_tolerance": 0.8})

        op3 = map(
            dont_track=True,
            command="sleep 1000; cat",
            in_="//tmp/t_in",
            out="//tmp/t_out3",
            spec={"pool": "p6"})

        op4 = map(
            dont_track=True,
            command="sleep 1000; cat",
            in_="//tmp/t_in",
            out="//tmp/t_out4",
            spec={"pool": "p6", "fair_share_starvation_tolerance": 0.9})

        time.sleep(1)

        get_operation_tolerance = lambda op_id: \
            get("//sys/scheduler/orchid/scheduler/operations/{0}/progress/adjusted_fair_share_starvation_tolerance".format(op_id))

        assert get_operation_tolerance(op1.id) == 0.4
        assert get_operation_tolerance(op2.id) == 0.6
        assert get_operation_tolerance(op3.id) == 0.8
        assert get_operation_tolerance(op4.id) == 0.9

        op1.abort()
        op2.abort()

##################################################################

class TestSchedulerAggressivePreemption(YTEnvSetup):
    NUM_MASTERS = 1
    NUM_NODES = 3
    NUM_SCHEDULERS = 1

    DELTA_SCHEDULER_CONFIG = {
        "scheduler": {
            "fair_share_update_period": 100
        }
    }

    def setup_method(self, method):
        super(TestSchedulerAggressivePreemption, self).setup_method(method)
        set("//sys/pool_trees/default/@aggressive_preemption_satisfaction_threshold", 0.2)
        set("//sys/pool_trees/default/@max_unpreemptable_running_job_count", 0)
        set("//sys/pool_trees/default/@fair_share_preemption_timeout", 100)
        set("//sys/pool_trees/default/@min_share_preemption_timeout", 100)
        set("//sys/pool_trees/default/@preemptive_scheduling_backoff", 0)
        time.sleep(0.5)

    @classmethod
    def modify_node_config(cls, config):
        for resource in ["cpu", "user_slots"]:
            config["exec_agent"]["job_controller"]["resource_limits"][resource] = 2

    def test_aggressive_preemption(self):
        create("table", "//tmp/t_in")
        for i in xrange(3):
            write_table("<append=true>//tmp/t_in", {"foo": "bar"})

        create("table", "//tmp/t_out")

        create("map_node", "//sys/pools/special_pool")
        set("//sys/pools/special_pool/@aggressive_starvation_enabled", True)

        get_fair_share_ratio = lambda op_id: \
            get("//sys/scheduler/orchid/scheduler/operations/{0}/progress/fair_share_ratio".format(op_id))

        get_usage_ratio = lambda op_id: \
            get("//sys/scheduler/orchid/scheduler/operations/{0}/progress/usage_ratio".format(op_id))

        ops = []
        for index in xrange(2):
            create("table", "//tmp/t_out" + str(index))
            op = map(dont_track=True, command="sleep 1000; cat", in_=["//tmp/t_in"], out="//tmp/t_out" + str(index),
                    spec={"pool": "fake_pool" + str(index), "job_count": 3, "locality_timeout": 0, "mapper": {"memory_limit": 10 * 1024 * 1024}})
            ops.append(op)
        time.sleep(3)

        for op in ops:
            assert assert_almost_equal(get_fair_share_ratio(op.id), 1.0 / 2.0)
            assert assert_almost_equal(get_usage_ratio(op.id), 1.0 / 2.0)
            assert len(op.get_running_jobs()) == 3

        op = map(dont_track=True, command="sleep 1000; cat", in_=["//tmp/t_in"], out="//tmp/t_out",
                 spec={"pool": "special_pool", "job_count": 1, "locality_timeout": 0, "mapper": {"cpu_limit": 2}})
        time.sleep(3)

        assert assert_almost_equal(get_fair_share_ratio(op.id), 1.0 / 3.0)
        assert assert_almost_equal(get_usage_ratio(op.id), 1.0 / 3.0)
        assert len(op.get_running_jobs()) == 1

##################################################################

class TestSchedulerAggressiveStarvationPreemption(YTEnvSetup):
    NUM_MASTERS = 1
    NUM_NODES = 6
    NUM_SCHEDULERS = 1

    DELTA_SCHEDULER_CONFIG = {
        "scheduler": {
            "fair_share_update_period": 100
        }
    }

    def setup_method(self, method):
        super(TestSchedulerAggressiveStarvationPreemption, self).setup_method(method)
        set("//sys/pool_trees/default/@aggressive_preemption_satisfaction_threshold", 0.2)
        set("//sys/pool_trees/default/@min_share_preemption_timeout", 100)
        set("//sys/pool_trees/default/@fair_share_preemption_timeout", 100)
        set("//sys/pool_trees/default/@max_unpreemptable_running_job_count", 0)
        set("//sys/pool_trees/default/@preemptive_scheduling_backoff", 0)
        time.sleep(0.5)

    @classmethod
    def modify_node_config(cls, config):
        for resource in ["cpu", "user_slots"]:
            config["exec_agent"]["job_controller"]["resource_limits"][resource] = 2

    def test_allow_aggressive_starvation_preemption(self):
        create("table", "//tmp/t_in")
        for i in xrange(3):
            write_table("<append=true>//tmp/t_in", {"foo": "bar"})

        create("table", "//tmp/t_out")

        create("map_node", "//sys/pools/special_pool")
        set("//sys/pools/special_pool/@aggressive_starvation_enabled", True)

        for index in xrange(4):
            create("map_node", "//sys/pools/pool" + str(index))

        set("//sys/pools/pool0/@allow_aggressive_starvation_preemption", False)

        get_fair_share_ratio = lambda op_id: \
            get("//sys/scheduler/orchid/scheduler/operations/{0}/progress/fair_share_ratio".format(op_id))

        get_usage_ratio = lambda op_id: \
            get("//sys/scheduler/orchid/scheduler/operations/{0}/progress/usage_ratio".format(op_id))

        ops = []
        for index in xrange(4):
            create("table", "//tmp/t_out" + str(index))
            op = map(
                command="sleep 1000; cat",
                in_=["//tmp/t_in"],
                out="//tmp/t_out" + str(index),
                spec={
                    "pool": "pool" + str(index),
                    "job_count": 3,
                    "locality_timeout": 0,
                    "mapper": {"memory_limit": 10 * 1024 * 1024}
                },
                dont_track=True)
            ops.append(op)

        time.sleep(3)

        for op in ops:
            assert assert_almost_equal(get_fair_share_ratio(op.id), 1.0 / 4.0)
            assert assert_almost_equal(get_usage_ratio(op.id), 1.0 / 4.0)
            assert len(op.get_running_jobs()) == 3

        special_op = ops[0]
        special_op_jobs = [
            {
                "id": key,
                "start_time": datetime_str_to_ts(value["start_time"])
            }
            for key, value in special_op.get_running_jobs().iteritems()]

        special_op_jobs.sort(key=lambda x: x["start_time"])
        preemtable_job_id = special_op_jobs[-1]["id"]

        op = map(
            command="sleep 1000; cat",
            in_=["//tmp/t_in"],
            out="//tmp/t_out",
            spec={
                "pool": "special_pool",
                "job_count": 1,
                "locality_timeout": 0,
                "mapper": {"cpu_limit": 2}
            },
            dont_track=True)

        time.sleep(3)

        assert len(op.get_running_jobs()) == 1

        special_op_running_job_count = len(special_op.get_running_jobs())
        assert special_op_running_job_count >= 2
        if special_op_running_job_count == 2:
            assert preemtable_job_id not in special_op.get_running_jobs()

##################################################################

class TestSchedulerPools(YTEnvSetup):
    NUM_MASTERS = 3
    NUM_NODES = 3
    NUM_SCHEDULERS = 1

    DELTA_SCHEDULER_CONFIG = {
        "scheduler": {
            "watchers_update_period": 100,
            "event_log": {
                "flush_period": 300,
                "retry_backoff_time": 300
            }
        }
    }

    def setup_method(self, method):
        super(TestSchedulerPools, self).setup_method(method)
        set("//sys/pool_trees/default/@max_ephemeral_pools_per_user", 3)
        set("//sys/pool_trees/default/@default_parent_pool", "default_pool")
        time.sleep(0.5)

    def _prepare(self):
        create("table", "//tmp/t_in")
        set("//tmp/t_in/@replication_factor", 1)
        write_table("//tmp/t_in", {"foo": "bar"})

        create("table", "//tmp/t_out")
        set("//tmp/t_out/@replication_factor", 1)

    def test_pools_reconfiguration(self):
        self._prepare()

        testing_options = {"scheduling_delay": 1000}

        create("map_node", "//sys/pools/test_pool_1")
        create("map_node", "//sys/pools/test_pool_2")
        time.sleep(0.2)

        op = map(
            dont_track=True,
            command="cat",
            in_="//tmp/t_in",
            out="//tmp/t_out",
            spec={"pool": "test_pool_1", "testing": testing_options})
        time.sleep(1)

        remove("//sys/pools/test_pool_1")
        create("map_node", "//sys/pools/test_pool_2/test_pool_1")

        op.track()

    def test_default_parent_pool(self):
        create("table", "//tmp/t_in")
        set("//tmp/t_in/@replication_factor", 1)
        write_table("//tmp/t_in", {"foo": "bar"})

        for output in ["//tmp/t_out1", "//tmp/t_out2"]:
            create("table", output)
            set(output + "/@replication_factor", 1)

        create("map_node", "//sys/pools/default_pool")
        time.sleep(0.2)

        command = with_breakpoint("cat ; BREAKPOINT")
        op1 = map(
            dont_track=True,
            command=command,
            in_="//tmp/t_in",
            out="//tmp/t_out1")

        op2 = map(
            dont_track=True,
            command=command,
            in_="//tmp/t_in",
            out="//tmp/t_out2",
            spec={"pool": "my_pool"})
        # Each operation has one job.
        wait_breakpoint(job_count=2)

        pool = get("//sys/scheduler/orchid/scheduler/pools/root")
        assert pool["parent"] == "default_pool"

        pool = get("//sys/scheduler/orchid/scheduler/pools/my_pool")
        assert pool["parent"] == "default_pool"

        scheduling_info_per_pool_tree = "//sys/scheduler/orchid/scheduler/scheduling_info_per_pool_tree"
        assert __builtin__.set(["root", "my_pool"]) == \
               __builtin__.set(get(scheduling_info_per_pool_tree + "/default/user_to_ephemeral_pools/root"))

        remove("//sys/pools/default_pool")

        release_breakpoint()
        for op in [op1, op2]:
            op.track()

    def test_ephemeral_pools_limit(self):
        create("table", "//tmp/t_in")
        set("//tmp/t_in/@replication_factor", 1)
        write_table("//tmp/t_in", {"foo": "bar"})

        for i in xrange(1, 5):
            output = "//tmp/t_out" + str(i)
            create("table", output)
            set(output + "/@replication_factor", 1)

        create("map_node", "//sys/pools/default_pool")
        time.sleep(0.2)

        ops = []
        breakpoints = []
        for i in xrange(1, 4):
            breakpoint_name = "breakpoint{0}".format(i)
            breakpoints.append(breakpoint_name)
            ops.append(map(
                dont_track=True,
                command="cat ; {breakpoint_cmd}".format(breakpoint_cmd=events_on_fs().breakpoint_cmd(breakpoint_name)),
                in_="//tmp/t_in",
                out="//tmp/t_out" + str(i),
                spec={"pool": "pool" + str(i)}))
            wait_breakpoint(breakpoint_name)

        scheduling_info_per_pool_tree = "//sys/scheduler/orchid/scheduler/scheduling_info_per_pool_tree"
        assert __builtin__.set(["pool" + str(i) for i in xrange(1, 4)]) == \
               __builtin__.set(get(scheduling_info_per_pool_tree + "/default/user_to_ephemeral_pools/root"))

        with pytest.raises(YtError):
            map(dont_track=True,
                command="cat",
                in_="//tmp/t_in",
                out="//tmp/t_out4",
                spec={"pool": "pool4"})

        remove("//sys/pools/default_pool")

        for breakpoint_name in breakpoints:
            release_breakpoint(breakpoint_name)

        for op in ops:
            op.track()

    def test_event_log(self):
        self._prepare()

        create("map_node", "//sys/pools/custom_pool", attributes={"min_share_resources": {"cpu": 1}})
        op = map(command="cat", in_="//tmp/t_in", out="//tmp/t_out", spec={"pool": "custom_pool"})

        time.sleep(2.0)

        events = []
        for row in read_table("//sys/scheduler/event_log"):
            event_type = row["event_type"]
            if event_type.startswith("operation_") and event_type != "operation_prepared" and row["operation_id"] == op.id:
                events.append(row["event_type"])
                if event_type == "operation_started":
                    assert row["pool"]

        assert events == ["operation_started", "operation_completed"]
        pools_info = [row for row in read_table("//sys/scheduler/event_log")
                      if row["event_type"] == "pools_info" and "custom_pool" in row["pools"]["default"]]
        assert len(pools_info) == 1
        custom_pool_info = pools_info[-1]["pools"]["default"]["custom_pool"]
        assert abs(custom_pool_info["min_share_resources"]["cpu"] - 1.0) < EPS
        assert custom_pool_info["mode"] == "fair_share"

##################################################################

class TestSchedulerSuspiciousJobs(YTEnvSetup):
    NUM_MASTERS = 1
    NUM_NODES = 1
    NUM_SCHEDULERS = 1

    # This is a mix of options for 18.4 and 18.5
    DELTA_NODE_CONFIG = {
        "exec_agent": {
            "slot_manager": {
                "job_environment": {
                    "type": "cgroups",
                    "memory_watchdog_period": 100,
                    "supported_cgroups": [
                        "cpuacct",
                        "blkio",
                        "memory",
                        "cpu"],
                },
            },
            "scheduler_connector": {
                "heartbeat_period": 100  # 100 msec
            },
            "job_proxy_heartbeat_period": 100,  # 100 msec
            "job_controller": {
                "resource_limits": {
                    "user_slots": 2,
                    "cpu": 2
                }
            }
        }
    }

    DELTA_SCHEDULER_CONFIG = {
        "scheduler": {
            "suspicious_jobs": {
                "inactivity_timeout": 2000,  # 2 sec
                "update_period": 100,  # 100 msec
            },
            "running_jobs_update_period": 100,  # 100 msec
        }
    }

    @require_ytserver_root_privileges
    def test_false_suspicious_jobs(self):
        create("table", "//tmp/t", attributes={"replication_factor": 1})
        create("table", "//tmp/t1", attributes={"replication_factor": 1})
        create("table", "//tmp/t2", attributes={"replication_factor": 1})
        write_table("//tmp/t", [{"foo": i} for i in xrange(10)])

        # Jobs below are not suspicious, they are just stupid.
        op1 = map(
            dont_track=True,
            command='echo -ne "x = 1\nwhile True:\n    x = (x * x + 1) % 424243" | python',
            in_="//tmp/t",
            out="//tmp/t1")

        op2 = map(
            dont_track=True,
            command='sleep 1000',
            in_="//tmp/t",
            out="//tmp/t2")

        for i in xrange(200):
            running_jobs1 = op1.get_running_jobs()
            running_jobs2 = op2.get_running_jobs()
            print >>sys.stderr, "running_jobs1:", len(running_jobs1), "running_jobs2:", len(running_jobs2)
            if not running_jobs1 or not running_jobs2:
                time.sleep(0.1)
            else:
                break

        if not running_jobs1 or not running_jobs2:
            assert False, "Failed to have running jobs in both operations"

        time.sleep(5)

        job1_id = running_jobs1.keys()[0]
        job2_id = running_jobs2.keys()[0]

        time.sleep(1)

        suspicious1 = get("//sys/scheduler/orchid/scheduler/jobs/{0}/suspicious".format(job1_id))
        suspicious2 = get("//sys/scheduler/orchid/scheduler/jobs/{0}/suspicious".format(job2_id))

        if suspicious1 or suspicious2:
            print >>sys.stderr, "Some of jobs considered suspicious, their brief statistics are:"
            for i in range(50):
                if suspicious1 and exists("//sys/scheduler/orchid/scheduler/jobs/{0}/brief_statistics".format(job1_id)):
                    print >>sys.stderr, "job1 brief statistics:", \
                        get("//sys/scheduler/orchid/scheduler/jobs/{0}/brief_statistics".format(job1_id))
                if suspicious2 and exists("//sys/scheduler/orchid/scheduler/jobs/{0}/brief_statistics".format(job2_id)):
                    print >>sys.stderr, "job2 brief statistics:", \
                        get("//sys/scheduler/orchid/scheduler/jobs/{0}/brief_statistics".format(job2_id))

        assert not suspicious1
        assert not suspicious2

        op1.abort()
        op2.abort()

    def test_true_suspicious_jobs(self):
        create("table", "//tmp/t_in", attributes={"replication_factor": 1})
        create("table", "//tmp/t_out", attributes={"replication_factor": 1})

        for i in range(15):
            write_table("<append=%true>//tmp/t_in", {"a": i})
        op = merge(
            dont_track=True,
            in_=["//tmp/t_in"],
            out="//tmp/t_out",
            spec={
                "force_transform": True,
                "mode": "ordered",
                "job_io": {
                    "testing_options": {"pipe_delay": 4000},
                    "buffer_row_count": 1,
                },
                "enable_job_splitting": False,
            })

        running_jobs = None
        for i in xrange(200):
            running_jobs = op.get_running_jobs()
            print >>sys.stderr, "running_jobs:", len(running_jobs)
            if not running_jobs:
                time.sleep(0.1)
            else:
                break

        if not running_jobs:
            assert False, "Failed to have running jobs"

        time.sleep(5)

        job_id = running_jobs.keys()[0]

        # Most part of the time we should be suspicious, let's check that
        for i in range(30):
            suspicious = get("//sys/scheduler/orchid/scheduler/jobs/{0}/suspicious".format(job_id))
            if suspicious:
                break
            time.sleep(0.1)

        if not suspicious:
            print >>sys.stderr, "Job is not considered suspicious, its brief statistics are:"
            for i in range(50):
                if suspicious and exists("//sys/scheduler/orchid/scheduler/jobs/{0}/brief_statistics".format(job_id)):
                    print >>sys.stderr, "job brief statistics:", \
                        get("//sys/scheduler/orchid/scheduler/jobs/{0}/brief_statistics".format(job_id))

        assert suspicious

    @pytest.mark.xfail(reason="TODO(max42)")
    @require_ytserver_root_privileges
    def test_true_suspicious_jobs_old(self):
        # This test involves dirty hack to make lots of retries for fetching feasible
        # seeds from master making the job suspicious (as it doesn't give the input for the
        # user job for a long time).
        #
        # We create a table consisting of the only chunk, temporarily set cpu = 0 to prevent
        # the map from running via @resource_limits_overrides, then we remove the chunk from
        # the chunk_store via the filesystem and return cpu back to the normal state.

        create("table", "//tmp/t", attributes={"replication_factor": 1})
        create("table", "//tmp/d", attributes={"replication_factor": 1})
        write_table("//tmp/t", {"a": 2})

        nodes = ls("//sys/nodes")
        assert len(nodes) == 1
        node = nodes[0]
        set("//sys/nodes/{0}/@resource_limits_overrides".format(node), {"cpu": 0})

        op = map(
            dont_track=True,
            command='cat',
            in_="//tmp/t",
            out="//tmp/d")

        chunk_ids = get("//tmp/t/@chunk_ids")
        assert len(chunk_ids) == 1
        chunk_id = chunk_ids[0]

        chunk_store_path = self.Env.configs["node"][0]["data_node"]["store_locations"][0]["path"]
        chunk_path = os.path.join(chunk_store_path, chunk_id[-2:], chunk_id)
        os.remove(chunk_path)
        os.remove(chunk_path + ".meta")

        set("//sys/nodes/{0}/@resource_limits_overrides".format(node), {"cpu": 1})

        while True:
            if exists("//sys/scheduler/orchid/scheduler/operations/{0}".format(op.id)):
                running_jobs = op.get_running_jobs()
                if len(running_jobs) > 0:
                    break

            time.sleep(1.0)

        assert len(running_jobs) == 1
        job_id = running_jobs.keys()[0]

        for i in xrange(20):
            suspicious = get("//sys/scheduler/orchid/scheduler/jobs/{0}/suspicious".format(job_id))
            if not suspicious:
                time.sleep(1.0)

            if exists("//sys/scheduler/orchid/scheduler/jobs/{0}/brief_statistics".format(job_id)):
                print >>sys.stderr, get("//sys/scheduler/orchid/scheduler/jobs/{0}/brief_statistics".format(job_id))

        assert suspicious

##################################################################

class TestMinNeededResources(YTEnvSetup):
    NUM_MASTERS = 1
    NUM_NODES = 1
    NUM_SCHEDULERS = 1

    DELTA_SCHEDULER_CONFIG = {
        "scheduler": {
            "safe_scheduler_online_time": 500,
            "min_needed_resources_update_period": 200
        }
    }

    DELTA_NODE_CONFIG = {
        "exec_agent": {
            "job_controller": {
                "resource_limits": {
                    "memory": 10 * 1024 * 1024 * 1024,
                    "cpu": 3
                }
            }
        },
        "resource_limits": {
            "memory": 20 * 1024 * 1024 * 1024
        }
    }

    DELTA_MASTER_CONFIG = {
        "cypress_manager": {
            "default_table_replication_factor": 1
        }
    }

    def test_min_needed_resources(self):
        create("table", "//tmp/t_in")
        write_table("//tmp/t_in", [{"x": 1}])
        create("table", "//tmp/t_out")

        op1 = map(
            command="sleep 100; cat",
            in_="//tmp/t_in",
            out="//tmp/t_out",
            spec={
                "mapper": {
                    "memory_limit": 8 * 1024 * 1024 * 1024,
                    "memory_reserve_factor": 1.0,
                    "cpu_limit": 1
                }
            },
            dont_track=True)

        op1_path = "//sys/scheduler/orchid/scheduler/operations/" + op1.id
        wait(lambda: exists(op1_path) and get(op1_path + "/state") == "running")

        time.sleep(3.0)

        assert get(op1_path + "/progress/schedule_job_statistics/count") > 0

        create("table", "//tmp/t2_in")
        write_table("//tmp/t2_in", [{"x": 1}])
        create("table", "//tmp/t2_out")

        op2 = map(
            command="cat",
            in_="//tmp/t2_in",
            out="//tmp/t2_out",
            spec={
                "mapper": {
                    "memory_limit": 3 * 1024 * 1024 * 1024,
                    "memory_reserve_factor": 1.0,
                    "cpu_limit": 1
                }
            },
            dont_track=True)

        op2_path = "//sys/scheduler/orchid/scheduler/operations/" + op2.id
        wait(lambda: exists(op2_path) and get(op2_path + "/state") == "running")

        time.sleep(3.0)
        assert get(op2_path + "/progress/schedule_job_statistics/count") == 0

        abort_op(op1.id)

        op2.track()

##################################################################

class TestFairShareTreesReconfiguration(YTEnvSetup):
    NUM_MASTERS = 1
    NUM_NODES = 3
    NUM_SCHEDULERS = 1

    DELTA_SCHEDULER_CONFIG = {
        "scheduler": {
            # Unrecognized alert often interferes with the alerts that
            # are tested in this test suite.
            "enable_unrecognized_alert": False,
            "alerts_update_period": 100
        }
    }

    def teardown_method(self, method):
        remove("//sys/pool_trees/*")
        create("map_node", "//sys/pool_trees/default")
        set("//sys/pool_trees/@default_tree", "default")
        time.sleep(0.5)  # Give scheduler some time to reload trees
        super(TestFairShareTreesReconfiguration, self).teardown_method(method)

    def test_basic_sanity(self):
        assert exists("//sys/scheduler/orchid/scheduler/scheduling_info_per_pool_tree/default/fair_share_info")

        create("map_node", "//sys/pool_trees/other", attributes={"nodes_filter": "other"})

        wait(lambda: exists("//sys/scheduler/orchid/scheduler/scheduling_info_per_pool_tree/other/fair_share_info"))
        wait(lambda: not get("//sys/scheduler/@alerts"))

        # This tree intersects with default pool tree by nodes, should not be added
        create("map_node", "//sys/pool_trees/other_intersecting", attributes={"nodes_filter": ""})
        time.sleep(1.0)
        assert not exists("//sys/scheduler/orchid/scheduler/scheduling_info_per_pool_tree/other_intersecting/fair_share_info")
        assert get("//sys/scheduler/@alerts")

        remove("//sys/pool_trees/other_intersecting")
        wait(lambda: "update_pools" not in get("//sys/scheduler/@alerts"))

    def test_abort_orphaned_operations(self):
        create("table", "//tmp/t_in")
        write_table("//tmp/t_in", [{"x": 1}])
        create("table", "//tmp/t_out")

        op = map(
            command="sleep 1000; cat",
            in_="//tmp/t_in",
            out="//tmp/t_out",
            dont_track=True)

        wait(lambda: op.get_state() == "running")

        remove("//sys/pool_trees/@default_tree")
        remove("//sys/pool_trees/default")

        wait(lambda: op.get_state() in ["aborted", "aborting"])

    def test_multitree_operations(self):
        create("table", "//tmp/t_in")
        for i in xrange(15):
            write_table("<append=%true>//tmp/t_in", [{"x": i}])
        create("table", "//tmp/t_out")

        node = ls("//sys/nodes")[0]
        set("//sys/nodes/" + node + "/@user_tags/end", "other")
        set("//sys/pool_trees/default/@nodes_filter", "!other")
        create("map_node", "//sys/pool_trees/other", attributes={"nodes_filter": "other"})
        set("//sys/pool_trees/default/@nodes_filter", "!other")

        time.sleep(1.0)

        op = map(
            command="cat",
            in_="//tmp/t_in",
            out="//tmp/t_out",
            spec={"pool_trees": ["default", "other"]},
            dont_track=True)

        op.track()

    def test_revive_multitree_operation(self):
        create("table", "//tmp/t_in")
        for i in xrange(6):
            write_table("<append=%true>//tmp/t_in", [{"x": i}])
        create("table", "//tmp/t_out")

        node = ls("//sys/nodes")[0]
        set("//sys/nodes/" + node + "/@user_tags/end", "other")
        set("//sys/pool_trees/default/@nodes_filter", "!other")
        create("map_node", "//sys/pool_trees/other", attributes={"nodes_filter": "other"})
        set("//sys/pool_trees/default/@nodes_filter", "!other")

        time.sleep(1.0)

        op = map(
            command="sleep 4; cat",
            in_="//tmp/t_in",
            out="//tmp/t_out",
            spec={"pool_trees": ["default", "other"], "data_size_per_job": 1},
            dont_track=True)

        wait(lambda: len(op.get_running_jobs()) > 2)

        self.Env.kill_schedulers()
        time.sleep(0.5)
        self.Env.start_schedulers()

        wait(lambda: op.get_state() == "running")
        op.track()

    def test_incorrect_node_tags(self):
        create("map_node", "//sys/pool_trees/supertree1", attributes={"nodes_filter": "x|y"})
        create("map_node", "//sys/pool_trees/supertree2", attributes={"nodes_filter": "y|z"})
        wait(lambda: "supertree1" in ls("//sys/scheduler/orchid/scheduler/scheduling_info_per_pool_tree"))
        wait(lambda: "supertree2" in ls("//sys/scheduler/orchid/scheduler/scheduling_info_per_pool_tree"))

        node = ls("//sys/nodes")[0]
        assert get("//sys/scheduler/orchid/scheduler/nodes/" + node + "/state") == "online"
        assert get("//sys/scheduler/orchid/scheduler/cell/resource_limits/user_slots") == 3

        set("//sys/nodes/" + node + "/@user_tags/end", "y")

        wait(lambda: get("//sys/scheduler/orchid/scheduler/nodes/" + node + "/state") == "offline")
        assert get("//sys/scheduler/orchid/scheduler/cell/resource_limits/user_slots") == 2

    def test_default_tree_manipulations(self):
        assert get("//sys/pool_trees/@default_tree") == "default"
        assert exists("//sys/scheduler/orchid/scheduler/pools")

        remove("//sys/pool_trees/@default_tree")
        time.sleep(0.5)

        create("table", "//tmp/t_in")
        write_table("//tmp/t_in", [{"x": 1}])
        create("table", "//tmp/t_out")

        error_occured = False
        try:
            op = map(command="cat", in_="//tmp/t_in", out="//tmp/t_out")
        except YtResponseError:
            error_occured = True

        assert error_occured or op.get_state() == "failed"

        map(command="cat", in_="//tmp/t_in", out="//tmp/t_out", spec={"pool_trees": ["default"]})

        assert not exists("//sys/scheduler/orchid/scheduler/pools")

        set("//sys/pool_trees/@default_tree", "unexisting")
        wait(lambda: get("//sys/scheduler/@alerts"))
        wait(lambda: not exists("//sys/scheduler/orchid/scheduler/default_fair_share_tree"))

        set("//sys/pool_trees/@default_tree", "default")
        wait(lambda: exists("//sys/scheduler/orchid/scheduler/default_fair_share_tree"))
        assert get("//sys/scheduler/orchid/scheduler/default_fair_share_tree") == "default"
        assert exists("//sys/scheduler/orchid/scheduler/pools")
        assert exists("//sys/scheduler/orchid/scheduler/fair_share_info")

    def test_fair_share(self):
        create("table", "//tmp/t_in")
        for i in xrange(3):
            write_table("<append=%true>//tmp/t_in", [{"x": i}])

        node = ls("//sys/nodes", attributes=["address"])[0]
        set("//sys/nodes/" + node + "/@user_tags/end", "other")
        set("//sys/pool_trees/default/@nodes_filter", "!other")
        create("map_node", "//sys/pool_trees/other", attributes={"nodes_filter": "other"})
        set("//sys/pool_trees/default/@nodes_filter", "!other")

        time.sleep(1.0)

        orchid_root = "//sys/scheduler/orchid/scheduler/scheduling_info_per_pool_tree"
        assert get(orchid_root + "/default/node_count") == 2
        assert get(orchid_root + "/other/node_count") == 1
        assert_almost_equal(get(orchid_root + "/default/resource_limits")["cpu"], 2)
        assert_almost_equal(get(orchid_root + "/other/resource_limits")["cpu"], 1)
        assert node in get(orchid_root + "/other/node_addresses")
        assert node not in get(orchid_root + "/default/node_addresses")

        create("table", "//tmp/t_out_1")
        op1 = map(
            command="sleep 100; cat",
            in_="//tmp/t_in",
            out="//tmp/t_out_1",
            spec={"pool_trees": ["default", "other"], "data_size_per_job": 1},
            dont_track=True)

        create("table", "//tmp/t_out_2")
        op2 = map(
            command="sleep 100; cat",
            in_="//tmp/t_in",
            out="//tmp/t_out_2",
            spec={"pool_trees": ["other"], "data_size_per_job": 1},
            dont_track=True)

        time.sleep(1.0)

        def get_fair_share(tree, op_id):
            return get("//sys/scheduler/orchid/scheduler/scheduling_info_per_pool_tree/{0}/fair_share_info/operations/{1}/fair_share_ratio"
                       .format(tree, op_id))

        assert assert_almost_equal(get_fair_share("default", op1.id), 1.0)
        assert assert_almost_equal(get_fair_share("other", op1.id), 0.5)
        assert assert_almost_equal(get_fair_share("other", op2.id), 0.5)

    def test_default_tree_update(self):
        node = ls("//sys/nodes")[0]
        set("//sys/nodes/" + node + "/@user_tags/end", "other")
        set("//sys/pool_trees/default/@nodes_filter", "!other")
        create("map_node", "//sys/pool_trees/other", attributes={"nodes_filter": "other"})
        time.sleep(0.5)

        create("table", "//tmp/t_in")
        write_table("//tmp/t_in", [{"x": 1}])

        create("table", "//tmp/t_out_1")
        op1 = map(
            command="sleep 100; cat",
            in_="//tmp/t_in",
            out="//tmp/t_out_1",
            dont_track=True)
        wait(lambda: op1.get_state() == "running")

        set("//sys/pool_trees/@default_tree", "other")
        wait(lambda: get("//sys/scheduler/orchid/scheduler/default_fair_share_tree") == "other")
        assert op1.get_state() == "running"

        create("table", "//tmp/t_out_2")
        op2 = map(
            command="sleep 100; cat",
            in_="//tmp/t_in",
            out="//tmp/t_out_2",
            dont_track=True)
        wait(lambda: op2.get_state() == "running")

        operations_path = "//sys/scheduler/orchid/scheduler/scheduling_info_per_pool_tree/{}/fair_share_info/operations"
        default_operations_path = operations_path.format("default")
        other_operations_path = operations_path.format("other")

        wait(lambda: len(ls(default_operations_path)) == 1)
        wait(lambda: len(ls(other_operations_path)) == 1)

        default_tree_operations = get(default_operations_path)
        other_tree_operations = get(other_operations_path)
        assert op1.id in default_tree_operations
        assert op1.id not in other_tree_operations
        assert op2.id in other_tree_operations
        assert op2.id not in default_tree_operations

class TestSchedulingOptionsPerTree(YTEnvSetup):
    NUM_MASTERS = 1
    NUM_NODES = 6
    NUM_SCHEDULERS = 1

    def test_scheduling_options_per_tree(self):
        other_nodes = ls("//sys/nodes")[:3]
        for node in other_nodes:
            set("//sys/nodes/" + node + "/@user_tags/end", "other")

        set("//sys/pool_trees/default/@nodes_filter", "!other")
        create("map_node", "//sys/pool_trees/other", attributes={"nodes_filter": "other"})
        set("//sys/pool_trees/default/@nodes_filter", "!other")
        time.sleep(0.5)

        create("table", "//tmp/t_in")
        write_table("//tmp/t_in", [{"x": i} for i in xrange(7)])
        create("table", "//tmp/t_out")

        op = map(
            command=with_breakpoint("cat ; BREAKPOINT"),
            in_="//tmp/t_in",
            out="//tmp/t_out",
            spec={
                "pool_trees": ["default", "other"],
                "scheduling_options_per_pool_tree": {
                    "default": {
                        "max_share_ratio": 0.4,
                        "min_share_ratio": 0.37,

                    },
                    "other": {
                        "max_share_ratio": 0.66,
                        "pool": "superpool"
                    }
                },
                "max_share_ratio": 0.33,  # You had one job!
                "data_size_per_job": 1
            },
            dont_track=True)

        wait_breakpoint()

        def get_value(tree, op_id, value):
            return get("//sys/scheduler/orchid/scheduler/scheduling_info_per_pool_tree/{0}/fair_share_info/operations/{1}/{2}"
                       .format(tree, op_id, value))

        assert_almost_equal(get_value("default", op.id, "min_share_ratio"), 0.37)
        assert_almost_equal(get_value("default", op.id, "max_share_ratio"), 0.4)
        assert_almost_equal(get_value("default", op.id, "fair_share_ratio"), 0.33)
        assert_almost_equal(get_value("default", op.id, "usage_ratio"), 0.33)
        assert get_value("default", op.id, "pool") == "root"

        assert_almost_equal(get_value("other", op.id, "max_share_ratio"), 0.66)
        assert_almost_equal(get_value("other", op.id, "fair_share_ratio"), 0.66)
        assert_almost_equal(get_value("other", op.id, "usage_ratio"), 0.66)
        assert_almost_equal(get_value("other", op.id, "usage_ratio"), 0.66)
        assert get_value("other", op.id, "pool") == "superpool"

        assert get("//sys/scheduler/orchid/scheduler/operations/{0}/progress/scheduling_info_per_pool_tree/other/pool"
            .format(op.id)) == "superpool"

        release_breakpoint()


class TestSchedulingTagFilterOnPerPoolTreeConfiguration(YTEnvSetup):
    NUM_MASTERS = 1
    NUM_NODES = 3
    NUM_SCHEDULERS = 1

    DELTA_SCHEDULER_CONFIG = {
        "scheduler": {
            "operation_options": {
                "spec_template": {
                    "scheduling_options_per_pool_tree": {
                        "default": {"scheduling_tag_filter": "default_tag"},
                        "custom_pool_tree": {"scheduling_tag_filter": "runnable_tag"}
                    }
                }
            }
        }
    }

    def test_scheduling_tag_filter_applies_from_per_pool_tree_config(self):
        all_nodes = ls("//sys/nodes")
        default_node = all_nodes[0]
        custom_node = all_nodes[1]
        runnable_custom_node = all_nodes[2]
        set("//sys/nodes/" + default_node + "/@user_tags/end", "default_tag")
        set("//sys/nodes/" + custom_node + "/@user_tags/end", "custom_tag")
        set("//sys/nodes/" + runnable_custom_node + "/@user_tags", ["custom_tag", "runnable_tag"])

        set("//sys/pool_trees/default/@nodes_filter", "default_tag")
        create("map_node", "//sys/pool_trees/custom_pool_tree", attributes={"nodes_filter": "custom_tag"})

        time.sleep(0.5)

        create("table", "//tmp/t_in")
        write_table("//tmp/t_in", [{"x": 1}])
        create("table", "//tmp/t_out")

        op = map(
            command=with_breakpoint("cat ; BREAKPOINT"),
            in_="//tmp/t_in",
            out="//tmp/t_out",
            spec={"pool_trees": ["custom_pool_tree"]},
            dont_track=True)

        wait_breakpoint()

        jobs = op.get_running_jobs()
        assert len(jobs) == 1
        assert jobs[jobs.keys()[0]]["address"] == runnable_custom_node

        release_breakpoint()

    def test_explicit_scheduling_tag_filter_overrides_per_pool_tree_config(self):
        all_nodes = ls("//sys/nodes")
        default_node = all_nodes[0]
        explicit_node = all_nodes[1]
        runnable_node = all_nodes[2]
        set("//sys/nodes/" + default_node + "/@user_tags", ["default_tag"])
        set("//sys/nodes/" + explicit_node + "/@user_tags", ["custom_tag", "explicit_tag"])
        set("//sys/nodes/" + runnable_node + "/@user_tags", ["custom_tag", "runnable_tag"])

        set("//sys/pool_trees/default/@nodes_filter", "default_tag")
        create("map_node", "//sys/pool_trees/custom_pool_tree", attributes={"nodes_filter": "custom_tag"})

        time.sleep(0.5)

        create("table", "//tmp/t_in")
        write_table("//tmp/t_in", [{"x": 1}])
        create("table", "//tmp/t_out")

        op = map(
            command=with_breakpoint("cat ; BREAKPOINT"),
            in_="//tmp/t_in",
            out="//tmp/t_out",
            spec={
                "pool_trees": ["custom_pool_tree"],
                "scheduling_tag_filter": "explicit_tag"
            },
            dont_track=True)

        wait_breakpoint()

        jobs = op.get_running_jobs()
        assert len(jobs) == 1
        assert jobs[jobs.keys()[0]]["address"] == explicit_node

        release_breakpoint()

    def teardown_method(self, method):
        remove("//sys/pool_trees/custom_pool_tree")
        super(TestSchedulingTagFilterOnPerPoolTreeConfiguration, self).teardown_method(method)<|MERGE_RESOLUTION|>--- conflicted
+++ resolved
@@ -652,13 +652,8 @@
         wait(lambda: get("//sys/scheduler/orchid/scheduler/pools/research/running_operation_count") == 0)
         wait(lambda: get("//sys/scheduler/orchid/scheduler/pools/research/operation_count") == 0)
 
-<<<<<<< HEAD
-        assert get("//sys/scheduler/orchid/scheduler/pools/production/running_operation_count") == 1
-        assert get("//sys/scheduler/orchid/scheduler/pools/production/operation_count") == 3
-=======
         wait(lambda: get("//sys/scheduler/orchid/scheduler/pools/production/running_operation_count") == 1)
         wait(lambda: get("//sys/scheduler/orchid/scheduler/pools/production/operation_count") == 3)
->>>>>>> f51dec34
 
     def _test_pool_acl_prologue(self):
         create("table", "//tmp/t_in")
