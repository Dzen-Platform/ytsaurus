--- conflicted
+++ resolved
@@ -731,21 +731,12 @@
         for i in range(MAX_UNVERSIONED_ROW_WEIGHT / len(LARGE_STRING) + 2):
             insert_rows("//tmp/t", row)
         sync_freeze_table("//tmp/t")
-<<<<<<< HEAD
 
         chunk_count = get("//tmp/t/@chunk_count")
         set("//tmp/t/@min_compaction_store_count", chunk_count)
         set("//tmp/t/@max_compaction_store_count", chunk_count)
         set("//tmp/t/@compaction_data_size_base", get("//tmp/t/@compressed_data_size") - 100)
 
-=======
-
-        chunk_count = get("//tmp/t/@chunk_count")
-        set("//tmp/t/@min_compaction_store_count", chunk_count)
-        set("//tmp/t/@max_compaction_store_count", chunk_count)
-        set("//tmp/t/@compaction_data_size_base", get("//tmp/t/@compressed_data_size") - 100)
-
->>>>>>> de1ee7bd
         sync_unfreeze_table("//tmp/t")
         set("//tmp/t/@forced_compaction_revision", get("//tmp/t/@revision"))
         set("//tmp/t/@forced_compaction_revision", get("//tmp/t/@revision"))
@@ -766,12 +757,8 @@
         assert get("//tmp/t/@tablet_error_count") == 1
 
         sync_unmount_table("//tmp/t")
-<<<<<<< HEAD
+        set("//tmp/t/@enable_compaction_and_partitioning", False)
         sync_reshard_table("//tmp/t", [[], [1]])
-=======
-        set("//tmp/t/@enable_compaction_and_partitioning", False)
-        reshard_table("//tmp/t", [[], [1]])
->>>>>>> de1ee7bd
         sync_mount_table("//tmp/t")
 
         # After reshard all errors should be gone.
@@ -2004,8 +1991,8 @@
         assert get("//sys/tablet_cells/{0}/@tablet_count".format(cells[0])) == 1
 
         tablet = get("//tmp/t/@tablets/0")
-        assert get("//sys/tablet_cells/{0}/@tablet_ids".format(cells[0]), driver=driver) == [tablet["tablet_id"]] 
-        assert get("//sys/tablet_cells/{0}/@tablet_ids".format(cells[0])) == [tablet["tablet_id"]] 
+        assert get("//sys/tablet_cells/{0}/@tablet_ids".format(cells[0]), driver=driver) == [tablet["tablet_id"]]
+        assert get("//sys/tablet_cells/{0}/@tablet_ids".format(cells[0])) == [tablet["tablet_id"]]
 
         multicell_sleep()
 
