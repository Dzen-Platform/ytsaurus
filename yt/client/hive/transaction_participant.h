--- conflicted
+++ resolved
@@ -22,17 +22,11 @@
 
     virtual ETransactionParticipantState GetState() const = 0;
 
-<<<<<<< HEAD
     virtual TFuture<void> PrepareTransaction(TTransactionId transactionId, TTimestamp prepareTimestamp, const TString& user) = 0;
     virtual TFuture<void> CommitTransaction(TTransactionId transactionId, TTimestamp commitTimestamp) = 0;
     virtual TFuture<void> AbortTransaction(TTransactionId transactionId) = 0;
-=======
-    virtual TFuture<void> PrepareTransaction(const TTransactionId& transactionId, TTimestamp prepareTimestamp, const TString& user) = 0;
-    virtual TFuture<void> CommitTransaction(const TTransactionId& transactionId, TTimestamp commitTimestamp) = 0;
-    virtual TFuture<void> AbortTransaction(const TTransactionId& transactionId) = 0;
 
     virtual TFuture<void> CheckAvailability() = 0;
->>>>>>> 3fa4fb12
 };
 
 DEFINE_REFCOUNTED_TYPE(ITransactionParticipant)
