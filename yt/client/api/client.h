--- conflicted
+++ resolved
@@ -524,11 +524,7 @@
     , public TTransactionalOptions
 {
     bool Recursive = false;
-<<<<<<< HEAD
-=======
-    bool IgnoreExisting = false;
     bool LockExisting = false;
->>>>>>> 6ebe254d
     bool Force = false;
 };
 
