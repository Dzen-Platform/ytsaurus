#include "sorted_chunk_pool.h"

#include "job_manager.h"
#include "helpers.h"

#include <yt/server/controller_agent/helpers.h>

#include <yt/ytlib/node_tracker_client/public.h>

#include <yt/ytlib/table_client/chunk_slice_fetcher.h>
#include <yt/ytlib/table_client/row_buffer.h>

#include <yt/core/concurrency/periodic_yielder.h>

#include <yt/core/misc/numeric_helpers.h>
#include <yt/core/misc/ref_tracked.h>

namespace NYT {
namespace NChunkPools {

using namespace NChunkClient;
using namespace NConcurrency;
using namespace NControllerAgent;
using namespace NNodeTrackerClient;
using namespace NTableClient;
using namespace NLogging;
using namespace NScheduler;

////////////////////////////////////////////////////////////////////////////////

void TSortedJobOptions::Persist(const TPersistenceContext& context)
{
    using NYT::Persist;

    Persist(context, EnableKeyGuarantee);
    Persist(context, PrimaryPrefixLength);
    Persist(context, ForeignPrefixLength);
    Persist(context, MaxTotalSliceCount);
    Persist(context, EnablePeriodicYielder);
    Persist(context, PivotKeys);
    Persist(context, UseNewEndpointKeys);
<<<<<<< HEAD
=======

>>>>>>> bc62b6ef
    // COMPAT(max42): remove this when snapshots older than v200564 are
    // not supported.
    if (context.GetVersion() >= 200564) {
        Persist(context, MaxDataWeightPerJob);
    }
}

void TSortedChunkPoolOptions::Persist(const TPersistenceContext& context)
{
    using NYT::Persist;

    Persist(context, ExtractionOrder);
    Persist(context, SortedJobOptions);
    Persist(context, MinTeleportChunkSize);
    Persist(context, JobSizeConstraints);
    Persist(context, SupportLocality);
    Persist(context, OperationId);
}

////////////////////////////////////////////////////////////////////////////////

DEFINE_ENUM(EEndpointType,
    (PivotKey)
    (ForeignLeft)
    (Left)
    (Right)
    (ForeignRight)
);

//! A class that incapsulates the whole logic of building sorted* jobs.
//! This class defines a transient object (it is never persisted).
class TSortedJobBuilder
    : public TRefCounted
{
public:
    TSortedJobBuilder(
        const TSortedJobOptions& options,
        IJobSizeConstraintsPtr jobSizeConstraints,
        const TRowBufferPtr& rowBuffer,
        const std::vector<TInputChunkPtr>& teleportChunks,
        bool inSplit,
        const TLogger& logger)
        : Options_(options)
        , JobSizeConstraints_(std::move(jobSizeConstraints))
        , RowBuffer_(rowBuffer)
        , TeleportChunks_(teleportChunks)
        , InSplit_(inSplit)
        , Logger(logger)
    { }

    void AddForeignDataSlice(const TInputDataSlicePtr& dataSlice, IChunkPoolInput::TCookie cookie)
    {
        DataSliceToInputCookie_[dataSlice] = cookie;

        if (dataSlice->InputStreamIndex >= ForeignDataSlices_.size()) {
            ForeignDataSlices_.resize(dataSlice->InputStreamIndex + 1);
        }
        ForeignDataSlices_[dataSlice->InputStreamIndex].emplace_back(dataSlice);

        // NB: We do not need to shorten keys here. Endpoints of type "Foreign" only make
        // us to stop, to add all foreign slices up to the current moment and to check
        // if we already have to end the job due to the large data size or slice count.
        TEndpoint leftEndpoint = {
            EEndpointType::ForeignLeft,
            dataSlice,
            WidenKey(dataSlice->LowerLimit().Key, Options_.PrimaryPrefixLength, RowBuffer_, EValueType::Min),
            dataSlice->LowerLimit().RowIndex.Get(0)
        };
        TEndpoint rightEndpoint = {
            EEndpointType::ForeignRight,
            dataSlice,
            WidenKey(dataSlice->UpperLimit().Key, Options_.PrimaryPrefixLength + 1, RowBuffer_, EValueType::Min),
            dataSlice->UpperLimit().RowIndex.Get(0)
        };

        try {
            ValidateClientKey(leftEndpoint.Key);
            ValidateClientKey(rightEndpoint.Key);
        } catch (const std::exception& ex) {
            THROW_ERROR_EXCEPTION(
                "Error validating sample key in input stream %v",
                dataSlice->InputStreamIndex)
                    << ex;
        }

        Endpoints_.emplace_back(leftEndpoint);
        Endpoints_.emplace_back(rightEndpoint);
    }

    void AddPrimaryDataSlice(const TInputDataSlicePtr& dataSlice, IChunkPoolInput::TCookie cookie)
    {
        if (dataSlice->LowerLimit().Key >= dataSlice->UpperLimit().Key) {
            // This can happen if ranges were specified.
            // Chunk slice fetcher can produce empty slices.
            return;
        }

        DataSliceToInputCookie_[dataSlice] = cookie;

        TEndpoint leftEndpoint;
        TEndpoint rightEndpoint;

        if (Options_.EnableKeyGuarantee) {
            leftEndpoint = {
                EEndpointType::Left,
                dataSlice,
                GetKeyPrefix(dataSlice->LowerLimit().Key, Options_.PrimaryPrefixLength, RowBuffer_),
                0LL /* RowIndex */
            };

            rightEndpoint = {
                EEndpointType::Right,
                dataSlice,
                GetKeySuccessor(GetKeyPrefix(dataSlice->UpperLimit().Key, Options_.PrimaryPrefixLength, RowBuffer_), RowBuffer_),
                0LL /* RowIndex */
            };
        } else if (Options_.UseNewEndpointKeys) {
            int leftRowIndex = dataSlice->LowerLimit().RowIndex.Get(0);
            leftEndpoint = {
                EEndpointType::Left,
                dataSlice,
                GetStrictKey(dataSlice->LowerLimit().Key, Options_.PrimaryPrefixLength, RowBuffer_, EValueType::Max),
                leftRowIndex
            };

            int rightRowIndex = dataSlice->UpperLimit().RowIndex.Get(
                dataSlice->Type == EDataSourceType::UnversionedTable
                ? dataSlice->GetSingleUnversionedChunkOrThrow()->GetRowCount()
                : 0);

            rightEndpoint = {
                EEndpointType::Right,
                dataSlice,
                GetStrictKey(dataSlice->UpperLimit().Key, Options_.PrimaryPrefixLength, RowBuffer_, EValueType::Max),
                rightRowIndex
            };
        } else {
            // COMPAT(psushin): old behaviour for join reduce.
            int leftRowIndex = dataSlice->LowerLimit().RowIndex.Get(0);
            leftEndpoint = {
                EEndpointType::Left,
                dataSlice,
                GetStrictKey(dataSlice->LowerLimit().Key, Options_.PrimaryPrefixLength + 1, RowBuffer_, EValueType::Max),
                leftRowIndex
            };

            int rightRowIndex = dataSlice->UpperLimit().RowIndex.Get(
                dataSlice->Type == EDataSourceType::UnversionedTable
                ? dataSlice->GetSingleUnversionedChunkOrThrow()->GetRowCount()
                : 0);

            rightEndpoint = {
                EEndpointType::Right,
                dataSlice,
                GetStrictKeySuccessor(dataSlice->UpperLimit().Key, Options_.PrimaryPrefixLength, RowBuffer_, EValueType::Max),
                rightRowIndex
            };
        }

        try {
            ValidateClientKey(leftEndpoint.Key);
            ValidateClientKey(rightEndpoint.Key);
        } catch (const std::exception& ex) {
            THROW_ERROR_EXCEPTION(
                "Error validating sample key in input stream %v",
                dataSlice->InputStreamIndex)
                    << ex;
        }

        Endpoints_.push_back(leftEndpoint);
        Endpoints_.push_back(rightEndpoint);
    }

    std::vector<std::unique_ptr<TJobStub>> Build()
    {
        AddPivotKeysEndpoints();
        SortEndpoints();
        BuildJobs();
        AttachForeignSlices();
        for (auto& job : Jobs_) {
            job->Finalize(true /* sortByPosition */);

            if (job->GetDataWeight() > Options_.MaxDataWeightPerJob) {
                THROW_ERROR_EXCEPTION(
                    "Maximum allowed data weight violated for a sorted job: %v > %v",
                    job->GetDataWeight(),
                    Options_.MaxDataWeightPerJob)
                    << TErrorAttribute("lower_key", job->LowerPrimaryKey())
                    << TErrorAttribute("upper_key", job->UpperPrimaryKey());
            }
        }
        return std::move(Jobs_);
    }

    i64 GetTotalDataSliceCount() const
    {
        return TotalSliceCount_;
    }

private:
    void AddPivotKeysEndpoints()
    {
        for (const auto& pivotKey : Options_.PivotKeys) {
            TEndpoint endpoint = {
                EEndpointType::PivotKey,
                nullptr,
                pivotKey,
                0
            };
            Endpoints_.emplace_back(endpoint);
        }
    }

    void SortEndpoints()
    {
        LOG_DEBUG("Sorting endpoints (Count: %v)", Endpoints_.size());
        std::sort(
            Endpoints_.begin(),
            Endpoints_.end(),
            [=] (const TEndpoint& lhs, const TEndpoint& rhs) -> bool {
                {
                    auto cmpResult = CompareRows(lhs.Key, rhs.Key);
                    if (cmpResult != 0) {
                        return cmpResult < 0;
                    }
                }

                if (lhs.DataSlice && lhs.DataSlice->Type == EDataSourceType::UnversionedTable &&
                    rhs.DataSlice && rhs.DataSlice->Type == EDataSourceType::UnversionedTable)
                {
                    // If keys are equal, we put slices in the same order they are in the original input stream.
                    const auto& lhsChunk = lhs.DataSlice->GetSingleUnversionedChunkOrThrow();
                    const auto& rhsChunk = rhs.DataSlice->GetSingleUnversionedChunkOrThrow();

                    auto cmpResult = (lhsChunk->GetTableRowIndex() + lhs.RowIndex) - (rhsChunk->GetTableRowIndex() + rhs.RowIndex);
                    if (cmpResult != 0) {
                        return cmpResult < 0;
                    }
                }

                {
                    auto cmpResult = static_cast<int>(lhs.Type) - static_cast<int>(rhs.Type);
                    if (cmpResult != 0) {
                        return cmpResult > 0;
                    }
                }

                return false;
            });
    }

    void BuildJobs()
    {
        Jobs_.emplace_back(std::make_unique<TJobStub>());

        yhash<TInputDataSlicePtr, TKey> openedSlicesLowerLimits;

        auto yielder = CreatePeriodicYielder();

        // An index of a closest teleport chunk to the right of current endpoint.
        int nextTeleportChunk = 0;

        auto endJob = [&] (TKey lastKey, bool inclusive) {
            TKey upperLimit = (inclusive) ? GetKeyPrefixSuccessor(lastKey, Options_.PrimaryPrefixLength, RowBuffer_) : lastKey;
            for (auto iterator = openedSlicesLowerLimits.begin(); iterator != openedSlicesLowerLimits.end(); ) {
                // Save the iterator to the next element because we may possibly erase current iterator.
                auto nextIterator = std::next(iterator);
                const auto& dataSlice = iterator->first;
                auto& lowerLimit = iterator->second;
                auto exactDataSlice = CreateInputDataSlice(dataSlice, lowerLimit, upperLimit);
                auto inputCookie = DataSliceToInputCookie_.at(dataSlice);
                exactDataSlice->Tag = inputCookie;
                Jobs_.back()->AddDataSlice(
                    exactDataSlice,
                    inputCookie,
                    true /* isPrimary */);
                lowerLimit = upperLimit;
                if (lowerLimit >= dataSlice->UpperLimit().Key) {
                    openedSlicesLowerLimits.erase(iterator);
                }
                iterator = nextIterator;
            }
            // If current job does not contain primary data slices then we can re-use it,
            // otherwise we should create a new job.
            if (Jobs_.back()->GetSliceCount() > 0) {
                LOG_DEBUG("Sorted job created (Index: %v, PrimaryDataSize: %v, PrimaryRowCount: %v, "
                    "PrimarySliceCount: %v, PreliminaryForeignDataSize: %v, PreliminaryForeignRowCount: %v, "
                    "PreliminaryForeignSliceCount: %v, LowerPrimaryKey: %v, UpperPrimaryKey: %v)",
                    static_cast<int>(Jobs_.size()) - 1,
                    Jobs_.back()->GetPrimaryDataWeight(),
                    Jobs_.back()->GetPrimaryRowCount(),
                    Jobs_.back()->GetPrimarySliceCount(),
                    Jobs_.back()->GetPreliminaryForeignDataWeight(),
                    Jobs_.back()->GetPreliminaryForeignRowCount(),
                    Jobs_.back()->GetPreliminaryForeignSliceCount(),
                    Jobs_.back()->LowerPrimaryKey(),
                    Jobs_.back()->UpperPrimaryKey());

                TotalSliceCount_ += Jobs_.back()->GetSliceCount();
                CheckTotalSliceCountLimit();
                Jobs_.emplace_back(std::make_unique<TJobStub>());
            }
        };

        for (int index = 0, nextKeyIndex = 0; index < Endpoints_.size(); ++index) {
            yielder.TryYield();
            auto key = Endpoints_[index].Key;
            while (nextKeyIndex != Endpoints_.size() && Endpoints_[nextKeyIndex].Key == key) {
                ++nextKeyIndex;
            }

            auto nextKey = (nextKeyIndex == Endpoints_.size()) ? TKey() : Endpoints_[nextKeyIndex].Key;
            bool nextKeyIsLeft = (nextKeyIndex == Endpoints_.size()) ? false : Endpoints_[nextKeyIndex].Type == EEndpointType::Left;

            while (nextTeleportChunk < TeleportChunks_.size() &&
                   CompareRows(TeleportChunks_[nextTeleportChunk]->BoundaryKeys()->MinKey, key, Options_.PrimaryPrefixLength) < 0)
            {
                ++nextTeleportChunk;
            }

            if (Endpoints_[index].Type == EEndpointType::Left) {
                openedSlicesLowerLimits[Endpoints_[index].DataSlice] = TKey();
            } else if (Endpoints_[index].Type == EEndpointType::Right) {
                const auto& dataSlice = Endpoints_[index].DataSlice;
                auto it = openedSlicesLowerLimits.find(dataSlice);
                // It might have happened that we already removed this slice from the
                // `openedSlicesLowerLimits` during one of the previous `endJob` calls.
                if (it != openedSlicesLowerLimits.end()) {
                    auto exactDataSlice = CreateInputDataSlice(dataSlice, it->second);
                    auto inputCookie = DataSliceToInputCookie_.at(dataSlice);
                    exactDataSlice->Tag = inputCookie;
                    Jobs_.back()->AddDataSlice(exactDataSlice, inputCookie, true /* isPrimary */);
                    openedSlicesLowerLimits.erase(it);
                }
            } else if (Endpoints_[index].Type == EEndpointType::ForeignRight) {
                Jobs_.back()->AddPreliminaryForeignDataSlice(Endpoints_[index].DataSlice);
            }

            // Is set to true if we decide to end here. The decision logic may be
            // different depending on if we have user-provided pivot keys.
            bool endHere = false;

            if (Options_.PivotKeys.empty()) {
                bool jobIsLargeEnough =
                    Jobs_.back()->GetPreliminarySliceCount() + openedSlicesLowerLimits.size() > JobSizeConstraints_->GetMaxDataSlicesPerJob() ||
                    Jobs_.back()->GetPreliminaryDataWeight() >= JobSizeConstraints_->GetDataWeightPerJob() ||
                    Jobs_.back()->GetPrimaryDataWeight() >= JobSizeConstraints_->GetPrimaryDataWeightPerJob();

                // If next teleport chunk is closer than next data slice then we are obligated to close the job here.
                bool beforeTeleportChunk = nextKeyIndex == index + 1 &&
                    nextKeyIsLeft &&
                    (nextTeleportChunk != TeleportChunks_.size() &&
                    CompareRows(TeleportChunks_[nextTeleportChunk]->BoundaryKeys()->MinKey, nextKey, Options_.PrimaryPrefixLength) <= 0);

                // If key guarantee is enabled, we can not end here if next data slice may contain the same reduce key.
                bool canEndHere = !Options_.EnableKeyGuarantee || index + 1 == nextKeyIndex;

                // The contrary would mean that teleport chunk was chosen incorrectly, because teleport chunks
                // should not normally intersect the other data slices.
                YCHECK(!(beforeTeleportChunk && !canEndHere));

                endHere = canEndHere && (beforeTeleportChunk || jobIsLargeEnough);
            } else {
                // We may end jobs only at the pivot keys.
                endHere = Endpoints_[index].Type == EEndpointType::PivotKey;
            }

            if (endHere) {
                bool inclusive = Endpoints_[index].Type != EEndpointType::PivotKey;
                endJob(key, inclusive);
            }
        }
        endJob(MaxKey(), true /* inclusive */);
        if (!Jobs_.empty() && Jobs_.back()->GetSliceCount() == 0) {
            Jobs_.pop_back();
        }
        LOG_DEBUG("Jobs created (Count: %v)", Jobs_.size());
        if (InSplit_ && Jobs_.size() == 1 && JobSizeConstraints_->GetJobCount() > 1) {
            LOG_WARNING("Pool was not able to split job properly (SplitJobCount: %v, JobCount: %v)",
                JobSizeConstraints_->GetJobCount(),
                Jobs_.size());
            for (int index = 0; index < Endpoints_.size(); ++index) {
                const auto& endpoint = Endpoints_[index];
                LOG_DEBUG("Endpoint (Index: %v, Key: %v, RowIndex: %v, GlobalRowIndex: %v, Type: %v, DataSlice: %p)",
                    index,
                    endpoint.Key,
                    endpoint.RowIndex,
                    (endpoint.DataSlice->Type == EDataSourceType::UnversionedTable)
                    ? MakeNullable(endpoint.DataSlice->GetSingleUnversionedChunkOrThrow()->GetTableRowIndex() + endpoint.RowIndex)
                    : Null,
                    endpoint.Type,
                    endpoint.DataSlice.Get());
            }
            for (const auto& pair : DataSliceToInputCookie_) {
                const auto& dataSlice = pair.first;
                LOG_DEBUG("Data slice %v (DataWeight: %v, InputStreamIndex: %v)",
                    dataSlice.Get(),
                    dataSlice->GetDataWeight(),
                    dataSlice->InputStreamIndex);
            }
        }
    }

    void AttachForeignSlices()
    {
        auto yielder = CreatePeriodicYielder();
        for (int streamIndex = 0; streamIndex < ForeignDataSlices_.size(); ++streamIndex) {
            yielder.TryYield();

            int startJobIndex = 0;

            for (const auto& foreignDataSlice : ForeignDataSlices_[streamIndex]) {

                while (
                    startJobIndex != Jobs_.size() &&
                    CompareRows(Jobs_[startJobIndex]->UpperPrimaryKey(), foreignDataSlice->LowerLimit().Key, Options_.ForeignPrefixLength) < 0)
                {
                    ++startJobIndex;
                }
                if (startJobIndex == Jobs_.size()) {
                    break;
                }
                for (
                    int jobIndex = startJobIndex;
                    jobIndex < Jobs_.size() &&
                    CompareRows(Jobs_[jobIndex]->LowerPrimaryKey(), foreignDataSlice->UpperLimit().Key, Options_.ForeignPrefixLength) <= 0;
                    ++jobIndex)
                {
                    yielder.TryYield();

                    auto exactForeignDataSlice = CreateInputDataSlice(
                        foreignDataSlice,
                        GetKeyPrefix(Jobs_[jobIndex]->LowerPrimaryKey(), Options_.ForeignPrefixLength, RowBuffer_),
                        GetKeyPrefixSuccessor(Jobs_[jobIndex]->UpperPrimaryKey(), Options_.ForeignPrefixLength, RowBuffer_));
                    auto inputCookie = DataSliceToInputCookie_.at(foreignDataSlice);
                    exactForeignDataSlice->Tag = inputCookie;
                    ++TotalSliceCount_;
                    Jobs_[jobIndex]->AddDataSlice(
                        exactForeignDataSlice,
                        inputCookie,
                        false /* isPrimary */);
                }
            }
            CheckTotalSliceCountLimit();
        }
    }

    TPeriodicYielder CreatePeriodicYielder()
    {
        if (Options_.EnablePeriodicYielder) {
            return TPeriodicYielder(PrepareYieldPeriod);
        } else {
            return TPeriodicYielder();
        }
    }

    void CheckTotalSliceCountLimit() const
    {
        if (TotalSliceCount_ > Options_.MaxTotalSliceCount) {
            THROW_ERROR_EXCEPTION("Total number of data slices in sorted pool is too large.")
                << TErrorAttribute("actual_total_slice_count", TotalSliceCount_)
                << TErrorAttribute("max_total_slice_count", Options_.MaxTotalSliceCount)
                << TErrorAttribute("current_job_count", Jobs_.size());
        }
    }

    TSortedJobOptions Options_;

    IJobSizeConstraintsPtr JobSizeConstraints_;

    TRowBufferPtr RowBuffer_;

    struct TEndpoint
    {
        EEndpointType Type;
        TInputDataSlicePtr DataSlice;
        TKey Key;
        i64 RowIndex;
    };

    //! Endpoints of primary table slices in SortedReduce and SortedMerge.
    std::vector<TEndpoint> Endpoints_;

    //! Vector keeping the pool-side state of all jobs that depend on the data from this pool.
    //! These items are merely stubs of a future jobs that are filled during the BuildJobsBy{Key/TableIndices}()
    //! call, and when current job is finished it is passed to the `JobManager_` that becomes responsible
    //! for its future.
    std::vector<std::unique_ptr<TJobStub>> Jobs_;

    //! Stores correspondence between primary data slices added via `AddPrimaryDataSlice`
    //! (both unversioned and versioned) and their input cookies.
    yhash<TInputDataSlicePtr, IChunkPoolInput::TCookie> DataSliceToInputCookie_;

    std::vector<std::vector<TInputDataSlicePtr>> ForeignDataSlices_;

    //! Stores the number of slices in all jobs up to current moment.
    i64 TotalSliceCount_ = 0;

    const std::vector<TInputChunkPtr>& TeleportChunks_;

    bool InSplit_ = false;

    const TLogger& Logger;
};

DEFINE_REFCOUNTED_TYPE(TSortedJobBuilder);
DECLARE_REFCOUNTED_TYPE(TSortedJobBuilder);

////////////////////////////////////////////////////////////////////////////////

class TSortedChunkPool
    : public TChunkPoolInputBase
    // We delegate dealing with progress counters to the TJobManager class,
    // so we can't inherit from TChunkPoolOutputBase since it binds all the
    // interface methods to the progress counters stored as pool fields.
    , public IChunkPool
    , public NPhoenix::TFactoryTag<NPhoenix::TSimpleFactory>
    , public TRefTracked<TSortedChunkPool>
{
public:
    //! Used only for persistence.
    TSortedChunkPool()
    { }

    TSortedChunkPool(
        const TSortedChunkPoolOptions& options,
        IChunkSliceFetcherFactoryPtr chunkSliceFetcherFactory,
        TInputStreamDirectory inputStreamDirectory)
        : JobManager_(New<TJobManager>(options.ExtractionOrder))
        , SortedJobOptions_(options.SortedJobOptions)
        , ChunkSliceFetcherFactory_(std::move(chunkSliceFetcherFactory))
        , EnableKeyGuarantee_(options.SortedJobOptions.EnableKeyGuarantee)
        , InputStreamDirectory_(std::move(inputStreamDirectory))
        , PrimaryPrefixLength_(options.SortedJobOptions.PrimaryPrefixLength)
        , ForeignPrefixLength_(options.SortedJobOptions.ForeignPrefixLength)
        , MinTeleportChunkSize_(options.MinTeleportChunkSize)
        , JobSizeConstraints_(options.JobSizeConstraints)
        , SupportLocality_(options.SupportLocality)
        , OperationId_(options.OperationId)
    {
        ForeignStripeCookiesByStreamIndex_.resize(InputStreamDirectory_.GetDescriptorCount());
        Logger.AddTag("ChunkPoolId: %v", ChunkPoolId_);
        Logger.AddTag("OperationId: %v", OperationId_);
        JobManager_->SetLogger(Logger);

        LOG_DEBUG("Sorted chunk pool created (EnableKeyGuarantee: %v, PrimaryPrefixLength: %v, "
            "ForeignPrefixLenght: %v, UseNewEndpointKeys: %v, DataWeightPerJob: %v, "
            "PrimaryDataWeightPerJob: %v, MaxDataSlicesPerJob: %v)",
            SortedJobOptions_.EnableKeyGuarantee,
            SortedJobOptions_.PrimaryPrefixLength,
            SortedJobOptions_.ForeignPrefixLength,
            SortedJobOptions_.UseNewEndpointKeys,
            JobSizeConstraints_->GetDataWeightPerJob(),
            JobSizeConstraints_->GetPrimaryDataWeightPerJob(),
            JobSizeConstraints_->GetMaxDataSlicesPerJob());
    }

    // IChunkPoolInput implementation.

    virtual IChunkPoolInput::TCookie Add(TChunkStripePtr stripe) override
    {
        YCHECK(!Finished);

        if (stripe->DataSlices.empty()) {
            return IChunkPoolInput::NullCookie;
        }

        auto cookie = static_cast<int>(Stripes_.size());
        Stripes_.emplace_back(stripe);

        int streamIndex = stripe->GetInputStreamIndex();

        if (InputStreamDirectory_.GetDescriptor(streamIndex).IsForeign()) {
            ForeignStripeCookiesByStreamIndex_[streamIndex].push_back(cookie);
        }

        return cookie;
    }

    virtual void Finish() override
    {
        YCHECK(!Finished);
        TChunkPoolInputBase::Finish();

        // NB: this method accounts all the stripes that were suspended before
        // the chunk pool was finished. It should be called only once.
        SetupSuspendedStripes();

        DoFinish();
    }

    virtual void Suspend(IChunkPoolInput::TCookie cookie) override
    {
        auto& suspendableStripe = Stripes_[cookie];
        suspendableStripe.Suspend();
        if (Finished) {
            JobManager_->Suspend(cookie);
        }
    }

    virtual void Resume(IChunkPoolInput::TCookie cookie, TChunkStripePtr stripe) override
    {
        auto& suspendableStripe = Stripes_[cookie];
        if (!Finished) {
            suspendableStripe.Resume(stripe);
        } else {
            JobManager_->Resume(cookie);
            yhash<TInputChunkPtr, TInputChunkPtr> newChunkMapping;
            try {
                newChunkMapping = suspendableStripe.ResumeAndBuildChunkMapping(stripe);
            } catch (std::exception& ex) {
                suspendableStripe.Resume(stripe);
                auto error = TError("Chunk stripe resumption failed")
                    << ex
                    << TErrorAttribute("input_cookie", cookie);
                LOG_WARNING(error, "Rebuilding all jobs because of error during resumption");
                InvalidateCurrentJobs();
                DoFinish();
                PoolOutputInvalidated_.Fire(error);
                return;
            }
            for (const auto& pair : newChunkMapping) {
                InputChunkMapping_[pair.first] = pair.second;
            }
        }
    }

    // IChunkPoolOutput implementation.

    virtual TChunkStripeStatisticsVector GetApproximateStripeStatistics() const override
    {
        return JobManager_->GetApproximateStripeStatistics();
    }

    virtual bool IsCompleted() const override
    {
        return
            Finished &&
            GetPendingJobCount() == 0 &&
            JobManager_->JobCounter().GetRunning() == 0 &&
            JobManager_->GetSuspendedJobCount() == 0;
    }

    virtual int GetTotalJobCount() const override
    {
        return JobManager_->JobCounter().GetTotal();
    }

    virtual int GetPendingJobCount() const override
    {
        return CanScheduleJob() ? JobManager_->GetPendingJobCount() : 0;
    }

    virtual i64 GetLocality(TNodeId /* nodeId */) const override
    {
        if (SupportLocality_) {
            // TODO(max42): YT-6551
            Y_UNREACHABLE();
        }
        return 0;
    }

    virtual IChunkPoolOutput::TCookie Extract(TNodeId /* nodeId */) override
    {
        YCHECK(Finished);

        return JobManager_->ExtractCookie();
    }

    virtual TChunkStripeListPtr GetStripeList(IChunkPoolOutput::TCookie cookie) override
    {
        return ApplyChunkMappingToStripe(JobManager_->GetStripeList(cookie), InputChunkMapping_);
    }

    virtual int GetStripeListSliceCount(IChunkPoolOutput::TCookie cookie) const override
    {
        auto stripeList = JobManager_->GetStripeList(cookie);
        return stripeList->TotalChunkCount;
    }

    virtual void Completed(IChunkPoolOutput::TCookie cookie, const TCompletedJobSummary& jobSummary) override
    {
        if (jobSummary.InterruptReason != EInterruptReason::None) {
            LOG_DEBUG("Splitting job (OutputCookie: %v, InterruptReason: %v, SplitJobCount: %v)",
                cookie,
                jobSummary.InterruptReason,
                jobSummary.SplitJobCount);
            auto foreignSlices = JobManager_->ReleaseForeignSlices(cookie);
            JobManager_->Invalidate(cookie);
            SplitJob(std::move(jobSummary.UnreadInputDataSlices), std::move(foreignSlices), jobSummary.SplitJobCount);
        }
        JobManager_->Completed(cookie, jobSummary.InterruptReason);
    }

    virtual void Failed(IChunkPoolOutput::TCookie cookie) override
    {
        JobManager_->Failed(cookie);
    }

    virtual void Aborted(IChunkPoolOutput::TCookie cookie, EAbortReason reason) override
    {
        JobManager_->Aborted(cookie, reason);
    }

    virtual void Lost(IChunkPoolOutput::TCookie cookie) override
    {
        JobManager_->Lost(cookie);
    }

    virtual i64 GetTotalDataWeight() const override
    {
        return JobManager_->DataWeightCounter().GetTotal();
    }

    virtual i64 GetRunningDataWeight() const override
    {
        return JobManager_->DataWeightCounter().GetRunning();
    }

    virtual i64 GetCompletedDataWeight() const override
    {
        return JobManager_->DataWeightCounter().GetCompletedTotal();
    }

    virtual i64 GetPendingDataWeight() const override
    {
        return JobManager_->DataWeightCounter().GetPending();
    }

    virtual i64 GetTotalRowCount() const override
    {
        return JobManager_->RowCounter().GetTotal();
    }

    virtual i64 GetDataSliceCount() const override
    {
        return TotalDataSliceCount_;
    }

    const TProgressCounter& GetJobCounter() const
    {
        return JobManager_->JobCounter();
    }

    const std::vector<TInputChunkPtr>& GetTeleportChunks() const
    {
        return TeleportChunks_;
    }

    virtual void Persist(const TPersistenceContext& context) final override
    {
        TChunkPoolInputBase::Persist(context);

        using NYT::Persist;
        Persist(context, ForeignStripeCookiesByStreamIndex_);
        Persist<TMapSerializer<TDefaultSerializer, TDefaultSerializer, TUnsortedTag>>(context, InputChunkMapping_);
        Persist(context, Stripes_);
        Persist(context, EnableKeyGuarantee_);
        Persist(context, InputStreamDirectory_);
        Persist(context, PrimaryPrefixLength_);
        Persist(context, ForeignPrefixLength_);
        Persist(context, MinTeleportChunkSize_);
        Persist(context, JobSizeConstraints_);
        Persist(context, ChunkSliceFetcherFactory_);
        Persist(context, TeleportChunks_);
        Persist(context, SupportLocality_);
        Persist(context, JobManager_);
        Persist(context, OperationId_);
        Persist(context, ChunkPoolId_);
        Persist(context, SortedJobOptions_);
        Persist(context, ForeignStripeCookiesByStreamIndex_);

        if (context.GetVersion() >= 200512) {
            Persist(context, TotalDataSliceCount_);
        }
        if (context.IsLoad()) {
            Logger.AddTag("ChunkPoolId: %v", ChunkPoolId_);
            Logger.AddTag("OperationId: %v", OperationId_);
            JobManager_->SetLogger(Logger);
        }
    }

public:
    DEFINE_SIGNAL(void(const TError& error), PoolOutputInvalidated)

private:
    DECLARE_DYNAMIC_PHOENIX_TYPE(TSortedChunkPool, 0x91bca805);

    //! A data structure responsible for keeping the prepared jobs, extracting them and dealing with suspend/resume
    //! events.
    TJobManagerPtr JobManager_;

    //! All options necessary for sorted job builder.
    TSortedJobOptions SortedJobOptions_;

    //! A factory that is used to spawn chunk slice fetcher.
    IChunkSliceFetcherFactoryPtr ChunkSliceFetcherFactory_;

    //! During the pool lifetime some input chunks may be suspended and replaced with
    //! another chunks on resumption. We keep track of all such substitutions in this
    //! map and apply it whenever the `GetStripeList` is called.
    yhash<TInputChunkPtr, TInputChunkPtr> InputChunkMapping_;

    //! Guarantee that each key goes to the single job.
    bool EnableKeyGuarantee_;

    //! Information about input sources (e.g. input tables for sorted reduce operation).
    TInputStreamDirectory InputStreamDirectory_;

    //! Length of the key according to which primary tables should be sorted during
    //! sorted reduce / sorted merge.
    int PrimaryPrefixLength_;

    //! Length of the key that defines a range in foreign tables that should be joined
    //! to the job.
    int ForeignPrefixLength_;

    //! An option to control chunk teleportation logic. Only large complete
    //! chunks of at least that size will be teleported.
    i64 MinTeleportChunkSize_;

    //! All stripes that were added to this pool.
    std::vector<TSuspendableStripe> Stripes_;

    //! Stores input cookies of all foreign stripes grouped by input stream index.
    std::vector<std::vector<int>> ForeignStripeCookiesByStreamIndex_;

    //! Stores all input chunks to be teleported.
    std::vector<TInputChunkPtr> TeleportChunks_;

    IJobSizeConstraintsPtr JobSizeConstraints_;

    bool SupportLocality_ = false;

    TLogger Logger = ChunkPoolLogger;

    TOperationId OperationId_;

    TGuid ChunkPoolId_ = TGuid::Create();

    TRowBufferPtr RowBuffer_ = New<TRowBuffer>();

    i64 TotalDataSliceCount_ = 0;

    void InitInputChunkMapping()
    {
        for (const auto& suspendableStripe : Stripes_) {
            for (const auto& dataSlice : suspendableStripe.GetStripe()->DataSlices) {
                for (const auto& chunkSlice : dataSlice->ChunkSlices) {
                    InputChunkMapping_[chunkSlice->GetInputChunk()] = chunkSlice->GetInputChunk();
                }
            }
        }
    }

    //! This method processes all input stripes that do not correspond to teleported chunks
    //! and either slices them using ChunkSliceFetcher (for unversioned stripes) or leaves them as is
    //! (for versioned stripes).
    void FetchNonTeleportPrimaryDataSlices(const TSortedJobBuilderPtr& builder)
    {
        auto chunkSliceFetcher = ChunkSliceFetcherFactory_ ? ChunkSliceFetcherFactory_->CreateChunkSliceFetcher() : nullptr;

        // If chunkSliceFetcher == nullptr, we form chunk slices manually by putting them
        // into this vector.
        std::vector<TInputChunkSlicePtr> unversionedChunkSlices;

        yhash<TInputChunkPtr, IChunkPoolInput::TCookie> unversionedInputChunkToInputCookie;
        yhash<TInputChunkPtr, int> unversionedInputChunkToInputStreamIndex;

        std::vector<std::pair<TInputDataSlicePtr, IChunkPoolInput::TCookie>> nonTeleportPrimaryDataSlices;

        for (int inputCookie = 0; inputCookie < Stripes_.size(); ++inputCookie) {
            const auto& suspendableStripe = Stripes_[inputCookie];
            const auto& stripe = suspendableStripe.GetStripe();

            if (suspendableStripe.GetTeleport() || !InputStreamDirectory_.GetDescriptor(stripe->GetInputStreamIndex()).IsPrimary()) {
                continue;
            }

            for (const auto& dataSlice : stripe->DataSlices) {
                // Unversioned data slices should be additionally sliced using chunkSliceFetcher,
                // while versioned slices are taken as is.
                if (dataSlice->Type == EDataSourceType::UnversionedTable) {
                    auto inputChunk = dataSlice->GetSingleUnversionedChunkOrThrow();
                    if (chunkSliceFetcher) {
                        chunkSliceFetcher->AddChunk(inputChunk);
                    } else {
                        auto chunkSlice = CreateInputChunkSlice(inputChunk);
                        InferLimitsFromBoundaryKeys(chunkSlice, RowBuffer_, PrimaryPrefixLength_);
                        unversionedChunkSlices.emplace_back(std::move(chunkSlice));
                    }

                    unversionedInputChunkToInputCookie[inputChunk] = inputCookie;
                    unversionedInputChunkToInputStreamIndex[inputChunk] = stripe->GetInputStreamIndex();
                } else {
                    builder->AddPrimaryDataSlice(dataSlice, inputCookie);
                }
            }
        }

        if (chunkSliceFetcher) {
            WaitFor(chunkSliceFetcher->Fetch())
                .ThrowOnError();
            unversionedChunkSlices = chunkSliceFetcher->GetChunkSlices();
        }

        for (const auto& chunkSlice : unversionedChunkSlices) {
            int inputCookie = unversionedInputChunkToInputCookie.at(chunkSlice->GetInputChunk());
            int inputStreamIndex = unversionedInputChunkToInputStreamIndex.at(chunkSlice->GetInputChunk());

            // We additionally slice maniac slices by evenly by row indices.
            auto chunk = chunkSlice->GetInputChunk();
            if (!EnableKeyGuarantee_ &&
                chunk->IsCompleteChunk() &&
                CompareRows(chunk->BoundaryKeys()->MinKey, chunk->BoundaryKeys()->MaxKey, PrimaryPrefixLength_) == 0 &&
                chunkSlice->GetDataWeight() > JobSizeConstraints_->GetInputSliceDataWeight())
            {
                auto smallerSlices = chunkSlice->SliceEvenly(
                    JobSizeConstraints_->GetInputSliceDataWeight(),
                    JobSizeConstraints_->GetInputSliceRowCount());
                for (const auto& smallerSlice : smallerSlices) {
                    auto dataSlice = CreateUnversionedInputDataSlice(smallerSlice);
                    dataSlice->InputStreamIndex = inputStreamIndex;
                    builder->AddPrimaryDataSlice(dataSlice, inputCookie);
                }
            } else {
                auto dataSlice = CreateUnversionedInputDataSlice(chunkSlice);
                dataSlice->InputStreamIndex = inputStreamIndex;
                builder->AddPrimaryDataSlice(dataSlice, inputCookie);
            }
        }
        unversionedInputChunkToInputCookie.clear();
    }

    //! In this function all data slices that correspond to teleportable unversioned input chunks
    //! are added to `TeleportChunks_`.
    void FindTeleportChunks()
    {
        // Consider each chunk as a segment [minKey, maxKey]. Chunk may be teleported if:
        // 1) it is unversioned;
        // 2) it is complete (i. e. does not contain non-trivial read limits);
        // 3a) in case of SortedMerge: no other key (belonging to the different input chunk) lies in the interval (minKey, maxKey);
        // 3b) in case of SortedReduce: no other key lies in the s [minKey', maxKey'] (NB: if some other chunk shares endpoint
        //     with our chunk, our chunk can not be teleported since all instances of each key must be either teleported or
        //     be processed in the same job).
        //
        // We use the following logic to determine how different kinds of intervals are located on a line:
        //
        // * with respect to the s [a; b] data slice [l; r) is located:
        // *** to the left iff r <= a;
        // *** to the right iff l > b;
        // * with respect to the interval (a; b) interval [l; r) is located:
        // *** to the left iff r <= succ(a);
        // *** to the right iff l >= b.
        //
        // Using it, we find how many upper/lower keys are located to the left/right of candidate s/interval using the binary search
        // over the vectors of all lower and upper limits (including or excluding the chunk endpoints if `includeChunkBoundaryKeys`)
        // and check that in total there are exactly |ss| - 1 segments, this would exactly mean that all data slices (except the one
        // that corresponds to the chosen chunk) are either to the left or to the right of the chosen chunk.
        //
        // Unfortunately, there is a tricky corner case that should be treated differently: when chunk pool type is SortedMerge
        // (i. e. `includeChunkBoundaryKeys` is true) and the interval (a, b) is empty. For example, consider the following data slices:
        // (1) ["a"; "n",max), (2) ["n"; "n",max), (3) ["n"; "z",max) and suppose that we test the chunk (*) ["n"; "n"] to be teleportable.
        // In fact it is teleportable: (*) can be located between slices (1) and (2) or between slices (2) and (3). But if we try
        // to use the approach described above and calculate number of slices to the left of ("n"; "n") and slices to the right of ("n"; "n"),
        // we will account slice (2) twice: it is located to the left of ("n"; "n") because "n",max <= succ("n") and it is also located
        // to the right of ("n"; "n") because "n" >= "n". In the other words, when chunk pool type is SortedMerge teleporting of single-key chunks
        // is a hard work :(
        //
        // To overcome this difficulty, we additionally subtract the number of single-key slices that define the same key as our chunk.
        auto yielder = CreatePeriodicYielder();

        if (!SortedJobOptions_.PivotKeys.empty()) {
            return;
        }

        std::vector<TKey> lowerLimits, upperLimits;
        yhash<TKey, int> singleKeySliceNumber;
        std::vector<std::pair<TInputChunkPtr, IChunkPoolInput::TCookie>> teleportCandidates;

        for (int inputCookie = 0; inputCookie < Stripes_.size(); ++inputCookie) {
            const auto& stripe = Stripes_[inputCookie].GetStripe();
            if (InputStreamDirectory_.GetDescriptor(stripe->GetInputStreamIndex()).IsPrimary()) {
                for (const auto& dataSlice : stripe->DataSlices) {
                    yielder.TryYield();

                    if (InputStreamDirectory_.GetDescriptor(stripe->GetInputStreamIndex()).IsTeleportable() &&
                        dataSlice->GetSingleUnversionedChunkOrThrow()->IsLargeCompleteChunk(MinTeleportChunkSize_))
                    {
                        teleportCandidates.emplace_back(dataSlice->GetSingleUnversionedChunkOrThrow(), inputCookie);
                    }

                    lowerLimits.emplace_back(GetKeyPrefix(dataSlice->LowerLimit().Key, PrimaryPrefixLength_, RowBuffer_));
                    if (dataSlice->UpperLimit().Key.GetCount() > PrimaryPrefixLength_) {
                        upperLimits.emplace_back(GetKeySuccessor(GetKeyPrefix(dataSlice->UpperLimit().Key, PrimaryPrefixLength_, RowBuffer_), RowBuffer_));
                    } else {
                        upperLimits.emplace_back(dataSlice->UpperLimit().Key);
                    }

                    if (CompareRows(dataSlice->LowerLimit().Key, dataSlice->UpperLimit().Key, PrimaryPrefixLength_) == 0) {
                        ++singleKeySliceNumber[lowerLimits.back()];
                    }
                }
            }
        }

        if (teleportCandidates.empty()) {
            return;
        }

        std::sort(lowerLimits.begin(), lowerLimits.end());
        std::sort(upperLimits.begin(), upperLimits.end());
        yielder.TryYield();

        int dataSlicesCount = lowerLimits.size();

        for (const auto& pair : teleportCandidates) {
            yielder.TryYield();

            const auto& teleportCandidate = pair.first;
            auto cookie = pair.second;

            // NB: minKey and maxKey are inclusive, in contrast to the lower/upper limits.
            auto minKey = GetKeyPrefix(teleportCandidate->BoundaryKeys()->MinKey, PrimaryPrefixLength_, RowBuffer_);
            auto maxKey = GetKeyPrefix(teleportCandidate->BoundaryKeys()->MaxKey, PrimaryPrefixLength_, RowBuffer_);

            int slicesToTheLeft = (EnableKeyGuarantee_
                ? std::upper_bound(upperLimits.begin(), upperLimits.end(), minKey)
                : std::upper_bound(upperLimits.begin(), upperLimits.end(), GetKeySuccessor(minKey, RowBuffer_))) - upperLimits.begin();
            int slicesToTheRight = lowerLimits.end() - (EnableKeyGuarantee_
                ? std::upper_bound(lowerLimits.begin(), lowerLimits.end(), maxKey)
                : std::lower_bound(lowerLimits.begin(), lowerLimits.end(), maxKey));
            int extraCoincidingSingleKeySlices = 0;
            if (minKey == maxKey && !EnableKeyGuarantee_) {
                auto it = singleKeySliceNumber.find(minKey);
                YCHECK(it != singleKeySliceNumber.end());
                // +1 because we accounted data slice for the current chunk twice (in slicesToTheLeft and slicesToTheRight),
                // but we actually want to account it zero time since we condier only data slices different from current.
                extraCoincidingSingleKeySlices = it->second + 1;
            }
            int nonIntersectingSlices = slicesToTheLeft + slicesToTheRight - extraCoincidingSingleKeySlices;
            YCHECK(nonIntersectingSlices <= dataSlicesCount - 1);
            if (nonIntersectingSlices == dataSlicesCount - 1) {
                Stripes_[cookie].SetTeleport(true);
                TeleportChunks_.emplace_back(teleportCandidate);
            }
        }

        // The last step is to sort the resulting teleport chunks in order to be able to use
        // them while we build the jobs (they provide us with mandatory places where we have to
        // break the jobs).
        std::sort(
            TeleportChunks_.begin(),
            TeleportChunks_.end(),
            [] (const TInputChunkPtr& lhs, const TInputChunkPtr& rhs) {
                int cmpMin = CompareRows(lhs->BoundaryKeys()->MinKey, rhs->BoundaryKeys()->MinKey);
                if (cmpMin != 0) {
                    return cmpMin < 0;
                }
                int cmpMax = CompareRows(lhs->BoundaryKeys()->MaxKey, rhs->BoundaryKeys()->MaxKey);
                if (cmpMax != 0) {
                    return cmpMax < 0;
                }
                // This is possible only when both chunks contain the same only key.
                YCHECK(lhs->BoundaryKeys()->MinKey == lhs->BoundaryKeys()->MaxKey);
                return false;
            });

        i64 totalTeleportChunkSize = 0;
        for (const auto& teleportChunk : TeleportChunks_) {
            totalTeleportChunkSize += teleportChunk->GetUncompressedDataSize();
        }

        LOG_DEBUG("Chunks teleported (ChunkCount: %v, TotalSize: %v)",
            TeleportChunks_.size(),
            totalTeleportChunkSize);
    }

    void PrepareForeignDataSlices(const TSortedJobBuilderPtr& builder)
    {
        auto yielder = CreatePeriodicYielder();

        std::vector<std::pair<TInputDataSlicePtr, IChunkPoolInput::TCookie>> foreignDataSlices;

        for (int streamIndex = 0; streamIndex < ForeignStripeCookiesByStreamIndex_.size(); ++streamIndex) {
            if (!InputStreamDirectory_.GetDescriptor(streamIndex).IsForeign()) {
                continue;
            }

            yielder.TryYield();

            auto& stripeCookies = ForeignStripeCookiesByStreamIndex_[streamIndex];

            // In most cases the foreign table stripes follow in sorted order, but still let's ensure that.
            auto cmpStripesByKey = [&] (int lhs, int rhs) {
                const auto& lhsLowerLimit = Stripes_[lhs].GetStripe()->DataSlices.front()->LowerLimit().Key;
                const auto& lhsUpperLimit = Stripes_[lhs].GetStripe()->DataSlices.back()->UpperLimit().Key;
                const auto& rhsLowerLimit = Stripes_[rhs].GetStripe()->DataSlices.front()->LowerLimit().Key;
                const auto& rhsUpperLimit = Stripes_[rhs].GetStripe()->DataSlices.back()->UpperLimit().Key;
                if (lhsLowerLimit != rhsLowerLimit) {
                    return lhsLowerLimit < rhsLowerLimit;
                } else if (lhsUpperLimit != rhsUpperLimit) {
                    return lhsUpperLimit < rhsUpperLimit;
                } else {
                    // If lower limits coincide and upper limits coincide too, these stripes
                    // must either be the same stripe or they both are maniac stripes with the same key.
                    // In both cases they may follow in any order.
                    return false;
                }
            };
            if (!std::is_sorted(stripeCookies.begin(), stripeCookies.end(), cmpStripesByKey)) {
                std::stable_sort(stripeCookies.begin(), stripeCookies.end(), cmpStripesByKey);
            }
            for (const auto& inputCookie : stripeCookies) {
                for (const auto& dataSlice : Stripes_[inputCookie].GetStripe()->DataSlices) {
                    builder->AddForeignDataSlice(dataSlice, inputCookie);
                }
            }
        }
    }

    void SetupSuspendedStripes()
    {
        for (int inputCookie = 0; inputCookie < Stripes_.size(); ++inputCookie) {
            const auto& stripe = Stripes_[inputCookie];
            if (stripe.IsSuspended()) {
                JobManager_->Suspend(inputCookie);
            }
        }
    }

    bool CanScheduleJob() const
    {
        return Finished && JobManager_->GetPendingJobCount() != 0;
    }

    TPeriodicYielder CreatePeriodicYielder()
    {
        if (SortedJobOptions_.EnablePeriodicYielder) {
            return TPeriodicYielder(PrepareYieldPeriod);
        } else {
            return TPeriodicYielder();
        }
    }

    TOutputOrderPtr GetOutputOrder() const
    {
        return nullptr;
    }

    void DoFinish()
    {
        // NB(max42): this method may be run several times (in particular, when
        // the resumed input is not consistent with the original input).

        InitInputChunkMapping();
        FindTeleportChunks();

        auto builder = New<TSortedJobBuilder>(
            SortedJobOptions_,
            JobSizeConstraints_,
            RowBuffer_,
            TeleportChunks_,
            false /* inSplit */,
            Logger);

        FetchNonTeleportPrimaryDataSlices(builder);
        PrepareForeignDataSlices(builder);
        auto jobStubs = builder->Build();
        JobManager_->AddJobs(std::move(jobStubs));

        TotalDataSliceCount_ += builder->GetTotalDataSliceCount();
    }

    void SplitJob(
        std::vector<TInputDataSlicePtr> unreadInputDataSlices,
        std::vector<TInputDataSlicePtr> foreignInputDataSlices,
        int splitJobCount)
    {
        i64 dataWeight = 0;
        for (const auto& dataSlice : unreadInputDataSlices) {
            dataWeight += dataSlice->GetDataWeight();
        }
        for (const auto& dataSlice : foreignInputDataSlices) {
            dataWeight += dataSlice->GetDataWeight();
        }
        i64 dataWeightPerJob = splitJobCount == 1
            ? std::numeric_limits<i64>::max()
            : DivCeil(dataWeight, static_cast<i64>(splitJobCount));

        // We create new job size constraints by incorporating the new desired data size per job
        // into the old job size constraints.
        auto jobSizeConstraints = CreateExplicitJobSizeConstraints(
            false /* canAdjustDataSizePerJob */,
            false /* isExplicitJobCount */,
            splitJobCount /* jobCount */,
            dataWeightPerJob,
            std::numeric_limits<i64>::max(),
            JobSizeConstraints_->GetMaxDataSlicesPerJob(),
            JobSizeConstraints_->GetMaxDataWeightPerJob(),
            JobSizeConstraints_->GetInputSliceDataWeight(),
            JobSizeConstraints_->GetInputSliceRowCount());

        // Teleport chunks do not affect the job split process since each original
        // job is already located between the teleport chunks.
        std::vector<TInputChunkPtr> teleportChunks;
        auto splitSortedJobOptions = SortedJobOptions_;
        // We do not want to yield during job splitting because it may potentially lead
        // to snapshot creation that will catch pool in inconsistent state.
        splitSortedJobOptions.EnablePeriodicYielder = false;
        auto builder = New<TSortedJobBuilder>(
            splitSortedJobOptions,
            std::move(jobSizeConstraints),
            RowBuffer_,
            teleportChunks,
            true /* inSplit */,
            Logger);
        for (const auto& dataSlice : unreadInputDataSlices) {
            int inputCookie = *dataSlice->Tag;
            YCHECK(InputStreamDirectory_.GetDescriptor(dataSlice->InputStreamIndex).IsPrimary());
            builder->AddPrimaryDataSlice(dataSlice, inputCookie);
        }
        for (const auto& dataSlice : foreignInputDataSlices) {
            int inputCookie = *dataSlice->Tag;
            YCHECK(InputStreamDirectory_.GetDescriptor(dataSlice->InputStreamIndex).IsForeign());
            builder->AddForeignDataSlice(dataSlice, inputCookie);
        }

        auto jobs = builder->Build();
        JobManager_->AddJobs(std::move(jobs));
    }

    void InvalidateCurrentJobs()
    {
        TeleportChunks_.clear();
        InputChunkMapping_.clear();
        for (auto& stripe : Stripes_) {
            stripe.ReplaceOriginalStripe();
            stripe.SetTeleport(false);
        }
        JobManager_->InvalidateAllJobs();
    }
};

////////////////////////////////////////////////////////////////////////////////

DEFINE_DYNAMIC_PHOENIX_TYPE(TSortedChunkPool);

std::unique_ptr<IChunkPool> CreateSortedChunkPool(
    const TSortedChunkPoolOptions& options,
    IChunkSliceFetcherFactoryPtr chunkSliceFetcherFactory,
    TInputStreamDirectory inputStreamDirectory)
{
    return std::make_unique<TSortedChunkPool>(options, std::move(chunkSliceFetcherFactory), std::move(inputStreamDirectory));
}

////////////////////////////////////////////////////////////////////////////////

} // namespace NChunkPools
} // namespace NYT<|MERGE_RESOLUTION|>--- conflicted
+++ resolved
@@ -39,10 +39,7 @@
     Persist(context, EnablePeriodicYielder);
     Persist(context, PivotKeys);
     Persist(context, UseNewEndpointKeys);
-<<<<<<< HEAD
-=======
-
->>>>>>> bc62b6ef
+
     // COMPAT(max42): remove this when snapshots older than v200564 are
     // not supported.
     if (context.GetVersion() >= 200564) {
