#include "ordered_chunk_pool.h"

#include "helpers.h"
#include "job_manager.h"
#include "output_order.h"

#include <yt/server/controller_agent/helpers.h>
#include <yt/server/controller_agent/operation_controller.h>

#include <yt/core/concurrency/periodic_yielder.h>

#include <yt/core/misc/numeric_helpers.h>
#include <yt/core/misc/ref_tracked.h>

namespace NYT {
namespace NChunkPools {

using namespace NChunkClient;
using namespace NConcurrency;
using namespace NControllerAgent;
using namespace NNodeTrackerClient;
using namespace NTableClient;
using namespace NLogging;
using namespace NScheduler;

////////////////////////////////////////////////////////////////////////////////

void TOrderedChunkPoolOptions::Persist(const TPersistenceContext& context)
{
    using NYT::Persist;

    Persist(context, MaxTotalSliceCount);
    Persist(context, MinTeleportChunkSize);
    Persist(context, JobSizeConstraints);
    Persist(context, SupportLocality);
    Persist(context, OperationId);
    Persist(context, EnablePeriodicYielder);
    Persist(context, ShouldSliceByRowIndices);
    Persist(context, Task);
}

////////////////////////////////////////////////////////////////////////////////

class TOrderedChunkPool
    : public TChunkPoolInputBase
    , public TChunkPoolOutputWithJobManagerBase
    , public IChunkPool
    , public NPhoenix::TFactoryTag<NPhoenix::TSimpleFactory>
    , public TRefTracked<TOrderedChunkPool>
{
public:
    //! Used only for persistence.
    TOrderedChunkPool()
    { }

    TOrderedChunkPool(
        const TOrderedChunkPoolOptions& options,
        TInputStreamDirectory inputStreamDirectory)
        : InputStreamDirectory_(std::move(inputStreamDirectory))
        , MinTeleportChunkSize_(options.MinTeleportChunkSize)
        , JobSizeConstraints_(options.JobSizeConstraints)
        , SupportLocality_(options.SupportLocality)
        , OperationId_(options.OperationId)
        , Task_(options.Task)
        , MaxTotalSliceCount_(options.MaxTotalSliceCount)
        , ShouldSliceByRowIndices_(options.ShouldSliceByRowIndices)
        , EnablePeriodicYielder_(options.EnablePeriodicYielder)
        , OutputOrder_(options.KeepOutputOrder ? New<TOutputOrder>() : nullptr)
    {
        Logger.AddTag("ChunkPoolId: %v", ChunkPoolId_);
        Logger.AddTag("OperationId: %v", OperationId_);
        Logger.AddTag("Task: %v", Task_);
        JobManager_->SetLogger(Logger);
    }

    // IChunkPoolInput implementation.

    virtual IChunkPoolInput::TCookie Add(TChunkStripePtr stripe) override
    {
        YCHECK(!Finished);

        if (stripe->DataSlices.empty()) {
            return IChunkPoolInput::NullCookie;
        }

        auto cookie = static_cast<int>(Stripes_.size());
        Stripes_.emplace_back(stripe);

        return cookie;
    }

    virtual void Finish() override
    {
        YCHECK(!Finished);
        TChunkPoolInputBase::Finish();

        // NB: this method accounts all the stripes that were suspended before
        // the chunk pool was finished. It should be called only once.
        SetupSuspendedStripes();

        BuildJobsAndFindTeleportChunks();
    }

    virtual void Suspend(IChunkPoolInput::TCookie cookie) override
    {
        auto& suspendableStripe = Stripes_[cookie];
        suspendableStripe.Suspend();
        if (Finished) {
            JobManager_->Suspend(cookie);
        }
    }

    virtual void Resume(IChunkPoolInput::TCookie cookie) override
    {
        Stripes_[cookie].Resume();
        if (Finished) {
            JobManager_->Resume(cookie);
<<<<<<< HEAD
            THashMap<TInputChunkPtr, TInputChunkPtr> newChunkMapping;
            try {
                newChunkMapping = suspendableStripe.ResumeAndBuildChunkMapping(stripe);
            } catch (std::exception& ex) {
                suspendableStripe.Resume(stripe);
                auto error = TError("Chunk stripe resumption failed")
                    << ex
                    << TErrorAttribute("input_cookie", cookie);
                LOG_ERROR(error);
                YCHECK(false && "Caught an error during resumption");
            }
            for (const auto& pair : newChunkMapping) {
                InputChunkMapping_[pair.first] = pair.second;
            }
=======
>>>>>>> a0411654
        }
    }

    virtual bool IsCompleted() const override
    {
        return
            Finished &&
            GetPendingJobCount() == 0 &&
            JobManager_->JobCounter()->GetRunning() == 0 &&
            JobManager_->GetSuspendedJobCount() == 0;
    }

    virtual void Completed(IChunkPoolOutput::TCookie cookie, const TCompletedJobSummary& jobSummary) override
    {
        if (jobSummary.InterruptReason != EInterruptReason::None) {
            LOG_DEBUG("Splitting job (OutputCookie: %v, InterruptReason: %v, SplitJobCount: %v)",
                cookie,
                jobSummary.InterruptReason,
                jobSummary.SplitJobCount);
            JobManager_->Invalidate(cookie);
            SplitJob(std::move(jobSummary.UnreadInputDataSlices), jobSummary.SplitJobCount, cookie);
        }
        JobManager_->Completed(cookie, jobSummary.InterruptReason);
    }

    virtual TOutputOrderPtr GetOutputOrder() const override
    {
        return OutputOrder_;
    }

    virtual i64 GetDataSliceCount() const override
    {
        return TotalSliceCount_;
    }

    virtual void Persist(const TPersistenceContext& context) final override
    {
        TChunkPoolInputBase::Persist(context);
        TChunkPoolOutputWithJobManagerBase::Persist(context);

        using NYT::Persist;

        Persist(context, InputStreamDirectory_);
        Persist(context, MinTeleportChunkSize_);
        Persist(context, Stripes_);
        Persist(context, JobSizeConstraints_);
        Persist(context, SupportLocality_);
        Persist(context, OperationId_);
        Persist(context, Task_);
        Persist(context, ChunkPoolId_);
        Persist(context, MaxTotalSliceCount_);
        Persist(context, ShouldSliceByRowIndices_);
        Persist(context, EnablePeriodicYielder_);
        Persist(context, OutputOrder_);
        Persist(context, JobIndex_);
        Persist(context, TotalSliceCount_);
        if (context.IsLoad()) {
            Logger.AddTag("ChunkPoolId: %v", ChunkPoolId_);
            Logger.AddTag("OperationId: %v", OperationId_);
            Logger.AddTag("Task: %v", Task_);
            JobManager_->SetLogger(Logger);
        }
    }

private:
    DECLARE_DYNAMIC_PHOENIX_TYPE(TOrderedChunkPool, 0xffe92abc);

<<<<<<< HEAD
    // TODO(max42): maybe put it in TJobManager?
    //! During the pool lifetime some input chunks may be suspended and replaced with
    //! another chunks on resumption. We keep track of all such substitutions in this
    //! map and apply it whenever the `GetStripeList` is called.
    THashMap<TInputChunkPtr, TInputChunkPtr> InputChunkMapping_;

=======
>>>>>>> a0411654
    //! Information about input sources (e.g. input tables for sorted reduce operation).
    TInputStreamDirectory InputStreamDirectory_;

    //! An option to control chunk teleportation logic. Only large complete
    //! chunks of at least that size will be teleported.
    i64 MinTeleportChunkSize_;

    //! All stripes that were added to this pool.
    std::vector<TSuspendableStripe> Stripes_;

    IJobSizeConstraintsPtr JobSizeConstraints_;

    bool SupportLocality_ = false;

    TLogger Logger = ChunkPoolLogger;

    TOperationId OperationId_;
    TString Task_;

    TGuid ChunkPoolId_ = TGuid::Create();

    i64 MaxTotalSliceCount_ = 0;

    bool ShouldSliceByRowIndices_ = false;

    bool EnablePeriodicYielder_;

    TOutputOrderPtr OutputOrder_ = nullptr;

    std::unique_ptr<TJobStub> CurrentJob_;

    int JobIndex_ = 0;

    i64 TotalSliceCount_ = 0;

    void SetupSuspendedStripes()
    {
        for (int inputCookie = 0; inputCookie < Stripes_.size(); ++inputCookie) {
            const auto& stripe = Stripes_[inputCookie];
            if (stripe.IsSuspended()) {
                JobManager_->Suspend(inputCookie);
            }
        }
    }

    TPeriodicYielder CreatePeriodicYielder()
    {
        if (EnablePeriodicYielder_) {
            return TPeriodicYielder(PrepareYieldPeriod);
        } else {
            return TPeriodicYielder();
        }
    }

    void BuildJobsAndFindTeleportChunks()
    {
        auto yielder = CreatePeriodicYielder();
        for (int inputCookie = 0; inputCookie < Stripes_.size(); ++inputCookie) {
            const auto& stripe = Stripes_[inputCookie].GetStripe();
            for (const auto& dataSlice : stripe->DataSlices) {
                yielder.TryYield();
                if (dataSlice->Type == EDataSourceType::UnversionedTable) {
                    auto inputChunk = dataSlice->GetSingleUnversionedChunkOrThrow();
                    if (InputStreamDirectory_.GetDescriptor(stripe->GetInputStreamIndex()).IsTeleportable() &&
                        inputChunk->IsLargeCompleteChunk(MinTeleportChunkSize_))
                    {
                        EndJob();
                        TeleportChunks_.emplace_back(inputChunk);
                        if (OutputOrder_) {
                            OutputOrder_->Push(TOutputOrder::TEntry(inputChunk));
                        }
                        continue;
                    }
                }

                std::vector<TInputDataSlicePtr> slicedDataSlices;
                if (dataSlice->Type == EDataSourceType::UnversionedTable && ShouldSliceByRowIndices_) {
                    auto chunkSlices = CreateInputChunkSlice(dataSlice->GetSingleUnversionedChunkOrThrow())
                        ->SliceEvenly(JobSizeConstraints_->GetInputSliceDataWeight(), JobSizeConstraints_->GetInputSliceRowCount());
                    for (const auto& chunkSlice : chunkSlices) {
                        auto dataSlice = CreateUnversionedInputDataSlice(chunkSlice);
                        dataSlice->InputStreamIndex = dataSlice->InputStreamIndex;
                        AddPrimaryDataSlice(dataSlice, inputCookie, JobSizeConstraints_->GetDataWeightPerJob());
                    }
                } else {
                    AddPrimaryDataSlice(dataSlice, inputCookie, JobSizeConstraints_->GetDataWeightPerJob());
                }
            }
        }
        EndJob();
    }

    void SplitJob(
        std::vector<TInputDataSlicePtr> unreadInputDataSlices,
        int splitJobCount,
        IChunkPoolOutput::TCookie cookie)
    {
        i64 dataSize = 0;
        for (const auto& dataSlice : unreadInputDataSlices) {
            dataSize += dataSlice->GetDataWeight();
        }
        i64 dataSizePerJob;
        if (splitJobCount == 1) {
            dataSizePerJob = std::numeric_limits<i64>::max();
        } else {
            dataSizePerJob = DivCeil(dataSize, static_cast<i64>(splitJobCount));
        }

        // Teleport chunks do not affect the job split process since each original
        // job is already located between the teleport chunks.
        std::vector<TInputChunkPtr> teleportChunks;
        if (OutputOrder_) {
            OutputOrder_->SeekCookie(cookie);
        }
        for (const auto& dataSlice : unreadInputDataSlices) {
            int inputCookie = *dataSlice->Tag;
            AddPrimaryDataSlice(dataSlice, inputCookie, dataSizePerJob);
        }
        EndJob();
    }

    void AddPrimaryDataSlice(
        const TInputDataSlicePtr& dataSlice,
        IChunkPoolInput::TCookie cookie,
        i64 dataSizePerJob)
    {
        bool jobIsLargeEnough =
            CurrentJob()->GetPreliminarySliceCount() + 1 > JobSizeConstraints_->GetMaxDataSlicesPerJob() ||
                CurrentJob()->GetDataWeight() >= dataSizePerJob;
        if (jobIsLargeEnough) {
            EndJob();
        }
        auto dataSliceCopy = CreateInputDataSlice(dataSlice);
        dataSliceCopy->InputStreamIndex = 0;
        dataSliceCopy->Tag = cookie;
        CurrentJob()->AddDataSlice(dataSliceCopy, cookie, true /* isPrimary */);
    }

    void EndJob()
    {
        if (CurrentJob()->GetSliceCount() > 0) {
            LOG_DEBUG("Ordered job created (Index: %v, DataWeight: %v, RowCount: %v, SliceCount: %v)",
                JobIndex_,
                CurrentJob()->GetPrimaryDataWeight(),
                CurrentJob()->GetPrimaryRowCount(),
                CurrentJob()->GetPrimarySliceCount());

            TotalSliceCount_ += CurrentJob()->GetSliceCount();

            if (TotalSliceCount_ > MaxTotalSliceCount_) {
                THROW_ERROR_EXCEPTION("Total number of data slices in ordered pool is too large")
                    << TErrorAttribute("actual_total_slice_count", TotalSliceCount_)
                    << TErrorAttribute("max_total_slice_count", MaxTotalSliceCount_)
                    << TErrorAttribute("current_job_count", JobIndex_);
            }

            ++JobIndex_;

            CurrentJob()->Finalize(false /* sortByPosition */);

            auto cookie = JobManager_->AddJob(std::move(CurrentJob()));
            if (OutputOrder_) {
                OutputOrder_->Push(cookie);
            }

            Y_ASSERT(!CurrentJob_);
        }
    }

    std::unique_ptr<TJobStub>& CurrentJob()
    {
        if (!CurrentJob_) {
            CurrentJob_ = std::make_unique<TJobStub>();
        }
        return CurrentJob_;
    }
};

DEFINE_DYNAMIC_PHOENIX_TYPE(TOrderedChunkPool);

////////////////////////////////////////////////////////////////////////////////

std::unique_ptr<IChunkPool> CreateOrderedChunkPool(
    const TOrderedChunkPoolOptions& options,
    TInputStreamDirectory inputStreamDirectory)
{
    return std::make_unique<TOrderedChunkPool>(options, std::move(inputStreamDirectory));
}

////////////////////////////////////////////////////////////////////////////////

} // namespace NChunkPools
} // namespace NYT<|MERGE_RESOLUTION|>--- conflicted
+++ resolved
@@ -115,23 +115,6 @@
         Stripes_[cookie].Resume();
         if (Finished) {
             JobManager_->Resume(cookie);
-<<<<<<< HEAD
-            THashMap<TInputChunkPtr, TInputChunkPtr> newChunkMapping;
-            try {
-                newChunkMapping = suspendableStripe.ResumeAndBuildChunkMapping(stripe);
-            } catch (std::exception& ex) {
-                suspendableStripe.Resume(stripe);
-                auto error = TError("Chunk stripe resumption failed")
-                    << ex
-                    << TErrorAttribute("input_cookie", cookie);
-                LOG_ERROR(error);
-                YCHECK(false && "Caught an error during resumption");
-            }
-            for (const auto& pair : newChunkMapping) {
-                InputChunkMapping_[pair.first] = pair.second;
-            }
-=======
->>>>>>> a0411654
         }
     }
 
@@ -199,15 +182,6 @@
 private:
     DECLARE_DYNAMIC_PHOENIX_TYPE(TOrderedChunkPool, 0xffe92abc);
 
-<<<<<<< HEAD
-    // TODO(max42): maybe put it in TJobManager?
-    //! During the pool lifetime some input chunks may be suspended and replaced with
-    //! another chunks on resumption. We keep track of all such substitutions in this
-    //! map and apply it whenever the `GetStripeList` is called.
-    THashMap<TInputChunkPtr, TInputChunkPtr> InputChunkMapping_;
-
-=======
->>>>>>> a0411654
     //! Information about input sources (e.g. input tables for sorted reduce operation).
     TInputStreamDirectory InputStreamDirectory_;
 
