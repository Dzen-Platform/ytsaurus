--- conflicted
+++ resolved
@@ -686,11 +686,8 @@
         for (const auto& dataSlice : stripe->DataSlices) {
             YCHECK(dataSlice->Tag);
             auto inputCookie = *dataSlice->Tag;
-<<<<<<< HEAD
+
             InputCookieToInternalCookies_[inputCookie].push_back(internalCookie);
-=======
-            InputCookieToInternalCookies_[inputCookie].insert(internalCookie);
->>>>>>> 0b01948c
             if (InputCookieIsSuspended_[inputCookie]) {
                 DoSuspend(internalCookie);
             }
