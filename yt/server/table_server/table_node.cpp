--- conflicted
+++ resolved
@@ -235,13 +235,6 @@
         TTransaction* transaction,
         IAttributeDictionary* attributes) override
     {
-<<<<<<< HEAD
-=======
-        if (!attributes->Contains("channels")) {
-            attributes->SetYson("channels", TYsonString("[]"));
-        }
-
->>>>>>> b038def3
         if (!attributes->Contains("compression_codec")) {
             attributes->Set("compression_codec", NCompression::ECodec::Lz4);
         }
