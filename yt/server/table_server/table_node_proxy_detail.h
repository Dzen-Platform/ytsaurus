--- conflicted
+++ resolved
@@ -55,11 +55,7 @@
     virtual bool DoInvoke(const NRpc::IServiceContextPtr& context) override;
 
     virtual void ValidateBeginUpload() override;
-<<<<<<< HEAD
-    virtual void ValidateStorageSettingsUpdate() override;
-=======
     virtual void ValidateStorageParametersUpdate() override;
->>>>>>> 421f86f7
 
     DECLARE_YPATH_SERVICE_METHOD(NTableClient::NProto, Mount);
     DECLARE_YPATH_SERVICE_METHOD(NTableClient::NProto, Unmount);
