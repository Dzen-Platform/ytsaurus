#include "stdafx.h"
#include "table_node_proxy.h"
#include "table_node.h"
#include "private.h"

#include <ytlib/misc/string.h>
#include <ytlib/misc/serialize.h>

#include <ytlib/erasure/codec.h>

#include <ytlib/ytree/tree_builder.h>
#include <ytlib/ytree/ephemeral_node_factory.h>
<<<<<<< HEAD
=======
#include <ytlib/ytree/attribute_helpers.h>

#include <ytlib/yson/parser.h>
#include <ytlib/yson/tokenizer.h>

>>>>>>> 99abc4e1
#include <ytlib/ypath/token.h>

#include <ytlib/table_client/table_ypath_proxy.h>

#include <server/chunk_server/chunk.h>
#include <server/chunk_server/chunk_list.h>
#include <server/chunk_server/chunk_owner_node_proxy.h>

#include <server/cell_master/bootstrap.h>

namespace NYT {
namespace NTableServer {

using namespace NChunkServer;
using namespace NChunkClient;
using namespace NCypressServer;
using namespace NYTree;
using namespace NYson;
using namespace NRpc;
using namespace NObjectServer;
using namespace NTableClient;
using namespace NCellMaster;
using namespace NTransactionServer;
using namespace NSecurityServer;

using NChunkClient::NProto::TReadLimit;
using NChunkClient::NProto::TKey;

////////////////////////////////////////////////////////////////////////////////

class TTableNodeProxy
    : public TChunkOwnerNodeProxy<TTableNode>
{
public:
    TTableNodeProxy(
        NCypressServer::INodeTypeHandlerPtr typeHandler,
        NCellMaster::TBootstrap* bootstrap,
        NTransactionServer::TTransaction* transaction,
        TTableNode* trunkNode);

    virtual bool IsWriteRequest(NRpc::IServiceContextPtr context) const override;

private:
    typedef TChunkOwnerNodeProxy<TTableNode> TBase;


    virtual void ListSystemAttributes(std::vector<TAttributeInfo>* attributes) override;
    virtual bool GetSystemAttribute(const Stroka& key, NYson::IYsonConsumer* consumer) override;
    virtual void ValidateUserAttributeUpdate(
        const Stroka& key,
        const TNullable<NYTree::TYsonString>& oldValue,
        const TNullable<NYTree::TYsonString>& newValue) override;

    virtual NCypressClient::ELockMode GetLockMode(NChunkClient::EUpdateMode updateMode) override;
    virtual bool DoInvoke(NRpc::IServiceContextPtr context) override;

    DECLARE_RPC_SERVICE_METHOD(NTableClient::NProto, SetSorted);

};

////////////////////////////////////////////////////////////////////////////////

TTableNodeProxy::TTableNodeProxy(
    INodeTypeHandlerPtr typeHandler,
    TBootstrap* bootstrap,
    TTransaction* transaction,
    TTableNode* trunkNode)
    : TBase(
        typeHandler,
        bootstrap,
        transaction,
        trunkNode)
{ }

bool TTableNodeProxy::DoInvoke(IServiceContextPtr context)
{
    DISPATCH_YPATH_SERVICE_METHOD(SetSorted);
    return TBase::DoInvoke(context);
}

bool TTableNodeProxy::IsWriteRequest(IServiceContextPtr context) const
{
    DECLARE_YPATH_SERVICE_WRITE_METHOD(SetSorted);
    return TBase::IsWriteRequest(context);
}

void TTableNodeProxy::ListSystemAttributes(std::vector<TAttributeInfo>* attributes)
{
    const auto* node = GetThisTypedImpl();
    const auto* chunkList = node->GetChunkList();

    attributes->push_back("row_count");
    attributes->push_back("sorted");
    attributes->push_back(TAttributeInfo("sorted_by", !chunkList->SortedBy().empty()));
    TBase::ListSystemAttributes(attributes);
}

bool TTableNodeProxy::GetSystemAttribute(const Stroka& key, IYsonConsumer* consumer)
{
    const auto* node = GetThisTypedImpl();
    const auto* chunkList = node->GetChunkList();
    const auto& statistics = chunkList->Statistics();

    if (key == "row_count") {
        BuildYsonFluently(consumer)
            .Value(statistics.RowCount);
        return true;
    }

    if (key == "sorted") {
        BuildYsonFluently(consumer)
            .Value(!chunkList->SortedBy().empty());
        return true;
    }

    if (!chunkList->SortedBy().empty()) {
        if (key == "sorted_by") {
            BuildYsonFluently(consumer)
                .List(chunkList->SortedBy());
            return true;
        }
    }

    return TBase::GetSystemAttribute(key, consumer);
}

void TTableNodeProxy::ValidateUserAttributeUpdate(
    const Stroka& key,
    const TNullable<TYsonString>& oldValue,
    const TNullable<TYsonString>& newValue)
{
    UNUSED(oldValue);

    if (key == "channels") {
        if (!newValue) {
            ThrowCannotRemoveAttribute(key);
        }
        ConvertTo<TChannels>(newValue.Get());
        return;
    }

    TBase::ValidateUserAttributeUpdate(key, oldValue, newValue);
}

NCypressClient::ELockMode TTableNodeProxy::GetLockMode(NChunkClient::EUpdateMode updateMode)
{
<<<<<<< HEAD
    if (updateMode == NChunkClient::EUpdateMode::Append) {
        return NCypressClient::ELockMode::Shared;
=======
    context->SetRequestInfo("");

    ValidatePermission(EPermissionCheckScope::This, EPermission::Read);

    const auto* node = GetThisTypedImpl();

    auto attributes = FromProto(request->attributes());
    auto channel = attributes->Get("channel", TChannel::Universal());
    auto lowerLimit = attributes->Get("lower_limit", TReadLimit());
    auto upperLimit = attributes->Get("upper_limit", TReadLimit());
    bool complement = attributes->Get("complement", false);

    auto* chunkList = node->GetChunkList();

    auto visitor = New<TFetchChunkVisitor>(
        Bootstrap,
        chunkList,
        context,
        channel);

    if (complement) {
        if (lowerLimit.has_row_index() || lowerLimit.has_key()) {
            visitor->StartSession(TReadLimit(), lowerLimit);
        }
        if (upperLimit.has_row_index() || upperLimit.has_key()) {
            visitor->StartSession(upperLimit, TReadLimit());
        }
>>>>>>> 99abc4e1
    } else {
        return NCypressClient::ELockMode::Exclusive;
    }
}

DEFINE_RPC_SERVICE_METHOD(TTableNodeProxy, SetSorted)
{
    auto keyColumns = FromProto<Stroka>(request->key_columns());
    context->SetRequestInfo("KeyColumns: %s", ~ConvertToYsonString(keyColumns, EYsonFormat::Text).Data());

    ValidatePermission(EPermissionCheckScope::This, EPermission::Write);

    auto* node = LockThisTypedImpl();

    if (node->GetUpdateMode() != NChunkClient::EUpdateMode::Overwrite) {
        THROW_ERROR_EXCEPTION("Table node must be in overwrite mode");
    }

    node->GetChunkList()->SortedBy() = keyColumns;

    SetModified();

    context->Reply();
}

////////////////////////////////////////////////////////////////////////////////

ICypressNodeProxyPtr CreateTableNodeProxy(
    NCypressServer::INodeTypeHandlerPtr typeHandler,
    NCellMaster::TBootstrap* bootstrap,
    NTransactionServer::TTransaction* transaction,
    TTableNode* trunkNode)
{
    return New<TTableNodeProxy>(
        typeHandler,
        bootstrap,
        transaction,
        trunkNode);
}

////////////////////////////////////////////////////////////////////////////////

} // namespace NTableServer
} // namespace NYT
<|MERGE_RESOLUTION|>--- conflicted
+++ resolved
@@ -10,14 +10,7 @@
 
 #include <ytlib/ytree/tree_builder.h>
 #include <ytlib/ytree/ephemeral_node_factory.h>
-<<<<<<< HEAD
-=======
-#include <ytlib/ytree/attribute_helpers.h>
-
-#include <ytlib/yson/parser.h>
-#include <ytlib/yson/tokenizer.h>
-
->>>>>>> 99abc4e1
+
 #include <ytlib/ypath/token.h>
 
 #include <ytlib/table_client/table_ypath_proxy.h>
@@ -164,38 +157,8 @@
 
 NCypressClient::ELockMode TTableNodeProxy::GetLockMode(NChunkClient::EUpdateMode updateMode)
 {
-<<<<<<< HEAD
     if (updateMode == NChunkClient::EUpdateMode::Append) {
         return NCypressClient::ELockMode::Shared;
-=======
-    context->SetRequestInfo("");
-
-    ValidatePermission(EPermissionCheckScope::This, EPermission::Read);
-
-    const auto* node = GetThisTypedImpl();
-
-    auto attributes = FromProto(request->attributes());
-    auto channel = attributes->Get("channel", TChannel::Universal());
-    auto lowerLimit = attributes->Get("lower_limit", TReadLimit());
-    auto upperLimit = attributes->Get("upper_limit", TReadLimit());
-    bool complement = attributes->Get("complement", false);
-
-    auto* chunkList = node->GetChunkList();
-
-    auto visitor = New<TFetchChunkVisitor>(
-        Bootstrap,
-        chunkList,
-        context,
-        channel);
-
-    if (complement) {
-        if (lowerLimit.has_row_index() || lowerLimit.has_key()) {
-            visitor->StartSession(TReadLimit(), lowerLimit);
-        }
-        if (upperLimit.has_row_index() || upperLimit.has_key()) {
-            visitor->StartSession(upperLimit, TReadLimit());
-        }
->>>>>>> 99abc4e1
     } else {
         return NCypressClient::ELockMode::Exclusive;
     }
