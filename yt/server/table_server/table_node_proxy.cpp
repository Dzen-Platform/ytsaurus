#include "stdafx.h"
#include "table_node_proxy.h"

#include <ytlib/misc/string.h>
#include <ytlib/misc/serialize.h>

#include <ytlib/ytree/tree_builder.h>
#include <ytlib/ytree/ephemeral_node_factory.h>
#include <ytlib/ytree/yson_parser.h>
#include <ytlib/ytree/tokenizer.h>
#include <ytlib/ytree/ypath_format.h>

#include <ytlib/ypath/token.h>

#include <server/chunk_server/chunk.h>
#include <server/chunk_server/chunk_list.h>
#include <server/chunk_server/chunk_manager.h>
#include <server/chunk_server/chunk_tree_traversing.h>

#include <server/cell_master/bootstrap.h>

#include <ytlib/table_client/schema.h>
#include <ytlib/table_client/key.h>
#include <ytlib/table_client/chunk_meta_extensions.h>

#include <ytlib/chunk_client/chunk_meta_extensions.h>

namespace NYT {
namespace NTableServer {

using namespace NChunkServer;
using namespace NCypressServer;
using namespace NYTree;
using namespace NRpc;
using namespace NObjectServer;
using namespace NTableClient;
using namespace NCellMaster;
using namespace NTransactionServer;

using NTableClient::NProto::TReadLimit;
using NTableClient::NProto::TKey;

////////////////////////////////////////////////////////////////////////////////

namespace {

void ThrowUnexpectedToken(const TToken& token)
{
    THROW_ERROR_EXCEPTION("Token is unexpected");
}

void ParseChannel(TTokenizer& tokenizer, TChannel* channel)
{
    if (tokenizer.GetCurrentType() == BeginColumnSelectorToken) {
        tokenizer.ParseNext();
        *channel = TChannel::CreateEmpty();
        while (tokenizer.GetCurrentType() != EndColumnSelectorToken) {
            Stroka begin;
            bool isRange = false;
            switch (tokenizer.GetCurrentType()) {
                case ETokenType::String:
                    begin.assign(tokenizer.CurrentToken().GetStringValue());
                    tokenizer.ParseNext();
                    if (tokenizer.GetCurrentType() == RangeToken) {
                        isRange = true;
                        tokenizer.ParseNext();
                    }
                    break;
                case RangeToken:
                    isRange = true;
                    tokenizer.ParseNext();
                    break;
                default:
                    ThrowUnexpectedToken(tokenizer.CurrentToken());
                    YUNREACHABLE();
            }
            if (isRange) {
                switch (tokenizer.GetCurrentType()) {
                    case ETokenType::String: {
                        Stroka end(tokenizer.CurrentToken().GetStringValue());
                        channel->AddRange(begin, end);
                        tokenizer.ParseNext();
                        break;
                    }
                    case ColumnSeparatorToken:
                    case EndColumnSelectorToken:
                        channel->AddRange(TRange(begin));
                        break;
                    default:
                        ThrowUnexpectedToken(tokenizer.CurrentToken());
                        YUNREACHABLE();
                }
            } else {
                channel->AddColumn(begin);
            }
            switch (tokenizer.GetCurrentType()) {
                case ColumnSeparatorToken:
                    tokenizer.ParseNext();
                    break;
                case EndColumnSelectorToken:
                    break;
                default:
                    ThrowUnexpectedToken(tokenizer.CurrentToken());
                    YUNREACHABLE();
            }
        }
        tokenizer.ParseNext();
    } else {
        *channel = TChannel::CreateUniversal();
    }
}

void ParseKeyPart(
    TTokenizer& tokenizer,
    TKey* key)
{
    auto *keyPart = key->add_parts();

    switch (tokenizer.GetCurrentType()) {
        case ETokenType::String: {
            auto value = tokenizer.CurrentToken().GetStringValue();
            keyPart->set_str_value(value.begin(), value.size());
            keyPart->set_type(EKeyPartType::String);
            break;
        }

        case ETokenType::Integer: {
            auto value = tokenizer.CurrentToken().GetIntegerValue();
            keyPart->set_int_value(value);
            keyPart->set_type(EKeyPartType::Integer);
            break;
        }

        case ETokenType::Double: {
            auto value = tokenizer.CurrentToken().GetDoubleValue();
            keyPart->set_double_value(value);
            keyPart->set_type(EKeyPartType::Double);
            break;
        }

        default:
            ThrowUnexpectedToken(tokenizer.CurrentToken());
            break;
    }
    tokenizer.ParseNext();
}

void ParseRowLimit(
    TTokenizer& tokenizer,
    ETokenType separator,
    TReadLimit* limit)
{
    if (tokenizer.GetCurrentType() == separator) {
        tokenizer.ParseNext();
        return;
    }

    switch (tokenizer.GetCurrentType()) {
        case RowIndexMarkerToken:
            tokenizer.ParseNext();
            limit->set_row_index(tokenizer.CurrentToken().GetIntegerValue());
            tokenizer.ParseNext();
            break;

        case BeginTupleToken:
            tokenizer.ParseNext();
            limit->mutable_key();
            while (tokenizer.GetCurrentType() != EndTupleToken) {
                ParseKeyPart(tokenizer, limit->mutable_key());
                switch (tokenizer.GetCurrentType()) {
                    case KeySeparatorToken:
                        tokenizer.ParseNext();
                        break;
                    case EndTupleToken:
                        break;
                    default:
                        ThrowUnexpectedToken(tokenizer.CurrentToken());
                        YUNREACHABLE();
                }
            }
            tokenizer.ParseNext();
            break;

        default:
            ParseKeyPart(tokenizer, limit->mutable_key());
            break;
    }

    tokenizer.CurrentToken().CheckType(separator);
    tokenizer.ParseNext();
}

void ParseRowLimits(
    TTokenizer& tokenizer,
    TReadLimit* lowerLimit,
    TReadLimit* upperLimit)
{
    *lowerLimit = TReadLimit();
    *upperLimit = TReadLimit();
    if (tokenizer.GetCurrentType() == BeginRowSelectorToken) {
        tokenizer.ParseNext();
        ParseRowLimit(tokenizer, RangeToken, lowerLimit);
        ParseRowLimit(tokenizer, EndRowSelectorToken, upperLimit);
    }
}

} // namespace

////////////////////////////////////////////////////////////////////////////////

class TTableNodeProxy::TFetchChunkVisitor
    : public IChunkVisitor
{
public:
    TFetchChunkVisitor(
        NCellMaster::TBootstrap* bootstrap,
        const TChunkList* chunkList,
        TCtxFetchPtr context, 
        const TChannel& channel)
        : Bootstrap(bootstrap)
        , ChunkList(chunkList)
        , Context(context)
        , Channel(channel)
        , SessionCount(0)
        , Completed(false)
        , Finished(false)
    { }

    void StartSession(const TReadLimit& lowerBound, const TReadLimit& upperBound)
    {
        VERIFY_THREAD_AFFINITY(StateThread);

        ++SessionCount;

        TraverseChunkTree(
            Bootstrap,
            this,
            ChunkList,
            lowerBound,
            upperBound);
    }

    void Complete() 
    {
        VERIFY_THREAD_AFFINITY(StateThread);
        YCHECK(!Completed);

        Completed = true;
        if (SessionCount == 0 && !Finished) {
            Reply();
        }
    }

private:
    NCellMaster::TBootstrap* Bootstrap;
    const TChunkList* ChunkList;
    TCtxFetchPtr Context;
    TChannel Channel;

    int SessionCount;
    bool Finished;
    bool Completed;

    void Reply()
    {
        Context->SetResponseInfo("ChunkCount: %d", Context->Response().chunks_size());
        Context->Reply();
        Finished = true;
    }

    virtual void OnChunk(
        const TChunk* chunk, 
        const TReadLimit& startLimit,
        const TReadLimit& endLimit) override
    {
        VERIFY_THREAD_AFFINITY(StateThread);

        auto chunkManager = Bootstrap->GetChunkManager();

        if (!chunk->IsConfirmed()) {
            ReplyError(TError("Cannot fetch a table containing an unconfirmed chunk %s",
                ~chunk->GetId().ToString()));
            return;
        }

        auto* inputChunk = Context->Response().add_chunks();
        *inputChunk->mutable_channel() = Channel.ToProto();

        if (Context->Request().fetch_node_addresses()) {
            chunkManager->FillNodeAddresses(inputChunk->mutable_node_addresses(), chunk);
        }

        if (Context->Request().fetch_all_meta_extensions()) {
            *inputChunk->mutable_extensions() = chunk->ChunkMeta().extensions();
        } else {
            yhash_set<int> tags(
                Context->Request().extension_tags().begin(),
                Context->Request().extension_tags().end());
            FilterProtoExtensions(
                inputChunk->mutable_extensions(),
                chunk->ChunkMeta().extensions(),
                tags);
        }

        auto miscExt = GetProtoExtension<NChunkClient::NProto::TMiscExt>(chunk->ChunkMeta().extensions());
        inputChunk->set_uncompressed_data_size(miscExt.uncompressed_data_size());
        inputChunk->set_row_count(miscExt.row_count());

        auto* slice = inputChunk->mutable_slice();
        *slice->mutable_chunk_id() = chunk->GetId().ToProto();

        *slice->mutable_start_limit() = startLimit;
        *slice->mutable_end_limit() = endLimit;
    }

    virtual void OnError(const TError& error) override
    {
        VERIFY_THREAD_AFFINITY(StateThread);

        --SessionCount;
        YCHECK(SessionCount >= 0);

        ReplyError(error);
    }

    virtual void OnFinish() override
    {
        VERIFY_THREAD_AFFINITY(StateThread);

        --SessionCount;
        YCHECK(SessionCount >= 0);

        if (Completed && !Finished && SessionCount == 0) {
            Reply();
        }
    }


    void ReplyError(const TError& error)
    {
        if (Finished)
            return;

        auto wrappedError = TError(
            error.GetCode() == ETraversingError::Retriable
            ? NRpc::EErrorCode(NRpc::EErrorCode::Unavailable)
            : NRpc::EErrorCode(TError::Fail),
            "Failed to fetch table")
            << error;
        Context->Reply(wrappedError);

        Finished = true;
    }

    DECLARE_THREAD_AFFINITY_SLOT(StateThread);

};

////////////////////////////////////////////////////////////////////////////////

class TChunkIdsAttributeVisitor
    : public IChunkVisitor
{
public:
    explicit TChunkIdsAttributeVisitor(
        NCellMaster::TBootstrap* bootstrap,
        const TChunkList* chunkList,
        IYsonConsumer* consumer)
        : Bootstrap(bootstrap)
        , Consumer(consumer)
        , ChunkList(chunkList)
        , Promise(NewPromise<TError>())
    {
        VERIFY_THREAD_AFFINITY(StateThread);
    }

    TAsyncError Run()
    {
        VERIFY_THREAD_AFFINITY(StateThread);

        Consumer->OnBeginList();

        TraverseChunkTree(
            Bootstrap,
            this,
            ChunkList);

        return Promise;
    }

private:
    NCellMaster::TBootstrap* Bootstrap;
    IYsonConsumer* Consumer;
    const TChunkList* ChunkList;
    TPromise<TError> Promise;

    virtual void OnChunk(
        const TChunk* chunk, 
        const NTableClient::NProto::TReadLimit& startLimit,
        const NTableClient::NProto::TReadLimit& endLimit) override
    {
        VERIFY_THREAD_AFFINITY(StateThread);
        UNUSED(startLimit);
        UNUSED(endLimit);
        
        Consumer->OnListItem();
        Consumer->OnStringScalar(chunk->GetId().ToString());
    }

    virtual void OnError(const TError& error) override
    {
        VERIFY_THREAD_AFFINITY(StateThread);

        Promise.Set(TError("Error traversing chunk tree") << error);
    }

    virtual void OnFinish() override
    {
        VERIFY_THREAD_AFFINITY(StateThread);

        Consumer->OnEndList();
        Promise.Set(TError());
    }


    DECLARE_THREAD_AFFINITY_SLOT(StateThread);

};


// TODO(panin): maybe get rid of copy-paste
class TCodecInfoAttributeVisitor
    : public IChunkVisitor
{
public:
    TCodecInfoAttributeVisitor(
        TBootstrap* bootstrap,
        const TChunkList* chunkList,
        IYsonConsumer* consumer)
        : Bootstrap(bootstrap)
        , ChunkList(chunkList)
        , Consumer(consumer)
        , Promise(NewPromise<TError>())
    {
        VERIFY_THREAD_AFFINITY(StateThread);
    }

    TAsyncError Run()
    {
        VERIFY_THREAD_AFFINITY(StateThread);

        TraverseChunkTree(
            Bootstrap,
            this,
            ChunkList);

        return Promise;
    }

private:
    NCellMaster::TBootstrap* Bootstrap;
    IYsonConsumer* Consumer;
    const TChunkList* ChunkList;
    TPromise<TError> Promise;

    typedef yhash_map<ECodecId, TChunkTreeStatistics> TChunkStatisticsMap;
    TChunkStatisticsMap ChunkStatistics;
    DECLARE_THREAD_AFFINITY_SLOT(StateThread);

    virtual void OnChunk(
        const TChunk* chunk,
        const TReadLimit& startLimit,
        const TReadLimit& endLimit) override
    {
        VERIFY_THREAD_AFFINITY(StateThread);
        UNUSED(startLimit);
        UNUSED(endLimit);

        const auto& chunkMeta = chunk->ChunkMeta();
        auto miscExt = GetProtoExtension<NChunkClient::NProto::TMiscExt>(chunkMeta.extensions());

        ChunkStatistics[ECodecId(miscExt.codec_id())].Accumulate(chunk->GetStatistics());
    }

    virtual void OnError(const TError& error) override
    {
        VERIFY_THREAD_AFFINITY(StateThread);

        Promise.Set(TError("Error traversing chunk tree") << error);
    }

    virtual void OnFinish() override
    {
        VERIFY_THREAD_AFFINITY(StateThread);

        Promise.Set(TError());
        BuildYsonFluently(Consumer)
            .DoMapFor(ChunkStatistics, [=] (TFluentMap fluent, TChunkStatisticsMap::value_type pair) {
                const auto& statistics = pair.second;
                // TODO(panin): maybe use here the same method as in attributes
                fluent
                    .Item(FormatEnum(pair.first))
                    .BeginMap()
                        .Item("chunk_count").Scalar(statistics.ChunkCount)
                        .Item("uncompressed_data_size").Scalar(statistics.UncompressedSize)
                        .Item("compressed_size").Scalar(statistics.CompressedSize)
                    .EndMap();
            });
    }
};

<<<<<<< HEAD
=======
class TAggregatedTableInfoVisitor
    : public IChunkVisitor
{
public:
    TAggregatedTableInfoVisitor()
        :  Completed(false)
    { }

    TFuture<TValueOrError<TYsonString> > GetInfo(TBootstrap* bootstrap, const TChunkList* root)
    {
        TraverseChunkTree(bootstrap, this, root, TReadLimit(), TReadLimit());
        return Result;
    }


private:
    bool Completed;
    TPromise<TValueOrError<TYsonString> > Result;

    typedef yhash_map<ECodecId, TChunkTreeStatistics> TChunkStatisticsMap;
    TChunkStatisticsMap ChunkStatistics;

    virtual void OnChunk(
        const TChunk* chunk,
        const TReadLimit& startLimit,
        const TReadLimit& endLimit) override
    {
        const auto& chunkMeta = chunk->ChunkMeta();
        auto miscExt = GetProtoExtension<NChunkClient::NProto::TMiscExt>(chunkMeta.extensions());

        ChunkStatistics[ECodecId(miscExt.codec_id())].Accumulate(chunk->GetStatistics());
    }

    virtual void OnError(const TError& error) override
    {
        if (!Completed) {
            Completed = true;
            Result.Set(error);
        }
    }

    virtual void OnFinish() override
    {
        if (!Completed) {
            Completed = true;
            Result.Set(BuildYsonStringFluently()
                .DoMapFor(ChunkStatistics, [=] (TFluentMap fluent, TChunkStatisticsMap::value_type pair) {
                    const auto& statistics = pair.second;
                    // TODO(panin): maybe use here the same method as in attributes
                    fluent
                        .Item(ToString(pair.first))
                        .BeginMap()
                            .Item("chunk_count").Scalar(statistics.ChunkCount)
                            .Item("uncompressed_data_size").Scalar(statistics.UncompressedSize)
                            .Item("compressed_size").Scalar(statistics.CompressedSize)
                        .EndMap();
                }));
        }
    }
};

>>>>>>> 3cdbf939

////////////////////////////////////////////////////////////////////////////////

TTableNodeProxy::TTableNodeProxy(
    INodeTypeHandlerPtr typeHandler,
    TBootstrap* bootstrap,
    TTransaction* transaction,
    ICypressNode* trunkNode)
    : TCypressNodeProxyBase<IEntityNode, TTableNode>(
        typeHandler,
        bootstrap,
        transaction,
        trunkNode)
{ }

void TTableNodeProxy::DoInvoke(IServiceContextPtr context)
{
    DISPATCH_YPATH_SERVICE_METHOD(GetChunkListForUpdate);
    DISPATCH_YPATH_HEAVY_SERVICE_METHOD(Fetch);
    DISPATCH_YPATH_SERVICE_METHOD(SetSorted);
    DISPATCH_YPATH_SERVICE_METHOD(Clear);
    TBase::DoInvoke(context);
}

IYPathService::TResolveResult TTableNodeProxy::Resolve(
    const TYPath& path,
    IServiceContextPtr context)
{
    // |Fetch| and |GetId| can actually handle path suffix while others can't.
    // NB: |GetId| "handles" suffixes by ignoring them
    // (provided |allow_nonempty_path_suffix| is True).
    const auto& verb = context->GetVerb();
    if (verb == "GetId" || verb == "Fetch") {
        return TResolveResult::Here(path);
    }
    return TCypressNodeProxyBase::Resolve(path, context);
}

bool TTableNodeProxy::IsWriteRequest(IServiceContextPtr context) const
{
    DECLARE_YPATH_SERVICE_WRITE_METHOD(GetChunkListForUpdate);
    DECLARE_YPATH_SERVICE_WRITE_METHOD(SetSorted);
    DECLARE_YPATH_SERVICE_WRITE_METHOD(Clear);
    return TBase::IsWriteRequest(context);
}

void TTableNodeProxy::ListSystemAttributes(std::vector<TAttributeInfo>* attributes) const
{
    const auto* impl = GetThisTypedImpl();
    const auto* chunkList = impl->GetChunkList();

    attributes->push_back("chunk_list_id");
    attributes->push_back(TAttributeInfo("chunk_ids", true, true));
    attributes->push_back(TAttributeInfo("codec_info", true, true));
    attributes->push_back("chunk_count");
    attributes->push_back("uncompressed_data_size");
    attributes->push_back("compressed_size");
    attributes->push_back("compression_ratio");
    attributes->push_back("row_count");
    attributes->push_back("sorted");
    attributes->push_back("update_mode");
    attributes->push_back(TAttributeInfo("sorted_by", !chunkList->SortedBy().empty()));
    TBase::ListSystemAttributes(attributes);
}

bool TTableNodeProxy::GetSystemAttribute(const Stroka& key, IYsonConsumer* consumer) const
{
    const auto* impl = GetThisTypedImpl();
    const auto* chunkList = impl->GetChunkList();
    const auto& statistics = chunkList->Statistics();

    if (key == "chunk_list_id") {
        BuildYsonFluently(consumer)
            .Scalar(chunkList->GetId().ToString());
        return true;
    }

    if (key == "chunk_count") {
        BuildYsonFluently(consumer)
            .Scalar(statistics.ChunkCount);
        return true;
    }

    if (key == "uncompressed_data_size") {
        BuildYsonFluently(consumer)
            .Scalar(statistics.UncompressedSize);
        return true;
    }

    if (key == "compressed_size") {
        BuildYsonFluently(consumer)
            .Scalar(statistics.CompressedSize);
        return true;
    }

    if (key == "compression_ratio") {
        double ratio = statistics.UncompressedSize > 0 ?
            static_cast<double>(statistics.CompressedSize) / statistics.UncompressedSize : 0;
        BuildYsonFluently(consumer)
            .Scalar(ratio);
        return true;
    }

    if (key == "row_count") {
        BuildYsonFluently(consumer)
            .Scalar(chunkList->Statistics().RowCount);
        return true;
    }

    if (key == "sorted") {
        BuildYsonFluently(consumer)
            .Scalar(!chunkList->SortedBy().empty());
        return true;
    }

    if (!chunkList->SortedBy().empty()) {
        if (key == "sorted_by") {
            BuildYsonFluently(consumer)
                .List(chunkList->SortedBy());
            return true;
        }
    }

    if (key == "update_mode") {
        BuildYsonFluently(consumer)
            .Scalar(FormatEnum(impl->GetUpdateMode()));
        return true;
    }

    return TBase::GetSystemAttribute(key, consumer);
}

TAsyncError TTableNodeProxy::GetSystemAttributeAsync(const Stroka& key, IYsonConsumer* consumer) const 
{
    const auto* impl = GetThisTypedImpl();
    const auto* chunkList = impl->GetChunkList();

    if (key == "chunk_ids") {
        auto visitor = New<TChunkIdsAttributeVisitor>(
            Bootstrap,
            chunkList,
            consumer);
        return visitor->Run();
    }

    if (key == "codec_info") {
        auto visitor = New<TCodecInfoAttributeVisitor>(
            Bootstrap,
            chunkList,
            consumer);
        return visitor->Run();
    }

    return TBase::GetSystemAttributeAsync(key, consumer);
}

void TTableNodeProxy::ValidateUserAttributeUpdate(
    const Stroka& key,
    const TNullable<TYsonString>& oldValue,
    const TNullable<TYsonString>& newValue)
{
    UNUSED(oldValue);

    if (key == "channels") {
        if (!newValue) {
            THROW_ERROR_EXCEPTION("Attribute cannot be removed: %s",
                ~NYPath::ToYPathLiteral(key));
        }
        ChannelsFromYson(newValue.Get());
    }
}

void TTableNodeProxy::ParseYPath(
    const TYPath& path,
    TChannel* channel,
    TReadLimit* lowerBound,
    TReadLimit* upperBound)
{
    TTokenizer tokenizer(path);
    tokenizer.ParseNext();
    ParseChannel(tokenizer, channel);
    ParseRowLimits(tokenizer, lowerBound, upperBound);
    tokenizer.CurrentToken().CheckType(ETokenType::EndOfStream);
}

TChunkList* TTableNodeProxy::EnsureNodeMutable(TTableNode* node)
{
    switch (node->GetUpdateMode()) {
        case ETableUpdateMode::Append:
            YCHECK(node->GetChunkList()->Children().size() == 2);
            return node->GetChunkList()->Children()[1].AsChunkList();

        case ETableUpdateMode::Overwrite:
            return node->GetChunkList();

        case ETableUpdateMode::None: {
            auto chunkManager = Bootstrap->GetChunkManager();
            auto objectManager = Bootstrap->GetObjectManager();

            auto* snapshotChunkList = node->GetChunkList();

            auto* newChunkList = chunkManager->CreateChunkList();
            YCHECK(newChunkList->OwningNodes().insert(node).second);
            newChunkList->SetRigid(true);

            YCHECK(snapshotChunkList->OwningNodes().erase(node) == 1);
            node->SetChunkList(newChunkList);
            objectManager->RefObject(newChunkList);

            newChunkList->SortedBy() = snapshotChunkList->SortedBy();
            chunkManager->AttachToChunkList(newChunkList, snapshotChunkList);

            auto* deltaChunkList = chunkManager->CreateChunkList();
            chunkManager->AttachToChunkList(newChunkList, deltaChunkList);

            node->SetUpdateMode(ETableUpdateMode::Append);

            objectManager->UnrefObject(snapshotChunkList);

            LOG_DEBUG_UNLESS(IsRecovery(), "Table node is switched to append mode (NodeId: %s, NewChunkListId: %s, SnapshotChunkListId: %s, DeltaChunkListId: %s)",
                ~node->GetId().ToString(),
                ~newChunkList->GetId().ToString(),
                ~snapshotChunkList->GetId().ToString(),
                ~deltaChunkList->GetId().ToString());
            return deltaChunkList;
        }

        default:
            YUNREACHABLE();
    }
}

void TTableNodeProxy::ClearNode(TTableNode* node)
{
    auto chunkManager = Bootstrap->GetChunkManager();
    auto objectManager = Bootstrap->GetObjectManager();

    auto* oldChunkList = node->GetChunkList();
    YCHECK(oldChunkList->OwningNodes().erase(node) == 1);
    objectManager->UnrefObject(oldChunkList);

    auto* newChunkList = chunkManager->CreateChunkList();
    YCHECK(newChunkList->OwningNodes().insert(node).second);
    node->SetChunkList(newChunkList);
    objectManager->RefObject(newChunkList);

    node->SetUpdateMode(ETableUpdateMode::Overwrite);

    LOG_DEBUG_UNLESS(IsRecovery(), "Table node is cleared and switched to overwrite mode (NodeId: %s, NewChunkListId: %s)",
        ~node->GetId().ToString(),
        ~newChunkList->GetId().ToString());
}

DEFINE_RPC_SERVICE_METHOD(TTableNodeProxy, GetChunkListForUpdate)
{
    UNUSED(request);
    context->SetRequestInfo("");

    if (!Transaction) {
        THROW_ERROR_EXCEPTION("Transaction required");
    }

    auto* impl = LockThisTypedImpl(ELockMode::Shared);
    const auto* chunkList = EnsureNodeMutable(impl);

    *response->mutable_chunk_list_id() = chunkList->GetId().ToProto();
    context->SetResponseInfo("ChunkListId: %s", ~chunkList->GetId().ToString());

    SetModified();

    context->Reply();
}

DEFINE_RPC_SERVICE_METHOD(TTableNodeProxy, Fetch)
{
    context->SetRequestInfo("");

    const auto* impl = GetThisTypedImpl();

    auto channel = TChannel::CreateEmpty();
    TReadLimit lowerLimit, upperLimit;
    ParseYPath(context->GetPath(), &channel, &lowerLimit, &upperLimit);
    auto* chunkList = impl->GetChunkList();

    auto visitor = New<TFetchChunkVisitor>(
        Bootstrap,
        chunkList,
        context, 
        channel);

    if (request->negate()) {
        if (lowerLimit.has_row_index() || lowerLimit.has_key()) {
            visitor->StartSession(TReadLimit(), lowerLimit);
        }

        if (upperLimit.has_row_index() || upperLimit.has_key()) {
            visitor->StartSession(upperLimit, TReadLimit());
        }
    } else {
        visitor->StartSession(lowerLimit, upperLimit);
    }

    visitor->Complete();
}

DEFINE_RPC_SERVICE_METHOD(TTableNodeProxy, SetSorted)
{
    auto keyColumns = FromProto<Stroka>(request->key_columns());
    context->SetRequestInfo("KeyColumns: %s", ~ConvertToYsonString(keyColumns, EYsonFormat::Text).Data());

    auto* impl = LockThisTypedImpl();

    if (impl->GetUpdateMode() != ETableUpdateMode::Overwrite) {
        THROW_ERROR_EXCEPTION("Table node must be in overwrite mode");
    }

    impl->GetChunkList()->SortedBy() = keyColumns;

    SetModified();

    context->Reply();
}

DEFINE_RPC_SERVICE_METHOD(TTableNodeProxy, Clear)
{
    context->SetRequestInfo("");

    auto* impl = LockThisTypedImpl();

    ClearNode(impl);

    SetModified();

    context->Reply();
}

////////////////////////////////////////////////////////////////////////////////

} // namespace NTableServer
} // namespace NYT
<|MERGE_RESOLUTION|>--- conflicted
+++ resolved
@@ -509,71 +509,6 @@
     }
 };
 
-<<<<<<< HEAD
-=======
-class TAggregatedTableInfoVisitor
-    : public IChunkVisitor
-{
-public:
-    TAggregatedTableInfoVisitor()
-        :  Completed(false)
-    { }
-
-    TFuture<TValueOrError<TYsonString> > GetInfo(TBootstrap* bootstrap, const TChunkList* root)
-    {
-        TraverseChunkTree(bootstrap, this, root, TReadLimit(), TReadLimit());
-        return Result;
-    }
-
-
-private:
-    bool Completed;
-    TPromise<TValueOrError<TYsonString> > Result;
-
-    typedef yhash_map<ECodecId, TChunkTreeStatistics> TChunkStatisticsMap;
-    TChunkStatisticsMap ChunkStatistics;
-
-    virtual void OnChunk(
-        const TChunk* chunk,
-        const TReadLimit& startLimit,
-        const TReadLimit& endLimit) override
-    {
-        const auto& chunkMeta = chunk->ChunkMeta();
-        auto miscExt = GetProtoExtension<NChunkClient::NProto::TMiscExt>(chunkMeta.extensions());
-
-        ChunkStatistics[ECodecId(miscExt.codec_id())].Accumulate(chunk->GetStatistics());
-    }
-
-    virtual void OnError(const TError& error) override
-    {
-        if (!Completed) {
-            Completed = true;
-            Result.Set(error);
-        }
-    }
-
-    virtual void OnFinish() override
-    {
-        if (!Completed) {
-            Completed = true;
-            Result.Set(BuildYsonStringFluently()
-                .DoMapFor(ChunkStatistics, [=] (TFluentMap fluent, TChunkStatisticsMap::value_type pair) {
-                    const auto& statistics = pair.second;
-                    // TODO(panin): maybe use here the same method as in attributes
-                    fluent
-                        .Item(ToString(pair.first))
-                        .BeginMap()
-                            .Item("chunk_count").Scalar(statistics.ChunkCount)
-                            .Item("uncompressed_data_size").Scalar(statistics.UncompressedSize)
-                            .Item("compressed_size").Scalar(statistics.CompressedSize)
-                        .EndMap();
-                }));
-        }
-    }
-};
-
->>>>>>> 3cdbf939
-
 ////////////////////////////////////////////////////////////////////////////////
 
 TTableNodeProxy::TTableNodeProxy(
