#include "node.h"
#include "data_center.h"
#include "rack.h"

#include <yt/server/cell_master/serialize.h>

#include <yt/server/chunk_server/chunk.h>
#include <yt/server/chunk_server/job.h>

#include <yt/server/node_tracker_server/config.h>

#include <yt/server/tablet_server/tablet_cell.h>

#include <yt/server/transaction_server/transaction.h>

#include <yt/ytlib/object_client/helpers.h>

#include <yt/ytlib/node_tracker_client/helpers.h>

#include <yt/core/misc/collection_helpers.h>
#include <yt/core/misc/address.h>

#include <atomic>

namespace NYT {
namespace NNodeTrackerServer {

using namespace NObjectClient;
using namespace NObjectServer;
using namespace NChunkClient;
using namespace NChunkServer;
using namespace NTabletServer;
using namespace NNodeTrackerClient;

////////////////////////////////////////////////////////////////////////////////

void TNode::TTabletSlot::Persist(NCellMaster::TPersistenceContext& context)
{
    using NYT::Persist;
    Persist(context, Cell);
    Persist(context, PeerState);
    Persist(context, PeerId);
}

////////////////////////////////////////////////////////////////////////////////

TNode::TNode(const TObjectId& objectId)
    : TObjectBase(objectId)
    , IOWeights_{}
    , FillFactorIterators_{}
    , LoadFactorIterators_{}
{
    VisitMark_ = 0;
    Banned_ = false;
    Decommissioned_ = false;
    DisableWriteSessions_ = false;
    Rack_ = nullptr;
    DisableSchedulerJobs_ = false;
    LeaseTransaction_ = nullptr;
    LocalStatePtr_ = nullptr;
    AggregatedState_ = ENodeState::Offline;
    ChunkReplicationQueues_.resize(ReplicationPriorityCount);
    std::transform(
        StoredReplicas_.begin(),
        StoredReplicas_.end(),
        RandomReplicaIters_.begin(),
        [] (const TMediumReplicaSet& i) { return i.end(); });
    ClearSessionHints();
}

void TNode::ComputeAggregatedState()
{
    TNullable<ENodeState> result;
    for (const auto& pair : MulticellStates_) {
        if (result) {
            if (*result != pair.second) {
                result = ENodeState::Mixed;
            }
        } else {
            result = pair.second;
        }
    }
    AggregatedState_ = *result;
}

void TNode::ComputeDefaultAddress()
{
    DefaultAddress_ = NNodeTrackerClient::GetDefaultAddress(Addresses_);
}

TNodeId TNode::GetId() const
{
    return NodeIdFromObjectId(Id_);
}

const TAddressMap& TNode::GetAddresses() const
{
    return Addresses_;
}

void TNode::SetAddresses(const TAddressMap& addresses)
{
    Addresses_ = addresses;
<<<<<<< HEAD
    DefaultAddress_ = NNodeTrackerClient::GetDefaultAddress(Addresses_);
=======
    ComputeDefaultAddress();
>>>>>>> 9758f60a
}

const Stroka& TNode::GetDefaultAddress() const
{
    return DefaultAddress_;
<<<<<<< HEAD
}

bool TNode::HasTag(const TNullable<Stroka>& tag) const
{
    return !tag || Tags_.find(*tag) != Tags_.end();
=======
>>>>>>> 9758f60a
}

TNodeDescriptor TNode::GetDescriptor() const
{
    return TNodeDescriptor(
        Addresses_,
        Rack_ ? MakeNullable(Rack_->GetName()) : Null,
        (Rack_ && Rack_->GetDataCenter()) ? MakeNullable(Rack_->GetDataCenter()->GetName()) : Null);
}

void TNode::InitializeStates(TCellTag cellTag, const TCellTagList& secondaryCellTags)
{
    auto addCell = [&] (TCellTag someTag) {
        if (MulticellStates_.find(someTag) == MulticellStates_.end()) {
            YCHECK(MulticellStates_.emplace(someTag, ENodeState::Offline).second);
        }
    };

    addCell(cellTag);
    for (auto secondaryCellTag : secondaryCellTags) {
        addCell(secondaryCellTag);
    }

    LocalStatePtr_ = &MulticellStates_[cellTag];

    ComputeAggregatedState();
}

ENodeState TNode::GetLocalState() const
{
    return *LocalStatePtr_;
}

void TNode::SetLocalState(ENodeState state)
{
    *LocalStatePtr_ = state;
    ComputeAggregatedState();
}

void TNode::SetState(TCellTag cellTag, ENodeState state)
{
    MulticellStates_[cellTag] = state;
    ComputeAggregatedState();
}

ENodeState TNode::GetAggregatedState() const
{
    return AggregatedState_;
}

void TNode::Save(NCellMaster::TSaveContext& context) const
{
    TObjectBase::Save(context);

    using NYT::Save;
    Save(context, Banned_);
    Save(context, Decommissioned_);
    Save(context, DisableWriteSessions_);
    Save(context, DisableSchedulerJobs_);
    Save(context, Addresses_);
    Save(context, MulticellStates_);
    Save(context, UserTags_);
    Save(context, NodeTags_);
    Save(context, RegisterTime_);
    Save(context, LastSeenTime_);
    Save(context, Statistics_);
    Save(context, Alerts_);
    Save(context, ResourceLimitsOverrides_);
    Save(context, Rack_);
    Save(context, LeaseTransaction_);

    auto countActiveMedia =
        [] (const TReplicaSet& replicaSet) -> int {
            return std::count_if(
                replicaSet.begin(),
                replicaSet.end(),
                [] (const TMediumReplicaSet& i) { return !i.empty(); });
        };

    auto saveReplicaSetSizes =
        [&] (NCellMaster::TSaveContext& context, const TReplicaSet& replicaSet) {
            // The format is: the number of active media followed by that number
            // of (mediumIndex, replicaCount) pairs.
            Save(context, countActiveMedia(replicaSet));
            int mediumIndex = 0;
            for (const auto& replicas : replicaSet) {
                if (!replicas.empty()) {
                    Save(context, mediumIndex);
                    Save<int>(context, replicas.size());
                }
                ++mediumIndex;
            }
        };

    saveReplicaSetSizes(context, StoredReplicas_);
    saveReplicaSetSizes(context, CachedReplicas_);

    Save(context, UnapprovedReplicas_);
    Save(context, TabletSlots_);
}

void TNode::Load(NCellMaster::TLoadContext& context)
{
    TObjectBase::Load(context);

    using NYT::Load;
    Load(context, Banned_);
    Load(context, Decommissioned_);
    Load(context, DisableWriteSessions_);
    Load(context, DisableSchedulerJobs_);
    Load(context, Addresses_);
    Load(context, MulticellStates_);
    Load(context, UserTags_);
    Load(context, NodeTags_);
    Load(context, RegisterTime_);
    Load(context, LastSeenTime_);
    Load(context, Statistics_);
    Load(context, Alerts_);
    Load(context, ResourceLimitsOverrides_);
    Load(context, Rack_);
    Load(context, LeaseTransaction_);
    // COMPAT(shakurov)
    if (context.GetVersion() < 400)  {
        ReserveReplicas(DefaultMediumIndex, TSizeSerializer::Load(context), false);
        ReserveReplicas(DefaultCacheMediumIndex, TSizeSerializer::Load(context), true);
    } else {
        auto loadReplicaSetSizes =
            [&] (NCellMaster::TLoadContext& context, bool cache) {
                auto activeMediumCount = Load<int>(context);
                for (int i = 0; i < activeMediumCount; ++i) {
                    auto mediumIndex = Load<int>(context);
                    auto replicaCount = Load<int>(context);
                    ReserveReplicas(mediumIndex, replicaCount, cache);
                }
            };

        loadReplicaSetSizes(context, false);
        loadReplicaSetSizes(context, true);
    }
    Load(context, UnapprovedReplicas_);
    Load(context, TabletSlots_);

    ComputeDefaultAddress();
}

void TNode::ReserveReplicas(int mediumIndex, int sizeHint, bool cache)
{
    if (cache) {
        CachedReplicas_[mediumIndex].reserve(sizeHint);
    } else {
        StoredReplicas_[mediumIndex].reserve(sizeHint);
        RandomReplicaIters_[mediumIndex] = StoredReplicas_[mediumIndex].end();
    }
}

bool TNode::AddReplica(TChunkPtrWithIndexes replica, bool cached)
{
    auto* chunk = replica.GetPtr();
    if (cached) {
        Y_ASSERT(!chunk->IsJournal());
        return AddCachedReplica(replica);
    } else  {
        if (chunk->IsJournal()) {
            auto mediumIndex = replica.GetMediumIndex();
            Y_ASSERT(mediumIndex == DefaultMediumIndex);
            RemoveStoredReplica(TChunkPtrWithIndexes(chunk, ActiveChunkReplicaIndex, mediumIndex));
            RemoveStoredReplica(TChunkPtrWithIndexes(chunk, UnsealedChunkReplicaIndex, mediumIndex));
            RemoveStoredReplica(TChunkPtrWithIndexes(chunk, SealedChunkReplicaIndex, mediumIndex));
        }
        // NB: For journal chunks result is always true.
        return AddStoredReplica(replica);
    }
}

bool TNode::RemoveReplica(TChunkPtrWithIndexes replica, bool cached)
{
    auto* chunk = replica.GetPtr();
    if (cached) {
        Y_ASSERT(!chunk->IsJournal());
        RemoveCachedReplica(replica);
        return false;
    } else {
        if (chunk->IsJournal()) {
            auto mediumIndex = replica.GetMediumIndex();
            Y_ASSERT(mediumIndex == DefaultMediumIndex);
            RemoveStoredReplica(TChunkPtrWithIndexes(chunk, ActiveChunkReplicaIndex, mediumIndex));
            RemoveStoredReplica(TChunkPtrWithIndexes(chunk, UnsealedChunkReplicaIndex, mediumIndex));
            RemoveStoredReplica(TChunkPtrWithIndexes(chunk, SealedChunkReplicaIndex, mediumIndex));
        } else {
            RemoveStoredReplica(replica);
        }
        return UnapprovedReplicas_.erase(ToGeneric(replica)) == 0;
    }
}

bool TNode::HasReplica(TChunkPtrWithIndexes replica, bool cached) const
{
    auto* chunk = replica.GetPtr();
    if (cached) {
        Y_ASSERT(!chunk->IsJournal());
        return ContainsCachedReplica(replica);
    } else {
        if (chunk->IsJournal()) {
            auto mediumIndex = replica.GetMediumIndex();
            Y_ASSERT(mediumIndex == DefaultMediumIndex);
            return
                ContainsStoredReplica(TChunkPtrWithIndexes(chunk, ActiveChunkReplicaIndex, mediumIndex)) ||
                ContainsStoredReplica(TChunkPtrWithIndexes(chunk, UnsealedChunkReplicaIndex, mediumIndex)) ||
                ContainsStoredReplica(TChunkPtrWithIndexes(chunk, SealedChunkReplicaIndex, mediumIndex));
        } else {
            return ContainsStoredReplica(replica);
        }
    }
}

TChunkPtrWithIndexes TNode::PickRandomReplica(int mediumIndex)
{
    if (StoredReplicas_[mediumIndex].empty()) {
        return TChunkPtrWithIndexes();
    }

    auto& randomReplicaIt = RandomReplicaIters_[mediumIndex];

    if (randomReplicaIt == StoredReplicas_[mediumIndex].end()) {
        randomReplicaIt = StoredReplicas_[mediumIndex].begin();
    }

    return *(randomReplicaIt++);
}

void TNode::ClearReplicas()
{
    for (auto& replicas : StoredReplicas_) {
        replicas.clear();
    }
    for (auto& replicas : CachedReplicas_) {
        replicas.clear();
    }
    UnapprovedReplicas_.clear();
}

void TNode::AddUnapprovedReplica(TChunkPtrWithIndex replica, TInstant timestamp)
{
    YCHECK(UnapprovedReplicas_.insert(
            std::make_pair(ToGeneric(replica), timestamp)).second);
}

bool TNode::HasUnapprovedReplica(TChunkPtrWithIndex replica) const
{
    return UnapprovedReplicas_.find(ToGeneric(replica)) != UnapprovedReplicas_.end();
}

void TNode::ApproveReplica(TChunkPtrWithIndex replica)
{
    YCHECK(UnapprovedReplicas_.erase(ToGeneric(replica)) == 1);
    auto* chunk = replica.GetPtr();
    if (chunk->IsJournal()) {
        RemoveStoredReplica(TChunkPtrWithIndexes(chunk, ActiveChunkReplicaIndex, DefaultMediumIndex));
        RemoveStoredReplica(TChunkPtrWithIndexes(chunk, UnsealedChunkReplicaIndex, DefaultMediumIndex));
        RemoveStoredReplica(TChunkPtrWithIndexes(chunk, SealedChunkReplicaIndex, DefaultMediumIndex));
        YCHECK(AddStoredReplica({chunk, replica.GetIndex(), DefaultMediumIndex}));
    }
}

void TNode::AddToChunkRemovalQueue(const TChunkIdWithIndexes& replica)
{
    Y_ASSERT(GetLocalState() == ENodeState::Online);
    ChunkRemovalQueue_[ToGeneric(replica)].set(replica.MediumIndex);
}

void TNode::RemoveFromChunkRemovalQueue(const TChunkIdWithIndexes& replica)
{
    auto genericReplica = ToGeneric(replica);
    if (replica.MediumIndex == AllMediaIndex) {
        ChunkRemovalQueue_.erase(genericReplica);
    } else {
        auto it = ChunkRemovalQueue_.find(genericReplica);
        if (it != ChunkRemovalQueue_.end()) {
            it->second.reset(replica.MediumIndex);
            if (it->second.none()) {
                ChunkRemovalQueue_.erase(it);
            }
        }
    }
}

void TNode::AddToChunkReplicationQueue(TChunkPtrWithIndexes replica, int priority)
{
    Y_ASSERT(GetLocalState() == ENodeState::Online);
    ChunkReplicationQueues_[priority][ToGeneric(replica)].set(replica.GetMediumIndex());
}

void TNode::RemoveFromChunkReplicationQueues(TChunkPtrWithIndexes replica)
{
    auto genericReplica = ToGeneric(replica);
    auto mediumIndex = replica.GetMediumIndex();
    if (mediumIndex == AllMediaIndex) {
        for (auto& queue : ChunkReplicationQueues_) {
            queue.erase(genericReplica);
        }
    } else {
        for (auto& queue : ChunkReplicationQueues_) {
            auto it = queue.find(genericReplica);
            if (it != queue.end()) {
                it->second.reset(mediumIndex);
                if (it->second.none()) {
                    queue.erase(it);
                }
            }
        }
    }
}

void TNode::AddToChunkSealQueue(TChunk* chunk)
{
    Y_ASSERT(GetLocalState() == ENodeState::Online);
    ChunkSealQueue_.insert(chunk);
}

void TNode::RemoveFromChunkSealQueue(TChunk* chunk)
{
    ChunkSealQueue_.erase(chunk);
}

void TNode::ClearSessionHints()
{
    HintedUserSessionCount_ = 0;
    HintedReplicationSessionCount_ = 0;
    HintedRepairSessionCount_ = 0;
}

void TNode::AddSessionHint(ESessionType sessionType)
{
    switch (sessionType) {
        case ESessionType::User:
            ++HintedUserSessionCount_;
            break;
        case ESessionType::Replication:
            ++HintedReplicationSessionCount_;
            break;
        case ESessionType::Repair:
            ++HintedRepairSessionCount_;
            break;
        default:
            Y_UNREACHABLE();
    }
}

int TNode::GetSessionCount(ESessionType sessionType) const
{
    switch (sessionType) {
        case ESessionType::User:
            return Statistics_.total_user_session_count() + HintedUserSessionCount_;
        case ESessionType::Replication:
            return Statistics_.total_replication_session_count() + HintedReplicationSessionCount_;
        case ESessionType::Repair:
            return Statistics_.total_repair_session_count() + HintedRepairSessionCount_;
        default:
            Y_UNREACHABLE();
    }
}

int TNode::GetTotalSessionCount() const
{
    return
        Statistics_.total_user_session_count() + HintedUserSessionCount_ +
        Statistics_.total_replication_session_count() + HintedReplicationSessionCount_ +
        Statistics_.total_repair_session_count() + HintedRepairSessionCount_;
}

TNode::TTabletSlot* TNode::FindTabletSlot(const TTabletCell* cell)
{
    for (auto& slot : TabletSlots_) {
        if (slot.Cell == cell) {
            return &slot;
        }
    }
    return nullptr;
}

TNode::TTabletSlot* TNode::GetTabletSlot(const TTabletCell* cell)
{
    auto* slot = FindTabletSlot(cell);
    YCHECK(slot);
    return slot;
}

void TNode::DetachTabletCell(const TTabletCell* cell)
{
    auto* slot = FindTabletSlot(cell);
    if (slot) {
        *slot = TTabletSlot();
    }
}

void TNode::InitTabletSlots()
{
    YCHECK(TabletSlots_.empty());
    TabletSlots_.resize(Statistics_.available_tablet_slots() + Statistics_.used_tablet_slots());
}

void TNode::ClearTabletSlots()
{
    TabletSlots_.clear();
}

void TNode::ShrinkHashTables()
{
    for (int mediumIndex = 0; mediumIndex < MaxMediumCount; ++mediumIndex) {
        if (ShrinkHashTable(&StoredReplicas_[mediumIndex])) {
            RandomReplicaIters_[mediumIndex] = StoredReplicas_[mediumIndex].end();
        }
    }
    for (auto& mediumCachedReplicas : CachedReplicas_) {
        ShrinkHashTable(&mediumCachedReplicas);
    }
    ShrinkHashTable(&UnapprovedReplicas_);
    ShrinkHashTable(&Jobs_);
    for (auto& queue : ChunkReplicationQueues_) {
        ShrinkHashTable(&queue);
    }
    ShrinkHashTable(&ChunkRemovalQueue_);
    ShrinkHashTable(&ChunkSealQueue_);
}

void TNode::Reset()
{
    ClearSessionHints();
    Jobs_.clear();
    ChunkRemovalQueue_.clear();
    for (auto& queue : ChunkReplicationQueues_) {
        queue.clear();
    }
    ChunkSealQueue_.clear();
    FillFactorIterators_.fill(Null);
    LoadFactorIterators_.fill(Null);
}

ui64 TNode::GenerateVisitMark()
{
    static std::atomic<ui64> result(0);
    return ++result;
}

int TNode::GetTotalTabletSlots() const
{
    return
        Statistics_.used_tablet_slots() +
        Statistics_.available_tablet_slots();
}

double TNode::GetIOWeight(int mediumIndex) const
{
    return IOWeights_[mediumIndex];
}

TNullable<double> TNode::GetFillFactor(int mediumIndex) const
{
    i64 freeSpace = 0;
    i64 usedSpace = 0;

    for (const auto& location : Statistics_.locations()) {
        if (location.medium_index() == mediumIndex) {
            freeSpace += location.available_space() - location.low_watermark_space();
            usedSpace += location.used_space();
        }
    }

    i64 totalSpace = freeSpace + usedSpace;
    if (totalSpace == 0) {
        // No storage of this medium on this node.
        return Null;
    } else {
        return usedSpace / std::max<double>(1.0, totalSpace);
    }
}

TNullable<double> TNode::GetLoadFactor(int mediumIndex) const
{
    // NB: Avoid division by zero.
    return static_cast<double>(GetTotalSessionCount()) / std::max(IOWeights_[mediumIndex], 0.000000001);
}

TNode::TFillFactorIterator TNode::GetFillFactorIterator(int mediumIndex)
{
    return FillFactorIterators_[mediumIndex];
}

void TNode::SetFillFactorIterator(int mediumIndex, TFillFactorIterator iter)
{
    FillFactorIterators_[mediumIndex] = iter;
}

TNode::TLoadFactorIterator TNode::GetLoadFactorIterator(int mediumIndex)
{
    return LoadFactorIterators_[mediumIndex];
}

void TNode::SetLoadFactorIterator(int mediumIndex, TLoadFactorIterator iter)
{
    LoadFactorIterators_[mediumIndex] = iter;
}

bool TNode::IsFull(int mediumIndex) const
{
    bool full = true;
    for (const auto& location : Statistics_.locations()) {
        if (location.medium_index() == mediumIndex && !location.full()) {
            full = false;
            break;
        }
    }
    return full && !Statistics_.locations().empty();
}

TChunkPtrWithIndex TNode::ToGeneric(TChunkPtrWithIndexes replica)
{
    auto* chunk = replica.GetPtr();
    auto replicaIndex = chunk->IsJournal() ? GenericChunkReplicaIndex : replica.GetReplicaIndex();
    return TChunkPtrWithIndex(chunk, replicaIndex);
}

TChunkPtrWithIndex TNode::ToGeneric(TChunkPtrWithIndex replica)
{
    auto* chunk = replica.GetPtr();
    return TChunkPtrWithIndex(chunk, chunk->IsJournal() ? GenericChunkReplicaIndex : replica.GetIndex());
}

TChunkIdWithIndex TNode::ToGeneric(const TChunkIdWithIndexes& replica)
{
    auto replicaIndex = TypeFromId(replica.Id) == EObjectType::JournalChunk
        ? GenericChunkReplicaIndex
        : replica.ReplicaIndex;

    return TChunkIdWithIndex(replica.Id, replicaIndex);
}

bool TNode::AddStoredReplica(TChunkPtrWithIndexes replica)
{
    auto mediumIndex = replica.GetMediumIndex();
    auto pair = StoredReplicas_[mediumIndex].insert(replica);
    if (pair.second) {
        RandomReplicaIters_[mediumIndex] = pair.first;
        return true;
    } else {
        return false;
    }
}

bool TNode::RemoveStoredReplica(TChunkPtrWithIndexes replica)
{
    auto mediumIndex = replica.GetMediumIndex();
    auto& randomReplicaIt = RandomReplicaIters_[mediumIndex];
    auto& mediumStoredReplicas = StoredReplicas_[mediumIndex];
    if (randomReplicaIt != mediumStoredReplicas.end() &&
        *randomReplicaIt == replica)
    {
        ++randomReplicaIt;
    }
    return mediumStoredReplicas.erase(replica) == 1;
}

bool TNode::ContainsStoredReplica(TChunkPtrWithIndexes replica) const
{
    auto mediumIndex = replica.GetMediumIndex();
    return StoredReplicas_[mediumIndex].find(replica) != StoredReplicas_[mediumIndex].end();
}

bool TNode::AddCachedReplica(TChunkPtrWithIndexes replica)
{
    return CachedReplicas_[replica.GetMediumIndex()].insert(replica).second;
}

bool TNode::RemoveCachedReplica(TChunkPtrWithIndexes replica)
{
    return CachedReplicas_[replica.GetMediumIndex()].erase(replica) == 1;
}

bool TNode::ContainsCachedReplica(TChunkPtrWithIndexes replica) const
{
    auto mediumCachedReplicas = CachedReplicas_[replica.GetMediumIndex()];
    return mediumCachedReplicas.find(replica) != mediumCachedReplicas.end();
}

void TNode::SetRack(TRack* rack)
{
    Rack_ = rack;
    RebuildTags();
}

void TNode::SetBanned(bool value)
{
    Banned_ = value;
}

void TNode::SetDecommissioned(bool value)
{
    Decommissioned_ = value;
}

void TNode::SetDisableWriteSessions(bool value)
{
    DisableWriteSessions_ = value;
}

void TNode::SetNodeTags(const std::vector<Stroka>& tags)
{
    NodeTags_ = tags;
    RebuildTags();
}

void TNode::SetUserTags(const std::vector<Stroka>& tags)
{
    UserTags_ = tags;
    RebuildTags();
}

void TNode::RebuildTags()
{
    Tags_.clear();
    Tags_.insert(UserTags_.begin(), UserTags_.end());
    Tags_.insert(NodeTags_.begin(), NodeTags_.end());
    Tags_.insert(Stroka(GetServiceHostName(GetDefaultAddress())));
    if (Rack_) {
        Tags_.insert(Rack_->GetName());
        if (auto* dc = Rack_->GetDataCenter()) {
            Tags_.insert(dc->GetName());
        }
    }
}

////////////////////////////////////////////////////////////////////////////////

} // namespace NNodeTrackerServer
} // namespace NYT<|MERGE_RESOLUTION|>--- conflicted
+++ resolved
@@ -101,24 +101,17 @@
 void TNode::SetAddresses(const TAddressMap& addresses)
 {
     Addresses_ = addresses;
-<<<<<<< HEAD
-    DefaultAddress_ = NNodeTrackerClient::GetDefaultAddress(Addresses_);
-=======
     ComputeDefaultAddress();
->>>>>>> 9758f60a
 }
 
 const Stroka& TNode::GetDefaultAddress() const
 {
     return DefaultAddress_;
-<<<<<<< HEAD
 }
 
 bool TNode::HasTag(const TNullable<Stroka>& tag) const
 {
     return !tag || Tags_.find(*tag) != Tags_.end();
-=======
->>>>>>> 9758f60a
 }
 
 TNodeDescriptor TNode::GetDescriptor() const
