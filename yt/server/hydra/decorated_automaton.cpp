#include "stdafx.h"
#include "decorated_automaton.h"
#include "config.h"
#include "snapshot.h"
#include "changelog.h"
#include "automaton.h"
#include "serialize.h"
#include "mutation_context.h"
#include "snapshot_discovery.h"

#include <core/misc/proc.h>
#include <core/misc/blob.h>

#include <core/actions/invoker_detail.h>

#include <core/concurrency/scheduler.h>

#include <core/pipes/async_reader.h>
#include <core/pipes/pipe.h>

#include <ytlib/election/cell_manager.h>

#include <ytlib/hydra/hydra_service.pb.h>
#include <ytlib/hydra/hydra_manager.pb.h>

#include <server/misc/fork_snapshot_builder.h>

#include <util/random/random.h>

#include <util/system/file.h>

namespace NYT {
namespace NHydra {

using namespace NConcurrency;
using namespace NElection;
using namespace NRpc;
using namespace NHydra::NProto;
using namespace NPipes;

////////////////////////////////////////////////////////////////////////////////

static const i64 SnapshotTransferBlockSize = (i64) 1024 * 1024;
static const auto& Profiler = HydraProfiler;

////////////////////////////////////////////////////////////////////////////////

TSystemLockGuard::TSystemLockGuard()
{ }

TSystemLockGuard::TSystemLockGuard(TSystemLockGuard&& other)
    : Automaton_(std::move(other.Automaton_))
{ }

TSystemLockGuard::~TSystemLockGuard()
{
    Release();
}

TSystemLockGuard& TSystemLockGuard::operator=(TSystemLockGuard&& other)
{
    Release();
    Automaton_ = std::move(other.Automaton_);
    return *this;
}

void TSystemLockGuard::Release()
{
    if (Automaton_) {
        Automaton_->ReleaseSystemLock();
        Automaton_.Reset();
    }
}

TSystemLockGuard::operator bool() const
{
    return static_cast<bool>(Automaton_);
}

TSystemLockGuard TSystemLockGuard::Acquire(TDecoratedAutomatonPtr automaton)
{
    automaton->AcquireSystemLock();
    return TSystemLockGuard(std::move(automaton));
}

TSystemLockGuard::TSystemLockGuard(TDecoratedAutomatonPtr automaton)
    : Automaton_(std::move(automaton))
{ }

////////////////////////////////////////////////////////////////////////////////

TUserLockGuard::TUserLockGuard()
{ }

TUserLockGuard::TUserLockGuard(TUserLockGuard&& other)
    : Automaton_(std::move(other.Automaton_))
{ }

TUserLockGuard::~TUserLockGuard()
{
    Release();
}

TUserLockGuard& TUserLockGuard::operator=(TUserLockGuard&& other)
{
    Release();
    Automaton_ = std::move(other.Automaton_);
    return *this;
}

void TUserLockGuard::Release()
{
    if (Automaton_) {
        Automaton_->ReleaseUserLock();
        Automaton_.Reset();
    }
}

TUserLockGuard::operator bool() const
{
    return static_cast<bool>(Automaton_);
}

TUserLockGuard TUserLockGuard::TryAcquire(TDecoratedAutomatonPtr automaton)
{
    return automaton->TryAcquireUserLock()
        ? TUserLockGuard(std::move(automaton))
        : TUserLockGuard();
}

TUserLockGuard::TUserLockGuard(TDecoratedAutomatonPtr automaton)
    : Automaton_(std::move(automaton))
{ }

////////////////////////////////////////////////////////////////////////////////

class TDecoratedAutomaton::TSystemInvoker
    : public TInvokerWrapper
{
public:
    explicit TSystemInvoker(TDecoratedAutomaton* decoratedAutomaton)
        : TInvokerWrapper(decoratedAutomaton->AutomatonInvoker_)
        , Owner_(decoratedAutomaton)
    { }

    virtual void Invoke(const TClosure& callback) override
    {
        auto lockGuard = TSystemLockGuard::Acquire(Owner_);

        auto doInvoke = [=, this_ = MakeStrong(this)] (TSystemLockGuard /*lockGuard*/) {
            TCurrentInvokerGuard currentInvokerGuard(this_);
            callback.Run();
        };

        Owner_->AutomatonInvoker_->Invoke(BIND(doInvoke, Passed(std::move(lockGuard))));
    }

private:
    TDecoratedAutomaton* const Owner_;

};

////////////////////////////////////////////////////////////////////////////////

class TDecoratedAutomaton::TGuardedUserInvoker
    : public TInvokerWrapper
{
public:
    TGuardedUserInvoker(
        TDecoratedAutomatonPtr decoratedAutomaton,
        IInvokerPtr underlyingInvoker)
        : TInvokerWrapper(std::move(underlyingInvoker))
        , Owner_(decoratedAutomaton)
    { }

    virtual void Invoke(const TClosure& callback) override
    {
        auto lockGuard = TUserLockGuard::TryAcquire(Owner_);
        if (!lockGuard)
            return;

        auto doInvoke = [=, this_ = MakeStrong(this)] () {
            if (Owner_->GetState() != EPeerState::Leading &&
                Owner_->GetState() != EPeerState::Following)
                return;

            TCurrentInvokerGuard guard(this_);
            callback.Run();
        };

        UnderlyingInvoker_->Invoke(BIND(doInvoke));
    }

private:
    const TDecoratedAutomatonPtr Owner_;

};

////////////////////////////////////////////////////////////////////////////////

class TDecoratedAutomaton::TSnapshotBuilderBase
    : public virtual TRefCounted
{
public:
    TSnapshotBuilderBase(
        TDecoratedAutomatonPtr owner,
        TVersion snapshotVersion)
        : Owner_(owner)
          , SnapshotVersion_(snapshotVersion)
          , SnapshotId_(SnapshotVersion_.SegmentId + 1)
    { }

    ~TSnapshotBuilderBase()
    {
        ReleaseLock();
    }

    TFuture<TRemoteSnapshotParams> Run()
    {
        VERIFY_THREAD_AFFINITY(Owner_->AutomatonThread);

        auto* logger = GetLogger();
        *logger = Owner_->Logger;
        logger->AddTag("SnapshotId: %v", SnapshotId_);

        try {
            TryAcquireLock();

            TSnapshotMeta meta;
            meta.set_prev_record_count(SnapshotVersion_.RecordId);

            SnapshotWriter_ = Owner_->SnapshotStore_->CreateWriter(SnapshotId_, meta);

            return DoRun().Apply(
                BIND(&TSnapshotBuilderBase::OnFinished, MakeStrong(this))
                    .AsyncVia(GetHydraIOInvoker()));
        } catch (const std::exception& ex) {
            ReleaseLock();
            return MakeFuture<TRemoteSnapshotParams>(TError(ex));
        }
    }

protected:
    const TDecoratedAutomatonPtr Owner_;
    const TVersion SnapshotVersion_;
    const int SnapshotId_;

    ISnapshotWriterPtr SnapshotWriter_;


    virtual TFuture<void> DoRun() = 0;
    virtual NLogging::TLogger* GetLogger() = 0;

    void TryAcquireLock()
    {
        if (Owner_->BuildingSnapshot_.test_and_set()) {
            THROW_ERROR_EXCEPTION("Cannot start building snapshot %v since another snapshot is still being constructed",
                SnapshotId_);
        }
        LockAcquired_ = true;
    }

    void ReleaseLock()
    {
        if (LockAcquired_) {
            Owner_->BuildingSnapshot_.clear();
            LockAcquired_ = false;
        }
    }

private:
    bool LockAcquired_ = false;


    TRemoteSnapshotParams OnFinished(const TError& error)
    {
        ReleaseLock();

        error.ThrowOnError();

        const auto& params = SnapshotWriter_->GetParams();

        TRemoteSnapshotParams remoteParams;
        remoteParams.PeerId = Owner_->CellManager_->GetSelfPeerId();
        remoteParams.SnapshotId = SnapshotId_;
        static_cast<TSnapshotParams&>(remoteParams) = params;
        return remoteParams;
    }

};

////////////////////////////////////////////////////////////////////////////////

class TDecoratedAutomaton::TForkSnapshotBuilder
    : public TSnapshotBuilderBase
    , public TForkSnapshotBuilderBase
{
public:
    TForkSnapshotBuilder(
        TDecoratedAutomatonPtr owner,
        TVersion snapshotVersion)
        : TDecoratedAutomaton::TSnapshotBuilderBase(owner, snapshotVersion)
    { }

private:
    TAsyncReaderPtr InputStream_;
    std::unique_ptr<TFile> OutputFile_;

    TFuture<void> AsyncTransferResult_;


    virtual TFuture<void> DoRun() override
    {
        VERIFY_THREAD_AFFINITY(Owner_->AutomatonThread);

        auto pipe = TPipeFactory().Create();
        LOG_INFO("Snapshot transfer pipe opened (Pipe: {%v})",
            pipe);

        InputStream_ = pipe.CreateAsyncReader();
        OutputFile_ = std::make_unique<TFile>(FHANDLE(pipe.ReleaseWriteFD()));

        AsyncTransferResult_ = BIND(&TForkSnapshotBuilder::TransferLoop, MakeStrong(this))
            .AsyncVia(GetWatchdogInvoker())
            .Run();

        return Fork().Apply(
            BIND(&TForkSnapshotBuilder::OnFinished, MakeStrong(this))
                .AsyncVia(GetHydraIOInvoker()));
    }

    virtual NLogging::TLogger* GetLogger() override
    {
        return &Logger;
    }

    virtual TDuration GetTimeout() const override
    {
        return Owner_->Config_->SnapshotBuildTimeout;
    }

    virtual void RunChild() override
    {
        CloseAllDescriptors({
            2, // stderr
            int(OutputFile_->GetHandle())
        });
        TFileOutput output(*OutputFile_);
        auto writer = CreateAsyncAdapter(&output);
        Owner_->SaveSnapshot(writer)
            .Get()
            .ThrowOnError();
        OutputFile_->Close();
    }

    virtual void RunParent() override
    {
        OutputFile_->Close();
    }

    virtual void Cleanup() override
    {
        ReleaseLock();
    }

    void TransferLoop()
    {
        LOG_INFO("Snapshot transfer loop started");

        WaitFor(SnapshotWriter_->Open())
            .ThrowOnError();

        auto zeroCopyReader = CreateZeroCopyAdapter(InputStream_, SnapshotTransferBlockSize);
        auto zeroCopyWriter = CreateZeroCopyAdapter(SnapshotWriter_);

        TFuture<void> lastWriteResult;
        i64 size = 0;

        while (true) {
            auto block = WaitFor(zeroCopyReader->Read())
                .ValueOrThrow();

            if (!block)
                break;

            size += block.Size();
            lastWriteResult = zeroCopyWriter->Write(block);
        }

        if (lastWriteResult) {
            WaitFor(lastWriteResult)
                .ThrowOnError();
        }

        LOG_INFO("Snapshot transfer loop completed (Size: %v)",
            size);
    }

    void OnFinished()
    {
        WaitFor(AsyncTransferResult_)
            .ThrowOnError();

        WaitFor(SnapshotWriter_->Close())
            .ThrowOnError();
    }

};

////////////////////////////////////////////////////////////////////////////////

/*!
 *  The stream goes through the following sequence of states:
 *  1. initially it is created in sync mode
 *  2. then it is suspended
 *  3. then it is resumed in async mode
 *
 */
class TDecoratedAutomaton::TSwitchableSnapshotWriter
    : public IAsyncOutputStream
{
public:
    explicit TSwitchableSnapshotWriter(const NLogging::TLogger& logger)
        : Logger(logger)
    { }

    void Suspend()
    {
        TGuard<TSpinLock> guard(SpinLock_);
        SuspendedPromise_ = NewPromise<void>();
    }

    void ResumeAsAsync(IAsyncOutputStreamPtr underlyingStream)
    {
        TGuard<TSpinLock> guard(SpinLock_);
        auto suspendedPromise = SuspendedPromise_;
        SuspendedPromise_.Reset();
        UnderlyingStream_ = CreateZeroCopyAdapter(underlyingStream);
        for (const auto& syncBlock : SyncBlocks_) {
            ForwardBlock(syncBlock);
        }
        guard.Release();
        suspendedPromise.Set();
    }

    TFuture<void> Finish()
    {
        TGuard<TSpinLock> guard(SpinLock_);
        return LastForwardResult_;
    }

    virtual TFuture<void> Write(const TSharedRef& block) override
    {
        struct TBlockTag { };
        auto blockCopy = TSharedRef::MakeCopy<TBlockTag>(block);

        TGuard<TSpinLock> guard(SpinLock_);
        if (UnderlyingStream_) {
            LOG_TRACE("Got async snapshot block (Size: %v)", blockCopy.Size());
            AsyncSize_ += block.Size();
            return ForwardBlock(blockCopy);
        } else {
            LOG_TRACE("Got sync snapshot block (Size: %v)", blockCopy.Size());
            SyncBlocks_.push_back(blockCopy);
            SyncSize_ += block.Size();
            return SuspendedPromise_ ? SuspendedPromise_.ToFuture() : VoidFuture;
        }
    }

    i64 GetSyncSize() const
    {
        YCHECK(UnderlyingStream_);
        return SyncSize_;
    }

    i64 GetAsyncSize() const
    {
        YCHECK(UnderlyingStream_);
        return AsyncSize_;
    }

private:
    const NLogging::TLogger Logger;

    TSpinLock SpinLock_;
    TPromise<void> SuspendedPromise_;
    i64 SyncSize_ = 0;
    i64 AsyncSize_ = 0;
    IAsyncZeroCopyOutputStreamPtr UnderlyingStream_;
    std::vector<TSharedRef> SyncBlocks_;
    TFuture<void> LastForwardResult_ = VoidFuture;


    TFuture<void> ForwardBlock(const TSharedRef& block)
    {
        return LastForwardResult_ = UnderlyingStream_->Write(block);
    }

};

////////////////////////////////////////////////////////////////////////////////

class TDecoratedAutomaton::TNoForkSnapshotBuilder
    : public TSnapshotBuilderBase
{
public:
    TNoForkSnapshotBuilder(
        TDecoratedAutomatonPtr owner,
        TVersion snapshotVersion)
        : TDecoratedAutomaton::TSnapshotBuilderBase(owner, snapshotVersion)
    { }

private:
    NLogging::TLogger Logger;

    TPromise<void> RunPromise_ = NewPromise<void>();
    TIntrusivePtr<TSwitchableSnapshotWriter> SwitchableSnapshotWriter_;

    TFuture<void> AsyncSnapshotResult_;


    virtual TFuture<void> DoRun() override
    {
        VERIFY_THREAD_AFFINITY(Owner_->AutomatonThread);

        SwitchableSnapshotWriter_ = New<TSwitchableSnapshotWriter>(Logger);

        auto asyncOpenResult = SnapshotWriter_->Open();

        LOG_INFO("Snapshot sync phase started");

        AsyncSnapshotResult_ = Owner_->SaveSnapshot(SwitchableSnapshotWriter_);

        LOG_INFO("Snapshot sync phase completed");

        SwitchableSnapshotWriter_->Suspend();

        // NB: Only switch to async writer when the sync phase is complete.
        asyncOpenResult.Subscribe(
            BIND(&TNoForkSnapshotBuilder::OnWriterOpened, MakeStrong(this))
                .Via(GetHydraIOInvoker()));

        return RunPromise_;
    }

    virtual NLogging::TLogger* GetLogger() override
    {
        return &Logger;
    }

    void OnWriterOpened(const TError& error)
    {
        try {
            error.ThrowOnError();

            LOG_INFO("Switching to async snapshot writer");

            SwitchableSnapshotWriter_->ResumeAsAsync(SnapshotWriter_);

            AsyncSnapshotResult_.Subscribe(
                BIND(&TNoForkSnapshotBuilder::OnSnapshotSaved, MakeStrong(this))
                    .Via(GetHydraIOInvoker()));
        } catch (const std::exception& ex) {
            RunPromise_.TrySet(TError(ex));
        }
    }

    void OnSnapshotSaved(const TError& error)
    {
        try {
            error.ThrowOnError();

            LOG_INFO("Snapshot async phase completed (SyncSize: %v, AsyncSize: %v)",
                SwitchableSnapshotWriter_->GetSyncSize(),
                SwitchableSnapshotWriter_->GetAsyncSize());

            WaitFor(SwitchableSnapshotWriter_->Finish())
                .ThrowOnError();

            WaitFor(SnapshotWriter_->Close())
                .ThrowOnError();

            RunPromise_.TrySet();
        } catch (const std::exception& ex) {
            RunPromise_.TrySet(TError(ex));
        }
    }

};

////////////////////////////////////////////////////////////////////////////////

TDecoratedAutomaton::TDecoratedAutomaton(
    TDistributedHydraManagerConfigPtr config,
    TCellManagerPtr cellManager,
    IAutomatonPtr automaton,
    IInvokerPtr automatonInvoker,
    IInvokerPtr controlInvoker,
    ISnapshotStorePtr snapshotStore,
    IChangelogStorePtr changelogStore,
    const TDistributedHydraManagerOptions& options)
    : State_(EPeerState::Stopped)
    , Config_(config)
    , CellManager_(cellManager)
    , Automaton_(automaton)
    , AutomatonInvoker_(automatonInvoker)
    , DefaultGuardedUserInvoker_(CreateGuardedUserInvoker(AutomatonInvoker_))
    , ControlInvoker_(controlInvoker)
    , SystemInvoker_(New<TSystemInvoker>(this))
    , SnapshotStore_(snapshotStore)
    , ChangelogStore_(changelogStore)
    , Options_(options)
    , BatchCommitTimeCounter_("/batch_commit_time")
    , Logger(HydraLogger)
{
    YCHECK(Config_);
    YCHECK(CellManager_);
    YCHECK(Automaton_);
    YCHECK(ControlInvoker_);
    YCHECK(SnapshotStore_);
    YCHECK(ChangelogStore_);

    VERIFY_INVOKER_THREAD_AFFINITY(AutomatonInvoker_, AutomatonThread);
    VERIFY_INVOKER_THREAD_AFFINITY(ControlInvoker_, ControlThread);

    Logger.AddTag("CellId: %v", CellManager_->GetCellId());

    BuildingSnapshot_.clear();
    Reset();
}

void TDecoratedAutomaton::OnStartLeading()
{
    YCHECK(State_ == EPeerState::Stopped);
    State_ = EPeerState::LeaderRecovery;
}

void TDecoratedAutomaton::OnLeaderRecoveryComplete()
{
    YCHECK(State_ == EPeerState::LeaderRecovery);
    State_ = EPeerState::Leading;
    LastSnapshotTime_ = TInstant::Now();
}

void TDecoratedAutomaton::OnStopLeading()
{
    YCHECK(State_ == EPeerState::Leading || State_ == EPeerState::LeaderRecovery);
    State_ = EPeerState::Stopped;
    Reset();
}

void TDecoratedAutomaton::OnStartFollowing()
{
    YCHECK(State_ == EPeerState::Stopped);
    State_ = EPeerState::FollowerRecovery;
}

void TDecoratedAutomaton::OnFollowerRecoveryComplete()
{
    YCHECK(State_ == EPeerState::FollowerRecovery);
    State_ = EPeerState::Following;
    LastSnapshotTime_ = TInstant::Now();
}

void TDecoratedAutomaton::OnStopFollowing()
{
    YCHECK(State_ == EPeerState::Following || State_ == EPeerState::FollowerRecovery);
    State_ = EPeerState::Stopped;
    Reset();
}

IInvokerPtr TDecoratedAutomaton::CreateGuardedUserInvoker(IInvokerPtr underlyingInvoker)
{
    VERIFY_THREAD_AFFINITY_ANY();

    return New<TGuardedUserInvoker>(this, underlyingInvoker);
}

IInvokerPtr TDecoratedAutomaton::GetDefaultGuardedUserInvoker()
{
    VERIFY_THREAD_AFFINITY_ANY();

    return DefaultGuardedUserInvoker_;
}

IInvokerPtr TDecoratedAutomaton::GetSystemInvoker()
{
    VERIFY_THREAD_AFFINITY_ANY();

    return SystemInvoker_;
}

void TDecoratedAutomaton::Clear()
{
    VERIFY_THREAD_AFFINITY(AutomatonThread);

    Automaton_->Clear();
    Reset();
    AutomatonVersion_ = TVersion();
}

TFuture<void> TDecoratedAutomaton::SaveSnapshot(IAsyncOutputStreamPtr writer)
{
    VERIFY_THREAD_AFFINITY(AutomatonThread);

    TContextSwitchedGuard guard(BIND([] () {
        // Context switches are not allowed during sync phase.
        YUNREACHABLE();
    }));

    return Automaton_->SaveSnapshot(writer);
}

void TDecoratedAutomaton::LoadSnapshot(TVersion version, IAsyncZeroCopyInputStreamPtr reader)
{
    VERIFY_THREAD_AFFINITY(AutomatonThread);

    LOG_INFO("Started loading snapshot %v to reach version %v",
        version.SegmentId + 1,
        version);

    Changelog_.Reset();

    PROFILE_TIMING ("/snapshot_load_time") {
        Automaton_->Clear();
        try {
            Automaton_->LoadSnapshot(reader);
        } catch (...) {
            // Don't leave the state corrupted.
            Automaton_->Clear();
            throw;
        }
    }

    LOG_INFO("Finished loading snapshot");

    AutomatonVersion_ = version;
}

void TDecoratedAutomaton::ApplyMutationDuringRecovery(const TSharedRef& recordData)
{
    VERIFY_THREAD_AFFINITY(AutomatonThread);

    TMutationHeader header;
    TSharedRef requestData;
    DeserializeMutationRecord(recordData, &header, &requestData);

    auto mutationVersion = TVersion(header.segment_id(), header.record_id());
    RotateAutomatonVersionIfNeeded(mutationVersion);

    TMutationRequest request(header.mutation_type(), requestData);

    TMutationContext context(
        AutomatonVersion_,
        request,
        TInstant(header.timestamp()),
        header.random_seed());

    DoApplyMutation(&context, true);
}

void TDecoratedAutomaton::LogLeaderMutation(
    const TMutationRequest& request,
    TSharedRef* recordData,
    TFuture<void>* localFlushResult,
    TFuture<TMutationResponse>* commitResult)
{
    VERIFY_THREAD_AFFINITY(AutomatonThread);
    YASSERT(recordData);
    YASSERT(localFlushResult);
    YASSERT(commitResult);

    TPendingMutation pendingMutation;
    pendingMutation.Version = LoggedVersion_;
    pendingMutation.Request = request;
    pendingMutation.Timestamp = TInstant::Now();
    pendingMutation.RandomSeed  = RandomNumber<ui64>();
    pendingMutation.CommitPromise = NewPromise<TMutationResponse>();
    PendingMutations_.push(pendingMutation);

    MutationHeader_.Clear(); // don't forget to cleanup the pooled instance
    MutationHeader_.set_mutation_type(request.Type);
    MutationHeader_.set_timestamp(pendingMutation.Timestamp.GetValue());
    MutationHeader_.set_random_seed(pendingMutation.RandomSeed);
    MutationHeader_.set_segment_id(pendingMutation.Version.SegmentId);
    MutationHeader_.set_record_id(pendingMutation.Version.RecordId);

    *recordData = SerializeMutationRecord(MutationHeader_, request.Data);
    *localFlushResult = Changelog_->Append(*recordData);
    *commitResult = pendingMutation.CommitPromise;

    LoggedVersion_ = pendingMutation.Version.Advance();
}

void TDecoratedAutomaton::CancelPendingLeaderMutations(const TError& error)
{
    VERIFY_THREAD_AFFINITY(AutomatonThread);

    while (!PendingMutations_.empty()) {
        auto& pendingMutation = PendingMutations_.front();
        pendingMutation.CommitPromise.Set(error);
        PendingMutations_.pop();
    }
}

void TDecoratedAutomaton::LogFollowerMutation(
    const TSharedRef& recordData,
    TFuture<void>* logResult)
{
    VERIFY_THREAD_AFFINITY(AutomatonThread);

    TSharedRef mutationData;
    DeserializeMutationRecord(recordData, &MutationHeader_, &mutationData);

    TPendingMutation pendingMutation;
    pendingMutation.Version = LoggedVersion_;
    pendingMutation.Request.Type = MutationHeader_.mutation_type();
    pendingMutation.Request.Data = mutationData;
    pendingMutation.Timestamp = TInstant(MutationHeader_.timestamp());
    pendingMutation.RandomSeed  = MutationHeader_.random_seed();
    PendingMutations_.push(pendingMutation);

    auto actualLogResult = Changelog_->Append(recordData);
    if (logResult) {
        *logResult = std::move(actualLogResult);
    }

    LoggedVersion_ = GetLoggedVersion().Advance();
}

TFuture<TRemoteSnapshotParams> TDecoratedAutomaton::BuildSnapshot()
{
    VERIFY_THREAD_AFFINITY(AutomatonThread);

    auto loggedVersion = GetLoggedVersion();

    LOG_INFO("Scheduled snapshot at version %v",
        loggedVersion);

    LastSnapshotTime_ = TInstant::Now();
    SnapshotVersion_ = loggedVersion;

    if (SnapshotParamsPromise_) {
        SnapshotParamsPromise_.ToFuture().Cancel();
    }
    SnapshotParamsPromise_ = NewPromise<TRemoteSnapshotParams>();

    MaybeStartSnapshotBuilder();

    return SnapshotParamsPromise_;
}

TFuture<void> TDecoratedAutomaton::RotateChangelog(TEpochContextPtr epochContext)
{
    VERIFY_THREAD_AFFINITY(AutomatonThread);

    auto loggedVersion = GetLoggedVersion();

    LOG_INFO("Rotating changelog at version %v",
        loggedVersion);

    return BIND(&TDecoratedAutomaton::DoRotateChangelog, MakeStrong(this))
        .AsyncVia(epochContext->EpochUserAutomatonInvoker)
        .Run();
}

void TDecoratedAutomaton::DoRotateChangelog()
{
    VERIFY_THREAD_AFFINITY(AutomatonThread);

    WaitFor(Changelog_->Flush())
        .ThrowOnError();

    TChangelogMeta meta;
    meta.set_prev_record_count(Changelog_->GetRecordCount());

<<<<<<< HEAD
    auto asyncNewChangelog = ChangelogStore_->CreateChangelog(
=======
    auto loggedVersion = GetLoggedVersion();
    auto newChangelogOrError = WaitFor(ChangelogStore_->CreateChangelog(
>>>>>>> 6ad9d636
        loggedVersion.SegmentId + 1,
        meta);
    Changelog_ = WaitFor(asyncNewChangelog)
        .ValueOrThrow();
    LoggedVersion_ = loggedVersion.Rotate();

    LOG_INFO("Changelog rotated");
}

void TDecoratedAutomaton::CommitMutations(TVersion version)
{
    VERIFY_THREAD_AFFINITY(AutomatonThread);

    LOG_DEBUG("Applying mutations upto version %v",
        version);

    PROFILE_AGGREGATED_TIMING (BatchCommitTimeCounter_) {
        while (!PendingMutations_.empty()) {
            auto& pendingMutation = PendingMutations_.front();
            if (pendingMutation.Version >= version)
                break;

            RotateAutomatonVersionIfNeeded(pendingMutation.Version);

            TMutationContext context(
                AutomatonVersion_,
                pendingMutation.Request,
                pendingMutation.Timestamp,
                pendingMutation.RandomSeed);

            DoApplyMutation(&context, false);

            if (pendingMutation.CommitPromise) {
                pendingMutation.CommitPromise.Set(context.Response());
            }

            PendingMutations_.pop();

            MaybeStartSnapshotBuilder();
        }
    }
}

void TDecoratedAutomaton::RotateAutomatonVersionIfNeeded(TVersion mutationVersion)
{
    auto automatonVersion = GetAutomatonVersion();
    if (mutationVersion.SegmentId == automatonVersion.SegmentId) {
        YCHECK(mutationVersion.RecordId == automatonVersion.RecordId);
    } else {
        YCHECK(mutationVersion.SegmentId > automatonVersion.SegmentId);
        YCHECK(mutationVersion.RecordId == 0);
        RotateAutomatonVersion(mutationVersion.SegmentId);
    }
}

void TDecoratedAutomaton::DoApplyMutation(TMutationContext* context, bool recovery)
{
    VERIFY_THREAD_AFFINITY(AutomatonThread);

    const auto& request = context->Request();
    auto automatonVersion = GetAutomatonVersion();

    LOG_DEBUG_UNLESS(recovery, "Applying mutation (Version: %v, MutationType: %v)",
        automatonVersion,
        request.Type);

    TMutationContextGuard contextGuard(context);

    if (request.Action) {
        request.Action.Run(context);
    } else {
        Automaton_->ApplyMutation(context);
    }

    AutomatonVersion_ = automatonVersion.Advance();
}

TVersion TDecoratedAutomaton::GetLoggedVersion() const
{
    VERIFY_THREAD_AFFINITY_ANY();

    return LoggedVersion_;
}

void TDecoratedAutomaton::SetChangelog(IChangelogPtr changelog)
{
    VERIFY_THREAD_AFFINITY(AutomatonThread);

    Changelog_ = changelog;
}

void TDecoratedAutomaton::SetLoggedVersion(TVersion version)
{
    VERIFY_THREAD_AFFINITY_ANY();

    LoggedVersion_ = version;
}

i64 TDecoratedAutomaton::GetLoggedDataSize() const
{
    VERIFY_THREAD_AFFINITY(AutomatonThread);

    return Changelog_->GetDataSize();
}

TInstant TDecoratedAutomaton::GetLastSnapshotTime() const
{
    VERIFY_THREAD_AFFINITY(AutomatonThread);

    return LastSnapshotTime_;
}

TVersion TDecoratedAutomaton::GetAutomatonVersion() const
{
    VERIFY_THREAD_AFFINITY_ANY();

    return AutomatonVersion_;
}

void TDecoratedAutomaton::RotateAutomatonVersion(int segmentId)
{
    VERIFY_THREAD_AFFINITY_ANY();

    auto automatonVersion = GetAutomatonVersion();
    YCHECK(automatonVersion.SegmentId < segmentId);
    automatonVersion = TVersion(segmentId, 0);
    AutomatonVersion_ = automatonVersion;

    LOG_INFO("Automaton version is rotated to %v",
        automatonVersion);
}

bool TDecoratedAutomaton::TryAcquireUserLock()
{
    if (SystemLock_.load() != 0) {
        return false;
    }
    ++UserLock_;
    if (SystemLock_.load() != 0) {
        --UserLock_;
        return false;
    }
    return true;
}

void TDecoratedAutomaton::ReleaseUserLock()
{
    --UserLock_;
}

void TDecoratedAutomaton::AcquireSystemLock()
{
    int result = ++SystemLock_;
    while (UserLock_.load() != 0) {
        SpinLockPause();
    }
    LOG_DEBUG("System lock acquired (Lock: %v)",
        result);
}

void TDecoratedAutomaton::ReleaseSystemLock()
{
    int result = --SystemLock_;
    LOG_DEBUG("System lock released (Lock: %v)",
        result);
}

void TDecoratedAutomaton::Reset()
{
    PendingMutations_.clear();
    Changelog_.Reset();
    SnapshotVersion_ = TVersion();
    if (SnapshotParamsPromise_) {
        SnapshotParamsPromise_.ToFuture().Cancel();
        SnapshotParamsPromise_.Reset();
    }
}

void TDecoratedAutomaton::MaybeStartSnapshotBuilder()
{
    if (GetAutomatonVersion() != SnapshotVersion_)
        return;

    auto builder = Options_.UseFork
       ? TIntrusivePtr<TSnapshotBuilderBase>(New<TForkSnapshotBuilder>(this, SnapshotVersion_))
       : TIntrusivePtr<TSnapshotBuilderBase>(New<TNoForkSnapshotBuilder>(this, SnapshotVersion_));
    SnapshotParamsPromise_.SetFrom(builder->Run());
}

////////////////////////////////////////////////////////////////////////////////

} // namespace NHydra
} // namespace NYT<|MERGE_RESOLUTION|>--- conflicted
+++ resolved
@@ -874,12 +874,8 @@
     TChangelogMeta meta;
     meta.set_prev_record_count(Changelog_->GetRecordCount());
 
-<<<<<<< HEAD
+    auto loggedVersion = GetLoggedVersion();
     auto asyncNewChangelog = ChangelogStore_->CreateChangelog(
-=======
-    auto loggedVersion = GetLoggedVersion();
-    auto newChangelogOrError = WaitFor(ChangelogStore_->CreateChangelog(
->>>>>>> 6ad9d636
         loggedVersion.SegmentId + 1,
         meta);
     Changelog_ = WaitFor(asyncNewChangelog)
