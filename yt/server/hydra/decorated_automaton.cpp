#include "decorated_automaton.h"
#include "automaton.h"
#include "changelog.h"
#include "config.h"
#include "mutation_context.h"
#include "serialize.h"
#include "snapshot.h"
#include "snapshot_discovery.h"

#include <yt/server/misc/fork_snapshot_builder.h>

#include <yt/ytlib/election/cell_manager.h>

#include <yt/ytlib/hydra/hydra_manager.pb.h>
#include <yt/ytlib/hydra/hydra_service.pb.h>

#include <yt/core/actions/invoker_detail.h>

#include <yt/core/concurrency/scheduler.h>

#include <yt/core/misc/blob.h>
#include <yt/core/misc/proc.h>

#include <yt/core/pipes/async_reader.h>
#include <yt/core/pipes/pipe.h>

#include <yt/core/profiling/scoped_timer.h>

#include <util/random/random.h>

#include <util/system/file.h>

namespace NYT {
namespace NHydra {

using namespace NConcurrency;
using namespace NElection;
using namespace NRpc;
using namespace NHydra::NProto;
using namespace NPipes;

////////////////////////////////////////////////////////////////////////////////

static const i64 SnapshotTransferBlockSize = (i64) 1024 * 1024;
static const auto& Profiler = HydraProfiler;

////////////////////////////////////////////////////////////////////////////////

TSystemLockGuard::TSystemLockGuard()
{ }

TSystemLockGuard::TSystemLockGuard(TSystemLockGuard&& other)
    : Automaton_(std::move(other.Automaton_))
{ }

TSystemLockGuard::~TSystemLockGuard()
{
    Release();
}

TSystemLockGuard& TSystemLockGuard::operator=(TSystemLockGuard&& other)
{
    Release();
    Automaton_ = std::move(other.Automaton_);
    return *this;
}

void TSystemLockGuard::Release()
{
    if (Automaton_) {
        Automaton_->ReleaseSystemLock();
        Automaton_.Reset();
    }
}

TSystemLockGuard::operator bool() const
{
    return static_cast<bool>(Automaton_);
}

TSystemLockGuard TSystemLockGuard::Acquire(TDecoratedAutomatonPtr automaton)
{
    automaton->AcquireSystemLock();
    return TSystemLockGuard(std::move(automaton));
}

TSystemLockGuard::TSystemLockGuard(TDecoratedAutomatonPtr automaton)
    : Automaton_(std::move(automaton))
{ }

////////////////////////////////////////////////////////////////////////////////

TUserLockGuard::TUserLockGuard()
{ }

TUserLockGuard::TUserLockGuard(TUserLockGuard&& other)
    : Automaton_(std::move(other.Automaton_))
{ }

TUserLockGuard::~TUserLockGuard()
{
    Release();
}

TUserLockGuard& TUserLockGuard::operator=(TUserLockGuard&& other)
{
    Release();
    Automaton_ = std::move(other.Automaton_);
    return *this;
}

void TUserLockGuard::Release()
{
    if (Automaton_) {
        Automaton_->ReleaseUserLock();
        Automaton_.Reset();
    }
}

TUserLockGuard::operator bool() const
{
    return static_cast<bool>(Automaton_);
}

TUserLockGuard TUserLockGuard::TryAcquire(TDecoratedAutomatonPtr automaton)
{
    return automaton->TryAcquireUserLock()
        ? TUserLockGuard(std::move(automaton))
        : TUserLockGuard();
}

TUserLockGuard::TUserLockGuard(TDecoratedAutomatonPtr automaton)
    : Automaton_(std::move(automaton))
{ }

////////////////////////////////////////////////////////////////////////////////

class TDecoratedAutomaton::TSystemInvoker
    : public TInvokerWrapper
{
public:
    explicit TSystemInvoker(TDecoratedAutomaton* decoratedAutomaton)
        : TInvokerWrapper(decoratedAutomaton->AutomatonInvoker_)
        , Owner_(decoratedAutomaton)
    { }

    virtual void Invoke(const TClosure& callback) override
    {
        auto lockGuard = TSystemLockGuard::Acquire(Owner_);

        auto doInvoke = [=, this_ = MakeStrong(this)] (TSystemLockGuard /*lockGuard*/) {
            TCurrentInvokerGuard currentInvokerGuard(this_);
            callback.Run();
        };

        Owner_->AutomatonInvoker_->Invoke(BIND(doInvoke, Passed(std::move(lockGuard))));
    }

private:
    TDecoratedAutomaton* const Owner_;

};

////////////////////////////////////////////////////////////////////////////////

class TDecoratedAutomaton::TGuardedUserInvoker
    : public TInvokerWrapper
{
public:
    TGuardedUserInvoker(
        TDecoratedAutomatonPtr decoratedAutomaton,
        IInvokerPtr underlyingInvoker)
        : TInvokerWrapper(std::move(underlyingInvoker))
        , Owner_(decoratedAutomaton)
    { }

    virtual void Invoke(const TClosure& callback) override
    {
        auto lockGuard = TUserLockGuard::TryAcquire(Owner_);
        if (!lockGuard)
            return;

        auto doInvoke = [=, this_ = MakeStrong(this)] () {
            if (Owner_->GetState() != EPeerState::Leading &&
                Owner_->GetState() != EPeerState::Following)
                return;

            TCurrentInvokerGuard guard(this_);
            callback.Run();
        };

        UnderlyingInvoker_->Invoke(BIND(doInvoke));
    }

private:
    const TDecoratedAutomatonPtr Owner_;

};

////////////////////////////////////////////////////////////////////////////////

class TDecoratedAutomaton::TSnapshotBuilderBase
    : public virtual TRefCounted
{
public:
    TSnapshotBuilderBase(
        TDecoratedAutomatonPtr owner,
        TVersion snapshotVersion,
        NLogging::TLogger& logger)
        : Owner_(owner)
        , SnapshotVersion_(snapshotVersion)
        , SnapshotId_(SnapshotVersion_.SegmentId + 1)
        , Logger(logger)
    { }

    ~TSnapshotBuilderBase()
    {
        ReleaseLock();
    }

    TFuture<TRemoteSnapshotParams> Run()
    {
        VERIFY_THREAD_AFFINITY(Owner_->AutomatonThread);

        Logger.AddTag("SnapshotId: %v", SnapshotId_);

        try {
            TryAcquireLock();

            TSnapshotMeta meta;
            meta.set_prev_record_count(SnapshotVersion_.RecordId);

            SnapshotWriter_ = Owner_->SnapshotStore_->CreateWriter(SnapshotId_, meta);

            return DoRun().Apply(
                BIND(&TSnapshotBuilderBase::OnFinished, MakeStrong(this))
                    .AsyncVia(GetHydraIOInvoker()));
        } catch (const std::exception& ex) {
            ReleaseLock();
            return MakeFuture<TRemoteSnapshotParams>(TError(ex));
        }
    }

protected:
    const TDecoratedAutomatonPtr Owner_;
    const TVersion SnapshotVersion_;
    const int SnapshotId_;
    NLogging::TLogger& Logger;

    ISnapshotWriterPtr SnapshotWriter_;


    virtual TFuture<void> DoRun() = 0;

    void TryAcquireLock()
    {
        if (Owner_->BuildingSnapshot_.test_and_set()) {
            THROW_ERROR_EXCEPTION("Cannot start building snapshot %v since another snapshot is still being constructed",
                SnapshotId_);
        }
        LockAcquired_ = true;

        LOG_INFO("Snapshot builder lock acquired");
    }

    void ReleaseLock()
    {
        if (LockAcquired_) {
            Owner_->BuildingSnapshot_.clear();
            LockAcquired_ = false;

            LOG_INFO("Snapshot builder lock released");
        }
    }

private:
    bool LockAcquired_ = false;


    TRemoteSnapshotParams OnFinished(const TError& error)
    {
        ReleaseLock();

        error.ThrowOnError();

        const auto& params = SnapshotWriter_->GetParams();

        TRemoteSnapshotParams remoteParams;
        remoteParams.PeerId = Owner_->CellManager_->GetSelfPeerId();
        remoteParams.SnapshotId = SnapshotId_;
        static_cast<TSnapshotParams&>(remoteParams) = params;
        return remoteParams;
    }

};

////////////////////////////////////////////////////////////////////////////////

class TDecoratedAutomaton::TForkSnapshotBuilder
    : public TSnapshotBuilderBase
    , public TForkSnapshotBuilderBase
{
public:
    TForkSnapshotBuilder(
        TDecoratedAutomatonPtr owner,
        TVersion snapshotVersion)
        : TDecoratedAutomaton::TSnapshotBuilderBase(owner, snapshotVersion, Logger)
        , TForkSnapshotBuilderBase(Logger)
        , Logger(owner->Logger)
    { }

private:
    TAsyncReaderPtr InputStream_;
    std::unique_ptr<TFile> OutputFile_;

    TFuture<void> AsyncTransferResult_;

    NLogging::TLogger Logger;


    virtual TFuture<void> DoRun() override
    {
        VERIFY_THREAD_AFFINITY(Owner_->AutomatonThread);

        auto pipe = TPipeFactory().Create();
        LOG_INFO("Snapshot transfer pipe opened (Pipe: %v)",
            pipe);

        InputStream_ = pipe.CreateAsyncReader();
        OutputFile_ = std::make_unique<TFile>(FHANDLE(pipe.ReleaseWriteFD()));

        AsyncTransferResult_ = BIND(&TForkSnapshotBuilder::TransferLoop, MakeStrong(this))
            .AsyncVia(GetWatchdogInvoker())
            .Run();

        return Fork().Apply(
            BIND(&TForkSnapshotBuilder::OnFinished, MakeStrong(this))
                .AsyncVia(GetHydraIOInvoker()));
    }

    virtual TDuration GetTimeout() const override
    {
        return Owner_->Config_->SnapshotBuildTimeout;
    }

    virtual void RunChild() override
    {
        CloseAllDescriptors({
            2, // stderr
            int(OutputFile_->GetHandle())
        });
        TFileOutput output(*OutputFile_);
        auto writer = CreateAsyncAdapter(&output);
        Owner_->SaveSnapshot(writer)
            .Get()
            .ThrowOnError();
        OutputFile_->Close();
    }

    virtual void RunParent() override
    {
        OutputFile_->Close();
    }

    virtual void Cleanup() override
    {
        ReleaseLock();
    }

    void TransferLoop()
    {
        LOG_INFO("Snapshot transfer loop started");

        WaitFor(SnapshotWriter_->Open())
            .ThrowOnError();

        auto zeroCopyReader = CreateZeroCopyAdapter(InputStream_, SnapshotTransferBlockSize);
        auto zeroCopyWriter = CreateZeroCopyAdapter(SnapshotWriter_);

        TFuture<void> lastWriteResult;
        i64 size = 0;

        while (true) {
            auto block = WaitFor(zeroCopyReader->Read())
                .ValueOrThrow();

            if (!block)
                break;

            size += block.Size();
            lastWriteResult = zeroCopyWriter->Write(block);
        }

        if (lastWriteResult) {
            WaitFor(lastWriteResult)
                .ThrowOnError();
        }

        LOG_INFO("Snapshot transfer loop completed (Size: %v)",
            size);
    }

    void OnFinished()
    {
        WaitFor(AsyncTransferResult_)
            .ThrowOnError();

        WaitFor(SnapshotWriter_->Close())
            .ThrowOnError();
    }

};

////////////////////////////////////////////////////////////////////////////////

/*!
 *  The stream goes through the following sequence of states:
 *  1. initially it is created in sync mode
 *  2. then it is suspended
 *  3. then it is resumed in async mode
 *
 */
class TDecoratedAutomaton::TSwitchableSnapshotWriter
    : public IAsyncOutputStream
{
public:
    explicit TSwitchableSnapshotWriter(const NLogging::TLogger& logger)
        : Logger(logger)
    { }

    void Suspend()
    {
        TGuard<TSpinLock> guard(SpinLock_);
        SuspendedPromise_ = NewPromise<void>();
    }

    void ResumeAsAsync(IAsyncOutputStreamPtr underlyingStream)
    {
        TGuard<TSpinLock> guard(SpinLock_);
        auto suspendedPromise = SuspendedPromise_;
        SuspendedPromise_.Reset();
        UnderlyingStream_ = CreateZeroCopyAdapter(underlyingStream);
        for (const auto& syncBlock : SyncBlocks_) {
            ForwardBlock(syncBlock);
        }
        guard.Release();
        suspendedPromise.Set();
    }

    void Abort(const TError& error)
    {
        TGuard<TSpinLock> guard(SpinLock_);
        auto suspendedPromise = SuspendedPromise_;
        guard.Release();

        if (suspendedPromise) {
            suspendedPromise.TrySet(error);
        }
    }

    TFuture<void> Finish()
    {
        TGuard<TSpinLock> guard(SpinLock_);
        return LastForwardResult_;
    }

    virtual TFuture<void> Write(const TSharedRef& block) override
    {
        // NB: We are not allowed to store by-ref copies of #block, cf. #IAsyncOutputStream::Write.
        struct TBlockTag { };
        auto blockCopy = TSharedRef::MakeCopy<TBlockTag>(block);

        TGuard<TSpinLock> guard(SpinLock_);
        if (UnderlyingStream_) {
            LOG_TRACE("Got async snapshot block (Size: %v)", blockCopy.Size());
            AsyncSize_ += block.Size();
            return ForwardBlock(blockCopy);
        } else {
            LOG_TRACE("Got sync snapshot block (Size: %v)", blockCopy.Size());
            SyncBlocks_.push_back(blockCopy);
            SyncSize_ += block.Size();
            return SuspendedPromise_ ? SuspendedPromise_.ToFuture() : VoidFuture;
        }
    }

    i64 GetSyncSize() const
    {
        YCHECK(UnderlyingStream_);
        return SyncSize_;
    }

    i64 GetAsyncSize() const
    {
        YCHECK(UnderlyingStream_);
        return AsyncSize_;
    }

private:
    const NLogging::TLogger Logger;

    TSpinLock SpinLock_;
    TPromise<void> SuspendedPromise_;
    i64 SyncSize_ = 0;
    i64 AsyncSize_ = 0;
    IAsyncZeroCopyOutputStreamPtr UnderlyingStream_;
    std::vector<TSharedRef> SyncBlocks_;
    TFuture<void> LastForwardResult_ = VoidFuture;


    TFuture<void> ForwardBlock(const TSharedRef& block)
    {
        return LastForwardResult_ = UnderlyingStream_->Write(block);
    }

};

////////////////////////////////////////////////////////////////////////////////

class TDecoratedAutomaton::TNoForkSnapshotBuilder
    : public TSnapshotBuilderBase
{
public:
    TNoForkSnapshotBuilder(
        TDecoratedAutomatonPtr owner,
        TVersion snapshotVersion)
        : TDecoratedAutomaton::TSnapshotBuilderBase(owner, snapshotVersion, Logger)
        , Logger(owner->Logger)
    { }

private:
    TIntrusivePtr<TSwitchableSnapshotWriter> SwitchableSnapshotWriter_;

    TFuture<void> AsyncOpenWriterResult_;
    TFuture<void> AsyncSaveSnapshotResult_;

    NLogging::TLogger Logger;


    virtual TFuture<void> DoRun() override
    {
        VERIFY_THREAD_AFFINITY(Owner_->AutomatonThread);

        SwitchableSnapshotWriter_ = New<TSwitchableSnapshotWriter>(Logger);

        AsyncOpenWriterResult_ = SnapshotWriter_->Open();

        LOG_INFO("Snapshot sync phase started");

        AsyncSaveSnapshotResult_ = Owner_->SaveSnapshot(SwitchableSnapshotWriter_);

        LOG_INFO("Snapshot sync phase completed");

        SwitchableSnapshotWriter_->Suspend();

        return BIND(&TNoForkSnapshotBuilder::DoRunAsync, MakeStrong(this))
            .AsyncVia(GetHydraIOInvoker())
            .Run();
    }

    void DoRunAsync()
    {
        try {
            WaitFor(AsyncOpenWriterResult_)
                .ThrowOnError();

            LOG_INFO("Switching to async snapshot writer");

            SwitchableSnapshotWriter_->ResumeAsAsync(SnapshotWriter_);

            WaitFor(AsyncSaveSnapshotResult_)
                .ThrowOnError();

            LOG_INFO("Snapshot async phase completed (SyncSize: %v, AsyncSize: %v)",
                SwitchableSnapshotWriter_->GetSyncSize(),
                SwitchableSnapshotWriter_->GetAsyncSize());

            WaitFor(SwitchableSnapshotWriter_->Finish())
                .ThrowOnError();

            WaitFor(SnapshotWriter_->Close())
                .ThrowOnError();
        } catch (const std::exception& ex) {
            SwitchableSnapshotWriter_->Abort(ex);
            throw;
        }
    }

};

////////////////////////////////////////////////////////////////////////////////

TDecoratedAutomaton::TDecoratedAutomaton(
    TDistributedHydraManagerConfigPtr config,
    const TDistributedHydraManagerOptions& options,
    TCellManagerPtr cellManager,
    IAutomatonPtr automaton,
    IInvokerPtr automatonInvoker,
    IInvokerPtr controlInvoker,
    ISnapshotStorePtr snapshotStore)
    : Config_(config)
    , Options_(options)
    , CellManager_(cellManager)
    , Automaton_(automaton)
    , AutomatonInvoker_(automatonInvoker)
    , DefaultGuardedUserInvoker_(CreateGuardedUserInvoker(AutomatonInvoker_))
    , ControlInvoker_(controlInvoker)
    , SystemInvoker_(New<TSystemInvoker>(this))
    , SnapshotStore_(snapshotStore)
    , BatchCommitTimeCounter_("/batch_commit_time")
    , Logger(HydraLogger)
{
    YCHECK(Config_);
    YCHECK(CellManager_);
    YCHECK(Automaton_);
    YCHECK(ControlInvoker_);
    YCHECK(SnapshotStore_);

    VERIFY_INVOKER_THREAD_AFFINITY(AutomatonInvoker_, AutomatonThread);
    VERIFY_INVOKER_THREAD_AFFINITY(ControlInvoker_, ControlThread);

    Logger.AddTag("CellId: %v", CellManager_->GetCellId());

    BuildingSnapshot_.clear();
    AutomatonVersion_ = TVersion();
    StopEpoch();
}

void TDecoratedAutomaton::Initialize()
{
    AutomatonInvoker_->Invoke(BIND(&IAutomaton::Clear, Automaton_));
}

void TDecoratedAutomaton::OnStartLeading(TEpochContextPtr epochContext)
{
    YCHECK(State_ == EPeerState::Stopped);
    State_ = EPeerState::LeaderRecovery;
    StartEpoch(epochContext);
}

void TDecoratedAutomaton::OnLeaderRecoveryComplete()
{
    YCHECK(State_ == EPeerState::LeaderRecovery);
    State_ = EPeerState::Leading;
    LastSnapshotTime_ = TInstant::Now();
}

void TDecoratedAutomaton::OnStopLeading()
{
    YCHECK(State_ == EPeerState::Leading || State_ == EPeerState::LeaderRecovery);
    State_ = EPeerState::Stopped;
    StopEpoch();
}

void TDecoratedAutomaton::OnStartFollowing(TEpochContextPtr epochContext)
{
    YCHECK(State_ == EPeerState::Stopped);
    State_ = EPeerState::FollowerRecovery;
    StartEpoch(epochContext);
}

void TDecoratedAutomaton::OnFollowerRecoveryComplete()
{
    YCHECK(State_ == EPeerState::FollowerRecovery);
    State_ = EPeerState::Following;
    LastSnapshotTime_ = TInstant::Now();
}

void TDecoratedAutomaton::OnStopFollowing()
{
    YCHECK(State_ == EPeerState::Following || State_ == EPeerState::FollowerRecovery);
    State_ = EPeerState::Stopped;
    StopEpoch();
}

IInvokerPtr TDecoratedAutomaton::CreateGuardedUserInvoker(IInvokerPtr underlyingInvoker)
{
    VERIFY_THREAD_AFFINITY_ANY();

    return New<TGuardedUserInvoker>(this, underlyingInvoker);
}

IInvokerPtr TDecoratedAutomaton::GetDefaultGuardedUserInvoker()
{
    VERIFY_THREAD_AFFINITY_ANY();

    return DefaultGuardedUserInvoker_;
}

IInvokerPtr TDecoratedAutomaton::GetSystemInvoker()
{
    VERIFY_THREAD_AFFINITY_ANY();

    return SystemInvoker_;
}

TFuture<void> TDecoratedAutomaton::SaveSnapshot(IAsyncOutputStreamPtr writer)
{
    VERIFY_THREAD_AFFINITY(AutomatonThread);

    TContextSwitchedGuard guard(BIND([] () {
        // Context switches are not allowed during sync phase.
        YUNREACHABLE();
    }));

    return Automaton_->SaveSnapshot(writer);
}

void TDecoratedAutomaton::LoadSnapshot(
    int snapshotId,
    TVersion version,
    IAsyncZeroCopyInputStreamPtr reader)
{
    VERIFY_THREAD_AFFINITY(AutomatonThread);

    LOG_INFO("Started loading snapshot (SnapshotId: %v, Version: %v)",
        snapshotId);

    PROFILE_TIMING ("/snapshot_load_time") {
        Automaton_->Clear();
        try {
            Automaton_->LoadSnapshot(reader);
        } catch (...) {
            // Don't leave the state corrupted.
            Automaton_->Clear();
            throw;
        }
    }

    LOG_INFO("Finished loading snapshot");

    // YT-3926
    AutomatonVersion_ = CommittedVersion_ = TVersion(snapshotId, 0);
}

void TDecoratedAutomaton::ApplyMutationDuringRecovery(const TSharedRef& recordData)
{
    VERIFY_THREAD_AFFINITY(AutomatonThread);

    TMutationHeader header;
    TSharedRef requestData;
    DeserializeMutationRecord(recordData, &header, &requestData);

    auto mutationVersion = TVersion(header.segment_id(), header.record_id());
    RotateAutomatonVersionIfNeeded(mutationVersion);

    TMutationRequest request(header.mutation_type(), requestData);

    TMutationContext context(
        AutomatonVersion_,
        request,
        FromProto<TInstant>(header.timestamp()),
        header.random_seed());

    DoApplyMutation(&context);
}

void TDecoratedAutomaton::LogLeaderMutation(
    const TMutationRequest& request,
    TSharedRef* recordData,
    TFuture<void>* localFlushResult,
    TFuture<TMutationResponse>* commitResult)
{
    VERIFY_THREAD_AFFINITY(AutomatonThread);
    YASSERT(recordData);
    YASSERT(localFlushResult);
    YASSERT(commitResult);

    TPendingMutation pendingMutation;
    pendingMutation.Version = LoggedVersion_;
    pendingMutation.Request = request;
    pendingMutation.Timestamp = TInstant::Now();
    pendingMutation.RandomSeed  = RandomNumber<ui64>();
    pendingMutation.CommitPromise = NewPromise<TMutationResponse>();
    PendingMutations_.push(pendingMutation);

    MutationHeader_.Clear(); // don't forget to cleanup the pooled instance
    MutationHeader_.set_mutation_type(request.Type);
    MutationHeader_.set_timestamp(pendingMutation.Timestamp.GetValue());
    MutationHeader_.set_random_seed(pendingMutation.RandomSeed);
    MutationHeader_.set_segment_id(pendingMutation.Version.SegmentId);
    MutationHeader_.set_record_id(pendingMutation.Version.RecordId);

    *recordData = SerializeMutationRecord(MutationHeader_, request.Data);
    *localFlushResult = Changelog_->Append(*recordData);
    *commitResult = pendingMutation.CommitPromise;

    LoggedVersion_ = pendingMutation.Version.Advance();
    YCHECK(EpochContext_->ReachableVersion < LoggedVersion_);
}

void TDecoratedAutomaton::LogFollowerMutation(
    const TSharedRef& recordData,
    TFuture<void>* logResult)
{
    VERIFY_THREAD_AFFINITY(AutomatonThread);

    TSharedRef mutationData;
    DeserializeMutationRecord(recordData, &MutationHeader_, &mutationData);

    TPendingMutation pendingMutation;
    pendingMutation.Version = LoggedVersion_;
    pendingMutation.Request.Type = MutationHeader_.mutation_type();
    pendingMutation.Request.Data = mutationData;
    pendingMutation.Timestamp = FromProto<TInstant>(MutationHeader_.timestamp());
    pendingMutation.RandomSeed  = MutationHeader_.random_seed();
    PendingMutations_.push(pendingMutation);

    if (Changelog_) {
        auto actualLogResult = Changelog_->Append(recordData);
        if (logResult) {
            *logResult = std::move(actualLogResult);
        }
    }

    LoggedVersion_ = pendingMutation.Version.Advance();
    YCHECK(EpochContext_->ReachableVersion < LoggedVersion_);
}

TFuture<TRemoteSnapshotParams> TDecoratedAutomaton::BuildSnapshot()
{
    VERIFY_THREAD_AFFINITY(AutomatonThread);

    auto loggedVersion = GetLoggedVersion();

    LOG_INFO("Snapshot scheduled (Version: %v)",
        loggedVersion);

    LastSnapshotTime_ = TInstant::Now();
    SnapshotVersion_ = loggedVersion;

    if (SnapshotParamsPromise_) {
        SnapshotParamsPromise_.ToFuture().Cancel();
    }
    SnapshotParamsPromise_ = NewPromise<TRemoteSnapshotParams>();

    MaybeStartSnapshotBuilder();

    return SnapshotParamsPromise_;
}

TFuture<void> TDecoratedAutomaton::RotateChangelog()
{
    VERIFY_THREAD_AFFINITY(AutomatonThread);

    auto loggedVersion = GetLoggedVersion();

    LOG_INFO("Rotating changelog (Version: %v)",
        loggedVersion);

    return BIND(&TDecoratedAutomaton::DoRotateChangelog, MakeStrong(this))
        .AsyncVia(EpochContext_->EpochUserAutomatonInvoker)
        .Run();
}

void TDecoratedAutomaton::DoRotateChangelog()
{
    VERIFY_THREAD_AFFINITY(AutomatonThread);

    auto loggedVersion = GetLoggedVersion();
    auto rotatedVersion = loggedVersion.Rotate();

    if (Changelog_) {
        WaitFor(Changelog_->Flush())
            .ThrowOnError();

        YCHECK(loggedVersion.RecordId == Changelog_->GetRecordCount());

        TChangelogMeta meta;
        meta.set_prev_record_count(loggedVersion.RecordId);

        auto asyncNewChangelog = EpochContext_->ChangelogStore->CreateChangelog(
            rotatedVersion.SegmentId,
            meta);
        Changelog_ = WaitFor(asyncNewChangelog)
            .ValueOrThrow();
    }

    LoggedVersion_ = rotatedVersion;
    YCHECK(EpochContext_->ReachableVersion < LoggedVersion_);

    LOG_INFO("Changelog rotated");
}

void TDecoratedAutomaton::CommitMutations(TVersion version, bool mayYield)
{
    VERIFY_THREAD_AFFINITY(AutomatonThread);

<<<<<<< HEAD
    if (version <= CommittedVersion_)
        return;

    CommittedVersion_ = version;

    LOG_DEBUG("Committed version promoted (Version: %v)",
        version);
=======
    if (version > CommittedVersion_) {
        CommittedVersion_ = version;
        LOG_DEBUG("Committed version promoted to %v",
            version);
    }
>>>>>>> 96d2fca4

    ApplyPendingMutations(mayYield);
}

bool TDecoratedAutomaton::HasReadyMutations() const
{
    VERIFY_THREAD_AFFINITY(AutomatonThread);

    if (PendingMutations_.empty()) {
        return false;
    }

    const auto& pendingMutation = PendingMutations_.front();
    return pendingMutation.Version < CommittedVersion_;
}

void TDecoratedAutomaton::ApplyPendingMutations(bool mayYield)
{
    NProfiling::TScopedTimer timer;
    PROFILE_AGGREGATED_TIMING (BatchCommitTimeCounter_) {
        while (!PendingMutations_.empty()) {
            auto& pendingMutation = PendingMutations_.front();
            if (pendingMutation.Version >= CommittedVersion_)
                break;

            RotateAutomatonVersionIfNeeded(pendingMutation.Version);

            TMutationContext context(
                AutomatonVersion_,
                pendingMutation.Request,
                pendingMutation.Timestamp,
                pendingMutation.RandomSeed);

            DoApplyMutation(&context);

            if (pendingMutation.CommitPromise) {
                pendingMutation.CommitPromise.Set(context.Response());
            }

            PendingMutations_.pop();

            MaybeStartSnapshotBuilder();

            if (mayYield && timer.GetElapsed() > Config_->MaxCommitBatchDuration) {
                EpochContext_->EpochUserAutomatonInvoker->Invoke(
                    BIND(&TDecoratedAutomaton::ApplyPendingMutations, MakeStrong(this), true));
                break;
            }
        }
    }
}

void TDecoratedAutomaton::RotateAutomatonVersionIfNeeded(TVersion mutationVersion)
{
    auto automatonVersion = GetAutomatonVersion();
    if (mutationVersion.SegmentId == automatonVersion.SegmentId) {
        YCHECK(mutationVersion.RecordId == automatonVersion.RecordId);
    } else {
        YCHECK(mutationVersion.SegmentId > automatonVersion.SegmentId);
        YCHECK(mutationVersion.RecordId == 0);
        RotateAutomatonVersion(mutationVersion.SegmentId);
    }
}

void TDecoratedAutomaton::DoApplyMutation(TMutationContext* context)
{
    VERIFY_THREAD_AFFINITY(AutomatonThread);

    const auto& request = context->Request();
    auto automatonVersion = GetAutomatonVersion();

    LOG_DEBUG_UNLESS(IsRecovery(), "Applying mutation (Version: %v, MutationType: %v)",
        automatonVersion,
        request.Type);

    TMutationContextGuard contextGuard(context);

    if (request.Action) {
        request.Action.Run(context);
    } else {
        Automaton_->ApplyMutation(context);
    }

    AutomatonVersion_ = automatonVersion.Advance();
    if (CommittedVersion_.load() < automatonVersion) {
        CommittedVersion_ = automatonVersion;
    }
}

EPeerState TDecoratedAutomaton::GetState() const
{
    VERIFY_THREAD_AFFINITY_ANY();

    return State_;
}

TVersion TDecoratedAutomaton::GetLoggedVersion() const
{
    VERIFY_THREAD_AFFINITY_ANY();

    return LoggedVersion_;
}

void TDecoratedAutomaton::SetLoggedVersion(TVersion version)
{
    VERIFY_THREAD_AFFINITY(AutomatonThread);

    LoggedVersion_ = version;
}

void TDecoratedAutomaton::SetChangelog(IChangelogPtr changelog)
{
    VERIFY_THREAD_AFFINITY(AutomatonThread);

    Changelog_ = changelog;
}

i64 TDecoratedAutomaton::GetLoggedDataSize() const
{
    VERIFY_THREAD_AFFINITY(AutomatonThread);

    return Changelog_->GetDataSize();
}

TInstant TDecoratedAutomaton::GetLastSnapshotTime() const
{
    VERIFY_THREAD_AFFINITY(AutomatonThread);

    return LastSnapshotTime_;
}

TVersion TDecoratedAutomaton::GetAutomatonVersion() const
{
    VERIFY_THREAD_AFFINITY_ANY();

    return AutomatonVersion_.load();
}

void TDecoratedAutomaton::RotateAutomatonVersion(int segmentId)
{
    VERIFY_THREAD_AFFINITY_ANY();
    YCHECK(GetAutomatonVersion().SegmentId < segmentId);

    auto automatonVersion = TVersion(segmentId, 0);
    AutomatonVersion_ = automatonVersion;
    if (CommittedVersion_.load() < automatonVersion) {
        CommittedVersion_ = automatonVersion;
    }

    LOG_INFO("Automaton version rotated (Version: %v)",
        automatonVersion);
}

TVersion TDecoratedAutomaton::GetCommittedVersion() const
{
    VERIFY_THREAD_AFFINITY_ANY();

    return CommittedVersion_.load();
}

bool TDecoratedAutomaton::TryAcquireUserLock()
{
    if (SystemLock_.load() != 0) {
        return false;
    }
    ++UserLock_;
    if (SystemLock_.load() != 0) {
        --UserLock_;
        return false;
    }
    return true;
}

void TDecoratedAutomaton::ReleaseUserLock()
{
    --UserLock_;
}

void TDecoratedAutomaton::AcquireSystemLock()
{
    int result = ++SystemLock_;
    while (UserLock_.load() != 0) {
        SpinLockPause();
    }
    LOG_DEBUG("System lock acquired (Lock: %v)",
        result);
}

void TDecoratedAutomaton::ReleaseSystemLock()
{
    int result = --SystemLock_;
    LOG_DEBUG("System lock released (Lock: %v)",
        result);
}

void TDecoratedAutomaton::StartEpoch(TEpochContextPtr epochContext)
{
    YCHECK(!EpochContext_);
    EpochContext_ = epochContext;
}

void TDecoratedAutomaton::StopEpoch()
{
    auto error = TError(NHydra::EErrorCode::MaybeCommitted, "Peer stopped");
    while (!PendingMutations_.empty()) {
        auto& pendingMutation = PendingMutations_.front();
        if (pendingMutation.CommitPromise) {
            pendingMutation.CommitPromise.Set(error);
        }
        PendingMutations_.pop();
    }

    Changelog_.Reset();
    EpochContext_.Reset();
    SnapshotVersion_ = TVersion();
    LoggedVersion_ = TVersion();
    CommittedVersion_ = TVersion();
    if (SnapshotParamsPromise_) {
        SnapshotParamsPromise_.ToFuture().Cancel();
        SnapshotParamsPromise_.Reset();
    }
}

void TDecoratedAutomaton::MaybeStartSnapshotBuilder()
{
    if (GetAutomatonVersion() != SnapshotVersion_)
        return;

    auto builder = Options_.UseFork
       ? TIntrusivePtr<TSnapshotBuilderBase>(New<TForkSnapshotBuilder>(this, SnapshotVersion_))
       : TIntrusivePtr<TSnapshotBuilderBase>(New<TNoForkSnapshotBuilder>(this, SnapshotVersion_));
    SnapshotParamsPromise_.SetFrom(builder->Run());
}

bool TDecoratedAutomaton::IsRecovery()
{
    return
        State_ == EPeerState::LeaderRecovery ||
        State_ == EPeerState::FollowerRecovery;
}

////////////////////////////////////////////////////////////////////////////////

} // namespace NHydra
} // namespace NYT<|MERGE_RESOLUTION|>--- conflicted
+++ resolved
@@ -885,21 +885,11 @@
 {
     VERIFY_THREAD_AFFINITY(AutomatonThread);
 
-<<<<<<< HEAD
-    if (version <= CommittedVersion_)
-        return;
-
-    CommittedVersion_ = version;
-
-    LOG_DEBUG("Committed version promoted (Version: %v)",
-        version);
-=======
     if (version > CommittedVersion_) {
         CommittedVersion_ = version;
-        LOG_DEBUG("Committed version promoted to %v",
+        LOG_DEBUG("Committed version promoted (Version: %v)",
             version);
     }
->>>>>>> 96d2fca4
 
     ApplyPendingMutations(mayYield);
 }
