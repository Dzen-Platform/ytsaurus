--- conflicted
+++ resolved
@@ -83,11 +83,7 @@
 
     virtual void UpdateDynamicAttributes(TDynamicAttributesList& dynamicAttributesList) = 0;
 
-<<<<<<< HEAD
-    virtual void PrescheduleJob(TFairShareContext& context, bool starvingOnly) = 0;
-=======
     virtual void PrescheduleJob(TFairShareContext& context, bool starvingOnly, bool aggressiveStarvationEnabled) = 0;
->>>>>>> 52bdd5c2
     virtual bool ScheduleJob(TFairShareContext& context) = 0;
 
     virtual const TSchedulableAttributes& Attributes() const = 0;
@@ -134,12 +130,7 @@
 
     virtual void BuildOperationToElementMapping(TOperationElementByIdMap* operationElementByIdMap) = 0;
 
-<<<<<<< HEAD
-    virtual ISchedulerElementPtr Clone() = 0;
-    virtual void SetCloned(bool cloned) = 0;
-=======
     virtual ISchedulerElementPtr Clone(TCompositeSchedulerElement* clonedParent) = 0;
->>>>>>> 52bdd5c2
 };
 
 ////////////////////////////////////////////////////////////////////
@@ -341,11 +332,7 @@
 
     virtual void UpdateDynamicAttributes(TDynamicAttributesList& dynamicAttributesList) override;
 
-<<<<<<< HEAD
-    virtual void PrescheduleJob(TFairShareContext& context, bool starvingOnly) override;
-=======
     virtual void PrescheduleJob(TFairShareContext& context, bool starvingOnly, bool aggressiveStarvationEnabled) override;
->>>>>>> 52bdd5c2
     virtual bool ScheduleJob(TFairShareContext& context) override;
 
     virtual void IncreaseResourceUsage(const TJobResources& delta) override;
@@ -365,11 +352,6 @@
     virtual int GetMaxOperationCount() const = 0;
     virtual int GetMaxRunningOperationCount() const = 0;
 
-<<<<<<< HEAD
-    virtual NProfiling::TTagId GetProfilingTag() const = 0;
-
-=======
->>>>>>> 52bdd5c2
     virtual void BuildOperationToElementMapping(TOperationElementByIdMap* operationElementByIdMap) override;
 
 protected:
@@ -461,13 +443,7 @@
     virtual int GetMaxRunningOperationCount() const override;
     virtual int GetMaxOperationCount() const override;
 
-<<<<<<< HEAD
-    virtual ISchedulerElementPtr Clone() override;
-
-    virtual NProfiling::TTagId GetProfilingTag() const override;
-=======
     virtual ISchedulerElementPtr Clone(TCompositeSchedulerElement* clonedParent) override;
->>>>>>> 52bdd5c2
 
 private:
     TPoolConfigPtr Config_;
@@ -712,11 +688,7 @@
 
     virtual void UpdateDynamicAttributes(TDynamicAttributesList& dynamicAttributesList) override;
 
-<<<<<<< HEAD
-    virtual void PrescheduleJob(TFairShareContext& context, bool starvingOnly) override;
-=======
     virtual void PrescheduleJob(TFairShareContext& context, bool starvingOnly, bool aggressiveStarvationEnabled) override;
->>>>>>> 52bdd5c2
     virtual bool ScheduleJob(TFairShareContext& context) override;
 
     virtual Stroka GetId() const override;
@@ -752,13 +724,7 @@
 
     virtual void BuildOperationToElementMapping(TOperationElementByIdMap* operationElementByIdMap) override;
 
-<<<<<<< HEAD
-    virtual ISchedulerElementPtr Clone() override;
-=======
     virtual ISchedulerElementPtr Clone(TCompositeSchedulerElement* clonedParent) override;
-
-    TJobResources Finalize();
->>>>>>> 52bdd5c2
 
     TJobResources Finalize();
 
@@ -824,19 +790,8 @@
     virtual int GetMaxRunningOperationCount() const override;
     virtual int GetMaxOperationCount() const override;
 
-<<<<<<< HEAD
-    virtual NProfiling::TTagId GetProfilingTag() const override;
-
-    virtual ISchedulerElementPtr Clone() override;
-
-    TRootElementPtr CloneRoot();
-=======
     virtual ISchedulerElementPtr Clone(TCompositeSchedulerElement* clonedParent) override;
     TRootElementPtr Clone();
->>>>>>> 52bdd5c2
-
-private:
-    NProfiling::TTagId ProfilingTag_;
 
 };
 
