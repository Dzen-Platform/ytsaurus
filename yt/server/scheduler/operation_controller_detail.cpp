--- conflicted
+++ resolved
@@ -3318,7 +3318,7 @@
                 attributes->Get<TTableSchema>("schema"),
                 attributes->Get<ETableSchemaMode>("schema_mode"),
                 0); // Here we assume zero row count, we will do additional check later.
-            table.Options->EvaluateComputedColumns = table.TableUploadOptions.TableSchema.HasComputedColumns();
+            table->Options->EvaluateComputedColumns = table->TableUploadOptions.TableSchema.HasComputedColumns();
         }
 
         if (StderrTable) {
@@ -3430,17 +3430,7 @@
                 } else {
                     table->Options->ValidateSorted = false;
                 }
-<<<<<<< HEAD
-
-                table.Options->CompressionCodec = attributes->Get<NCompression::ECodec>("compression_codec");
-                table.Options->ErasureCodec = attributes->Get<NErasure::ECodec>("erasure_codec", NErasure::ECodec::None);
-                table.Options->ReplicationFactor = attributes->Get<int>("replication_factor");
-                table.Options->Account = attributes->Get<Stroka>("account");
-                table.Options->ChunksVital = attributes->Get<bool>("vital");
-                table.Options->OptimizeFor = attributes->Get<EOptimizeFor>("optimize_for", EOptimizeFor::Lookup);
-
-                table.EffectiveAcl = attributes->GetYson("effective_acl");
-=======
+
                 table->Options->CompressionCodec = attributes->Get<NCompression::ECodec>("compression_codec");
                 table->Options->ErasureCodec = attributes->Get<NErasure::ECodec>("erasure_codec", NErasure::ECodec::None);
                 table->Options->ReplicationFactor = attributes->Get<int>("replication_factor");
@@ -3449,7 +3439,6 @@
                 table->Options->OptimizeFor = attributes->Get<EOptimizeFor>("optimize_for", EOptimizeFor::Lookup);
 
                 table->EffectiveAcl = attributes->GetYson("effective_acl");
->>>>>>> 2bd59e87
             }
             LOG_INFO("Output table locked (Path: %v, Options: %v, UploadTransactionId: %v)",
                 path,
@@ -4038,16 +4027,11 @@
     if (TotalEstimatedInputDataSize < maxSliceDataSize) {
         multiplier = 1.0;
     }
-<<<<<<< HEAD
-    return Clamp(static_cast<i64>(jobSizeLimits.GetDataSizePerJob() * multiplier), 1, maxSliceDataSize);
-}
-=======
-
-    i64 sliceDataSize = Clamp(
-        static_cast<i64>(multiplier * TotalEstimatedInputDataSize / jobSizeLimits->GetJobCount()),
+    return Clamp(
+        static_cast<i64>(multiplier * TotalEstimatedInputDataSize / jobSizeLimits.GetJobCount()),
         1,
         maxSliceDataSize);
->>>>>>> 2bd59e87
+}
 
 void TOperationControllerBase::SliceUnversionedChunks(
     const std::vector<TInputChunkPtr>& unversionedChunks,
