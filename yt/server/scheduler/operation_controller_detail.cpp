--- conflicted
+++ resolved
@@ -1807,11 +1807,7 @@
 
     UpdateJobStatistics(*jobSummary);
 
-<<<<<<< HEAD
-    const auto& schedulerResultExt = result->GetExtension(TSchedulerJobResultExt::scheduler_job_result_ext);
-=======
-    const auto& schedulerResultEx = result.GetExtension(TSchedulerJobResultExt::scheduler_job_result_ext);
->>>>>>> 01fba9af
+    const auto& schedulerResultExt = result.GetExtension(TSchedulerJobResultExt::scheduler_job_result_ext);
 
     // Populate node directory by adding additional nodes returned from the job.
     // NB: Job's output may become some other job's input.
@@ -3919,7 +3915,7 @@
     const TCompletedJobSummary& jobSummary)
 {
     const auto& result = jobSummary.Result;
-    const auto& schedulerResultExt = result->GetExtension(TSchedulerJobResultExt::scheduler_job_result_ext);
+    const auto& schedulerResultExt = result.GetExtension(TSchedulerJobResultExt::scheduler_job_result_ext);
 
     for (int tableIndex = 0; tableIndex < OutputTables.size(); ++tableIndex) {
         auto& table = OutputTables[tableIndex];
@@ -4311,19 +4307,6 @@
         ->CreateClient(options);
 }
 
-<<<<<<< HEAD
-=======
-const NProto::TUserJobResult* TOperationControllerBase::FindUserJobResult(const TJobResult& result)
-{
-    const auto& schedulerJobResultExt = result.GetExtension(TSchedulerJobResultExt::scheduler_job_result_ext);
-
-    if (schedulerJobResultExt.has_user_job_result()) {
-        return &schedulerJobResultExt.user_job_result();
-    }
-    return nullptr;
-}
-
->>>>>>> 01fba9af
 void TOperationControllerBase::ValidateUserFileCount(TUserJobSpecPtr spec, const Stroka& operation)
 {
     if (spec && spec->FilePaths.size() > Config->MaxUserFileCount) {
