#include "operation_controller_detail.h"
#include "private.h"
#include "chunk_list_pool.h"
#include "chunk_pool.h"
#include "helpers.h"
#include "intermediate_chunk_scraper.h"

#include <yt/server/misc/job_table_schema.h>

#include <yt/ytlib/chunk_client/chunk_meta_extensions.h>
#include <yt/ytlib/chunk_client/chunk_scraper.h>
#include <yt/ytlib/chunk_client/chunk_teleporter.h>
#include <yt/ytlib/chunk_client/data_slice_descriptor.h>
#include <yt/ytlib/chunk_client/data_statistics.h>
#include <yt/ytlib/chunk_client/data_source.h>
#include <yt/ytlib/chunk_client/helpers.h>
#include <yt/ytlib/chunk_client/input_chunk_slice.h>
#include <yt/ytlib/chunk_client/input_data_slice.h>

#include <yt/ytlib/cypress_client/rpc_helpers.h>

#include <yt/ytlib/node_tracker_client/node_directory_builder.h>

#include <yt/ytlib/object_client/helpers.h>

#include <yt/ytlib/query_client/query.h>
#include <yt/ytlib/query_client/query_preparer.h>
#include <yt/ytlib/query_client/functions_cache.h>

#include <yt/ytlib/scheduler/helpers.h>

#include <yt/ytlib/table_client/chunk_meta_extensions.h>
#include <yt/ytlib/table_client/data_slice_fetcher.h>
#include <yt/ytlib/table_client/helpers.h>
#include <yt/ytlib/table_client/schema.h>
#include <yt/ytlib/table_client/table_consumer.h>
#include <yt/ytlib/table_client/row_buffer.h>

#include <yt/ytlib/transaction_client/helpers.h>

#include <yt/ytlib/api/transaction.h>
#include <yt/ytlib/api/native_connection.h>

#include <yt/core/concurrency/action_queue.h>

#include <yt/core/erasure/codec.h>

#include <yt/core/misc/fs.h>
#include <yt/core/misc/collection_helpers.h>
#include <yt/core/misc/numeric_helpers.h>

#include <yt/core/profiling/scoped_timer.h>
#include <yt/core/profiling/profiler.h>

#include <functional>

namespace NYT {
namespace NScheduler {

using namespace NCypressClient;
using namespace NTransactionClient;
using namespace NFileClient;
using namespace NChunkClient;
using namespace NObjectClient;
using namespace NYTree;
using namespace NYson;
using namespace NYPath;
using namespace NFormats;
using namespace NJobProxy;
using namespace NJobTrackerClient;
using namespace NNodeTrackerClient;
using namespace NScheduler::NProto;
using namespace NJobTrackerClient::NProto;
using namespace NConcurrency;
using namespace NApi;
using namespace NRpc;
using namespace NTableClient;
using namespace NQueryClient;
using namespace NProfiling;

using NNodeTrackerClient::TNodeId;
using NTableClient::NProto::TBoundaryKeysExt;
using NTableClient::TTableReaderOptions;

////////////////////////////////////////////////////////////////////

static NProfiling::TSimpleCounter ScheduledSliceCounter("/scheduled_slice_count");

////////////////////////////////////////////////////////////////////

namespace {

void CommitTransaction(ITransactionPtr transaction)
{
    if (!transaction) {
        return;
    }
    auto result = WaitFor(transaction->Commit());
    THROW_ERROR_EXCEPTION_IF_FAILED(result, "Transaction %v has failed to commit",
        transaction->GetId());
}

} // namespace

////////////////////////////////////////////////////////////////////

void TOperationControllerBase::TLivePreviewTableBase::Persist(const TPersistenceContext& context)
{
    using NYT::Persist;
    Persist(context, LivePreviewTableId);
}

////////////////////////////////////////////////////////////////////

void TOperationControllerBase::TJobBoundaryKeys::Persist(const TPersistenceContext& context)
{
    using NYT::Persist;
    Persist(context, MinKey);
    Persist(context, MaxKey);
    Persist(context, ChunkTreeId);
}

////////////////////////////////////////////////////////////////////

bool TOperationControllerBase::TOutputTable::IsBeginUploadCompleted() const
{
    return static_cast<bool>(UploadTransactionId);
}

void TOperationControllerBase::TOutputTable::Persist(const TPersistenceContext& context)
{
    TUserObject::Persist(context);
    TLivePreviewTableBase::Persist(context);

    using NYT::Persist;
    Persist(context, TableUploadOptions);
    Persist(context, Options);
    Persist(context, ChunkPropertiesUpdateNeeded);
    Persist(context, Type);
    Persist(context, UploadTransactionId);
    Persist(context, OutputChunkListId);
    Persist(context, DataStatistics);
    // NB: Scheduler snapshots need not be stable.
    Persist<
        TMultiMapSerializer<
            TDefaultSerializer,
            TDefaultSerializer,
            TUnsortedTag
        >
    >(context, OutputChunkTreeIds);
    Persist(context, BoundaryKeys);
    Persist(context, EffectiveAcl);
    Persist(context, WriterConfig);
}

////////////////////////////////////////////////////////////////////

void TOperationControllerBase::TIntermediateTable::Persist(const TPersistenceContext& context)
{
    TLivePreviewTableBase::Persist(context);
}

////////////////////////////////////////////////////////////////////

void TOperationControllerBase::TUserFile::Persist(const TPersistenceContext& context)
{
    TUserObject::Persist(context);

    using NYT::Persist;
    Persist<TAttributeDictionaryRefSerializer>(context, Attributes);
    Persist(context, Stage);
    Persist(context, FileName);
    Persist(context, ChunkSpecs);
    Persist(context, Type);
    Persist(context, Executable);
    Persist(context, Format);
    Persist(context, Schema);
    Persist(context, IsDynamic);
}

////////////////////////////////////////////////////////////////////

void TOperationControllerBase::TCompletedJob::Persist(const TPersistenceContext& context)
{
    using NYT::Persist;
    Persist(context, Lost);
    Persist(context, JobId);
    Persist(context, SourceTask);
    Persist(context, OutputCookie);
    Persist(context, DataSize);
    Persist(context, DestinationPool);
    Persist(context, InputCookie);
    Persist(context, NodeDescriptor);
}

////////////////////////////////////////////////////////////////////

void TOperationControllerBase::TJoblet::Persist(const TPersistenceContext& context)
{
    // NB: Every joblet is aborted after snapshot is loaded.
    // Here we only serialize a subset of members required for ReinstallJob to work
    // properly.
    using NYT::Persist;
    Persist(context, Task);
    Persist(context, NodeDescriptor);
    Persist(context, InputStripeList);
    Persist(context, OutputCookie);
}

////////////////////////////////////////////////////////////////////

void TOperationControllerBase::TTaskGroup::Persist(const TPersistenceContext& context)
{
    using NYT::Persist;
    Persist(context, MinNeededResources);
    // NB: Scheduler snapshots need not be stable.
    Persist<
        TSetSerializer<
            TDefaultSerializer,
            TUnsortedTag
        >
    >(context, NonLocalTasks);
    Persist<
        TMultiMapSerializer<
            TDefaultSerializer,
            TDefaultSerializer,
            TUnsortedTag
        >
    >(context, CandidateTasks);
    // COMPAT(babenko)
    if (context.IsLoad() && context.GetVersion() == 200008) {
        std::multimap<NProfiling::TCpuInstant, TTaskPtr> delayedTasks;
        Persist<
            TMultiMapSerializer<
                TDefaultSerializer,
                TDefaultSerializer,
                TUnsortedTag
            >
        >(context, delayedTasks);
        auto now = TInstant::Now();
        for (const auto& pair : delayedTasks) {
            DelayedTasks.emplace(now, pair.second);
        }
    } else {
        Persist<
            TMultiMapSerializer<
                TDefaultSerializer,
                TDefaultSerializer,
                TUnsortedTag
            >
        >(context, DelayedTasks);
    }
    Persist<
        TMapSerializer<
            TDefaultSerializer,
            TSetSerializer<
                TDefaultSerializer,
                TUnsortedTag
            >,
            TUnsortedTag
        >
    >(context, NodeIdToTasks);
}

////////////////////////////////////////////////////////////////////

void TOperationControllerBase::TStripeDescriptor::Persist(const TPersistenceContext& context)
{
    using NYT::Persist;
    Persist(context, Stripe);
    Persist(context, Cookie);
    Persist(context, Task);
}

////////////////////////////////////////////////////////////////////

void TOperationControllerBase::TInputChunkDescriptor::Persist(const TPersistenceContext& context)
{
    using NYT::Persist;
    Persist(context, InputStripes);
    Persist(context, InputChunks);
    Persist(context, State);
}

////////////////////////////////////////////////////////////////////

TOperationControllerBase::TTask::TTask()
    : CachedPendingJobCount(-1)
    , CachedTotalJobCount(-1)
    , DemandSanityCheckDeadline(0)
    , CompletedFired(false)
    , Logger(OperationLogger)
{ }

TOperationControllerBase::TTask::TTask(TOperationControllerBase* controller)
    : Controller(controller)
    , CachedPendingJobCount(0)
    , CachedTotalJobCount(0)
    , DemandSanityCheckDeadline(0)
    , CompletedFired(false)
    , Logger(OperationLogger)
{ }

void TOperationControllerBase::TTask::Initialize()
{
    Logger = Controller->Logger;
    Logger.AddTag("Task: %v", GetId());
}

int TOperationControllerBase::TTask::GetPendingJobCount() const
{
    return GetChunkPoolOutput()->GetPendingJobCount();
}

int TOperationControllerBase::TTask::GetPendingJobCountDelta()
{
    int oldValue = CachedPendingJobCount;
    int newValue = GetPendingJobCount();
    CachedPendingJobCount = newValue;
    return newValue - oldValue;
}

int TOperationControllerBase::TTask::GetTotalJobCount() const
{
    return GetChunkPoolOutput()->GetTotalJobCount();
}

int TOperationControllerBase::TTask::GetTotalJobCountDelta()
{
    int oldValue = CachedTotalJobCount;
    int newValue = GetTotalJobCount();
    CachedTotalJobCount = newValue;
    return newValue - oldValue;
}

const TProgressCounter& TOperationControllerBase::TTask::GetJobCounter() const
{
    return GetChunkPoolOutput()->GetJobCounter();
}

TJobResources TOperationControllerBase::TTask::GetTotalNeededResourcesDelta()
{
    auto oldValue = CachedTotalNeededResources;
    auto newValue = GetTotalNeededResources();
    CachedTotalNeededResources = newValue;
    newValue -= oldValue;
    return newValue;
}

TJobResources TOperationControllerBase::TTask::GetTotalNeededResources() const
{
    i64 count = GetPendingJobCount();
    // NB: Don't call GetMinNeededResources if there are no pending jobs.
    return count == 0 ? ZeroJobResources() : GetMinNeededResources() * count;
}

bool TOperationControllerBase::TTask::IsIntermediateOutput() const
{
    return false;
}

bool TOperationControllerBase::TTask::IsStderrTableEnabled() const
{
    // We write stderr if corresponding options were specified and only for user-type jobs.
    // For example we don't write stderr for sort stage in mapreduce operation
    // even if stderr table were specified.
    return Controller->GetStderrTablePath() && GetUserJobSpec();
}

bool TOperationControllerBase::TTask::IsCoreTableEnabled() const
{
    // Same as above.
    return Controller->GetCoreTablePath() && GetUserJobSpec();
}

i64 TOperationControllerBase::TTask::GetLocality(TNodeId nodeId) const
{
    return HasInputLocality()
        ? GetChunkPoolOutput()->GetLocality(nodeId)
        : 0;
}

bool TOperationControllerBase::TTask::HasInputLocality() const
{
    return true;
}

void TOperationControllerBase::TTask::AddInput(TChunkStripePtr stripe)
{
    Controller->RegisterInputStripe(stripe, this);
    if (HasInputLocality()) {
        Controller->AddTaskLocalityHint(this, stripe);
    }
    AddPendingHint();
}

void TOperationControllerBase::TTask::AddInput(const std::vector<TChunkStripePtr>& stripes)
{
    for (auto stripe : stripes) {
        if (stripe) {
            AddInput(stripe);
        }
    }
}

void TOperationControllerBase::TTask::FinishInput()
{
    LOG_DEBUG("Task input finished");

    GetChunkPoolInput()->Finish();
    AddPendingHint();
    CheckCompleted();
}

void TOperationControllerBase::TTask::CheckCompleted()
{
    if (!CompletedFired && IsCompleted()) {
        CompletedFired = true;
        OnTaskCompleted();
    }
}

TUserJobSpecPtr TOperationControllerBase::TTask::GetUserJobSpec() const
{
    return nullptr;
}

void TOperationControllerBase::TTask::ScheduleJob(
    ISchedulingContext* context,
    const TJobResources& jobLimits,
    TScheduleJobResult* scheduleJobResult)
{
    if (!CanScheduleJob(context, jobLimits)) {
        scheduleJobResult->RecordFail(EScheduleJobFailReason::TaskRefusal);
        return;
    }

    bool intermediateOutput = IsIntermediateOutput();
    int jobIndex = Controller->JobIndexGenerator.Next();
    auto joblet = New<TJoblet>(this, jobIndex);

    const auto& nodeResourceLimits = context->ResourceLimits();
    auto nodeId = context->GetNodeDescriptor().Id;
    const auto& address = context->GetNodeDescriptor().Address;

    auto* chunkPoolOutput = GetChunkPoolOutput();
    auto localityNodeId = HasInputLocality() ? nodeId : InvalidNodeId;
    joblet->OutputCookie = chunkPoolOutput->Extract(localityNodeId);
    if (joblet->OutputCookie == IChunkPoolOutput::NullCookie) {
        LOG_DEBUG("Job input is empty");
        scheduleJobResult->RecordFail(EScheduleJobFailReason::EmptyInput);
        return;
    }

    joblet->InputStripeList = chunkPoolOutput->GetStripeList(joblet->OutputCookie);
    auto estimatedResourceUsage = GetNeededResources(joblet);
    auto neededResources = ApplyMemoryReserve(estimatedResourceUsage);

    joblet->EstimatedResourceUsage = estimatedResourceUsage;
    joblet->ResourceLimits = neededResources;

    // Check the usage against the limits. This is the last chance to give up.
    if (!Dominates(jobLimits, neededResources)) {
        LOG_DEBUG("Job actual resource demand is not met (Limits: %v, Demand: %v)",
            FormatResources(jobLimits),
            FormatResources(neededResources));
        CheckResourceDemandSanity(nodeResourceLimits, neededResources);
        chunkPoolOutput->Aborted(joblet->OutputCookie);
        // Seems like cached min needed resources are too optimistic.
        ResetCachedMinNeededResources();
        scheduleJobResult->RecordFail(EScheduleJobFailReason::NotEnoughResources);
        return;
    }

    // Async part.
    auto controller = MakeStrong(Controller); // hold the controller
    auto jobSpecBuilder = BIND([=, this_ = MakeStrong(this)] (TJobSpec* jobSpec) {
        BuildJobSpec(joblet, jobSpec);
        jobSpec->set_version(GetJobSpecVersion());
        controller->CustomizeJobSpec(joblet, jobSpec);

        auto* schedulerJobSpecExt = jobSpec->MutableExtension(TSchedulerJobSpecExt::scheduler_job_spec_ext);
        if (controller->Spec->JobProxyMemoryOvercommitLimit) {
            schedulerJobSpecExt->set_job_proxy_memory_overcommit_limit(*controller->Spec->JobProxyMemoryOvercommitLimit);
        }
        schedulerJobSpecExt->set_job_proxy_ref_counted_tracker_log_period(ToProto(controller->Spec->JobProxyRefCountedTrackerLogPeriod));

        schedulerJobSpecExt->set_enable_sort_verification(controller->Spec->EnableSortVerification);

        // Adjust sizes if approximation flag is set.
        if (joblet->InputStripeList->IsApproximate) {
            schedulerJobSpecExt->set_input_uncompressed_data_size(static_cast<i64>(
                schedulerJobSpecExt->input_uncompressed_data_size() *
                ApproximateSizesBoostFactor));
            schedulerJobSpecExt->set_input_row_count(static_cast<i64>(
                schedulerJobSpecExt->input_row_count() *
                ApproximateSizesBoostFactor));
        }

        if (schedulerJobSpecExt->input_uncompressed_data_size() > controller->Spec->MaxDataSizePerJob) {
            controller->OnOperationFailed(TError(
                "Maximum allowed data size per job violated: %v > %v",
                schedulerJobSpecExt->input_uncompressed_data_size(),
                controller->Spec->MaxDataSizePerJob));
        }
    });

    auto jobType = GetJobType();
    joblet->JobId = context->GenerateJobId();
    auto restarted = LostJobCookieMap.find(joblet->OutputCookie) != LostJobCookieMap.end();
    scheduleJobResult->JobStartRequest.Emplace(
        joblet->JobId,
        jobType,
        neededResources,
        restarted,
        controller->IsJobInterruptible(),
        jobSpecBuilder,
        Controller->Spec->JobNodeAccount);

    joblet->JobType = jobType;
    joblet->NodeDescriptor = context->GetNodeDescriptor();
    joblet->JobProxyMemoryReserveFactor = Controller->GetJobProxyMemoryDigest(jobType)->GetQuantile(Controller->Config->JobProxyMemoryReserveQuantile);
    auto userJobSpec = GetUserJobSpec();
    if (userJobSpec) {
        joblet->UserJobMemoryReserveFactor = Controller->GetUserJobMemoryDigest(GetJobType())->GetQuantile(Controller->Config->UserJobMemoryReserveQuantile);
    }

    SchedulerProfiler.Increment(ScheduledSliceCounter, joblet->InputStripeList->TotalChunkCount);

    LOG_DEBUG(
<<<<<<< HEAD
        "Job scheduled (JobId: %v, OperationId: %v, JobType: %v, Address: %v, JobIndex: %v, OutputCookie: %v, SliceCount: %v (%v local), "
=======
        "Job scheduled (JobId: %v, OperationId: %v, JobType: %v, Address: %v, JobIndex: %v, SliceCount: %v (%v local), "
>>>>>>> 20a95c36
        "Approximate: %v, DataSize: %v (%v local), RowCount: %v, Restarted: %v, EstimatedResourceUsage: %v, JobProxyMemoryReserveFactor: %v, "
        "UserJobMemoryReserveFactor: %v, ResourceLimits: %v)",
        joblet->JobId,
        Controller->OperationId,
        jobType,
        address,
        jobIndex,
        joblet->OutputCookie,
        joblet->InputStripeList->TotalChunkCount,
        joblet->InputStripeList->LocalChunkCount,
        joblet->InputStripeList->IsApproximate,
        joblet->InputStripeList->TotalDataSize,
        joblet->InputStripeList->LocalDataSize,
        joblet->InputStripeList->TotalRowCount,
        restarted,
        FormatResources(estimatedResourceUsage),
        joblet->JobProxyMemoryReserveFactor,
        joblet->UserJobMemoryReserveFactor,
        FormatResources(neededResources));

    // Prepare chunk lists.
    if (intermediateOutput) {
        joblet->ChunkListIds.push_back(Controller->ExtractChunkList(Controller->IntermediateOutputCellTag));
    } else {
        for (const auto& table : Controller->OutputTables) {
            joblet->ChunkListIds.push_back(Controller->ExtractChunkList(table.CellTag));
        }
    }

    if (Controller->StderrTable && IsStderrTableEnabled()) {
        joblet->StderrTableChunkListId = Controller->ExtractChunkList(Controller->StderrTable->CellTag);
    }

    if (Controller->CoreTable && IsCoreTableEnabled()) {
        joblet->CoreTableChunkListId = Controller->ExtractChunkList(Controller->CoreTable->CellTag);
    }

    // Sync part.
    PrepareJoblet(joblet);
    Controller->CustomizeJoblet(joblet);

    Controller->RegisterJoblet(joblet);
    Controller->UpdateEstimatedHistogram(joblet);

    OnJobStarted(joblet);
}

bool TOperationControllerBase::TTask::IsPending() const
{
    return GetChunkPoolOutput()->GetPendingJobCount() > 0;
}

bool TOperationControllerBase::TTask::IsCompleted() const
{
    return IsActive() && GetChunkPoolOutput()->IsCompleted();
}

bool TOperationControllerBase::TTask::IsActive() const
{
    return true;
}

i64 TOperationControllerBase::TTask::GetTotalDataSize() const
{
    return GetChunkPoolOutput()->GetTotalDataSize();
}

i64 TOperationControllerBase::TTask::GetCompletedDataSize() const
{
    return GetChunkPoolOutput()->GetCompletedDataSize();
}

i64 TOperationControllerBase::TTask::GetPendingDataSize() const
{
    return GetChunkPoolOutput()->GetPendingDataSize();
}

void TOperationControllerBase::TTask::Persist(const TPersistenceContext& context)
{
    using NYT::Persist;

    // COMPAT(babenko)
    if (context.IsLoad() && context.GetVersion() < 200009) {
        Load<ui64>(context.LoadContext());
    }

    Persist(context, Controller);

    Persist(context, CachedPendingJobCount);
    Persist(context, CachedTotalJobCount);

    Persist(context, CachedTotalNeededResources);
    Persist(context, CachedMinNeededResources);

<<<<<<< HEAD
=======
    // COMPAT(babenko)
    if (context.IsLoad() && context.GetVersion() < 200008) {
        Load<TInstant>(context.LoadContext());
    }

>>>>>>> 20a95c36
    Persist(context, CompletedFired);

    Persist(context, LostJobCookieMap);
}

void TOperationControllerBase::TTask::PrepareJoblet(TJobletPtr /* joblet */)
{ }

void TOperationControllerBase::TTask::OnJobStarted(TJobletPtr joblet)
{ }

void TOperationControllerBase::TTask::OnJobCompleted(TJobletPtr joblet, const TCompletedJobSummary& jobSummary)
{
    if (!jobSummary.Abandoned) {
        const auto& statistics = jobSummary.Statistics;
        auto outputStatisticsMap = GetOutputDataStatistics(statistics);
        for (int index = 0; index < static_cast<int>(joblet->ChunkListIds.size()); ++index) {
            YCHECK(outputStatisticsMap.find(index) != outputStatisticsMap.end());
            auto outputStatistics = outputStatisticsMap[index];
            if (outputStatistics.chunk_count() == 0) {
                Controller->ChunkListPool->Reinstall(joblet->ChunkListIds[index]);
                joblet->ChunkListIds[index] = NullChunkListId;
            }
        }

        auto inputStatistics = GetTotalInputDataStatistics(statistics);
        auto outputStatistics = GetTotalOutputDataStatistics(statistics);
        // It's impossible to check row count preservation on interrupted job.
        if (Controller->IsRowCountPreserved() && !jobSummary.Interrupted) {
            LOG_ERROR_IF(inputStatistics.row_count() != outputStatistics.row_count(),
                "Input/output row count mismatch in completed job (Input: %v, Output: %v, Task: %v)",
                inputStatistics.row_count(),
                outputStatistics.row_count(),
                GetId());
            YCHECK(inputStatistics.row_count() == outputStatistics.row_count());
        }
    } else {
        auto& chunkListIds = joblet->ChunkListIds;
        Controller->ChunkListPool->Release(chunkListIds);
        std::fill(chunkListIds.begin(), chunkListIds.end(), NullChunkListId);
    }
    GetChunkPoolOutput()->Completed(joblet->OutputCookie, jobSummary);

    Controller->RegisterStderr(joblet, jobSummary);
    Controller->RegisterCores(joblet, jobSummary);
}

void TOperationControllerBase::TTask::ReinstallJob(TJobletPtr joblet, EJobReinstallReason reason)
{
    Controller->UpdateEstimatedHistogram(joblet, reason);
    Controller->ReleaseChunkLists(joblet->ChunkListIds);
    if (reason != EJobReinstallReason::Failed) {
        if (joblet->StderrTableChunkListId) {
            Controller->ReleaseChunkLists({joblet->StderrTableChunkListId});
        }
        if (joblet->CoreTableChunkListId) {
            Controller->ReleaseChunkLists({joblet->CoreTableChunkListId});
        }
    }

    auto* chunkPoolOutput = GetChunkPoolOutput();

    auto list = HasInputLocality()
        ? chunkPoolOutput->GetStripeList(joblet->OutputCookie)
        : nullptr;

    switch (reason) {
        case EJobReinstallReason::Failed:
            chunkPoolOutput->Failed(joblet->OutputCookie);
            break;
        case EJobReinstallReason::Aborted:
            chunkPoolOutput->Aborted(joblet->OutputCookie);
            break;
        default:
            Y_UNREACHABLE();
    }

    if (HasInputLocality()) {
        for (const auto& stripe : list->Stripes) {
            Controller->AddTaskLocalityHint(this, stripe);
        }
    }

    AddPendingHint();
}

void TOperationControllerBase::TTask::OnJobFailed(TJobletPtr joblet, const TFailedJobSummary& jobSummary)
{
    ReinstallJob(joblet, EJobReinstallReason::Failed);

    Controller->RegisterStderr(joblet, jobSummary);
    Controller->RegisterCores(joblet, jobSummary);
}

void TOperationControllerBase::TTask::OnJobAborted(TJobletPtr joblet, const TAbortedJobSummary& /* jobSummary */)
{
    ReinstallJob(joblet, EJobReinstallReason::Aborted);
}

void TOperationControllerBase::TTask::OnJobLost(TCompletedJobPtr completedJob)
{
    YCHECK(LostJobCookieMap.insert(std::make_pair(
        completedJob->OutputCookie,
        completedJob->InputCookie)).second);
}

void TOperationControllerBase::TTask::OnTaskCompleted()
{
    LOG_DEBUG("Task completed");
}

bool TOperationControllerBase::TTask::CanScheduleJob(
    ISchedulingContext* /*context*/,
    const TJobResources& /*jobLimits*/)
{
    return true;
}

void TOperationControllerBase::TTask::DoCheckResourceDemandSanity(
    const TJobResources& neededResources)
{
    if (Controller->ShouldSkipSanityCheck()) {
        return;
    }

    const auto& nodeDescriptors = Controller->GetExecNodeDescriptors();
    for (const auto& descriptor : nodeDescriptors) {
        if (Dominates(descriptor.ResourceLimits, neededResources)) {
            return;
        }
    }

    // It seems nobody can satisfy the demand.
    Controller->OnOperationFailed(
        TError("No online node can satisfy the resource demand")
            << TErrorAttribute("task", GetId())
            << TErrorAttribute("needed_resources", neededResources));
}

void TOperationControllerBase::TTask::CheckResourceDemandSanity(
    const TJobResources& neededResources)
{
    // Run sanity check to see if any node can provide enough resources.
    // Don't run these checks too often to avoid jeopardizing performance.
    auto now = NProfiling::GetCpuInstant();
    if (now < DemandSanityCheckDeadline) {
        return;
    }
    DemandSanityCheckDeadline = now + NProfiling::DurationToCpuDuration(Controller->Config->ResourceDemandSanityCheckPeriod);

    // Schedule check in controller thread.
    Controller->GetCancelableInvoker()->Invoke(BIND(
        &TTask::DoCheckResourceDemandSanity,
        MakeWeak(this),
        neededResources));
}

void TOperationControllerBase::TTask::CheckResourceDemandSanity(
    const TJobResources& nodeResourceLimits,
    const TJobResources& neededResources)
{
    // The task is requesting more than some node is willing to provide it.
    // Maybe it's OK and we should wait for some time.
    // Or maybe it's not and the task is requesting something no one is able to provide.

    // First check if this very node has enough resources (including those currently
    // allocated by other jobs).
    if (Dominates(nodeResourceLimits, neededResources))
        return;

    CheckResourceDemandSanity(neededResources);
}

void TOperationControllerBase::TTask::AddPendingHint()
{
    Controller->AddTaskPendingHint(this);
}

void TOperationControllerBase::TTask::AddLocalityHint(TNodeId nodeId)
{
    Controller->AddTaskLocalityHint(this, nodeId);
}

std::unique_ptr<TNodeDirectoryBuilder> TOperationControllerBase::TTask::MakeNodeDirectoryBuilder(
    TSchedulerJobSpecExt* schedulerJobSpec)
{
    return Controller->OperationType == EOperationType::RemoteCopy
        ? std::make_unique<TNodeDirectoryBuilder>(
            Controller->InputNodeDirectory,
            schedulerJobSpec->mutable_input_node_directory())
        : nullptr;
}

void TOperationControllerBase::TTask::AddSequentialInputSpec(
    TJobSpec* jobSpec,
    TJobletPtr joblet)
{
    auto* schedulerJobSpecExt = jobSpec->MutableExtension(TSchedulerJobSpecExt::scheduler_job_spec_ext);
    auto directoryBuilder = MakeNodeDirectoryBuilder(schedulerJobSpecExt);
    auto* inputSpec = schedulerJobSpecExt->add_input_table_specs();
    const auto& list = joblet->InputStripeList;
    for (const auto& stripe : list->Stripes) {
        AddChunksToInputSpec(directoryBuilder.get(), inputSpec, stripe);
    }
    UpdateInputSpecTotals(jobSpec, joblet);
}

void TOperationControllerBase::TTask::AddParallelInputSpec(
    TJobSpec* jobSpec,
    TJobletPtr joblet)
{
    auto* schedulerJobSpecExt = jobSpec->MutableExtension(TSchedulerJobSpecExt::scheduler_job_spec_ext);
    auto directoryBuilder = MakeNodeDirectoryBuilder(schedulerJobSpecExt);
    const auto& list = joblet->InputStripeList;
    for (const auto& stripe : list->Stripes) {
        auto* inputSpec = stripe->Foreign
            ? schedulerJobSpecExt->add_foreign_input_table_specs()
            : schedulerJobSpecExt->add_input_table_specs();
        AddChunksToInputSpec(directoryBuilder.get(), inputSpec, stripe);
    }
    UpdateInputSpecTotals(jobSpec, joblet);
}

void TOperationControllerBase::TTask::AddChunksToInputSpec(
    TNodeDirectoryBuilder* directoryBuilder,
    TTableInputSpec* inputSpec,
    TChunkStripePtr stripe)
{
    for (const auto& dataSlice : stripe->DataSlices) {
        ToProto(inputSpec->add_data_slice_descriptors(), dataSlice);

        if (directoryBuilder) {
            for (const auto& chunkSlice : dataSlice->ChunkSlices) {
                auto replicas = chunkSlice->GetInputChunk()->GetReplicaList();
                directoryBuilder->Add(replicas);
            }
        }
    }
}

void TOperationControllerBase::TTask::UpdateInputSpecTotals(
    TJobSpec* jobSpec,
    TJobletPtr joblet)
{
    const auto& list = joblet->InputStripeList;
    auto* schedulerJobSpecExt = jobSpec->MutableExtension(TSchedulerJobSpecExt::scheduler_job_spec_ext);
    schedulerJobSpecExt->set_input_uncompressed_data_size(
        schedulerJobSpecExt->input_uncompressed_data_size() +
        list->TotalDataSize);
    schedulerJobSpecExt->set_input_row_count(
        schedulerJobSpecExt->input_row_count() +
        list->TotalRowCount);
}

void TOperationControllerBase::TTask::AddFinalOutputSpecs(
    TJobSpec* jobSpec,
    TJobletPtr joblet)
{
    YCHECK(joblet->ChunkListIds.size() == Controller->OutputTables.size());
    auto* schedulerJobSpecExt = jobSpec->MutableExtension(TSchedulerJobSpecExt::scheduler_job_spec_ext);
    for (int index = 0; index < Controller->OutputTables.size(); ++index) {
        const auto& table = Controller->OutputTables[index];
        auto* outputSpec = schedulerJobSpecExt->add_output_table_specs();
        outputSpec->set_table_writer_options(ConvertToYsonString(table.Options).GetData());
        if (table.WriterConfig) {
            outputSpec->set_table_writer_config(table.WriterConfig.GetData());
        }
        outputSpec->set_timestamp(table.Timestamp);
        ToProto(outputSpec->mutable_table_schema(), table.TableUploadOptions.TableSchema);
        ToProto(outputSpec->mutable_chunk_list_id(), joblet->ChunkListIds[index]);
    }
}

void TOperationControllerBase::TTask::AddIntermediateOutputSpec(
    TJobSpec* jobSpec,
    TJobletPtr joblet,
    const TKeyColumns& keyColumns)
{
    YCHECK(joblet->ChunkListIds.size() == 1);
    auto* schedulerJobSpecExt = jobSpec->MutableExtension(TSchedulerJobSpecExt::scheduler_job_spec_ext);
    auto* outputSpec = schedulerJobSpecExt->add_output_table_specs();

    auto options = New<TTableWriterOptions>();
    options->Account = Controller->Spec->IntermediateDataAccount;
    options->ChunksVital = false;
    options->ChunksMovable = false;
    options->ReplicationFactor = Controller->Spec->IntermediateDataReplicationFactor;
    options->MediumName = Controller->Spec->IntermediateDataMediumName;
    options->CompressionCodec = Controller->Spec->IntermediateCompressionCodec;
    // Distribute intermediate chunks uniformly across storage locations.
    options->PlacementId = Controller->OperationId;

    outputSpec->set_table_writer_options(ConvertToYsonString(options).GetData());

    ToProto(outputSpec->mutable_table_schema(), TTableSchema::FromKeyColumns(keyColumns));
    ToProto(outputSpec->mutable_chunk_list_id(), joblet->ChunkListIds[0]);
}

void TOperationControllerBase::TTask::ResetCachedMinNeededResources()
{
    CachedMinNeededResources.Reset();
}

TJobResources TOperationControllerBase::TTask::ApplyMemoryReserve(const TExtendedJobResources& jobResources) const
{
    TJobResources result;
    result.SetCpu(jobResources.GetCpu());
    result.SetUserSlots(jobResources.GetUserSlots());
    i64 memory = jobResources.GetFootprintMemory();
    memory += jobResources.GetJobProxyMemory() * Controller->GetJobProxyMemoryDigest(GetJobType())->GetQuantile(Controller->Config->JobProxyMemoryReserveQuantile);
    if (GetUserJobSpec()) {
        memory += jobResources.GetUserJobMemory() * Controller->GetUserJobMemoryDigest(GetJobType())->GetQuantile(Controller->Config->UserJobMemoryReserveQuantile);
    } else {
        YCHECK(jobResources.GetUserJobMemory() == 0);
    }
    result.SetMemory(memory);
    result.SetNetwork(jobResources.GetNetwork());
    return result;
}

void TOperationControllerBase::TTask::AddFootprintAndUserJobResources(TExtendedJobResources& jobResources) const
{
    jobResources.SetFootprintMemory(GetFootprintMemorySize());
    auto userJobSpec = GetUserJobSpec();
    if (userJobSpec) {
        jobResources.SetUserJobMemory(userJobSpec->MemoryLimit);
    }
}

TJobResources TOperationControllerBase::TTask::GetMinNeededResources() const
{
    if (!CachedMinNeededResources) {
        YCHECK(GetPendingJobCount() > 0);
        CachedMinNeededResources = GetMinNeededResourcesHeavy();
    }
    auto result = ApplyMemoryReserve(*CachedMinNeededResources);
    if (result.GetUserSlots() > 0 && result.GetMemory() == 0) {
        LOG_WARNING("Found min needed resources of task with non-zero user slots and zero memory");
    }
    return result;
}

void TOperationControllerBase::TTask::RegisterIntermediate(
    TJobletPtr joblet,
    TChunkStripePtr stripe,
    TTaskPtr destinationTask,
    bool attachToLivePreview)
{
    RegisterIntermediate(
        joblet,
        stripe,
        destinationTask->GetChunkPoolInput(),
        attachToLivePreview);

    if (destinationTask->HasInputLocality()) {
        Controller->AddTaskLocalityHint(destinationTask, stripe);
    }
    destinationTask->AddPendingHint();
}

void TOperationControllerBase::TTask::RegisterIntermediate(
    TJobletPtr joblet,
    TChunkStripePtr stripe,
    IChunkPoolInput* destinationPool,
    bool attachToLivePreview)
{
    IChunkPoolInput::TCookie inputCookie;

    auto lostIt = LostJobCookieMap.find(joblet->OutputCookie);
    if (lostIt == LostJobCookieMap.end()) {
        inputCookie = destinationPool->Add(stripe);
    } else {
        inputCookie = lostIt->second;
        destinationPool->Resume(inputCookie, stripe);
        LostJobCookieMap.erase(lostIt);
    }

    // Store recovery info.
    auto completedJob = New<TCompletedJob>(
        joblet->JobId,
        this,
        joblet->OutputCookie,
        joblet->InputStripeList->TotalDataSize,
        destinationPool,
        inputCookie,
        joblet->NodeDescriptor);

    Controller->RegisterIntermediate(
        joblet,
        completedJob,
        stripe,
        attachToLivePreview);
}

TChunkStripePtr TOperationControllerBase::TTask::BuildIntermediateChunkStripe(
    google::protobuf::RepeatedPtrField<NChunkClient::NProto::TChunkSpec>* chunkSpecs)
{
    auto stripe = New<TChunkStripe>();
    for (auto& chunkSpec : *chunkSpecs) {
        auto inputChunk = New<TInputChunk>(std::move(chunkSpec));
        auto chunkSlice = CreateInputChunkSlice(std::move(inputChunk));
        auto dataSlice = CreateUnversionedInputDataSlice(std::move(chunkSlice));
        stripe->DataSlices.emplace_back(std::move(dataSlice));
    }
    return stripe;
}

void TOperationControllerBase::TTask::RegisterOutput(
    TJobletPtr joblet,
    int key,
    const TCompletedJobSummary& jobSummary)
{
    Controller->RegisterOutput(joblet, key, jobSummary);
}

////////////////////////////////////////////////////////////////////

TOperationControllerBase::TOperationControllerBase(
    TSchedulerConfigPtr config,
    TOperationSpecBasePtr spec,
    TOperationOptionsPtr options,
    IOperationHost* host,
    TOperation* operation)
    : Config(config)
    , Host(host)
    , OperationId(operation->GetId())
    , OperationType(operation->GetType())
    , StartTime(operation->GetStartTime())
    , AuthenticatedUser(operation->GetAuthenticatedUser())
    , AuthenticatedMasterClient(CreateClient())
    , AuthenticatedInputMasterClient(AuthenticatedMasterClient)
    , AuthenticatedOutputMasterClient(AuthenticatedMasterClient)
    , Logger(OperationLogger)
    , CancelableContext(New<TCancelableContext>())
    , CancelableControlInvoker(CancelableContext->CreateInvoker(Host->GetControlInvoker()))
    , Invoker(Host->CreateOperationControllerInvoker())
    , SuspendableInvoker(CreateSuspendableInvoker(Invoker))
    , CancelableInvoker(CancelableContext->CreateInvoker(SuspendableInvoker))
    , JobCounter(0)
    , UserTransactionId(operation->GetUserTransaction() ? operation->GetUserTransaction()->GetId() : NullTransactionId)
    , RowBuffer(New<TRowBuffer>(TRowBufferTag(), Config->ControllerRowBufferChunkSize))
    , SecureVault(operation->GetSecureVault())
    , Owners(operation->GetOwners())
    , Spec(spec)
    , Options(options)
    , CachedNeededResources(ZeroJobResources())
    , ScheduleJobStatistics_(New<TScheduleJobStatistics>())
    , CheckTimeLimitExecutor(New<TPeriodicExecutor>(
        GetCancelableInvoker(),
        BIND(&TThis::CheckTimeLimit, MakeWeak(this)),
        Config->OperationTimeLimitCheckPeriod))
    , ExecNodesCheckExecutor(New<TPeriodicExecutor>(
        GetCancelableInvoker(),
        BIND(&TThis::CheckAvailableExecNodes, MakeWeak(this)),
        Config->AvailableExecNodesCheckPeriod))
    , EventLogValueConsumer_(Host->CreateLogConsumer())
    , EventLogTableConsumer_(new TTableConsumer(EventLogValueConsumer_.get()))
    , CodicilData_(MakeOperationCodicilString(OperationId))
    , ProgressBuildExecutor_(New<TPeriodicExecutor>(
        GetCancelableInvoker(),
        BIND(&TThis::BuildAndSaveProgress, MakeWeak(this)),
        Config->OperationBuildProgressPeriod))
{
    Logger.AddTag("OperationId: %v", OperationId);
}

void TOperationControllerBase::InitializeConnections()
{ }

void TOperationControllerBase::InitializeReviving(TControllerTransactionsPtr controllerTransactions)
{
    VERIFY_THREAD_AFFINITY(ControlThread);

    LOG_INFO("Initializing operation for revive");

    InitializeConnections();

    std::atomic<bool> cleanStart = {false};


    // Check transactions.
    {
        auto checkTransaction = [&] (ITransactionPtr transaction) {
            if (cleanStart) {
                return;
            }
            if (!transaction) {
                cleanStart = true;
                LOG_INFO("Operation transaction is missing, will use clean start");
                return;
            }
        };

        // NB: Async transaction is not checked.
        checkTransaction(controllerTransactions->Sync);
        checkTransaction(controllerTransactions->Input);
        checkTransaction(controllerTransactions->Output);
        checkTransaction(controllerTransactions->DebugOutput);
    }

    // Downloading snapshot.
    if (!cleanStart) {
        auto snapshotOrError = WaitFor(Host->GetMasterConnector()->DownloadSnapshot(OperationId));
        if (!snapshotOrError.IsOK()) {
            LOG_INFO(snapshotOrError, "Failed to download snapshot, will use clean start");
            cleanStart = true;
        } else {
            LOG_INFO("Snapshot succesfully downloaded");
            Snapshot = snapshotOrError.Value();
        }
    }

    // Abort transactions if needed.
    {
        std::vector<TFuture<void>> asyncResults;

        auto scheduleAbort = [&] (ITransactionPtr transaction) {
            if (transaction) {
                asyncResults.push_back(transaction->Abort());
            }
        };

        // NB: Async transaction is always aborted.
        scheduleAbort(controllerTransactions->Async);

        if (cleanStart) {
            LOG_INFO("Aborting operation transactions");
            // NB: Don't touch user transaction.
            scheduleAbort(controllerTransactions->Sync);
            scheduleAbort(controllerTransactions->Input);
            scheduleAbort(controllerTransactions->Output);
            scheduleAbort(controllerTransactions->DebugOutput);
        } else {
            LOG_INFO("Reusing operation transactions");
            SyncSchedulerTransaction = controllerTransactions->Sync;
            InputTransaction = controllerTransactions->Input;
            OutputTransaction = controllerTransactions->Output;
            DebugOutputTransaction = controllerTransactions->DebugOutput;

            StartAsyncSchedulerTransaction();

            AreTransactionsActive = true;
        }

        WaitFor(Combine(asyncResults))
            .ThrowOnError();
    }


    if (cleanStart) {
        LOG_INFO("Using clean start instead of revive");

        Snapshot = TOperationSnapshot();
        auto error = WaitFor(Host->GetMasterConnector()->RemoveSnapshot(OperationId));
        if (!error.IsOK()) {
            LOG_WARNING(error, "Failed to remove snapshot");
        }

        InitializeTransactions();
        InitializeStructures();
    }

    LOG_INFO("Operation initialized");
}


void TOperationControllerBase::Initialize()
{
    VERIFY_THREAD_AFFINITY(ControlThread);

    LOG_INFO("Initializing operation (Title: %v)",
        Spec->Title);

    auto initializeAction = BIND([this_ = MakeStrong(this), this] () {
        InitializeConnections();
        InitializeTransactions();
        InitializeStructures();
    });

    auto initializeFuture = initializeAction
        .AsyncVia(Host->GetControlInvoker())
        .Run()
        .WithTimeout(Config->OperationInitializationTimeout);

    WaitFor(initializeFuture)
        .ThrowOnError();

    LOG_INFO("Operation initialized");
}

void TOperationControllerBase::InitializeStructures()
{
    InputNodeDirectory = New<NNodeTrackerClient::TNodeDirectory>();

    for (const auto& path : GetInputTablePaths()) {
        TInputTable table;
        table.Path = path;
        InputTables.push_back(table);
    }

    for (const auto& path : GetOutputTablePaths()) {
        TOutputTable table;
        table.Path = path;

        auto rowCountLimit = path.GetRowCountLimit();
        if (rowCountLimit) {
            if (RowCountLimitTableIndex) {
                THROW_ERROR_EXCEPTION("Only one output table with row_count_limit is supported");
            }
            RowCountLimitTableIndex = OutputTables.size();
            RowCountLimit = rowCountLimit.Get();
        }

        OutputTables.push_back(table);
    }

    if (auto stderrTablePath = GetStderrTablePath()) {
        StderrTable.Emplace();
        StderrTable->Path = *stderrTablePath;
        StderrTable->OutputType = EOutputTableType::Stderr;
    }

    if (auto coreTablePath = GetCoreTablePath()) {
        CoreTable.Emplace();
        CoreTable->Path = *coreTablePath;
        CoreTable->OutputType = EOutputTableType::Core;
    }

    InitUpdatingTables();

    for (const auto& pair : GetFilePaths()) {
        TUserFile file;
        file.Path = pair.first;
        file.Stage = pair.second;
        Files.push_back(file);
    }

    if (InputTables.size() > Config->MaxInputTableCount) {
        THROW_ERROR_EXCEPTION(
            "Too many input tables: maximum allowed %v, actual %v",
            Config->MaxInputTableCount,
            InputTables.size());
    }

    DoInitialize();
}

void TOperationControllerBase::InitUpdatingTables()
{
    UpdatingTables.clear();

    for (auto& table : OutputTables) {
        UpdatingTables.push_back(&table);
    }

    if (StderrTable) {
        UpdatingTables.push_back(StderrTable.GetPtr());
    }

    if (CoreTable) {
        UpdatingTables.push_back(CoreTable.GetPtr());
    }
}

void TOperationControllerBase::DoInitialize()
{ }

void TOperationControllerBase::SafePrepare()
{
    YCHECK(!(Config->EnableFailControllerSpecOption && Spec->FailController));

    PrepareInputTables();

    // Process input tables.
    {
        LockInputTables();
        GetInputTablesAttributes();
    }

    PrepareInputQuery();

    // Process files.
    {
        LockUserFiles();
        GetUserFilesAttributes();
    }

    // Process output and stderr tables.
    {
        GetUserObjectBasicAttributes<TOutputTable>(
            AuthenticatedOutputMasterClient,
            OutputTables,
            OutputTransaction->GetId(),
            Logger,
            EPermission::Write);

        GetUserObjectBasicAttributes<TOutputTable>(
            AuthenticatedMasterClient,
            StderrTable,
            DebugOutputTransaction->GetId(),
            Logger,
            EPermission::Write);

        GetUserObjectBasicAttributes<TOutputTable>(
            AuthenticatedMasterClient,
            CoreTable,
            DebugOutputTransaction->GetId(),
            Logger,
            EPermission::Write);

        yhash_set<TObjectId> updatingTableIds;
        for (const auto* table : UpdatingTables) {
            const auto& path = table->Path.GetPath();
            if (table->Type != EObjectType::Table) {
                THROW_ERROR_EXCEPTION("Object %v has invalid type: expected %Qlv, actual %Qlv",
                    path,
                    EObjectType::Table,
                    table->Type);
            }
            const bool insertedNew = updatingTableIds.insert(table->ObjectId).second;
            if (!insertedNew) {
                THROW_ERROR_EXCEPTION("Output table %v is specified multiple times",
                    path);
            }
        }

        GetOutputTablesSchema();
        PrepareOutputTables();

        BeginUploadOutputTables();
        GetOutputTablesUploadParams();
    }
}

void TOperationControllerBase::SafeMaterialize()
{
    if (RevivedFromSnapshot) {
        // Operation is successfully revived, skipping materialization.
        return;
    }

    try {
        FetchInputTables();
        FetchUserFiles();

        PickIntermediateDataCell();
        InitChunkListPool();

        CreateLivePreviewTables();

        LockLivePreviewTables();

        CollectTotals();

        CustomPrepare();

        InitializeHistograms();

        LOG_INFO("Tasks prepared (RowBufferCapacity: %v)", RowBuffer->GetCapacity());

        if (InputChunkMap.empty() || IsCompleted()) {
            // Possible reasons:
            // - All input chunks are unavailable && Strategy == Skip
            // - Merge decided to teleport all input chunks
            // - Anything else?
            LOG_INFO("No jobs needed");
            OnOperationCompleted(false /* interrupted */);
            return;
        } else {
            YCHECK(UnavailableInputChunkCount == 0);
            for (const auto& pair : InputChunkMap) {
                const auto& chunkDescriptor = pair.second;
                if (chunkDescriptor.State == EInputChunkState::Waiting) {
                    ++UnavailableInputChunkCount;
                }
            }

            if (UnavailableInputChunkCount > 0) {
                LOG_INFO("Found unavailable input chunks during materialization (UnavailableInputChunkCount: %v)",
                    UnavailableInputChunkCount);
            }
        }

        AddAllTaskPendingHints();

        if (Config->TestingOptions->EnableSnapshotCycleAfterMaterialization) {
            TStringStream stringStream;
            SaveSnapshot(&stringStream);
            TOperationSnapshot snapshot;
            snapshot.Version = GetCurrentSnapshotVersion();
            snapshot.Data = TSharedRef::FromString(stringStream.Str());
            DoLoadSnapshot(snapshot);
        }

        // Input chunk scraper initialization should be the last step to avoid races,
        // because input chunk scraper works in control thread.
        InitInputChunkScraper();
        InitIntermediateChunkScraper();

        CheckTimeLimitExecutor->Start();
        ProgressBuildExecutor_->Start();
        ExecNodesCheckExecutor->Start();

        State = EControllerState::Running;
    } catch (const std::exception& ex) {
        auto wrappedError = TError("Materialization failed") << ex;
        LOG_ERROR(wrappedError);
        OnOperationFailed(wrappedError);
        return;
    }

    LOG_INFO("Materialization finished");
}

void TOperationControllerBase::SafeSaveSnapshot(TOutputStream* output)
{
    TSaveContext context;
    context.SetVersion(GetCurrentSnapshotVersion());
    context.SetOutput(output);

    Save(context, this);
}

void TOperationControllerBase::SafeRevive()
{
    VERIFY_INVOKER_AFFINITY(CancelableInvoker);

    if (!Snapshot.Data) {
        Prepare();
        return;
    }

    DoLoadSnapshot(Snapshot);
    Snapshot = TOperationSnapshot();

    RevivedFromSnapshot = true;

    InitChunkListPool();

    LockLivePreviewTables();

    AbortAllJoblets();

    AddAllTaskPendingHints();

    // Input chunk scraper initialization should be the last step to avoid races.
    InitInputChunkScraper();
    InitIntermediateChunkScraper();

    ReinstallLivePreview();

    // To prevent operation failure on startup if available nodes are missing.
    AvaialableNodesLastSeenTime_ = GetCpuInstant();

    CheckTimeLimitExecutor->Start();
    ProgressBuildExecutor_->Start();
    ExecNodesCheckExecutor->Start();

    State = EControllerState::Running;
}

void TOperationControllerBase::InitializeTransactions()
{
    StartAsyncSchedulerTransaction();
    StartSyncSchedulerTransaction();
    StartInputTransaction(SyncSchedulerTransaction->GetId());
    StartOutputTransaction(SyncSchedulerTransaction->GetId());
    StartDebugOutputTransaction();
    AreTransactionsActive = true;
}

ITransactionPtr TOperationControllerBase::StartTransaction(
    ETransactionType type,
    INativeClientPtr client,
    const TTransactionId& parentTransactionId)
{
    LOG_INFO("Starting transaction (Type: %v)",
        type);

    TTransactionStartOptions options;
    options.AutoAbort = false;
    options.PingAncestors = false;
    auto attributes = CreateEphemeralAttributes();
    attributes->Set(
        "title",
        Format("Scheduler %Qlv transaction for operation %v",
            type,
            OperationId));
    attributes->Set("operation_id", OperationId);
    if (Spec->Title) {
        attributes->Set("operation_title", Spec->Title);
    }
    options.Attributes = std::move(attributes);
    options.ParentId = parentTransactionId;
    options.Timeout = Config->OperationTransactionTimeout;

    auto transactionOrError = WaitFor(
        client->StartTransaction(NTransactionClient::ETransactionType::Master, options));
    THROW_ERROR_EXCEPTION_IF_FAILED(
        transactionOrError,
        "Error starting %Qlv transaction",
        type);
    auto transaction = transactionOrError.Value();

    LOG_INFO("Transaction started (Type: %v, TransactionId: %v)",
        type,
        transaction->GetId());

    return transaction;
}

void TOperationControllerBase::StartSyncSchedulerTransaction()
{
    SyncSchedulerTransaction = StartTransaction(
        ETransactionType::Sync,
        AuthenticatedMasterClient,
        UserTransactionId);
}

void TOperationControllerBase::StartAsyncSchedulerTransaction()
{
    AsyncSchedulerTransaction = StartTransaction(
        ETransactionType::Async,
        AuthenticatedMasterClient);
}

void TOperationControllerBase::StartInputTransaction(const TTransactionId& parentTransactionId)
{
    InputTransaction = StartTransaction(
        ETransactionType::Input,
        AuthenticatedInputMasterClient,
        parentTransactionId);
}

void TOperationControllerBase::StartOutputTransaction(const TTransactionId& parentTransactionId)
{
    OutputTransaction = StartTransaction(
        ETransactionType::Output,
        AuthenticatedOutputMasterClient,
        parentTransactionId);
}

void TOperationControllerBase::StartDebugOutputTransaction()
{
    DebugOutputTransaction = StartTransaction(
        ETransactionType::DebugOutput,
        AuthenticatedMasterClient);
}

void TOperationControllerBase::PickIntermediateDataCell()
{
    auto connection = AuthenticatedOutputMasterClient->GetNativeConnection();
    const auto& secondaryCellTags = connection->GetSecondaryMasterCellTags();
    IntermediateOutputCellTag = secondaryCellTags.empty()
        ? connection->GetPrimaryMasterCellTag()
        : secondaryCellTags[rand() % secondaryCellTags.size()];
}

void TOperationControllerBase::InitChunkListPool()
{
    ChunkListPool = New<TChunkListPool>(
        Config,
        AuthenticatedOutputMasterClient,
        CancelableInvoker,
        OperationId,
        OutputTransaction->GetId());

    CellTagToOutputRequiredChunkList.clear();
    for (const auto* table : UpdatingTables) {
        ++CellTagToOutputRequiredChunkList[table->CellTag];
    }

    CellTagToIntermediateRequiredChunkList.clear();
    ++CellTagToIntermediateRequiredChunkList[IntermediateOutputCellTag];
    if (StderrTable) {
        ++CellTagToIntermediateRequiredChunkList[StderrTable->CellTag];
    }
    if (CoreTable) {
        ++CellTagToIntermediateRequiredChunkList[CoreTable->CellTag];
    }
}

void TOperationControllerBase::InitInputChunkScraper()
{
    yhash_set<TChunkId> chunkIds;
    for (const auto& pair : InputChunkMap) {
        chunkIds.insert(pair.first);
    }

    YCHECK(!InputChunkScraper);
    InputChunkScraper = New<TChunkScraper>(
        Config->ChunkScraper,
        CancelableInvoker,
        Host->GetChunkLocationThrottlerManager(),
        AuthenticatedInputMasterClient,
        InputNodeDirectory,
        std::move(chunkIds),
        BIND(&TThis::OnInputChunkLocated, MakeWeak(this)),
        Logger);

    if (UnavailableInputChunkCount > 0) {
        LOG_INFO("Waiting for %v unavailable input chunks", UnavailableInputChunkCount);
        InputChunkScraper->Start();
    }
}

void TOperationControllerBase::InitIntermediateChunkScraper()
{
    IntermediateChunkScraper = New<TIntermediateChunkScraper>(
        Config->ChunkScraper,
        CancelableInvoker,
        Host->GetChunkLocationThrottlerManager(),
        AuthenticatedInputMasterClient,
        InputNodeDirectory,
        [weakThis = MakeWeak(this)] () {
            if (auto this_ = weakThis.Lock()) {
                return this_->GetAliveIntermediateChunks();
            } else {
                return yhash_set<TChunkId>();
            }
        },
        BIND(&TThis::OnIntermediateChunkLocated, MakeWeak(this)),
        Logger);
}

yhash_set<TChunkId> TOperationControllerBase::GetAliveIntermediateChunks() const
{
    yhash_set<TChunkId> intermediateChunks;

    for (const auto& pair : ChunkOriginMap) {
        if (!pair.second->Lost) {
            intermediateChunks.insert(pair.first);
        }
    }

    return intermediateChunks;
}

void TOperationControllerBase::ReinstallLivePreview()
{
    auto masterConnector = Host->GetMasterConnector();

    if (IsOutputLivePreviewSupported()) {
        for (const auto& table : OutputTables) {
            std::vector<TChunkTreeId> childIds;
            childIds.reserve(table.OutputChunkTreeIds.size());
            for (const auto& pair : table.OutputChunkTreeIds) {
                childIds.push_back(pair.second);
            }
            masterConnector->AttachToLivePreview(
                OperationId,
                AsyncSchedulerTransaction->GetId(),
                table.LivePreviewTableId,
                childIds);
        }
    }

    if (IsIntermediateLivePreviewSupported()) {
        std::vector<TChunkTreeId> childIds;
        childIds.reserve(ChunkOriginMap.size());
        for (const auto& pair : ChunkOriginMap) {
            if (!pair.second->Lost) {
                childIds.push_back(pair.first);
            }
        }
        masterConnector->AttachToLivePreview(
            OperationId,
            AsyncSchedulerTransaction->GetId(),
            IntermediateTable.LivePreviewTableId,
            childIds);
    }
}

void TOperationControllerBase::AbortAllJoblets()
{
    for (const auto& pair : JobletMap) {
        auto joblet = pair.second;
        JobCounter.Aborted(1, EAbortReason::Scheduler);
        joblet->Task->OnJobAborted(joblet, TAbortedJobSummary(pair.first, EAbortReason::Scheduler));
    }
    JobletMap.clear();
}

void TOperationControllerBase::DoLoadSnapshot(const TOperationSnapshot& snapshot)
{
    LOG_INFO("Started loading snapshot (Size: %v, Version: %v)",
        snapshot.Data.Size(),
        snapshot.Version);

    TMemoryInput input(snapshot.Data.Begin(), snapshot.Data.Size());

    TLoadContext context;
    context.SetInput(&input);
    context.SetRowBuffer(RowBuffer);
    context.SetVersion(snapshot.Version);

    NPhoenix::TSerializer::InplaceLoad(context, this);

    LOG_INFO("Finished loading snapshot");
}

bool TOperationControllerBase::GetCommitting()
{
    const auto& client = Host->GetMasterClient();
    auto channel = client->GetMasterChannelOrThrow(EMasterChannelKind::Leader);
    TObjectServiceProxy proxy(channel);

    auto path = GetOperationPath(OperationId) + "/@committing";
    auto req = TYPathProxy::Exists(path);
    auto rsp = WaitFor(proxy.Execute(req))
        .ValueOrThrow();
    return ConvertTo<bool>(rsp->value());
}

void TOperationControllerBase::SetCommitting()
{
    const auto& client = Host->GetMasterClient();
    auto channel = client->GetMasterChannelOrThrow(EMasterChannelKind::Leader);
    TObjectServiceProxy proxy(channel);

    auto path = GetOperationPath(OperationId) + "/@committing";
    auto req = TYPathProxy::Set(path);
    req->set_value(ConvertToYsonString(true).GetData());
    WaitFor(proxy.Execute(req))
        .ThrowOnError();
}

void TOperationControllerBase::SafeCommit()
{
    // XXX(babenko): hotfix for YT-4636
    if (GetCommitting()) {
        THROW_ERROR_EXCEPTION("Operation is already committing");
    }
    SetCommitting();

    TeleportOutputChunks();
    AttachOutputChunks(UpdatingTables);
    EndUploadOutputTables(UpdatingTables);
    CustomCommit();

    CommitTransactions();

    LOG_INFO("Results committed");
}

void TOperationControllerBase::CommitTransactions()
{
    LOG_INFO("Committing scheduler transactions");

    AreTransactionsActive = false;

    CommitTransaction(InputTransaction);
    CommitTransaction(OutputTransaction);
    CommitTransaction(SyncSchedulerTransaction);
    CommitTransaction(DebugOutputTransaction);

    LOG_INFO("Scheduler transactions committed");

    // NB: Never commit async transaction since it's used for writing Live Preview tables.
    AsyncSchedulerTransaction->Abort();
}

void TOperationControllerBase::TeleportOutputChunks()
{
    auto teleporter = New<TChunkTeleporter>(
        Config,
        AuthenticatedOutputMasterClient,
        CancelableInvoker,
        OutputTransaction->GetId(),
        Logger);

    for (auto& table : OutputTables) {
        for (const auto& pair : table.OutputChunkTreeIds) {
            const auto& id = pair.second;
            if (TypeFromId(id) == EObjectType::ChunkList)
                continue;
            table.ChunkPropertiesUpdateNeeded = true;
            teleporter->RegisterChunk(id, table.CellTag);
        }
    }

    WaitFor(teleporter->Run())
        .ThrowOnError();
}

void TOperationControllerBase::AttachOutputChunks(const std::vector<TOutputTable*>& tableList)
{
    for (auto* table : tableList) {
        auto objectIdPath = FromObjectId(table->ObjectId);
        const auto& path = table->Path.GetPath();

        LOG_INFO("Attaching output chunks (Path: %v)",
            path);

        auto channel = AuthenticatedOutputMasterClient->GetMasterChannelOrThrow(
            EMasterChannelKind::Leader,
            table->CellTag);
        TChunkServiceProxy proxy(channel);

        // Split large outputs into separate requests.
        TChunkServiceProxy::TReqExecuteBatch::TAttachChunkTreesSubrequest* req = nullptr;
        TChunkServiceProxy::TReqExecuteBatchPtr batchReq;

        auto flushCurrentReq = [&] (bool requestStatistics) {
            if (req) {
                req->set_request_statistics(requestStatistics);

                auto batchRspOrError = WaitFor(batchReq->Invoke());
                THROW_ERROR_EXCEPTION_IF_FAILED(GetCumulativeError(batchRspOrError), "Error attaching chunks to output table %v",
                    path);

                const auto& batchRsp = batchRspOrError.Value();
                const auto& rsp = batchRsp->attach_chunk_trees_subresponses(0);
                if (requestStatistics) {
                    table->DataStatistics = rsp.statistics();
                }
            }

            req = nullptr;
            batchReq.Reset();
        };

        auto addChunkTree = [&] (const TChunkTreeId& chunkTreeId) {
            if (req && req->child_ids_size() >= Config->MaxChildrenPerAttachRequest) {
                // NB: No need for a statistics for an intermediate request.
                flushCurrentReq(false);
            }

            if (!req) {
                batchReq = proxy.ExecuteBatch();
                GenerateMutationId(batchReq);
                batchReq->set_suppress_upstream_sync(true);
                req = batchReq->add_attach_chunk_trees_subrequests();
                ToProto(req->mutable_parent_id(), table->OutputChunkListId);
            }

            ToProto(req->add_child_ids(), chunkTreeId);
        };

        if (table->TableUploadOptions.TableSchema.IsSorted() && ShouldVerifySortedOutput()) {
            // Sorted output generated by user operation requires rearranging.
            LOG_DEBUG("Sorting %v boundary key pairs %v", table->BoundaryKeys.size(), path);
            std::sort(
                table->BoundaryKeys.begin(),
                table->BoundaryKeys.end(),
                [&] (const TJobBoundaryKeys& lhs, const TJobBoundaryKeys& rhs) -> bool {
                    auto minKeyResult = CompareRows(lhs.MinKey, rhs.MinKey);
                    if (minKeyResult != 0) {
                        return minKeyResult < 0;
                    }
                    return lhs.MaxKey < rhs.MaxKey;
                });

            for (auto current = table->BoundaryKeys.begin(); current != table->BoundaryKeys.end(); ++current) {
                auto next = current + 1;
                if (next != table->BoundaryKeys.end()) {
                    int cmp = CompareRows(next->MinKey, current->MaxKey);

                    if (cmp < 0) {
                        THROW_ERROR_EXCEPTION("Output table %v is not sorted: job outputs have overlapping key ranges",
                            table->Path.GetPath())
                            << TErrorAttribute("current_range_max_key", current->MaxKey)
                            << TErrorAttribute("next_range_min_key", next->MinKey);
                    }

                    if (cmp == 0 && table->Options->ValidateUniqueKeys) {
                        THROW_ERROR_EXCEPTION("Output table %v contains duplicate keys: job outputs have overlapping key ranges",
                            table->Path.GetPath())
                            << TErrorAttribute("current_range_max_key", current->MaxKey)
                            << TErrorAttribute("next_range_min_key", next->MinKey);
                    }
                }

                if (current->ChunkTreeId) {
                    // Chunk tree may be absent if no data was written in the job.
                    addChunkTree(current->ChunkTreeId);
                }
            }
        } else {
            for (const auto& pair : table->OutputChunkTreeIds) {
                addChunkTree(pair.second);
            }
        }

        // NB: Don't forget to ask for the statistics in the last request.
        flushCurrentReq(true);

        LOG_INFO("Output chunks attached (Path: %v, Statistics: %v)",
            path,
            table->DataStatistics);
    }
}

void TOperationControllerBase::CustomCommit()
{ }

void TOperationControllerBase::EndUploadOutputTables(const std::vector<TOutputTable*>& tableList)
{
    auto channel = AuthenticatedOutputMasterClient->GetMasterChannelOrThrow(EMasterChannelKind::Leader);
    TObjectServiceProxy proxy(channel);

    auto batchReq = proxy.ExecuteBatch();

    for (const auto* table : tableList) {
        auto objectIdPath = FromObjectId(table->ObjectId);
        const auto& path = table->Path.GetPath();

        LOG_INFO("Finishing upload to output table (Path: %v, Schema: %v)",
            path,
            table->TableUploadOptions.TableSchema);

        {
            auto req = TTableYPathProxy::EndUpload(objectIdPath);
            *req->mutable_statistics() = table->DataStatistics;
            req->set_chunk_properties_update_needed(table->ChunkPropertiesUpdateNeeded);
            ToProto(req->mutable_table_schema(), table->TableUploadOptions.TableSchema);
            req->set_schema_mode(static_cast<int>(table->TableUploadOptions.SchemaMode));
            SetTransactionId(req, table->UploadTransactionId);
            GenerateMutationId(req);
            batchReq->AddRequest(req, "end_upload");
        }
    }

    auto batchRspOrError = WaitFor(batchReq->Invoke());
    THROW_ERROR_EXCEPTION_IF_FAILED(GetCumulativeError(batchRspOrError), "Error finishing upload to output tables");
}

void TOperationControllerBase::SafeOnJobStarted(const TJobId& jobId, TInstant startTime)
{
    auto joblet = GetJoblet(jobId);
    joblet->StartTime = startTime;

    LogEventFluently(ELogEventType::JobStarted)
        .Item("job_id").Value(jobId)
        .Item("operation_id").Value(OperationId)
        .Item("resource_limits").Value(joblet->ResourceLimits)
        .Item("node_address").Value(joblet->NodeDescriptor.Address)
        .Item("job_type").Value(joblet->JobType);
}

void TOperationControllerBase::UpdateMemoryDigests(TJobletPtr joblet, const TStatistics& statistics)
{
    auto jobType = joblet->JobType;
    bool taskUpdateNeeded = false;

    auto userJobMaxMemoryUsage = FindNumericValue(statistics, "/user_job/max_memory");
    if (userJobMaxMemoryUsage) {
        auto* digest = GetUserJobMemoryDigest(jobType);
        double actualFactor = static_cast<double>(*userJobMaxMemoryUsage) / joblet->EstimatedResourceUsage.GetUserJobMemory();
        LOG_TRACE("Adding sample to the job proxy memory digest (JobType: %v, Sample: %v, JobId: %v)",
            jobType,
            actualFactor,
            joblet->JobId);
        digest->AddSample(actualFactor);
        taskUpdateNeeded = true;
    }

    auto jobProxyMaxMemoryUsage = FindNumericValue(statistics, "/job_proxy/max_memory");
    if (jobProxyMaxMemoryUsage) {
        auto* digest = GetJobProxyMemoryDigest(jobType);
        double actualFactor = static_cast<double>(*jobProxyMaxMemoryUsage) /
            (joblet->EstimatedResourceUsage.GetJobProxyMemory() + joblet->EstimatedResourceUsage.GetFootprintMemory());
        LOG_TRACE("Adding sample to the user job memory digest (JobType: %v, Sample: %v, JobId: %v)",
            jobType,
            actualFactor,
            joblet->JobId);
        digest->AddSample(actualFactor);
        taskUpdateNeeded = true;
    }

    if (taskUpdateNeeded) {
        UpdateAllTasksIfNeeded();
    }
}

void TOperationControllerBase::InitializeHistograms()
{
    if (IsInputDataSizeHistogramSupported()) {
        EstimatedInputDataSizeHistogram_ = CreateHistogram();
        InputDataSizeHistogram_ = CreateHistogram();
    }
}

void TOperationControllerBase::UpdateEstimatedHistogram(TJobletPtr joblet)
{
    if (EstimatedInputDataSizeHistogram_) {
        EstimatedInputDataSizeHistogram_->AddValue(joblet->InputStripeList->TotalDataSize);
    }
}

void TOperationControllerBase::UpdateEstimatedHistogram(TJobletPtr joblet, EJobReinstallReason reason)
{
    if (EstimatedInputDataSizeHistogram_) {
        EstimatedInputDataSizeHistogram_->RemoveValue(joblet->InputStripeList->TotalDataSize);
    }
}

void TOperationControllerBase::UpdateActualHistogram(const TStatistics& statistics)
{
    if (InputDataSizeHistogram_) {
        auto dataSize = FindNumericValue(statistics, "/data/input/uncompressed_data_size");
        if (dataSize && *dataSize > 0) {
            InputDataSizeHistogram_->AddValue(*dataSize);
        }
    }
}

void TOperationControllerBase::SafeOnJobCompleted(std::unique_ptr<TCompletedJobSummary> jobSummary)
{
    const auto& jobId = jobSummary->Id;
    const auto& result = jobSummary->Result;

    const auto& schedulerResultExt = result.GetExtension(TSchedulerJobResultExt::scheduler_job_result_ext);

    // Validate all node ids of the output chunks and populate the local node directory.
    // In case any id is not known, abort the job.
    const auto& globalNodeDirectory = Host->GetNodeDirectory();
    for (const auto& chunkSpec : schedulerResultExt.output_chunk_specs()) {
        auto replicas = FromProto<TChunkReplicaList>(chunkSpec.replicas());
        for (auto replica : replicas) {
            auto nodeId = replica.GetNodeId();
            if (InputNodeDirectory->FindDescriptor(nodeId)) {
                continue;
            }

            const auto* descriptor = globalNodeDirectory->FindDescriptor(nodeId);
            if (!descriptor) {
                LOG_DEBUG("Job is considered aborted since its output contains unresolved node id "
                    "(JobId: %v, NodeId: %v)",
                    jobId,
                    nodeId);
                auto abortedJobSummary = std::make_unique<TAbortedJobSummary>(*jobSummary, EAbortReason::Other);
                OnJobAborted(std::move(abortedJobSummary));
                return;
            }

            InputNodeDirectory->AddDescriptor(nodeId, *descriptor);
        }
    }

    if (jobSummary->Interrupted) {
        jobSummary->UnreadInputDataSlices = ExtractInputDataSlices(*jobSummary);
    }

    jobSummary->ParseStatistics();

    JobCounter.Completed(1);

    auto joblet = GetJoblet(jobId);

    UpdateMemoryDigests(joblet, jobSummary->Statistics);
    UpdateActualHistogram(jobSummary->Statistics);

    FinalizeJoblet(joblet, jobSummary.get());
    LogFinishedJobFluently(ELogEventType::JobCompleted, joblet, *jobSummary);

    UpdateJobStatistics(*jobSummary);

    joblet->Task->OnJobCompleted(joblet, *jobSummary);
    if (jobSummary->Interrupted) {
        OnJobInterrupted(*jobSummary);
    }

    RemoveJoblet(jobId);

    UpdateTask(joblet->Task);

    if (IsCompleted()) {
        OnOperationCompleted(false /* interrupted */);
        return;
    }

    if (RowCountLimitTableIndex) {
        switch (joblet->JobType) {
            case EJobType::Map:
            case EJobType::OrderedMap:
            case EJobType::SortedReduce:
            case EJobType::JoinReduce:
            case EJobType::PartitionReduce: {
                auto path = Format("/data/output/%v/row_count%v", *RowCountLimitTableIndex, jobSummary->StatisticsSuffix);
                i64 count = GetNumericValue(JobStatistics, path);
                if (count >= RowCountLimit) {
                    OnOperationCompleted(true /* interrupted */);
                }
                break;
            }
            default:
                break;
        }
    }
}

void TOperationControllerBase::SafeOnJobFailed(std::unique_ptr<TFailedJobSummary> jobSummary)
{
    jobSummary->ParseStatistics();

    const auto& jobId = jobSummary->Id;
    const auto& result = jobSummary->Result;

    auto error = FromProto<TError>(result.error());

    JobCounter.Failed(1);

    auto joblet = GetJoblet(jobId);

    FinalizeJoblet(joblet, jobSummary.get());
    LogFinishedJobFluently(ELogEventType::JobFailed, joblet, *jobSummary)
        .Item("error").Value(error);

    UpdateJobStatistics(*jobSummary);

    joblet->Task->OnJobFailed(joblet, *jobSummary);

    RemoveJoblet(jobId);

    if (error.Attributes().Get<bool>("fatal", false)) {
        auto wrappedError = TError("Job failed with fatal error") << error;
        OnOperationFailed(wrappedError);
        return;
    }

    int failedJobCount = JobCounter.GetFailed();
    int maxFailedJobCount = Spec->MaxFailedJobCount;
    if (failedJobCount >= maxFailedJobCount) {
        OnOperationFailed(TError("Failed jobs limit exceeded")
            << TErrorAttribute("max_failed_job_count", maxFailedJobCount));
    }
}

void TOperationControllerBase::SafeOnJobAborted(std::unique_ptr<TAbortedJobSummary> jobSummary)
{
    jobSummary->ParseStatistics();

    const auto& jobId = jobSummary->Id;
    auto abortReason = jobSummary->AbortReason;

    JobCounter.Aborted(1, abortReason);

    auto joblet = GetJoblet(jobId);
    if (abortReason == EAbortReason::ResourceOverdraft) {
        UpdateMemoryDigests(joblet, jobSummary->Statistics);
    }

    if (jobSummary->ShouldLog) {
        FinalizeJoblet(joblet, jobSummary.get());
        LogFinishedJobFluently(ELogEventType::JobAborted, joblet, *jobSummary)
            .Item("reason").Value(abortReason);

        UpdateJobStatistics(*jobSummary);
    }

    if (abortReason == EAbortReason::FailedChunks) {
        const auto& result = jobSummary->Result;
        const auto& schedulerResultExt = result.GetExtension(TSchedulerJobResultExt::scheduler_job_result_ext);
        for (const auto& chunkId : schedulerResultExt.failed_chunk_ids()) {
            OnChunkFailed(FromProto<TChunkId>(chunkId));
        }
    }

    joblet->Task->OnJobAborted(joblet, *jobSummary);

    RemoveJoblet(jobId);
}

void TOperationControllerBase::SafeOnJobRunning(std::unique_ptr<TJobSummary> jobSummary)
{
    jobSummary->ParseStatistics();
    if ((false)) {
        auto jobHost = Host->GetJobHost(jobSummary->Id);
        jobHost->SetInterruptHint(true);
    }
}

void TOperationControllerBase::FinalizeJoblet(
    const TJobletPtr& joblet,
    TJobSummary* jobSummary)
{
    auto& statistics = jobSummary->Statistics;

    joblet->FinishTime = *(jobSummary->FinishTime);
    {
        auto duration = joblet->FinishTime - joblet->StartTime;
        statistics.AddSample("/time/total", duration.MilliSeconds());
    }

    if (jobSummary->PrepareDuration) {
        statistics.AddSample("/time/prepare", jobSummary->PrepareDuration->MilliSeconds());
    }
    if (jobSummary->DownloadDuration) {
        statistics.AddSample("/time/artifacts_download", jobSummary->DownloadDuration->MilliSeconds());
    }
    if (jobSummary->ExecDuration) {
        statistics.AddSample("/time/exec", jobSummary->ExecDuration->MilliSeconds());
    }

    statistics.AddSample("/job_proxy/memory_reserve_factor_x10000", static_cast<int>(1e4 * joblet->JobProxyMemoryReserveFactor));
}

TFluentLogEvent TOperationControllerBase::LogFinishedJobFluently(
    ELogEventType eventType,
    const TJobletPtr& joblet,
    const TJobSummary& jobSummary)
{
    return LogEventFluently(eventType)
        .Item("job_id").Value(joblet->JobId)
        .Item("operation_id").Value(OperationId)
        .Item("start_time").Value(joblet->StartTime)
        .Item("finish_time").Value(joblet->FinishTime)
        .Item("resource_limits").Value(joblet->ResourceLimits)
        .Item("statistics").Value(jobSummary.Statistics)
        .Item("node_address").Value(joblet->NodeDescriptor.Address)
        .Item("job_type").Value(joblet->JobType);
}

IYsonConsumer* TOperationControllerBase::GetEventLogConsumer()
{
    VERIFY_THREAD_AFFINITY_ANY();

    return EventLogTableConsumer_.get();
}

void TOperationControllerBase::OnChunkFailed(const TChunkId& chunkId)
{
    auto it = InputChunkMap.find(chunkId);
    if (it == InputChunkMap.end()) {
        LOG_DEBUG("Intermediate chunk has failed (ChunkId: %v)", chunkId);
        if (!OnIntermediateChunkUnavailable(chunkId)) {
            return;
        }

        IntermediateChunkScraper->Start();
    } else {
        LOG_DEBUG("Input chunk has failed (ChunkId: %v)", chunkId);
        OnInputChunkUnavailable(chunkId, it->second);
    }
}

void TOperationControllerBase::SafeOnIntermediateChunkLocated(const TChunkId& chunkId, const TChunkReplicaList& replicas)
{
    // Intermediate chunks are always replicated.
    if (IsUnavailable(replicas, NErasure::ECodec::None)) {
        OnIntermediateChunkUnavailable(chunkId);
    }
}

void TOperationControllerBase::SafeOnInputChunkLocated(const TChunkId& chunkId, const TChunkReplicaList& replicas)
{
    auto it = InputChunkMap.find(chunkId);
    YCHECK(it != InputChunkMap.end());

    auto& descriptor = it->second;
    YCHECK(!descriptor.InputChunks.empty());
    auto& chunkSpec = descriptor.InputChunks.front();
    auto codecId = NErasure::ECodec(chunkSpec->GetErasureCodec());

    if (IsUnavailable(replicas, codecId, IsParityReplicasFetchEnabled())) {
        OnInputChunkUnavailable(chunkId, descriptor);
    } else {
        OnInputChunkAvailable(chunkId, descriptor, replicas);
    }
}

void TOperationControllerBase::OnInputChunkAvailable(const TChunkId& chunkId, TInputChunkDescriptor& descriptor, const TChunkReplicaList& replicas)
{
    VERIFY_INVOKER_AFFINITY(CancelableInvoker);

    if (descriptor.State != EInputChunkState::Waiting)
        return;

    LOG_TRACE("Input chunk is available (ChunkId: %v)", chunkId);

    --UnavailableInputChunkCount;
    YCHECK(UnavailableInputChunkCount >= 0);

    if (UnavailableInputChunkCount == 0) {
        InputChunkScraper->Stop();
    }

    // Update replicas in place for all input chunks with current chunkId.
    for (auto& chunkSpec : descriptor.InputChunks) {
        chunkSpec->SetReplicaList(replicas);
    }

    descriptor.State = EInputChunkState::Active;

    for (const auto& inputStripe : descriptor.InputStripes) {
        --inputStripe.Stripe->WaitingChunkCount;
        if (inputStripe.Stripe->WaitingChunkCount > 0)
            continue;

        auto task = inputStripe.Task;
        task->GetChunkPoolInput()->Resume(inputStripe.Cookie, inputStripe.Stripe);
        if (task->HasInputLocality()) {
            AddTaskLocalityHint(task, inputStripe.Stripe);
        }
        AddTaskPendingHint(task);
    }
}

void TOperationControllerBase::OnInputChunkUnavailable(const TChunkId& chunkId, TInputChunkDescriptor& descriptor)
{
    VERIFY_INVOKER_AFFINITY(CancelableInvoker);

    if (descriptor.State != EInputChunkState::Active)
        return;

    ++ChunkLocatedCallCount;
    if (ChunkLocatedCallCount >= Config->ChunkScraper->MaxChunksPerRequest) {
        ChunkLocatedCallCount = 0;
        LOG_DEBUG("Located another batch of chunks (Count: %v, UnavailableInputChunkCount: %v)",
            Config->ChunkScraper->MaxChunksPerRequest,
            UnavailableInputChunkCount);
    }

    LOG_TRACE("Input chunk is unavailable (ChunkId: %v)", chunkId);

    ++UnavailableInputChunkCount;

    switch (Spec->UnavailableChunkTactics) {
        case EUnavailableChunkAction::Fail:
            OnOperationFailed(TError("Input chunk %v is unavailable",
                chunkId));
            break;

        case EUnavailableChunkAction::Skip: {
            descriptor.State = EInputChunkState::Skipped;
            for (const auto& inputStripe : descriptor.InputStripes) {
                inputStripe.Task->GetChunkPoolInput()->Suspend(inputStripe.Cookie);

                inputStripe.Stripe->DataSlices.erase(
                    std::remove_if(
                        inputStripe.Stripe->DataSlices.begin(),
                        inputStripe.Stripe->DataSlices.end(),
                        [&] (TInputDataSlicePtr slice) {
                            try {
                                return chunkId == slice->GetSingleUnversionedChunkOrThrow()->ChunkId();
                            } catch (const std::exception& ex) {
                                //FIXME(savrus) allow data slices to be unavailable.
                                THROW_ERROR_EXCEPTION("Dynamic table chunk became unavailable") << ex;
                            }
                        }),
                    inputStripe.Stripe->DataSlices.end());

                // Reinstall patched stripe.
                inputStripe.Task->GetChunkPoolInput()->Resume(inputStripe.Cookie, inputStripe.Stripe);
                AddTaskPendingHint(inputStripe.Task);
            }
            InputChunkScraper->Start();
            break;
        }

        case EUnavailableChunkAction::Wait: {
            descriptor.State = EInputChunkState::Waiting;
            for (const auto& inputStripe : descriptor.InputStripes) {
                if (inputStripe.Stripe->WaitingChunkCount == 0) {
                    inputStripe.Task->GetChunkPoolInput()->Suspend(inputStripe.Cookie);
                }
                ++inputStripe.Stripe->WaitingChunkCount;
            }
            InputChunkScraper->Start();
            break;
        }

        default:
            Y_UNREACHABLE();
    }
}

bool TOperationControllerBase::OnIntermediateChunkUnavailable(const TChunkId& chunkId)
{
    auto it = ChunkOriginMap.find(chunkId);
    YCHECK(it != ChunkOriginMap.end());
    auto completedJob = it->second;
    if (completedJob->Lost)
        return false;

    LOG_DEBUG("Job is lost (Address: %v, JobId: %v, SourceTask: %v, OutputCookie: %v, InputCookie: %v)",
        completedJob->NodeDescriptor.Address,
        completedJob->JobId,
        completedJob->SourceTask->GetId(),
        completedJob->OutputCookie,
        completedJob->InputCookie);

    JobCounter.Lost(1);
    completedJob->Lost = true;
    completedJob->DestinationPool->Suspend(completedJob->InputCookie);
    completedJob->SourceTask->GetChunkPoolOutput()->Lost(completedJob->OutputCookie);
    completedJob->SourceTask->OnJobLost(completedJob);
    AddTaskPendingHint(completedJob->SourceTask);
    return true;
}

bool TOperationControllerBase::AreForeignTablesSupported() const
{
    return false;
}

bool TOperationControllerBase::IsOutputLivePreviewSupported() const
{
    return false;
}

bool TOperationControllerBase::IsIntermediateLivePreviewSupported() const
{
    return false;
}

std::vector<ITransactionPtr> TOperationControllerBase::GetTransactions()
{
    if (AreTransactionsActive) {
        return {
            AsyncSchedulerTransaction,
            SyncSchedulerTransaction,
            InputTransaction,
            OutputTransaction,
            DebugOutputTransaction
        };
    } else {
        return {};
    }
}

bool TOperationControllerBase::IsInputDataSizeHistogramSupported() const
{
    return false;
}

void TOperationControllerBase::SafeAbort()
{
    LOG_INFO("Aborting operation controller");

    auto abortTransaction = [&] (ITransactionPtr transaction) {
        if (transaction) {
            // Fire-and-forget.
            transaction->Abort();
        }
    };

    AreTransactionsActive = false;

    // Skip commiting anything if operation controller already tried to commit results.
    if (!GetCommitting()) {
        try {
            if (StderrTable && StderrTable->IsBeginUploadCompleted()) {
                AttachOutputChunks({StderrTable.GetPtr()});
                EndUploadOutputTables({StderrTable.GetPtr()});
            }

            if (CoreTable && CoreTable->IsBeginUploadCompleted()) {
                AttachOutputChunks({CoreTable.GetPtr()});
                EndUploadOutputTables({CoreTable.GetPtr()});
            }

            CommitTransaction(DebugOutputTransaction);
        } catch (const std::exception& ex) {
            // Bad luck we can't commit transaction.
            // Such a pity can happen for example if somebody aborted our transaction manualy.
            LOG_ERROR(ex, "Failed to commit debug output transaction");
        }
    }

    abortTransaction(InputTransaction);
    abortTransaction(OutputTransaction);
    abortTransaction(SyncSchedulerTransaction);
    abortTransaction(AsyncSchedulerTransaction);

    State = EControllerState::Finished;

    CancelableContext->Cancel();

    LOG_INFO("Operation controller aborted");
}

void TOperationControllerBase::SafeForget()
{
    LOG_INFO("Forgetting operation");

    CancelableContext->Cancel();

    Forgotten = true;

    LOG_INFO("Operation forgotten");
}

void TOperationControllerBase::SafeComplete()
{
    BIND(&TOperationControllerBase::OnOperationCompleted, MakeStrong(this), true /* interrupted */)
        .Via(GetCancelableInvoker())
        .Run();
}

void TOperationControllerBase::CheckTimeLimit()
{
    VERIFY_INVOKER_AFFINITY(CancelableInvoker);

    auto timeLimit = Config->OperationTimeLimit;
    if (Spec->TimeLimit) {
        timeLimit = Spec->TimeLimit;
    }

    if (timeLimit) {
        if (TInstant::Now() - StartTime > *timeLimit) {
            OnOperationFailed(TError("Operation is running for too long, aborted")
                << TErrorAttribute("time_limit", *timeLimit));
        }
    }
}

void TOperationControllerBase::CheckAvailableExecNodes()
{
    VERIFY_INVOKER_AFFINITY(CancelableInvoker);

    if (ShouldSkipSanityCheck()) {
        return;
    }

    if (GetExecNodeDescriptors().empty()) {
        auto timeout = DurationToCpuDuration(Spec->AvailableNodesMissingTimeout);
        if (AvaialableNodesLastSeenTime_ + timeout < GetCpuInstant()) {
            OnOperationFailed(TError("No online nodes match operation scheduling tag filter")
                << TErrorAttribute("operation_id", OperationId)
                << TErrorAttribute("scheduling_tag_filter", Spec->SchedulingTagFilter));
        }
    } else {
        AvaialableNodesLastSeenTime_ = GetCpuInstant();
    }
}

TScheduleJobResultPtr TOperationControllerBase::SafeScheduleJob(
    ISchedulingContextPtr context,
    const TJobResources& jobLimits)
{
    if (Spec->TestingOperationOptions) {
        if (Spec->TestingOperationOptions->SchedulingDelayType == ESchedulingDelayType::Async) {
            WaitFor(TDelayedExecutor::MakeDelayed(Spec->TestingOperationOptions->SchedulingDelay));
        } else {
            Sleep(Spec->TestingOperationOptions->SchedulingDelay);
        }
    }

    // SafeScheduleJob must be synchronous; context switches are prohibited.
    TContextSwitchGuard contextSwitchGuard([] { Y_UNREACHABLE(); });

    TScopedTimer timer;
    auto scheduleJobResult = New<TScheduleJobResult>();
    DoScheduleJob(context.Get(), jobLimits, scheduleJobResult.Get());
    if (scheduleJobResult->JobStartRequest) {
        JobCounter.Start(1);
    }
    scheduleJobResult->Duration = timer.GetElapsed();

    ScheduleJobStatistics_->RecordJobResult(scheduleJobResult);

    auto now = NProfiling::GetCpuInstant();
    if (now > ScheduleJobStatisticsLogDeadline_) {
        LOG_DEBUG("Schedule job statistics (Count: %v, TotalDuration: %v, FailureReasons: %v)",
            ScheduleJobStatistics_->Count,
            ScheduleJobStatistics_->Duration,
            ScheduleJobStatistics_->Failed);
        ScheduleJobStatisticsLogDeadline_ = now + NProfiling::DurationToCpuDuration(Config->ScheduleJobStatisticsLogBackoff);
    }

    return scheduleJobResult;
}

void TOperationControllerBase::UpdateConfig(TSchedulerConfigPtr config)
{
    VERIFY_INVOKER_AFFINITY(CancelableInvoker);

    Config = config;
}

void TOperationControllerBase::CustomizeJoblet(TJobletPtr /* joblet */)
{ }

void TOperationControllerBase::CustomizeJobSpec(TJobletPtr /* joblet */, TJobSpec* /* jobSpec */)
{ }

void TOperationControllerBase::RegisterTask(TTaskPtr task)
{
    Tasks.push_back(std::move(task));
}

void TOperationControllerBase::RegisterTaskGroup(TTaskGroupPtr group)
{
    TaskGroups.push_back(std::move(group));
}

void TOperationControllerBase::UpdateTask(TTaskPtr task)
{
    int oldPendingJobCount = CachedPendingJobCount;
    int newPendingJobCount = CachedPendingJobCount + task->GetPendingJobCountDelta();
    CachedPendingJobCount = newPendingJobCount;

    int oldTotalJobCount = JobCounter.GetTotal();
    JobCounter.Increment(task->GetTotalJobCountDelta());
    int newTotalJobCount = JobCounter.GetTotal();

    IncreaseNeededResources(task->GetTotalNeededResourcesDelta());

    LOG_DEBUG_IF(
        newPendingJobCount != oldPendingJobCount || newTotalJobCount != oldTotalJobCount,
        "Task updated (Task: %v, PendingJobCount: %v -> %v, TotalJobCount: %v -> %v, NeededResources: %v)",
        task->GetId(),
        oldPendingJobCount,
        newPendingJobCount,
        oldTotalJobCount,
        newTotalJobCount,
        FormatResources(CachedNeededResources));

    i64 outputTablesTimesJobsCount = OutputTables.size() * newTotalJobCount;
    if (outputTablesTimesJobsCount > Config->MaxOutputTablesTimesJobsCount) {
        OnOperationFailed(TError(
                "Maximum allowed number of output tables times job count violated: %v > %v",
                outputTablesTimesJobsCount,
                Config->MaxOutputTablesTimesJobsCount)
            << TErrorAttribute("output_table_count", OutputTables.size())
            << TErrorAttribute("job_count", newTotalJobCount));
    }

    task->CheckCompleted();
}

void TOperationControllerBase::UpdateAllTasks()
{
    for (const auto& task: Tasks) {
        UpdateTask(task);
    }
}

void TOperationControllerBase::UpdateAllTasksIfNeeded()
{
    auto now = NProfiling::GetCpuInstant();
    if (now < TaskUpdateDeadline_) {
        return;
    }
    UpdateAllTasks();
    TaskUpdateDeadline_ = now + NProfiling::DurationToCpuDuration(Config->TaskUpdatePeriod);
}

void TOperationControllerBase::MoveTaskToCandidates(
    TTaskPtr task,
    std::multimap<i64, TTaskPtr>& candidateTasks)
{
    const auto& neededResources = task->GetMinNeededResources();
    task->CheckResourceDemandSanity(neededResources);
    i64 minMemory = neededResources.GetMemory();
    candidateTasks.insert(std::make_pair(minMemory, task));
    LOG_DEBUG("Task moved to candidates (Task: %v, MinMemory: %v)",
        task->GetId(),
        minMemory / (1024 * 1024));

}

void TOperationControllerBase::AddTaskPendingHint(TTaskPtr task)
{
    if (task->GetPendingJobCount() > 0) {
        auto group = task->GetGroup();
        if (group->NonLocalTasks.insert(task).second) {
            LOG_DEBUG("Task pending hint added (Task: %v)", task->GetId());
            MoveTaskToCandidates(task, group->CandidateTasks);
        }
    }
    UpdateTask(task);
}

void TOperationControllerBase::AddAllTaskPendingHints()
{
    for (const auto& task : Tasks) {
        AddTaskPendingHint(task);
    }
}

void TOperationControllerBase::DoAddTaskLocalityHint(TTaskPtr task, TNodeId nodeId)
{
    auto group = task->GetGroup();
    if (group->NodeIdToTasks[nodeId].insert(task).second) {
        LOG_TRACE("Task locality hint added (Task: %v, Address: %v)",
            task->GetId(),
            InputNodeDirectory->GetDescriptor(nodeId).GetDefaultAddress());
    }
}

void TOperationControllerBase::AddTaskLocalityHint(TTaskPtr task, TNodeId nodeId)
{
    DoAddTaskLocalityHint(task, nodeId);
    UpdateTask(task);
}

void TOperationControllerBase::AddTaskLocalityHint(TTaskPtr task, TChunkStripePtr stripe)
{
    for (const auto& dataSlice : stripe->DataSlices) {
        for (const auto& chunkSlice : dataSlice->ChunkSlices) {
            for (auto replica : chunkSlice->GetInputChunk()->GetReplicaList()) {
                auto locality = chunkSlice->GetLocality(replica.GetReplicaIndex());
                if (locality > 0) {
                    DoAddTaskLocalityHint(task, replica.GetNodeId());
                }
            }
        }
    }
    UpdateTask(task);
}

void TOperationControllerBase::ResetTaskLocalityDelays()
{
    LOG_DEBUG("Task locality delays are reset");
    for (auto group : TaskGroups) {
        for (const auto& pair : group->DelayedTasks) {
            auto task = pair.second;
            if (task->GetPendingJobCount() > 0) {
                MoveTaskToCandidates(task, group->CandidateTasks);
            } else {
                LOG_DEBUG("Task pending hint removed (Task: %v)",
                    task->GetId());
                YCHECK(group->NonLocalTasks.erase(task) == 1);
            }
        }
        group->DelayedTasks.clear();
    }
}

bool TOperationControllerBase::CheckJobLimits(
    TTaskPtr task,
    const TJobResources& jobLimits,
    const TJobResources& nodeResourceLimits)
{
    auto neededResources = task->GetMinNeededResources();
    if (Dominates(jobLimits, neededResources)) {
        return true;
    }
    task->CheckResourceDemandSanity(nodeResourceLimits, neededResources);
    return false;
}

void TOperationControllerBase::DoScheduleJob(
    ISchedulingContext* context,
    const TJobResources& jobLimits,
    TScheduleJobResult* scheduleJobResult)
{
    VERIFY_INVOKER_AFFINITY(CancelableInvoker);

    if (!IsRunning()) {
        LOG_TRACE("Operation is not running, scheduling request ignored");
        scheduleJobResult->RecordFail(EScheduleJobFailReason::OperationNotRunning);
    } else if (GetPendingJobCount() == 0) {
        LOG_TRACE("No pending jobs left, scheduling request ignored");
        scheduleJobResult->RecordFail(EScheduleJobFailReason::NoPendingJobs);
    } else {
        DoScheduleLocalJob(context, jobLimits, scheduleJobResult);
        if (!scheduleJobResult->JobStartRequest) {
            DoScheduleNonLocalJob(context, jobLimits, scheduleJobResult);
        }
    }
}

void TOperationControllerBase::DoScheduleLocalJob(
    ISchedulingContext* context,
    const TJobResources& jobLimits,
    TScheduleJobResult* scheduleJobResult)
{
    const auto& nodeResourceLimits = context->ResourceLimits();
    const auto& address = context->GetNodeDescriptor().Address;
    auto nodeId = context->GetNodeDescriptor().Id;

    for (const auto& group : TaskGroups) {
        if (!Dominates(jobLimits, group->MinNeededResources)) {
            scheduleJobResult->RecordFail(EScheduleJobFailReason::NotEnoughResources);
            continue;
        }

        auto localTasksIt = group->NodeIdToTasks.find(nodeId);
        if (localTasksIt == group->NodeIdToTasks.end()) {
            continue;
        }

        i64 bestLocality = 0;
        TTaskPtr bestTask = nullptr;

        auto& localTasks = localTasksIt->second;
        auto it = localTasks.begin();
        while (it != localTasks.end()) {
            auto jt = it++;
            auto task = *jt;

            // Make sure that the task has positive locality.
            // Remove pending hint if not.
            auto locality = task->GetLocality(nodeId);
            if (locality <= 0) {
                localTasks.erase(jt);
                LOG_TRACE("Task locality hint removed (Task: %v, Address: %v)",
                    task->GetId(),
                    address);
                continue;
            }

            if (locality <= bestLocality) {
                continue;
            }

            if (task->GetPendingJobCount() == 0) {
                UpdateTask(task);
                continue;
            }

            if (!CheckJobLimits(task, jobLimits, nodeResourceLimits)) {
                scheduleJobResult->RecordFail(EScheduleJobFailReason::NotEnoughResources);
                continue;
            }

            bestLocality = locality;
            bestTask = task;
        }

        if (!IsRunning()) {
            scheduleJobResult->RecordFail(EScheduleJobFailReason::OperationNotRunning);
            return;
        }

        if (bestTask) {
            LOG_DEBUG(
                "Attempting to schedule a local job (Task: %v, Address: %v, Locality: %v, JobLimits: %v, "
                "PendingDataSize: %v, PendingJobCount: %v)",
                bestTask->GetId(),
                address,
                bestLocality,
                FormatResources(jobLimits),
                bestTask->GetPendingDataSize(),
                bestTask->GetPendingJobCount());

            if (!HasEnoughChunkLists(bestTask->IsIntermediateOutput(), bestTask->IsStderrTableEnabled(), bestTask->IsCoreTableEnabled())) {
                LOG_DEBUG("Job chunk list demand is not met");
                scheduleJobResult->RecordFail(EScheduleJobFailReason::NotEnoughChunkLists);
                return;
            }

            bestTask->ScheduleJob(context, jobLimits, scheduleJobResult);
            if (scheduleJobResult->JobStartRequest) {
                UpdateTask(bestTask);
                return;
            }
        } else {
            // NB: This is one of the possible reasons, hopefully the most probable.
            scheduleJobResult->RecordFail(EScheduleJobFailReason::NoLocalJobs);
        }
    }
}

void TOperationControllerBase::DoScheduleNonLocalJob(
    ISchedulingContext* context,
    const TJobResources& jobLimits,
    TScheduleJobResult* scheduleJobResult)
{
    auto now = NProfiling::CpuInstantToInstant(context->GetNow());
    const auto& nodeResourceLimits = context->ResourceLimits();
    const auto& address = context->GetNodeDescriptor().Address;

    for (const auto& group : TaskGroups) {
        if (!Dominates(jobLimits, group->MinNeededResources)) {
            scheduleJobResult->RecordFail(EScheduleJobFailReason::NotEnoughResources);
            continue;
        }

        auto& nonLocalTasks = group->NonLocalTasks;
        auto& candidateTasks = group->CandidateTasks;
        auto& delayedTasks = group->DelayedTasks;

        // Move tasks from delayed to candidates.
        while (!delayedTasks.empty()) {
            auto it = delayedTasks.begin();
            auto deadline = it->first;
            if (now < deadline) {
                break;
            }
            auto task = it->second;
            delayedTasks.erase(it);
            if (task->GetPendingJobCount() == 0) {
                LOG_DEBUG("Task pending hint removed (Task: %v)",
                    task->GetId());
                YCHECK(nonLocalTasks.erase(task) == 1);
                UpdateTask(task);
            } else {
                LOG_DEBUG("Task delay deadline reached (Task: %v)", task->GetId());
                MoveTaskToCandidates(task, candidateTasks);
            }
        }

        // Consider candidates in the order of increasing memory demand.
        {
            int processedTaskCount = 0;
            int noPendingJobsTaskCount = 0;
            auto it = candidateTasks.begin();
            while (it != candidateTasks.end()) {
                ++processedTaskCount;
                auto task = it->second;

                // Make sure that the task is ready to launch jobs.
                // Remove pending hint if not.
                if (task->GetPendingJobCount() == 0) {
                    LOG_DEBUG("Task pending hint removed (Task: %v)", task->GetId());
                    candidateTasks.erase(it++);
                    YCHECK(nonLocalTasks.erase(task) == 1);
                    UpdateTask(task);
                    ++noPendingJobsTaskCount;
                    continue;
                }

                // Check min memory demand for early exit.
                if (task->GetMinNeededResources().GetMemory() > jobLimits.GetMemory()) {
                    scheduleJobResult->RecordFail(EScheduleJobFailReason::NotEnoughResources);
                    break;
                }

                if (!CheckJobLimits(task, jobLimits, nodeResourceLimits)) {
                    ++it;
                    scheduleJobResult->RecordFail(EScheduleJobFailReason::NotEnoughResources);
                    continue;
                }

<<<<<<< HEAD
                if (!task->GetDelayedTime()) {
                    task->SetDelayedTime(now);
                }

                auto deadline = *task->GetDelayedTime() + NProfiling::DurationToCpuDuration(task->GetLocalityTimeout());
=======
                auto deadline = now + task->GetLocalityTimeout();
>>>>>>> 20a95c36
                if (deadline > now) {
                    LOG_DEBUG("Task delayed (Task: %v, Deadline: %v)",
                        task->GetId(),
                        deadline);
                    delayedTasks.insert(std::make_pair(deadline, task));
                    candidateTasks.erase(it++);
                    scheduleJobResult->RecordFail(EScheduleJobFailReason::TaskDelayed);
                    continue;
                }

                if (!IsRunning()) {
                    scheduleJobResult->RecordFail(EScheduleJobFailReason::OperationNotRunning);
                    return;
                }

                LOG_DEBUG(
                    "Attempting to schedule a non-local job (Task: %v, Address: %v, JobLimits: %v, "
                    "PendingDataSize: %v, PendingJobCount: %v)",
                    task->GetId(),
                    address,
                    FormatResources(jobLimits),
                    task->GetPendingDataSize(),
                    task->GetPendingJobCount());

                if (!HasEnoughChunkLists(task->IsIntermediateOutput(), task->IsStderrTableEnabled(), task->IsCoreTableEnabled())) {
                    LOG_DEBUG("Job chunk list demand is not met");
                    scheduleJobResult->RecordFail(EScheduleJobFailReason::NotEnoughChunkLists);
                    return;
                }

                task->ScheduleJob(context, jobLimits, scheduleJobResult);
                if (scheduleJobResult->JobStartRequest) {
                    UpdateTask(task);
                    LOG_DEBUG("Processed %v tasks", processedTaskCount);
                    return;
                }

                // If task failed to schedule job, its min resources might have been updated.
                auto minMemory = task->GetMinNeededResources().GetMemory();
                if (it->first == minMemory) {
                    ++it;
                } else {
                    it = candidateTasks.erase(it);
                    candidateTasks.insert(std::make_pair(minMemory, task));
                }
            }
            if (processedTaskCount == noPendingJobsTaskCount) {
                scheduleJobResult->RecordFail(EScheduleJobFailReason::NoCandidateTasks);
            }

            LOG_DEBUG("Processed %v tasks", processedTaskCount);
        }
    }
}

TCancelableContextPtr TOperationControllerBase::GetCancelableContext() const
{
    VERIFY_THREAD_AFFINITY_ANY();

    return CancelableContext;
}

IInvokerPtr TOperationControllerBase::GetCancelableControlInvoker() const
{
    VERIFY_THREAD_AFFINITY_ANY();

    return CancelableControlInvoker;
}

IInvokerPtr TOperationControllerBase::GetCancelableInvoker() const
{
    VERIFY_THREAD_AFFINITY_ANY();

    return CancelableInvoker;
}

IInvokerPtr TOperationControllerBase::GetInvoker() const
{
    VERIFY_THREAD_AFFINITY_ANY();

    return SuspendableInvoker;
}

TFuture<void> TOperationControllerBase::Suspend()
{
    VERIFY_THREAD_AFFINITY(ControlThread);

    return SuspendableInvoker->Suspend();
}

void TOperationControllerBase::Resume()
{
    VERIFY_THREAD_AFFINITY(ControlThread);

    SuspendableInvoker->Resume();
}

int TOperationControllerBase::GetPendingJobCount() const
{
    VERIFY_THREAD_AFFINITY_ANY();

    // Avoid accessing the state while not prepared.
    if (!IsPrepared()) {
        return 0;
    }

    // NB: For suspended operations we still report proper pending job count
    // but zero demand.
    if (!IsRunning()) {
        return 0;
    }

    return CachedPendingJobCount;
}

int TOperationControllerBase::GetTotalJobCount() const
{
    VERIFY_INVOKER_AFFINITY(CancelableInvoker);

    // Avoid accessing the state while not prepared.
    if (!IsPrepared()) {
        return 0;
    }

    return JobCounter.GetTotal();
}

bool TOperationControllerBase::IsForgotten() const
{
    VERIFY_THREAD_AFFINITY_ANY();

    return Forgotten;
}

void TOperationControllerBase::IncreaseNeededResources(const TJobResources& resourcesDelta)
{
    VERIFY_THREAD_AFFINITY_ANY();

    TWriterGuard guard(CachedNeededResourcesLock);
    CachedNeededResources += resourcesDelta;
}

TJobResources TOperationControllerBase::GetNeededResources() const
{
    VERIFY_THREAD_AFFINITY_ANY();

    TReaderGuard guard(CachedNeededResourcesLock);
    return CachedNeededResources;
}

i64 TOperationControllerBase::ComputeUserJobMemoryReserve(EJobType jobType, TUserJobSpecPtr userJobSpec) const
{
    if (userJobSpec) {
        return userJobSpec->MemoryLimit * GetUserJobMemoryDigest(jobType)->GetQuantile(Config->UserJobMemoryReserveQuantile);
    } else {
        return 0;
    }
}

void TOperationControllerBase::OnOperationCompleted(bool interrupted)
{
    VERIFY_INVOKER_AFFINITY(CancelableInvoker);
    Y_UNUSED(interrupted);

    // This can happen if operation failed during completion in derived class (e.x. SortController).
    if (IsFinished()) {
        return;
    }

    State = EControllerState::Finished;

    BuildAndSaveProgress();

    Host->OnOperationCompleted(OperationId);
}

void TOperationControllerBase::OnOperationFailed(const TError& error)
{
    VERIFY_THREAD_AFFINITY_ANY();

    // During operation failing job aborting can lead to another operation fail, we don't want to invoke it twice.
    if (IsFinished()) {
        return;
    }

    State = EControllerState::Finished;

    BuildAndSaveProgress();

    Host->OnOperationFailed(OperationId, error);
}

void TOperationControllerBase::FailOperation(const TAssertionFailedException& ex)
{
    OnOperationFailed(TError("Operation controller crashed; please file a ticket at YTADMINREQ and attach a link to this operation")
        << TErrorAttribute("failed_condition", ex.GetExpression())
        << TErrorAttribute("stack_trace", ex.GetStackTrace())
        << TErrorAttribute("core_path", ex.GetCorePath())
        << TErrorAttribute("operation_id", OperationId));
}

bool TOperationControllerBase::IsPrepared() const
{
    return State != EControllerState::Preparing;
}

bool TOperationControllerBase::IsRunning() const
{
    return State == EControllerState::Running;
}

bool TOperationControllerBase::IsFinished() const
{
    return State == EControllerState::Finished;
}

void TOperationControllerBase::CreateLivePreviewTables()
{
    const auto& client = Host->GetMasterClient();
    auto connection = client->GetNativeConnection();

    // NB: use root credentials.
    auto channel = client->GetMasterChannelOrThrow(EMasterChannelKind::Leader);
    TObjectServiceProxy proxy(channel);

    auto batchReq = proxy.ExecuteBatch();

    auto addRequest = [&] (
        const Stroka& path,
        TCellTag cellTag,
        int replicationFactor,
        NCompression::ECodec compressionCodec,
        const Stroka& key,
        const TYsonString& acl,
        TNullable<TTableSchema> schema)
    {
        auto req = TCypressYPathProxy::Create(path);
        req->set_type(static_cast<int>(EObjectType::Table));
        req->set_ignore_existing(true);
        req->set_enable_accounting(false);

        auto attributes = CreateEphemeralAttributes();
        attributes->Set("replication_factor", replicationFactor);
        // Does this affect anything or is this for viewing only? Should we set the 'media' ('primary_medium') property?
        attributes->Set("compression_codec", compressionCodec);
        if (cellTag == connection->GetPrimaryMasterCellTag()) {
            attributes->Set("external", false);
        } else {
            attributes->Set("external_cell_tag", cellTag);
        }
        attributes->Set("acl", acl);
        attributes->Set("inherit_acl", false);
        if (schema) {
            attributes->Set("schema", *schema);
        }
        ToProto(req->mutable_node_attributes(), *attributes);

        batchReq->AddRequest(req, key);
    };

    if (IsOutputLivePreviewSupported()) {
        LOG_INFO("Creating live preview for output tables");

        for (int index = 0; index < OutputTables.size(); ++index) {
            const auto& table = OutputTables[index];
            auto path = GetLivePreviewOutputPath(OperationId, index);
            addRequest(
                path,
                table.CellTag,
                table.Options->ReplicationFactor,
                table.Options->CompressionCodec,
                "create_output",
                table.EffectiveAcl,
                table.TableUploadOptions.TableSchema);
        }
    }

    if (StderrTable) {
        LOG_INFO("Creating live preview for stderr table");
        auto path = GetLivePreviewStderrTablePath(OperationId);
        addRequest(
            path,
            StderrTable->CellTag,
            StderrTable->Options->ReplicationFactor,
            StderrTable->Options->CompressionCodec,
            "create_stderr",
            StderrTable->EffectiveAcl,
            StderrTable->TableUploadOptions.TableSchema);
    }

    if (IsIntermediateLivePreviewSupported()) {
        LOG_INFO("Creating live preview for intermediate table");

        auto path = GetLivePreviewIntermediatePath(OperationId);
        addRequest(
            path,
            IntermediateOutputCellTag,
            1,
            Spec->IntermediateCompressionCodec,
            "create_intermediate",
            BuildYsonStringFluently()
                .BeginList()
                    .Item().BeginMap()
                        .Item("action").Value("allow")
                        .Item("subjects").BeginList()
                            .Item().Value(AuthenticatedUser)
                            .DoFor(Owners, [] (TFluentList fluent, const Stroka& owner) {
                                fluent.Item().Value(owner);
                            })
                        .EndList()
                        .Item("permissions").BeginList()
                            .Item().Value("read")
                        .EndList()
                    .EndMap()
                    .DoFor(Spec->IntermediateDataAcl->AsList()->GetChildren(), [] (TFluentList fluent, const INodePtr& node) {
                        fluent.Item().Value(node);
                    })
                    .DoFor(Config->AdditionalIntermediateDataAcl->AsList()->GetChildren(), [] (TFluentList fluent, const INodePtr& node) {
                        fluent.Item().Value(node);
                    })
                .EndList(),
            Null);
    }

    auto batchRspOrError = WaitFor(batchReq->Invoke());
    THROW_ERROR_EXCEPTION_IF_FAILED(GetCumulativeError(batchRspOrError), "Error creating live preview tables");
    const auto& batchRsp = batchRspOrError.Value();

    auto handleResponse = [&] (TLivePreviewTableBase& table, TCypressYPathProxy::TRspCreatePtr rsp) {
        table.LivePreviewTableId = FromProto<NCypressClient::TNodeId>(rsp->node_id());
    };

    if (IsOutputLivePreviewSupported()) {
        auto rspsOrError = batchRsp->GetResponses<TCypressYPathProxy::TRspCreate>("create_output");
        YCHECK(rspsOrError.size() == OutputTables.size());
        for (int index = 0; index < OutputTables.size(); ++index) {
            handleResponse(OutputTables[index], rspsOrError[index].Value());
        }

        LOG_INFO("Live preview for output tables created");
    }

    if (StderrTable) {
        auto rspOrError = batchRsp->GetResponse<TCypressYPathProxy::TRspCreate>("create_stderr");
        handleResponse(*StderrTable, rspOrError.Value());

        LOG_INFO("Live preview for stderr table created");
    }

    if (IsIntermediateLivePreviewSupported()) {
        auto rspOrError = batchRsp->GetResponse<TCypressYPathProxy::TRspCreate>("create_intermediate");
        handleResponse(IntermediateTable, rspOrError.Value());

        LOG_INFO("Live preview for intermediate table created");
    }
}

void TOperationControllerBase::LockLivePreviewTables()
{
    auto channel = Host->GetMasterClient()->GetMasterChannelOrThrow(EMasterChannelKind::Leader);
    TObjectServiceProxy proxy(channel);

    auto batchReq = proxy.ExecuteBatch();

    auto addRequest = [&] (const TLivePreviewTableBase& table, const Stroka& key) {
        auto req = TCypressYPathProxy::Lock(FromObjectId(table.LivePreviewTableId));
        req->set_mode(static_cast<int>(ELockMode::Exclusive));
        SetTransactionId(req, AsyncSchedulerTransaction->GetId());
        batchReq->AddRequest(req, key);
    };

    if (IsOutputLivePreviewSupported()) {
        LOG_INFO("Locking live preview for output tables");
        for (const auto& table : OutputTables) {
            addRequest(table, "lock_output");
        }
    }

    if (StderrTable) {
        LOG_INFO("Locking live preview for stderr table");
        addRequest(*StderrTable, "lock_output");
    }

    if (IsIntermediateLivePreviewSupported()) {
        LOG_INFO("Locking live preview for intermediate table");
        addRequest(IntermediateTable, "lock_intermediate");
    }

    if (batchReq->GetSize() == 0) {
        return;
    }

    auto batchRspOrError = WaitFor(batchReq->Invoke());
    THROW_ERROR_EXCEPTION_IF_FAILED(GetCumulativeError(batchRspOrError), "Error locking live preview tables");

    LOG_INFO("Live preview tables locked");
}

void TOperationControllerBase::FetchInputTables()
{
    i64 totalChunkCount = 0;
    i64 totalExtensionSize = 0;

    LOG_INFO("Started fetching input tables");

    for (int tableIndex = 0; tableIndex < static_cast<int>(InputTables.size()); ++tableIndex) {
        auto& table = InputTables[tableIndex];
        auto objectIdPath = FromObjectId(table.ObjectId);
        const auto& path = table.Path.GetPath();
        const auto& ranges = table.Path.GetRanges();
        if (ranges.empty()) {
            continue;
        }

        if (ranges.size() > Config->MaxRangesOnTable) {
            THROW_ERROR_EXCEPTION(
                "Too many ranges on table: maximum allowed %v, actual %v",
                Config->MaxRangesOnTable,
                ranges.size())
                << TErrorAttribute("table_path", table.Path.GetPath());
        }

        LOG_INFO("Fetching input table (Path: %v, RangeCount: %v)",
            path,
            ranges.size());

        auto channel = AuthenticatedInputMasterClient->GetMasterChannelOrThrow(
            EMasterChannelKind::Follower,
            table.CellTag);
        TObjectServiceProxy proxy(channel);

        auto batchReq = proxy.ExecuteBatch();
        std::vector<int> rangeIndices;

        if (!table.IsDynamic) {
            for (int rangeIndex = 0; rangeIndex < static_cast<int>(ranges.size()); ++rangeIndex) {
                for (i64 index = 0; index * Config->MaxChunksPerFetch < table.ChunkCount; ++index) {
                    auto adjustedRange = ranges[rangeIndex];
                    auto chunkCountLowerLimit = index * Config->MaxChunksPerFetch;
                    if (adjustedRange.LowerLimit().HasChunkIndex()) {
                        chunkCountLowerLimit = std::max(chunkCountLowerLimit, adjustedRange.LowerLimit().GetChunkIndex());
                    }
                    adjustedRange.LowerLimit().SetChunkIndex(chunkCountLowerLimit);

                    auto chunkCountUpperLimit = (index + 1) * Config->MaxChunksPerFetch;
                    if (adjustedRange.UpperLimit().HasChunkIndex()) {
                        chunkCountUpperLimit = std::min(chunkCountUpperLimit, adjustedRange.UpperLimit().GetChunkIndex());
                    }
                    adjustedRange.UpperLimit().SetChunkIndex(chunkCountUpperLimit);

                    auto req = TTableYPathProxy::Fetch(FromObjectId(table.ObjectId));
                    InitializeFetchRequest(req.Get(), table.Path);
                    ToProto(req->mutable_ranges(), std::vector<TReadRange>({adjustedRange}));
                    req->set_fetch_all_meta_extensions(false);
                    req->add_extension_tags(TProtoExtensionTag<NChunkClient::NProto::TMiscExt>::Value);
                    if (IsBoundaryKeysFetchEnabled()) {
                        req->add_extension_tags(TProtoExtensionTag<TBoundaryKeysExt>::Value);
                    }
                    req->set_fetch_parity_replicas(IsParityReplicasFetchEnabled());
                    SetTransactionId(req, InputTransaction->GetId());
                    batchReq->AddRequest(req, "fetch");
                    rangeIndices.push_back(rangeIndex);
                }
            }
        } else {
            if (ranges.size() != 1 || !ranges[0].LowerLimit().IsTrivial() || !ranges[0].UpperLimit().IsTrivial()) {
                THROW_ERROR_EXCEPTION("Ranges are not supported for dynamic table inputs")
                    << TErrorAttribute("table_path", table.Path.GetPath());
            }

            rangeIndices.push_back(0);

            auto req = TTableYPathProxy::Fetch(FromObjectId(table.ObjectId));
            InitializeFetchRequest(req.Get(), table.Path);
            // TODO: support ranges
            //ToProto(req->mutable_ranges(), std::vector<TReadRange>(ranges[0]));
            req->set_fetch_all_meta_extensions(false);
            req->add_extension_tags(TProtoExtensionTag<NChunkClient::NProto::TMiscExt>::Value);
            req->add_extension_tags(TProtoExtensionTag<TBoundaryKeysExt>::Value);
            req->set_fetch_parity_replicas(IsParityReplicasFetchEnabled());
            SetTransactionId(req, InputTransaction->GetId());
            batchReq->AddRequest(req, "fetch");
        }

        auto batchRspOrError = WaitFor(batchReq->Invoke());
        THROW_ERROR_EXCEPTION_IF_FAILED(GetCumulativeError(batchRspOrError), "Error fetching input table %v",
            path);
        const auto& batchRsp = batchRspOrError.Value();

        auto rspsOrError = batchRsp->GetResponses<TTableYPathProxy::TRspFetch>("fetch");
        for (int resultIndex = 0; resultIndex < static_cast<int>(rspsOrError.size()); ++resultIndex) {
            const auto& rsp = rspsOrError[resultIndex].Value();
            std::vector<NChunkClient::NProto::TChunkSpec> chunkSpecs;
            ProcessFetchResponse(
                AuthenticatedInputMasterClient,
                rsp,
                table.CellTag,
                InputNodeDirectory,
                Config->MaxChunksPerLocateRequest,
                rangeIndices[resultIndex],
                Logger,
                &chunkSpecs);

            for (const auto& chunkSpec : chunkSpecs) {
                auto inputChunk = New<TInputChunk>(chunkSpec);
                inputChunk->SetTableIndex(tableIndex);
                table.Chunks.emplace_back(std::move(inputChunk));
                ++totalChunkCount;
                for (const auto& extension : chunkSpec.chunk_meta().extensions().extensions()) {
                    totalExtensionSize += extension.data().size();
                }

                RegisterInputChunk(table.Chunks.back());
            }
        }

        LOG_INFO("Input table fetched (Path: %v, ChunkCount: %v)",
            path,
            table.Chunks.size());
    }

    LOG_INFO("Finished fetching input tables (TotalChunkCount: %v, TotalExtensionSize: %v)",
        totalChunkCount,
        totalExtensionSize);
}

void TOperationControllerBase::RegisterInputChunk(const TInputChunkPtr& inputChunk)
{
    const auto& chunkId = inputChunk->ChunkId();

    // Insert an empty TInputChunkDescriptor if a new chunkId is encountered.
    auto& chunkDescriptor = InputChunkMap[chunkId];
    chunkDescriptor.InputChunks.push_back(inputChunk);

    if (IsUnavailable(inputChunk, IsParityReplicasFetchEnabled())) {
        chunkDescriptor.State = EInputChunkState::Waiting;
    }
}

void TOperationControllerBase::LockInputTables()
{
    //! TODO(ignat): Merge in with lock input files method.
    LOG_INFO("Locking input tables");

    auto channel = AuthenticatedInputMasterClient->GetMasterChannelOrThrow(EMasterChannelKind::Leader);
    TObjectServiceProxy proxy(channel);

    auto batchReq = proxy.ExecuteBatch();

    for (const auto& table : InputTables) {
        auto req = TTableYPathProxy::Lock(table.Path.GetPath());
        req->set_mode(static_cast<int>(ELockMode::Snapshot));
        SetTransactionId(req, InputTransaction->GetId());
        GenerateMutationId(req);
        batchReq->AddRequest(req);
    }

    auto batchRspOrError = WaitFor(batchReq->Invoke());
    THROW_ERROR_EXCEPTION_IF_FAILED(GetCumulativeError(batchRspOrError), "Error locking input tables");

    const auto& batchRsp = batchRspOrError.Value()->GetResponses<TCypressYPathProxy::TRspLock>();
    for (int index = 0; index < InputTables.size(); ++index) {
        auto& table = InputTables[index];
        const auto& path = table.Path.GetPath();
        const auto& rspOrError = batchRsp[index];
        THROW_ERROR_EXCEPTION_IF_FAILED(rspOrError, "Failed to lock input table %Qv", path);
        const auto& rsp = rspOrError.Value();
        table.ObjectId = FromProto<TObjectId>(rsp->node_id());
    }
}

void TOperationControllerBase::GetInputTablesAttributes()
{
    LOG_INFO("Getting input tables attributes");

    GetUserObjectBasicAttributes<TInputTable>(
        AuthenticatedInputMasterClient,
        InputTables,
        InputTransaction->GetId(),
        Logger,
        EPermission::Read);

    for (const auto& table : InputTables) {
        if (table.Type != EObjectType::Table) {
            THROW_ERROR_EXCEPTION("Object %v has invalid type: expected %Qlv, actual %Qlv",
                table.Path.GetPath(),
                EObjectType::Table,
                table.Type);
        }
    }

    {
        auto channel = AuthenticatedInputMasterClient->GetMasterChannelOrThrow(EMasterChannelKind::Follower);
        TObjectServiceProxy proxy(channel);

        auto batchReq = proxy.ExecuteBatch();

        for (const auto& table : InputTables) {
            auto objectIdPath = FromObjectId(table.ObjectId);
            {
                auto req = TTableYPathProxy::Get(objectIdPath + "/@");
                std::vector<Stroka> attributeKeys{
                    "dynamic",
                    "chunk_count",
                    "retained_timestamp",
                    "schema_mode",
                    "schema",
                    "unflushed_timestamp"
                };
                ToProto(req->mutable_attributes()->mutable_keys(), attributeKeys);
                SetTransactionId(req, InputTransaction->GetId());
                batchReq->AddRequest(req, "get_attributes");
            }
        }

        auto batchRspOrError = WaitFor(batchReq->Invoke());
        THROW_ERROR_EXCEPTION_IF_FAILED(GetCumulativeError(batchRspOrError), "Error getting attributes of input tables");
        const auto& batchRsp = batchRspOrError.Value();

        auto lockInRspsOrError = batchRsp->GetResponses<TTableYPathProxy::TRspLock>("lock");
        auto getInAttributesRspsOrError = batchRsp->GetResponses<TTableYPathProxy::TRspGet>("get_attributes");
        for (int index = 0; index < InputTables.size(); ++index) {
            auto& table = InputTables[index];
            auto path = table.Path.GetPath();
            {
                const auto& rsp = getInAttributesRspsOrError[index].Value();
                auto attributes = ConvertToAttributes(TYsonString(rsp->value()));

                table.IsDynamic = attributes->Get<bool>("dynamic");
                table.Schema = attributes->Get<TTableSchema>("schema");
                table.SchemaMode = attributes->Get<ETableSchemaMode>("schema_mode");
                table.ChunkCount = attributes->Get<int>("chunk_count");

                // Validate that timestamp is correct.
                ValidateDynamicTableTimestamp(table.Path, table.IsDynamic, table.Schema, *attributes);
            }
            LOG_INFO("Input table locked (Path: %v, Schema: %v, ChunkCount: %v)",
                path,
                table.Schema,
                table.ChunkCount);
        }
    }
}

void TOperationControllerBase::GetOutputTablesSchema()
{
    LOG_INFO("Getting output tables schema");

    {
        auto channel = AuthenticatedOutputMasterClient->GetMasterChannelOrThrow(EMasterChannelKind::Follower);
        TObjectServiceProxy proxy(channel);
        auto batchReq = proxy.ExecuteBatch();

        for (auto* table : UpdatingTables) {
            auto objectIdPath = FromObjectId(table->ObjectId);
            {
                auto req = TTableYPathProxy::Get(objectIdPath + "/@");
                std::vector<Stroka> attributeKeys{
                    "schema_mode",
                    "schema"
                };
                ToProto(req->mutable_attributes()->mutable_keys(), attributeKeys);
                if (table->OutputType == EOutputTableType::Output) {
                    SetTransactionId(req, OutputTransaction->GetId());
                } else {
                    YCHECK(table->OutputType == EOutputTableType::Stderr || table->OutputType == EOutputTableType::Core);
                    SetTransactionId(req, DebugOutputTransaction->GetId());
                }
                batchReq->AddRequest(req, "get_attributes");
            }
        }

        auto batchRspOrError = WaitFor(batchReq->Invoke());
        THROW_ERROR_EXCEPTION_IF_FAILED(GetCumulativeError(batchRspOrError), "Error getting attributes of output tables");
        const auto& batchRsp = batchRspOrError.Value();

        auto getOutAttributesRspsOrError = batchRsp->GetResponses<TTableYPathProxy::TRspGet>("get_attributes");
        for (int index = 0; index < UpdatingTables.size(); ++index) {
            auto* table = UpdatingTables[index];
            const auto& path = table->Path;

            const auto& rsp = getOutAttributesRspsOrError[index].Value();
            auto attributes = ConvertToAttributes(TYsonString(rsp->value()));

            table->TableUploadOptions = GetTableUploadOptions(
                path,
                attributes->Get<TTableSchema>("schema"),
                attributes->Get<ETableSchemaMode>("schema_mode"),
                0); // Here we assume zero row count, we will do additional check later.

            //TODO(savrus) I would like to see commit ts here. But as for now, start ts suffices.
            table->Timestamp = OutputTransaction->GetStartTimestamp();

            LOG_DEBUG("Received output table schema (Path: %v, Schema: %v, SchemaMode: %v, LockMode: %v)",
                path,
                table->TableUploadOptions.TableSchema,
                table->TableUploadOptions.SchemaMode,
                table->TableUploadOptions.LockMode);
        }

        if (StderrTable) {
            StderrTable->TableUploadOptions.TableSchema = GetStderrBlobTableSchema().ToTableSchema();
            StderrTable->TableUploadOptions.SchemaMode = ETableSchemaMode::Strong;
            if (StderrTable->TableUploadOptions.UpdateMode == EUpdateMode::Append) {
                THROW_ERROR_EXCEPTION("Cannot write stderr table in append mode.");
            }
        }

        if (CoreTable) {
            CoreTable->TableUploadOptions.TableSchema = GetCoreBlobTableSchema().ToTableSchema();
            CoreTable->TableUploadOptions.SchemaMode = ETableSchemaMode::Strong;
            if (CoreTable->TableUploadOptions.UpdateMode == EUpdateMode::Append) {
                THROW_ERROR_EXCEPTION("Cannot write core table in append mode.");
            }
        }
    }
}

void TOperationControllerBase::PrepareInputTables()
{
    if (!AreForeignTablesSupported()) {
        for (const auto& table : InputTables) {
            if (table.IsForeign()) {
                THROW_ERROR_EXCEPTION("Foreign tables are not supported in %Qlv operation", OperationType)
                    << TErrorAttribute("foreign_table", table.GetPath());
            }
        }
    }
}

void TOperationControllerBase::PrepareOutputTables()
{ }

void TOperationControllerBase::BeginUploadOutputTables()
{
    LOG_INFO("Locking output tables");

    {
        auto channel = AuthenticatedOutputMasterClient->GetMasterChannelOrThrow(EMasterChannelKind::Leader);
        TObjectServiceProxy proxy(channel);

        {
            auto batchReq = proxy.ExecuteBatch();
            for (const auto* table : UpdatingTables) {
                auto objectIdPath = FromObjectId(table->ObjectId);
                auto req = TTableYPathProxy::BeginUpload(objectIdPath);
                if (table->OutputType == EOutputTableType::Output) {
                    SetTransactionId(req, OutputTransaction->GetId());
                } else {
                    YCHECK(table->OutputType == EOutputTableType::Stderr || table->OutputType == EOutputTableType::Core);
                    SetTransactionId(req, DebugOutputTransaction->GetId());
                }
                GenerateMutationId(req);
                req->set_update_mode(static_cast<int>(table->TableUploadOptions.UpdateMode));
                req->set_lock_mode(static_cast<int>(table->TableUploadOptions.LockMode));
                req->set_upload_transaction_title(Format("Upload to %v from operation %v",
                    table->Path.GetPath(),
                    OperationId));
                batchReq->AddRequest(req, "begin_upload");
            }
            auto batchRspOrError = WaitFor(batchReq->Invoke());
            THROW_ERROR_EXCEPTION_IF_FAILED(
                GetCumulativeError(batchRspOrError),
                "Error starting upload transactions for output tables");
            const auto& batchRsp = batchRspOrError.Value();

            auto beginUploadRspsOrError = batchRsp->GetResponses<TTableYPathProxy::TRspBeginUpload>("begin_upload");
            for (int index = 0; index < UpdatingTables.size(); ++index) {
                auto* table = UpdatingTables[index];
                const auto& rsp = beginUploadRspsOrError[index].Value();
                table->UploadTransactionId = FromProto<TTransactionId>(rsp->upload_transaction_id());
            }
        }
    }

    LOG_INFO("Getting output tables attributes");

    {
        auto channel = AuthenticatedOutputMasterClient->GetMasterChannelOrThrow(EMasterChannelKind::Follower);
        TObjectServiceProxy proxy(channel);
        auto batchReq = proxy.ExecuteBatch();

        for (const auto* table : UpdatingTables) {
            auto objectIdPath = FromObjectId(table->ObjectId);
            {
                auto req = TTableYPathProxy::Get(objectIdPath + "/@");

                std::vector<Stroka> attributeKeys{
                    "account",
                    "chunk_writer",
                    "compression_codec",
                    "effective_acl",
                    "erasure_codec",
                    "optimize_for",
                    "primary_medium",
                    "replication_factor",
                    "row_count",
                    "vital"
                };
                ToProto(req->mutable_attributes()->mutable_keys(), attributeKeys);
                SetTransactionId(req, table->UploadTransactionId);
                batchReq->AddRequest(req, "get_attributes");
            }
        }

        auto batchRspOrError = WaitFor(batchReq->Invoke());
        THROW_ERROR_EXCEPTION_IF_FAILED(
            GetCumulativeError(batchRspOrError),
            "Error getting attributes of output tables");
        const auto& batchRsp = batchRspOrError.Value();

        auto getOutAttributesRspsOrError = batchRsp->GetResponses<TTableYPathProxy::TRspGet>("get_attributes");
        for (int index = 0; index < UpdatingTables.size(); ++index) {
            auto* table = UpdatingTables[index];
            const auto& path = table->Path.GetPath();
            {
                const auto& rsp = getOutAttributesRspsOrError[index].Value();
                auto attributes = ConvertToAttributes(TYsonString(rsp->value()));

                if (attributes->Get<i64>("row_count") > 0 &&
                    table->TableUploadOptions.TableSchema.IsSorted() &&
                    table->TableUploadOptions.UpdateMode == EUpdateMode::Append)
                {
                    THROW_ERROR_EXCEPTION("Cannot append sorted data to non-empty output table %v",
                        path);
                }

                if (table->TableUploadOptions.TableSchema.IsSorted()) {
                    table->Options->ValidateSorted = true;
                    table->Options->ValidateUniqueKeys = table->TableUploadOptions.TableSchema.GetUniqueKeys();
                } else {
                    table->Options->ValidateSorted = false;
                }

                table->Options->CompressionCodec = attributes->Get<NCompression::ECodec>("compression_codec");
                table->Options->ErasureCodec = attributes->Get<NErasure::ECodec>("erasure_codec", NErasure::ECodec::None);
                table->Options->ReplicationFactor = attributes->Get<int>("replication_factor");
                table->Options->MediumName = attributes->Get<Stroka>("primary_medium");
                table->Options->Account = attributes->Get<Stroka>("account");
                table->Options->ChunksVital = attributes->Get<bool>("vital");
                table->Options->OptimizeFor = attributes->Get<EOptimizeFor>("optimize_for", EOptimizeFor::Lookup);
                table->Options->EvaluateComputedColumns = table->TableUploadOptions.TableSchema.HasComputedColumns();

                // Workaround for YT-5827.
                if (table->TableUploadOptions.TableSchema.Columns().empty() &&
                    table->TableUploadOptions.TableSchema.GetStrict())
                {
                    table->Options->OptimizeFor = EOptimizeFor::Lookup;
                }

                table->EffectiveAcl = attributes->GetYson("effective_acl");
                table->WriterConfig = attributes->FindYson("chunk_writer");
            }
            LOG_INFO("Output table locked (Path: %v, Options: %v, UploadTransactionId: %v)",
                path,
                ConvertToYsonString(table->Options, EYsonFormat::Text).GetData(),
                table->UploadTransactionId);
        }
    }
}

void TOperationControllerBase::GetOutputTablesUploadParams()
{
    yhash<TCellTag, std::vector<TOutputTable*>> cellTagToTables;
    for (auto* table : UpdatingTables) {
        cellTagToTables[table->CellTag].push_back(table);
    }

    for (const auto& pair : cellTagToTables) {
        auto cellTag = pair.first;
        const auto& tables = pair.second;

        LOG_INFO("Getting output tables upload parameters (CellTag: %v)", cellTag);

        auto channel = AuthenticatedOutputMasterClient->GetMasterChannelOrThrow(
            EMasterChannelKind::Follower,
            cellTag);
        TObjectServiceProxy proxy(channel);

        auto batchReq = proxy.ExecuteBatch();
        for (const auto& table : tables) {
            auto objectIdPath = FromObjectId(table->ObjectId);
            {
                auto req = TTableYPathProxy::GetUploadParams(objectIdPath);
                SetTransactionId(req, table->UploadTransactionId);
                batchReq->AddRequest(req, "get_upload_params");
            }
        }

        auto batchRspOrError = WaitFor(batchReq->Invoke());
        THROW_ERROR_EXCEPTION_IF_FAILED(batchRspOrError, "Error getting upload parameters of output tables");
        const auto& batchRsp = batchRspOrError.Value();

        auto getUploadParamsRspsOrError = batchRsp->GetResponses<TTableYPathProxy::TRspGetUploadParams>("get_upload_params");
        for (int index = 0; index < tables.size(); ++index) {
            auto* table = tables[index];
            const auto& path = table->Path.GetPath();
            {
                const auto& rspOrError = getUploadParamsRspsOrError[index];
                THROW_ERROR_EXCEPTION_IF_FAILED(rspOrError, "Error getting upload parameters of output table %v",
                    path);

                const auto& rsp = rspOrError.Value();
                table->OutputChunkListId = FromProto<TChunkListId>(rsp->chunk_list_id());

                LOG_INFO("Upload parameters of output table received (Path: %v, ChunkListId: %v)",
                    path,
                    table->OutputChunkListId);
            }
        }
    }
}

void TOperationControllerBase::FetchUserFiles()
{
    for (auto& file : Files) {
        auto objectIdPath = FromObjectId(file.ObjectId);
        const auto& path = file.Path.GetPath();

        LOG_INFO("Fetching user file (Path: %v)",
            path);

        auto channel = AuthenticatedInputMasterClient->GetMasterChannelOrThrow(
            EMasterChannelKind::Follower,
            file.CellTag);
        TObjectServiceProxy proxy(channel);

        auto batchReq = proxy.ExecuteBatch();

        {
            auto req = TChunkOwnerYPathProxy::Fetch(objectIdPath);
            ToProto(req->mutable_ranges(), std::vector<TReadRange>({TReadRange()}));
            switch (file.Type) {
                case EObjectType::Table:
                    req->set_fetch_all_meta_extensions(true);
                    InitializeFetchRequest(req.Get(), file.Path);
                    break;

                case EObjectType::File:
                    req->add_extension_tags(TProtoExtensionTag<NChunkClient::NProto::TMiscExt>::Value);
                    break;

                default:
                    Y_UNREACHABLE();
            }
            SetTransactionId(req, InputTransaction->GetId());
            batchReq->AddRequest(req, "fetch");
        }

        auto batchRspOrError = WaitFor(batchReq->Invoke());
        THROW_ERROR_EXCEPTION_IF_FAILED(GetCumulativeError(batchRspOrError), "Error fetching user file %v",
             path);
        const auto& batchRsp = batchRspOrError.Value();

        {
            auto rsp = batchRsp->GetResponse<TChunkOwnerYPathProxy::TRspFetch>("fetch").Value();
            ProcessFetchResponse(
                AuthenticatedInputMasterClient,
                rsp,
                file.CellTag,
                nullptr,
                Config->MaxChunksPerLocateRequest,
                Null,
                Logger,
                &file.ChunkSpecs);
        }

        LOG_INFO("User file fetched (Path: %v, FileName: %v)",
            path,
            file.FileName);
    }
}

void TOperationControllerBase::ValidateDynamicTableTimestamp(
    const TRichYPath& path,
    bool dynamic,
    const TTableSchema& schema,
    const IAttributeDictionary& attributes) const
{
    auto nullableRequested = path.GetTimestamp();
    if (nullableRequested && !(dynamic && schema.IsSorted())) {
        THROW_ERROR_EXCEPTION("Invalid attribute %Qv: table %Qv is not sorted dynamic",
            "timestamp",
            path.GetPath());
    }

    auto requested = nullableRequested.Get(AsyncLastCommittedTimestamp);
    if (requested != AsyncLastCommittedTimestamp) {
        auto retained = attributes.Get<TTimestamp>("retained_timestamp");
        auto unflushed = attributes.Get<TTimestamp>("unflushed_timestamp");
        if (requested < retained || requested >= unflushed) {
            THROW_ERROR_EXCEPTION("Requested timestamp is out of range for table %v",
                path.GetPath())
                << TErrorAttribute("requested_timestamp", requested)
                << TErrorAttribute("retained_timestamp", retained)
                << TErrorAttribute("unflushed_timestamp", unflushed);
        }
    }


}

void TOperationControllerBase::LockUserFiles()
{
    LOG_INFO("Locking user files");

    auto channel = AuthenticatedOutputMasterClient->GetMasterChannelOrThrow(EMasterChannelKind::Leader);
    TObjectServiceProxy proxy(channel);
    auto batchReq = proxy.ExecuteBatch();

    for (const auto& file : Files) {
        auto req = TCypressYPathProxy::Lock(file.Path.GetPath());
        req->set_mode(static_cast<int>(ELockMode::Snapshot));
        GenerateMutationId(req);
        SetTransactionId(req, InputTransaction->GetId());
        batchReq->AddRequest(req);
    }

    auto batchRspOrError = WaitFor(batchReq->Invoke());
    THROW_ERROR_EXCEPTION_IF_FAILED(GetCumulativeError(batchRspOrError), "Error locking user files");

    const auto& batchRsp = batchRspOrError.Value()->GetResponses<TCypressYPathProxy::TRspLock>();
    for (int index = 0; index < Files.size(); ++index) {
        auto& file = Files[index];
        const auto& path = file.Path.GetPath();
        const auto& rspOrError = batchRsp[index];
        THROW_ERROR_EXCEPTION_IF_FAILED(rspOrError, "Failed to lock user file %Qv", path);
        const auto& rsp = rspOrError.Value();
        file.ObjectId = FromProto<TObjectId>(rsp->node_id());
    }
}

void TOperationControllerBase::GetUserFilesAttributes()
{
    LOG_INFO("Getting user files attributes");

    GetUserObjectBasicAttributes<TUserFile>(
        AuthenticatedMasterClient,
        Files,
        InputTransaction->GetId(),
        Logger,
        EPermission::Read);

    for (const auto& file : Files) {
        const auto& path = file.Path.GetPath();
        if (file.Type != EObjectType::Table && file.Type != EObjectType::File) {
            THROW_ERROR_EXCEPTION("Object %v has invalid type: expected %Qlv or %Qlv, actual %Qlv",
                path,
                EObjectType::Table,
                EObjectType::File,
                file.Type);
        }
    }

    {
        auto channel = AuthenticatedOutputMasterClient->GetMasterChannelOrThrow(EMasterChannelKind::Follower);
        TObjectServiceProxy proxy(channel);
        auto batchReq = proxy.ExecuteBatch();

        for (const auto& file : Files) {
            auto objectIdPath = FromObjectId(file.ObjectId);
            {
                auto req = TYPathProxy::Get(objectIdPath + "/@");
                SetTransactionId(req, InputTransaction->GetId());
                std::vector<Stroka> attributeKeys;
                attributeKeys.push_back("file_name");
                switch (file.Type) {
                    case EObjectType::File:
                        attributeKeys.push_back("executable");
                        break;

                    case EObjectType::Table:
                        attributeKeys.push_back("format");
                        attributeKeys.push_back("dynamic");
                        attributeKeys.push_back("schema");
                        attributeKeys.push_back("retained_timestamp");
                        attributeKeys.push_back("unflushed_timestamp");
                        break;

                    default:
                        Y_UNREACHABLE();
                }
                attributeKeys.push_back("key");
                attributeKeys.push_back("chunk_count");
                attributeKeys.push_back("uncompressed_data_size");
                ToProto(req->mutable_attributes()->mutable_keys(), attributeKeys);
                batchReq->AddRequest(req, "get_attributes");
            }

            {
                auto req = TYPathProxy::Get(file.Path.GetPath() + "&/@");
                SetTransactionId(req, InputTransaction->GetId());
                std::vector<Stroka> attributeKeys;
                attributeKeys.push_back("key");
                attributeKeys.push_back("file_name");
                ToProto(req->mutable_attributes()->mutable_keys(), attributeKeys);
                batchReq->AddRequest(req, "get_link_attributes");
            }
        }

        auto batchRspOrError = WaitFor(batchReq->Invoke());
        THROW_ERROR_EXCEPTION_IF_FAILED(batchRspOrError, "Error getting attributes of user files");
        const auto& batchRsp = batchRspOrError.Value();

        TEnumIndexedVector<yhash_set<Stroka>, EOperationStage> userFileNames;
        auto validateUserFileName = [&] (const TUserFile& file) {
            // TODO(babenko): more sanity checks?
            auto path = file.Path.GetPath();
            const auto& fileName = file.FileName;
            if (fileName.empty()) {
                THROW_ERROR_EXCEPTION("Empty user file name for %v",
                    path);
            }
            if (!userFileNames[file.Stage].insert(fileName).second) {
                THROW_ERROR_EXCEPTION("Duplicate user file name %Qv for %v",
                    fileName,
                    path);
            }
        };

        auto getAttributesRspsOrError = batchRsp->GetResponses<TYPathProxy::TRspGetKey>("get_attributes");
        auto getLinkAttributesRspsOrError = batchRsp->GetResponses<TYPathProxy::TRspGetKey>("get_link_attributes");
        for (int index = 0; index < Files.size(); ++index) {
            auto& file = Files[index];
            const auto& path = file.Path.GetPath();

            {
                const auto& rspOrError = getAttributesRspsOrError[index];
                THROW_ERROR_EXCEPTION_IF_FAILED(rspOrError, "Error getting attributes of user file %Qv", path);
                const auto& rsp = rspOrError.Value();
                const auto& linkRsp = getLinkAttributesRspsOrError[index];

                file.Attributes = ConvertToAttributes(TYsonString(rsp->value()));
                const auto& attributes = *file.Attributes;

                try {
                    if (linkRsp.IsOK()) {
                        auto linkAttributes = ConvertToAttributes(TYsonString(linkRsp.Value()->value()));
                        file.FileName = linkAttributes->Get<Stroka>("key");
                        file.FileName = linkAttributes->Find<Stroka>("file_name").Get(file.FileName);
                    } else {
                        file.FileName = attributes.Get<Stroka>("key");
                        file.FileName = attributes.Find<Stroka>("file_name").Get(file.FileName);
                    }
                    file.FileName = file.Path.GetFileName().Get(file.FileName);
                } catch (const std::exception& ex) {
                    // NB: Some of the above Gets and Finds may throw due to, e.g., type mismatch.
                    THROW_ERROR_EXCEPTION("Error parsing attributes of user file %v",
                        path) << ex;
                }

                switch (file.Type) {
                    case EObjectType::File:
                        file.Executable = attributes.Find<bool>("executable").Get(file.Executable);
                        file.Executable = file.Path.GetExecutable().Get(file.Executable);
                        break;

                    case EObjectType::Table:
                        file.IsDynamic = attributes.Get<bool>("dynamic");
                        file.Schema = attributes.Get<TTableSchema>("schema");
                        file.Format = attributes.FindYson("format");
                        if (!file.Format) {
                            file.Format = file.Path.GetFormat();
                        }
                        // Validate that format is correct.
                        try {
                            if (!file.Format) {
                                THROW_ERROR_EXCEPTION("Format is missing");
                            }
                            ConvertTo<TFormat>(file.Format);
                        } catch (const std::exception& ex) {
                            THROW_ERROR_EXCEPTION("Failed to parse format of table file %v",
                                file.Path) << ex;
                        }
                        // Validate that timestamp is correct.
                        ValidateDynamicTableTimestamp(file.Path, file.IsDynamic, file.Schema, attributes);

                        break;

                    default:
                        Y_UNREACHABLE();
                }

                i64 fileSize = attributes.Get<i64>("uncompressed_data_size");
                if (fileSize > Config->MaxFileSize) {
                    THROW_ERROR_EXCEPTION(
                        "User file %v exceeds size limit: %v > %v",
                        path,
                        fileSize,
                        Config->MaxFileSize);
                }

                i64 chunkCount = attributes.Get<i64>("chunk_count");
                if (chunkCount > Config->MaxChunksPerFetch) {
                    THROW_ERROR_EXCEPTION(
                        "User file %v exceeds chunk count limit: %v > %v",
                        path,
                        chunkCount,
                        Config->MaxChunksPerFetch);
                }

                LOG_INFO("User file locked (Path: %v, Stage: %v, FileName: %v)",
                    path,
                    file.Stage,
                    file.FileName);
            }

            validateUserFileName(file);
        }
    }
}

void TOperationControllerBase::PrepareInputQuery()
{ }

void TOperationControllerBase::ParseInputQuery(
    const Stroka& queryString,
    const TNullable<TTableSchema>& schema)
{
    auto externalCGInfo = New<TExternalCGInfo>();
    auto nodeDirectory = New<NNodeTrackerClient::TNodeDirectory>();
    auto fetchFunctions = [&] (const std::vector<Stroka>& names, const TTypeInferrerMapPtr& typeInferrers) {
        MergeFrom(typeInferrers.Get(), *BuiltinTypeInferrersMap);

        std::vector<Stroka> externalNames;
        for (const auto& name : names) {
            auto found = typeInferrers->find(name);
            if (found == typeInferrers->end()) {
                externalNames.push_back(name);
            }
        }

        if (externalNames.empty()) {
            return;
        }

        if (!Config->UdfRegistryPath) {
            THROW_ERROR_EXCEPTION("External UDF registry is not configured");
        }

        auto descriptors = LookupAllUdfDescriptors(externalNames, Config->UdfRegistryPath.Get(), Host->GetMasterClient());

        AppendUdfDescriptors(typeInferrers, externalCGInfo, externalNames, descriptors);
    };

    auto inferSchema = [&] () {
        std::vector<TTableSchema> schemas;
        for (const auto& table : InputTables) {
            schemas.push_back(table.Schema);
        }
        return InferInputSchema(schemas, true);
    };

    auto query = PrepareJobQuery(
        queryString,
        schema ? *schema : inferSchema(),
        fetchFunctions);

    InputQuery.Emplace();
    InputQuery->Query = std::move(query);
    InputQuery->ExternalCGInfo = std::move(externalCGInfo);
}

void TOperationControllerBase::WriteInputQueryToJobSpec(
    NProto::TSchedulerJobSpecExt* schedulerJobSpecExt)
{
    auto* querySpec = schedulerJobSpecExt->mutable_input_query_spec();
    ToProto(querySpec->mutable_query(), InputQuery->Query);
    ToProto(querySpec->mutable_external_functions(), InputQuery->ExternalCGInfo->Functions);
    InputQuery.Reset();
}

void TOperationControllerBase::CollectTotals()
{
    for (const auto& table : InputTables) {
        for (const auto& inputChunk : table.Chunks) {
            if (IsUnavailable(inputChunk, IsParityReplicasFetchEnabled())) {
                const auto& chunkId = inputChunk->ChunkId();
                if (table.IsDynamic && table.Schema.IsSorted()) {
                    THROW_ERROR_EXCEPTION("Input chunk %v of sorted dynamic table %v is unavailable",
                        chunkId,
                        table.Path.GetPath());
                }

                switch (Spec->UnavailableChunkStrategy) {
                    case EUnavailableChunkAction::Fail:
                        THROW_ERROR_EXCEPTION("Input chunk %v is unavailable",
                            chunkId);

                    case EUnavailableChunkAction::Skip:
                        LOG_TRACE("Skipping unavailable chunk (ChunkId: %v)",
                            chunkId);
                        continue;

                    case EUnavailableChunkAction::Wait:
                        // Do nothing.
                        break;

                    default:
                        Y_UNREACHABLE();
                }
            }

            if (table.IsPrimary()) {
                PrimaryInputDataSize += inputChunk->GetUncompressedDataSize();
            } else {
                ForeignInputDataSize += inputChunk->GetUncompressedDataSize();
            }

            TotalEstimatedInputDataSize += inputChunk->GetUncompressedDataSize();
            TotalEstimatedInputRowCount += inputChunk->GetRowCount();
            TotalEstimatedCompressedDataSize += inputChunk->GetCompressedDataSize();
            TotalEstimatedInputDataWeight += inputChunk->GetDataWeight();
            ++TotalEstimatedInputChunkCount;
        }
    }

    LOG_INFO("Estimated input totals collected (ChunkCount: %v, RowCount: %v, UncompressedDataSize: %v, CompressedDataSize: %v, DataWeight: %v)",
        TotalEstimatedInputChunkCount,
        TotalEstimatedInputRowCount,
        TotalEstimatedInputDataSize,
        TotalEstimatedCompressedDataSize,
        TotalEstimatedInputDataWeight);
}

void TOperationControllerBase::CustomPrepare()
{ }

void TOperationControllerBase::ClearInputChunkBoundaryKeys()
{
    for (auto& pair : InputChunkMap) {
        auto& inputChunkDescriptor = pair.second;
        for (auto chunkSpec : inputChunkDescriptor.InputChunks) {
            // We don't need boundary key ext after preparation phase (for primary tables only).
            if (InputTables[chunkSpec->GetTableIndex()].IsPrimary()) {
                chunkSpec->ReleaseBoundaryKeys();
            }
        }
    }
}

// NB: must preserve order of chunks in the input tables, no shuffling.
std::vector<TInputChunkPtr> TOperationControllerBase::CollectPrimaryChunks(bool versioned) const
{
    std::vector<TInputChunkPtr> result;
    for (const auto& table : InputTables) {
        if (!table.IsForeign() && ((table.IsDynamic && table.Schema.IsSorted()) == versioned)) {
            for (const auto& chunk : table.Chunks) {
                if (!table.IsDynamic && IsUnavailable(chunk, IsParityReplicasFetchEnabled())) {
                    switch (Spec->UnavailableChunkStrategy) {
                        case EUnavailableChunkAction::Skip:
                            continue;

                        case EUnavailableChunkAction::Wait:
                            // Do nothing.
                            break;

                        default:
                            Y_UNREACHABLE();
                    }
                }
                result.push_back(chunk);
            }
        }
    }
    return result;
}

std::vector<TInputChunkPtr> TOperationControllerBase::CollectPrimaryUnversionedChunks() const
{
    return CollectPrimaryChunks(false);
}

std::vector<TInputChunkPtr> TOperationControllerBase::CollectPrimaryVersionedChunks() const
{
    return CollectPrimaryChunks(true);
}

std::pair<i64, i64> TOperationControllerBase::CalculatePrimaryVersionedChunksStatistics() const
{
    i64 dataSize = 0;
    i64 rowCount = 0;
    for (const auto& table : InputTables) {
        if (!table.IsForeign() && table.IsDynamic && table.Schema.IsSorted()) {
            for (const auto& chunk : table.Chunks) {
                dataSize += chunk->GetUncompressedDataSize();
                rowCount += chunk->GetRowCount();
            }
        }
    }
    return std::make_pair(dataSize, rowCount);
}

std::vector<TInputDataSlicePtr> TOperationControllerBase::CollectPrimaryVersionedDataSlices(i64 sliceSize) const
{
    TScrapeChunksCallback scraperCallback;
    if (Spec->UnavailableChunkStrategy == EUnavailableChunkAction::Wait) {
        scraperCallback = CreateScrapeChunksSessionCallback(
            Config->ChunkScraper,
            GetCancelableInvoker(),
            Host->GetChunkLocationThrottlerManager(),
            AuthenticatedInputMasterClient,
            InputNodeDirectory,
            Logger);
    }

    std::vector<TFuture<void>> asyncResults;
    std::vector<TDataSliceFetcherPtr> fetchers;

    for (const auto& table : InputTables) {
        if (!table.IsForeign() && table.IsDynamic && table.Schema.IsSorted()) {
            auto fetcher = New<TDataSliceFetcher>(
                Config->Fetcher,
                sliceSize,
                table.Schema.GetKeyColumns(),
                true,
                InputNodeDirectory,
                GetCancelableInvoker(),
                scraperCallback,
                Host->GetMasterClient(),
                RowBuffer,
                Logger);

            for (const auto& chunk : table.Chunks) {
                fetcher->AddChunk(chunk);
            }

            asyncResults.emplace_back(fetcher->Fetch());
            fetchers.emplace_back(std::move(fetcher));
        }
    }

    WaitFor(Combine(asyncResults))
        .ThrowOnError();

    std::vector<TInputDataSlicePtr> result;
    for (const auto& fetcher : fetchers) {
        for (auto& dataSlice : fetcher->GetDataSlices()) {
            LOG_TRACE("Added dynamic table slice (TablePath: %v, Range: %v..%v, ChunkIds: %v)",
                InputTables[dataSlice->GetTableIndex()].Path.GetPath(),
                dataSlice->LowerLimit(),
                dataSlice->UpperLimit(),
                dataSlice->ChunkSlices);
            result.emplace_back(std::move(dataSlice));
        }
    }

    return result;
}

std::vector<std::deque<TInputDataSlicePtr>> TOperationControllerBase::CollectForeignInputDataSlices(int foreignKeyColumnCount) const
{
    std::vector<std::deque<TInputDataSlicePtr>> result;
    for (const auto& table : InputTables) {
        if (table.IsForeign()) {
            result.push_back(std::deque<TInputDataSlicePtr>());

            if (table.IsDynamic && table.Schema.IsSorted()) {
                std::vector<TInputChunkSlicePtr> chunkSlices;
                chunkSlices.reserve(table.Chunks.size());
                for (const auto& chunkSpec : table.Chunks) {
                    chunkSlices.push_back(CreateInputChunkSlice(
                        chunkSpec,
                        RowBuffer->Capture(chunkSpec->BoundaryKeys()->MinKey.Get()),
                        GetKeySuccessor(chunkSpec->BoundaryKeys()->MaxKey.Get(), RowBuffer)));
                }

                auto dataSlices = CombineVersionedChunkSlices(chunkSlices);
                for (const auto& dataSlice : dataSlices) {
                    if (IsUnavailable(dataSlice, IsParityReplicasFetchEnabled())) {
                        switch (Spec->UnavailableChunkStrategy) {
                            case EUnavailableChunkAction::Skip:
                                continue;

                            case EUnavailableChunkAction::Wait:
                                // Do nothing.
                                break;

                            default:
                                Y_UNREACHABLE();
                        }
                    }
                    result.back().push_back(dataSlice);
                }
            } else {
                for (const auto& inputChunk : table.Chunks) {
                    if (IsUnavailable(inputChunk, IsParityReplicasFetchEnabled())) {
                        switch (Spec->UnavailableChunkStrategy) {
                            case EUnavailableChunkAction::Skip:
                                continue;

                            case EUnavailableChunkAction::Wait:
                                // Do nothing.
                                break;

                            default:
                                Y_UNREACHABLE();
                        }
                    }
                    result.back().push_back(CreateUnversionedInputDataSlice(CreateInputChunkSlice(
                        inputChunk,
                        GetKeyPrefix(inputChunk->BoundaryKeys()->MinKey.Get(), foreignKeyColumnCount, RowBuffer),
                        GetKeyPrefixSuccessor(inputChunk->BoundaryKeys()->MaxKey.Get(), foreignKeyColumnCount, RowBuffer))));
                }
            }
        }
    }
    return result;
}

bool TOperationControllerBase::InputHasDynamicTables() const
{
    for (const auto& table : InputTables) {
        if (table.IsDynamic) {
            return true;
        }
    }
    return false;
}

bool TOperationControllerBase::InputHasVersionedTables() const
{
    for (const auto& table : InputTables) {
        if (table.IsDynamic && table.Schema.IsSorted()) {
            return true;
        }
    }
    return false;
}

void TOperationControllerBase::SliceUnversionedChunks(
    const std::vector<TInputChunkPtr>& unversionedChunks,
    const IJobSizeConstraintsPtr& jobSizeConstraints,
    std::vector<TChunkStripePtr>* result) const
{
    auto appendStripes = [&] (const std::vector<TInputChunkSlicePtr>& slices) {
        for (const auto& slice : slices) {
            result->push_back(New<TChunkStripe>(CreateUnversionedInputDataSlice(slice)));
        }
    };

    for (const auto& chunkSpec : unversionedChunks) {
        int oldSize = result->size();

        bool hasNontrivialLimits = !chunkSpec->IsCompleteChunk();

        auto codecId = NErasure::ECodec(chunkSpec->GetErasureCodec());
        if (hasNontrivialLimits || codecId == NErasure::ECodec::None) {
            auto slices = SliceChunkByRowIndexes(
                chunkSpec,
                jobSizeConstraints->GetInputSliceDataSize(),
                jobSizeConstraints->GetInputSliceRowCount());

            appendStripes(slices);
        } else {
            for (const auto& slice : CreateErasureInputChunkSlices(chunkSpec, codecId)) {
                auto slices = slice->SliceEvenly(
                    jobSizeConstraints->GetInputSliceDataSize(),
                    jobSizeConstraints->GetInputSliceRowCount());

                appendStripes(slices);
            }
        }

        LOG_TRACE("Slicing chunk (ChunkId: %v, SliceCount: %v)",
            chunkSpec->ChunkId(),
            result->size() - oldSize);
    }
}

void TOperationControllerBase::SlicePrimaryUnversionedChunks(
    const IJobSizeConstraintsPtr& jobSizeConstraints,
    std::vector<TChunkStripePtr>* result) const
{
    SliceUnversionedChunks(CollectPrimaryUnversionedChunks(), jobSizeConstraints, result);
}

void TOperationControllerBase::SlicePrimaryVersionedChunks(
    const IJobSizeConstraintsPtr& jobSizeConstraints,
    std::vector<TChunkStripePtr>* result) const
{
    for (const auto& dataSlice : CollectPrimaryVersionedDataSlices(jobSizeConstraints->GetInputSliceDataSize())) {
        result->push_back(New<TChunkStripe>(dataSlice));
    }
}

bool TOperationControllerBase::IsJobInterruptible() const
{
    return false;
}

void TOperationControllerBase::OnJobInterrupted(const TCompletedJobSummary& jobSummary)
{
    JobCounter.Interrupted(1);

    const auto& inputDataSlices = ExtractInputDataSlices(jobSummary);

    LOG_DEBUG("Job interrupted (JobId: %v, UnreadDataSliceCount: %v)",
        jobSummary.Id,
        inputDataSlices.size());

    ReinstallUnreadInputDataSlices(inputDataSlices);
}

std::vector<TInputDataSlicePtr> TOperationControllerBase::ExtractInputDataSlices(const TCompletedJobSummary& jobSummary) const
{
    std::vector<TInputDataSlicePtr> dataSliceList;

    const auto& result = jobSummary.Result;
    const auto& schedulerResultExt = result.GetExtension(TSchedulerJobResultExt::scheduler_job_result_ext);
    auto dataSliceDescriptors = FromProto<std::vector<TDataSliceDescriptor>>(schedulerResultExt.unread_input_data_slice_descriptors());

    for (const auto& dataSliceDescriptor : dataSliceDescriptors) {
        std::vector<TInputChunkSlicePtr> chunkSliceList;
        chunkSliceList.reserve(dataSliceDescriptor.ChunkSpecs.size());
        for (const auto& protoChunkSpec : dataSliceDescriptor.ChunkSpecs) {
            auto chunkId = FromProto<TChunkId>(protoChunkSpec.chunk_id());
            auto it = InputChunkMap.find(chunkId);
            YCHECK(it != InputChunkMap.end());
            const auto& inputChunks = it->second.InputChunks;
            auto chunkIt = std::find_if(
                inputChunks.begin(),
                inputChunks.end(),
                [&] (const TInputChunkPtr& inputChunk) -> bool {
                    return inputChunk->GetTableIndex() == protoChunkSpec.table_index() &&
                           inputChunk->GetRangeIndex() == protoChunkSpec.range_index();
                });
            YCHECK(chunkIt != inputChunks.end());
            auto chunkSlice = New<TInputChunkSlice>(*chunkIt, RowBuffer, protoChunkSpec);
            chunkSliceList.emplace_back(std::move(chunkSlice));
        }
        if (InputTables[dataSliceDescriptor.GetDataSourceIndex()].IsDynamic) {
            dataSliceList.emplace_back(CreateVersionedInputDataSlice(chunkSliceList));
        } else {
            YCHECK(chunkSliceList.size() == 1);
            dataSliceList.emplace_back(CreateUnversionedInputDataSlice(chunkSliceList[0]));
        }
        dataSliceList.back()->Tag = dataSliceDescriptor.GetTag();
    }
    return dataSliceList;
}

void TOperationControllerBase::ReinstallUnreadInputDataSlices(const std::vector<TInputDataSlicePtr>& inputDataSlices)
{
    Y_UNREACHABLE();
}

TKeyColumns TOperationControllerBase::CheckInputTablesSorted(
    const TKeyColumns& keyColumns,
    std::function<bool(const TInputTable& table)> inputTableFilter)
{
    YCHECK(!InputTables.empty());

    for (const auto& table : InputTables) {
        if (inputTableFilter(table) && !table.Schema.IsSorted()) {
            THROW_ERROR_EXCEPTION("Input table %v is not sorted",
                table.Path.GetPath());
        }
    }

    auto validateColumnFilter = [] (const TInputTable& table, const TKeyColumns& keyColumns) {
        for (const auto& keyColumn : keyColumns) {
            if (!table.Path.GetChannel().Contains(keyColumn)) {
                THROW_ERROR_EXCEPTION("Column filter for input table %v doesn't include key column %Qv",
                    table.Path.GetPath(),
                    keyColumn);
            }
        }
    };

    if (!keyColumns.empty()) {
        for (const auto& table : InputTables) {
            if (!inputTableFilter(table)) {
                continue;
            }

            if (!CheckKeyColumnsCompatible(table.Schema.GetKeyColumns(), keyColumns)) {
                THROW_ERROR_EXCEPTION("Input table %v is sorted by columns %v that are not compatible "
                    "with the requested columns %v",
                    table.Path.GetPath(),
                    table.Schema.GetKeyColumns(),
                    keyColumns);
            }
            validateColumnFilter(table, keyColumns);
        }
        return keyColumns;
    } else {
        for (const auto& referenceTable : InputTables) {
            if (inputTableFilter(referenceTable)) {
                for (const auto& table : InputTables) {
                    if (!inputTableFilter(table)) {
                        continue;
                    }

                    if (table.Schema.GetKeyColumns() != referenceTable.Schema.GetKeyColumns()) {
                        THROW_ERROR_EXCEPTION("Key columns do not match: input table %v is sorted by columns %v "
                            "while input table %v is sorted by columns %v",
                            table.Path.GetPath(),
                            table.Schema.GetKeyColumns(),
                            referenceTable.Path.GetPath(),
                            referenceTable.Schema.GetKeyColumns());
                    }
                    validateColumnFilter(table, referenceTable.Schema.GetKeyColumns());
                }
                return referenceTable.Schema.GetKeyColumns();
            }
        }
    }
    Y_UNREACHABLE();
}

bool TOperationControllerBase::CheckKeyColumnsCompatible(
    const TKeyColumns& fullColumns,
    const TKeyColumns& prefixColumns)
{
    if (fullColumns.size() < prefixColumns.size()) {
        return false;
    }

    for (int index = 0; index < prefixColumns.size(); ++index) {
        if (fullColumns[index] != prefixColumns[index]) {
            return false;
        }
    }

    return true;
}


bool TOperationControllerBase::ShouldVerifySortedOutput() const
{
    return true;
}

bool TOperationControllerBase::IsParityReplicasFetchEnabled() const
{
    return false;
}

bool TOperationControllerBase::IsBoundaryKeysFetchEnabled() const
{
    return false;
}

void TOperationControllerBase::RegisterOutput(
    const TChunkTreeId& chunkTreeId,
    int key,
    int tableIndex,
    TOutputTable& table)
{
    if (!chunkTreeId) {
        return;
    }

    table.OutputChunkTreeIds.insert(std::make_pair(key, chunkTreeId));

    if (IsOutputLivePreviewSupported()) {
        auto masterConnector = Host->GetMasterConnector();
        masterConnector->AttachToLivePreview(
            OperationId,
            AsyncSchedulerTransaction->GetId(),
            table.LivePreviewTableId,
            {chunkTreeId});
    }

    LOG_DEBUG("Output chunk tree registered (Table: %v, ChunkTreeId: %v, Key: %v)",
        tableIndex,
        chunkTreeId,
        key);
}

void TOperationControllerBase::RegisterStderr(TJobletPtr joblet, const TJobSummary& jobSummary)
{
    if (!joblet->StderrTableChunkListId) {
        return;
    }

    YCHECK(StderrTable);

    const auto& chunkListId = joblet->StderrTableChunkListId;
    const auto& result = jobSummary.Result;

    if (!result.HasExtension(TSchedulerJobResultExt::scheduler_job_result_ext)) {
        return;
    }
    const auto& schedulerResultExt = result.GetExtension(TSchedulerJobResultExt::scheduler_job_result_ext);

    YCHECK(schedulerResultExt.has_stderr_table_boundary_keys());

    StderrTable->OutputChunkTreeIds.emplace(0, chunkListId);
    const auto& boundaryKeys = schedulerResultExt.stderr_table_boundary_keys();
    RegisterBoundaryKeys(boundaryKeys, chunkListId, StderrTable.GetPtr());

    auto masterConnector = Host->GetMasterConnector();
    masterConnector->AttachToLivePreview(
        OperationId,
        AsyncSchedulerTransaction->GetId(),
        StderrTable->LivePreviewTableId,
        {chunkListId});
    LOG_DEBUG("Stderr chunk tree registered (ChunkListId: %v)",
        chunkListId);
}

void TOperationControllerBase::RegisterCores(TJobletPtr joblet, const TJobSummary& jobSummary)
{
    if (!joblet->CoreTableChunkListId) {
        return;
    }

    YCHECK(CoreTable);

    const auto& chunkListId = joblet->CoreTableChunkListId;
    const auto& result = jobSummary.Result;

    if (!result.HasExtension(TSchedulerJobResultExt::scheduler_job_result_ext)) {
        return;
    }
    const auto& schedulerResultExt = result.GetExtension(TSchedulerJobResultExt::scheduler_job_result_ext);

    for (const auto& coreInfo : schedulerResultExt.core_infos()) {
        LOG_DEBUG("Core file (JobId: %v, ProcessId: %v, ExecutableName: %v, Size: %v, Error: %v)",
            joblet->JobId,
            coreInfo.process_id(),
            coreInfo.executable_name(),
            coreInfo.size(),
            coreInfo.has_error() ? FromProto<TError>(coreInfo.error()) : TError());
    }

    const auto& boundaryKeys = schedulerResultExt.core_table_boundary_keys();
    RegisterBoundaryKeys(boundaryKeys, chunkListId, CoreTable.GetPtr());
}

void TOperationControllerBase::RegisterBoundaryKeys(
    const TOutputResult& boundaryKeys,
    const TChunkTreeId& chunkTreeId,
    TOutputTable* outputTable)
{
    if (boundaryKeys.empty()) {
        return;
    }

    YCHECK(boundaryKeys.sorted());
    YCHECK(!outputTable->Options->ValidateUniqueKeys || boundaryKeys.unique_keys());

    auto trimAndCaptureKey = [&] (const TOwningKey& key) {
        int limit = outputTable->TableUploadOptions.TableSchema.GetKeyColumnCount();
        if (key.GetCount() > limit) {
            // NB: This can happen for a teleported chunk from a table with a wider key in sorted (but not unique_keys) mode.
            YCHECK(!outputTable->Options->ValidateUniqueKeys);
            return RowBuffer->Capture(key.Begin(), limit);
        } else {
            return RowBuffer->Capture(key.Begin(), key.GetCount());
        }
    };

    outputTable->BoundaryKeys.push_back(TJobBoundaryKeys{
        trimAndCaptureKey(FromProto<TOwningKey>(boundaryKeys.min())),
        trimAndCaptureKey(FromProto<TOwningKey>(boundaryKeys.max())),
        chunkTreeId
    });
}

void TOperationControllerBase::RegisterOutput(
    TInputChunkPtr chunkSpec,
    int key,
    int tableIndex)
{
    auto& table = OutputTables[tableIndex];

    if (table.TableUploadOptions.TableSchema.IsSorted() && ShouldVerifySortedOutput()) {
        YCHECK(chunkSpec->BoundaryKeys());

        TOutputResult resultBoundaryKeys;
        // Chunk must have at least one row.
        YCHECK(chunkSpec->GetRowCount() > 0);
        resultBoundaryKeys.set_empty(false);
        resultBoundaryKeys.set_sorted(true);
        resultBoundaryKeys.set_unique_keys(chunkSpec->GetUniqueKeys());
        ToProto(resultBoundaryKeys.mutable_min(), chunkSpec->BoundaryKeys()->MinKey);
        ToProto(resultBoundaryKeys.mutable_max(), chunkSpec->BoundaryKeys()->MaxKey);

        RegisterBoundaryKeys(resultBoundaryKeys, chunkSpec->ChunkId(), &table);
    }

    RegisterOutput(chunkSpec->ChunkId(), key, tableIndex, table);
}

void TOperationControllerBase::RegisterOutput(
    TJobletPtr joblet,
    int key,
    const TCompletedJobSummary& jobSummary)
{
    const auto& result = jobSummary.Result;
    const auto& schedulerResultExt = result.GetExtension(TSchedulerJobResultExt::scheduler_job_result_ext);

    for (int tableIndex = 0; tableIndex < OutputTables.size(); ++tableIndex) {
        auto& table = OutputTables[tableIndex];
        RegisterOutput(joblet->ChunkListIds[tableIndex], key, tableIndex, table);

        if (table.TableUploadOptions.TableSchema.IsSorted() && ShouldVerifySortedOutput() && !jobSummary.Abandoned) {
            YCHECK(tableIndex < schedulerResultExt.output_boundary_keys_size());
            const auto& boundaryKeys = schedulerResultExt.output_boundary_keys(tableIndex);
            RegisterBoundaryKeys(boundaryKeys, joblet->ChunkListIds[tableIndex], &table);
        }
    }
}

void TOperationControllerBase::RegisterInputStripe(TChunkStripePtr stripe, TTaskPtr task)
{
    yhash_set<TChunkId> visitedChunks;

    for (const auto& slice : stripe->DataSlices) {
        slice->Tag = CurrentInputDataSliceTag_++;
    }

    TStripeDescriptor stripeDescriptor;
    stripeDescriptor.Stripe = stripe;
    stripeDescriptor.Task = task;
    stripeDescriptor.Cookie = task->GetChunkPoolInput()->Add(stripe);

    for (const auto& dataSlice : stripe->DataSlices) {
        for (const auto& slice : dataSlice->ChunkSlices) {
            auto inputChunk = slice->GetInputChunk();
            const auto& chunkId = inputChunk->ChunkId();

            if (!visitedChunks.insert(chunkId).second) {
                continue;
            }

            auto chunkDescriptorIt = InputChunkMap.find(chunkId);
            YCHECK(chunkDescriptorIt != InputChunkMap.end());

            auto& chunkDescriptor = chunkDescriptorIt->second;
            chunkDescriptor.InputStripes.push_back(stripeDescriptor);

            if (chunkDescriptor.State == EInputChunkState::Waiting) {
                ++stripe->WaitingChunkCount;
            }
        }
    }

    if (stripe->WaitingChunkCount > 0) {
        task->GetChunkPoolInput()->Suspend(stripeDescriptor.Cookie);
    }
}

void TOperationControllerBase::RegisterIntermediate(
    TJobletPtr joblet,
    TCompletedJobPtr completedJob,
    TChunkStripePtr stripe,
    bool attachToLivePreview)
{
    for (const auto& dataSlice : stripe->DataSlices) {
        // NB: intermediate slice must be trivial.
        const auto& chunkId = dataSlice->GetSingleUnversionedChunkOrThrow()->ChunkId();
        YCHECK(ChunkOriginMap.insert(std::make_pair(chunkId, completedJob)).second);

        if (attachToLivePreview && IsIntermediateLivePreviewSupported()) {
            auto masterConnector = Host->GetMasterConnector();
            masterConnector->AttachToLivePreview(
                OperationId,
                AsyncSchedulerTransaction->GetId(),
                IntermediateTable.LivePreviewTableId,
                {chunkId});
        }
    }

    IntermediateChunkScraper->Restart();
}

bool TOperationControllerBase::HasEnoughChunkLists(bool intermediate, bool isWritingStderrTable, bool isWritingCoreTable)
{
    const auto& cellTagToRequiredChunkList = intermediate
        ? CellTagToIntermediateRequiredChunkList
        : CellTagToOutputRequiredChunkList;
    for (const auto& pair : cellTagToRequiredChunkList) {
        const auto cellTag = pair.first;
        auto requiredChunkList = pair.second;
        if (StderrTable && !isWritingStderrTable && StderrTable->CellTag == cellTag) {
            --requiredChunkList;
        }
        if (CoreTable && !isWritingCoreTable && CoreTable->CellTag == cellTag) {
            --requiredChunkList;
        }
        if (requiredChunkList && !ChunkListPool->HasEnough(cellTag, requiredChunkList)) {
            return false;
        }
    }
    return true;
}

TChunkListId TOperationControllerBase::ExtractChunkList(TCellTag cellTag)
{
    return ChunkListPool->Extract(cellTag);
}

void TOperationControllerBase::ReleaseChunkLists(const std::vector<TChunkListId>& ids)
{
    ChunkListPool->Release(ids);
}

void TOperationControllerBase::RegisterJoblet(TJobletPtr joblet)
{
    YCHECK(JobletMap.insert(std::make_pair(joblet->JobId, joblet)).second);
}

TOperationControllerBase::TJobletPtr TOperationControllerBase::FindJoblet(const TJobId& jobId) const
{
    auto it = JobletMap.find(jobId);
    return it == JobletMap.end() ? nullptr : it->second;
}

TOperationControllerBase::TJobletPtr TOperationControllerBase::GetJoblet(const TJobId& jobId) const
{
    auto joblet = FindJoblet(jobId);
    YCHECK(joblet);
    return joblet;
}

TOperationControllerBase::TJobletPtr TOperationControllerBase::GetJobletOrThrow(const TJobId& jobId) const
{
    auto joblet = FindJoblet(jobId);
    if (!joblet) {
        THROW_ERROR_EXCEPTION(
            NScheduler::EErrorCode::NoSuchJob,
            "No such job %v",
            jobId);
    }
    return joblet;
}

void TOperationControllerBase::RemoveJoblet(const TJobId& jobId)
{
    YCHECK(JobletMap.erase(jobId) == 1);
}

bool TOperationControllerBase::HasProgress() const
{
    return IsPrepared() && ProgressString_ && BriefProgressString_;
}

void TOperationControllerBase::BuildOperationAttributes(IYsonConsumer* consumer) const
{
    VERIFY_THREAD_AFFINITY(ControlThread);

    BuildYsonMapFluently(consumer)
        .Item("sync_scheduler_transaction_id").Value(SyncSchedulerTransaction ? SyncSchedulerTransaction->GetId() : NullTransactionId)
        .Item("async_scheduler_transaction_id").Value(AsyncSchedulerTransaction ? AsyncSchedulerTransaction->GetId() : NullTransactionId)
        .Item("input_transaction_id").Value(InputTransaction ? InputTransaction->GetId() : NullTransactionId)
        .Item("output_transaction_id").Value(OutputTransaction ? OutputTransaction->GetId() : NullTransactionId)
        .Item("debug_output_transaction_id").Value(DebugOutputTransaction ? DebugOutputTransaction->GetId() : NullTransactionId);
}

void TOperationControllerBase::BuildProgress(IYsonConsumer* consumer) const
{
    BuildYsonMapFluently(consumer)
        .Item("build_time").Value(TInstant::Now())
        .Item("jobs").Value(JobCounter)
        .Item("ready_job_count").Value(GetPendingJobCount())
        .Item("job_statistics").Value(JobStatistics)
        .Item("estimated_input_statistics").BeginMap()
            .Item("chunk_count").Value(TotalEstimatedInputChunkCount)
            .Item("uncompressed_data_size").Value(TotalEstimatedInputDataSize)
            .Item("compressed_data_size").Value(TotalEstimatedCompressedDataSize)
            .Item("data_weight").Value(TotalEstimatedInputDataWeight)
            .Item("row_count").Value(TotalEstimatedInputRowCount)
            .Item("unavailable_chunk_count").Value(UnavailableInputChunkCount)
        .EndMap()
        .Item("live_preview").BeginMap()
            .Item("output_supported").Value(IsOutputLivePreviewSupported())
            .Item("intermediate_supported").Value(IsIntermediateLivePreviewSupported())
            .Item("stderr_supported").Value(StderrTable.HasValue())
        .EndMap()
        .DoIf(EstimatedInputDataSizeHistogram_.operator bool(), [=] (TFluentMap fluent) {
            EstimatedInputDataSizeHistogram_->BuildHistogramView();
            fluent
                .Item("estimated_input_data_size_histogram").Value(*EstimatedInputDataSizeHistogram_);
        })
        .DoIf(InputDataSizeHistogram_.operator bool(), [=] (TFluentMap fluent) {
            InputDataSizeHistogram_->BuildHistogramView();
            fluent
                .Item("input_data_size_histogram").Value(*InputDataSizeHistogram_);
        });
}

void TOperationControllerBase::BuildBriefProgress(IYsonConsumer* consumer) const
{
    BuildYsonMapFluently(consumer)
        .Item("jobs").Value(JobCounter);
}

void TOperationControllerBase::BuildAndSaveProgress()
{
    auto progressString = BuildYsonStringFluently()
        .BeginMap()
            .Do(BIND([=] (IYsonConsumer* consumer) {
                WaitFor(
                    BIND(&IOperationController::BuildProgress, MakeStrong(this))
                        .AsyncVia(GetInvoker())
                        .Run(consumer));
            }))
        .EndMap();

    auto briefProgressString = BuildYsonStringFluently()
        .BeginMap()
            .Do(BIND([=] (IYsonConsumer* consumer) {
                WaitFor(
                    BIND(&IOperationController::BuildBriefProgress, MakeStrong(this))
                        .AsyncVia(GetInvoker())
                        .Run(consumer));
            }))
        .EndMap();

    {
        TGuard<TSpinLock> guard(ProgressLock_);
        ProgressString_ = progressString;
        BriefProgressString_ = briefProgressString;
    }
}

TYsonString TOperationControllerBase::GetProgress() const
{
    TGuard<TSpinLock> guard(ProgressLock_);
    return ProgressString_;
}

TYsonString TOperationControllerBase::GetBriefProgress() const
{
    TGuard<TSpinLock> guard(ProgressLock_);
    return BriefProgressString_;
}

void TOperationControllerBase::UpdateJobStatistics(const TJobSummary& jobSummary)
{
    // NB: There is a copy happening here that can be eliminated.
    auto statistics = jobSummary.Statistics;
    LOG_TRACE("Job data statistics (JobId: %v, Input: %v, Output: %v)",
        jobSummary.Id,
        GetTotalInputDataStatistics(statistics),
        GetTotalOutputDataStatistics(statistics));

    statistics.AddSuffixToNames(jobSummary.StatisticsSuffix);
    JobStatistics.Update(statistics);
}

void TOperationControllerBase::BuildBriefSpec(IYsonConsumer* consumer) const
{
    VERIFY_THREAD_AFFINITY_ANY();

    BuildYsonMapFluently(consumer)
        .DoIf(Spec->Title.HasValue(), [&] (TFluentMap fluent) {
            fluent
                .Item("title").Value(*Spec->Title);
        })
        .Item("input_table_paths").ListLimited(GetInputTablePaths(), 1)
        .Item("output_table_paths").ListLimited(GetOutputTablePaths(), 1);
}

TYsonString TOperationControllerBase::BuildInputPathYson(const TJobId& jobId) const
{
    VERIFY_INVOKER_AFFINITY(CancelableInvoker);

    auto joblet = GetJobletOrThrow(jobId);
    return BuildInputPaths(
        GetInputTablePaths(),
        joblet->InputStripeList,
        OperationType,
        joblet->JobType);
}

std::vector<TOperationControllerBase::TPathWithStage> TOperationControllerBase::GetFilePaths() const
{
    return std::vector<TPathWithStage>();
}

bool TOperationControllerBase::IsRowCountPreserved() const
{
    return false;
}

void TOperationControllerBase::InitUserJobSpecTemplate(
    NScheduler::NProto::TUserJobSpec* jobSpec,
    TUserJobSpecPtr config,
    const std::vector<TUserFile>& files,
    const Stroka& fileAccount)
{
    jobSpec->set_shell_command(config->Command);
    if (config->JobTimeLimit) {
        jobSpec->set_job_time_limit(config->JobTimeLimit.Get().MilliSeconds());
    }
    jobSpec->set_memory_limit(config->MemoryLimit);
    jobSpec->set_include_memory_mapped_files(config->IncludeMemoryMappedFiles);
    jobSpec->set_use_yamr_descriptors(config->UseYamrDescriptors);
    jobSpec->set_check_input_fully_consumed(config->CheckInputFullyConsumed);
    jobSpec->set_max_stderr_size(config->MaxStderrSize);
    jobSpec->set_custom_statistics_count_limit(config->CustomStatisticsCountLimit);
    jobSpec->set_copy_files(config->CopyFiles);
    jobSpec->set_file_account(fileAccount);

    if (config->TmpfsPath && Config->EnableTmpfs) {
        auto tmpfsSize = config->TmpfsSize
            ? *config->TmpfsSize
            : config->MemoryLimit;
        jobSpec->set_tmpfs_size(tmpfsSize);
        jobSpec->set_tmpfs_path(*config->TmpfsPath);
    }

    if (Config->IopsThreshold) {
        jobSpec->set_iops_threshold(*Config->IopsThreshold);
        if (Config->IopsThrottlerLimit) {
            jobSpec->set_iops_throttler_limit(*Config->IopsThrottlerLimit);
        }
    }

    {
        // Set input and output format.
        TFormat inputFormat(EFormatType::Yson);
        TFormat outputFormat(EFormatType::Yson);

        if (config->Format) {
            inputFormat = outputFormat = *config->Format;
        }

        if (config->InputFormat) {
            inputFormat = *config->InputFormat;
        }

        if (config->OutputFormat) {
            outputFormat = *config->OutputFormat;
        }

        jobSpec->set_input_format(ConvertToYsonString(inputFormat).GetData());
        jobSpec->set_output_format(ConvertToYsonString(outputFormat).GetData());
    }

    auto fillEnvironment = [&] (yhash_map<Stroka, Stroka>& env) {
        for (const auto& pair : env) {
            jobSpec->add_environment(Format("%v=%v", pair.first, pair.second));
        }
    };

    // Global environment.
    fillEnvironment(Config->Environment);

    // Local environment.
    fillEnvironment(config->Environment);

    jobSpec->add_environment(Format("YT_OPERATION_ID=%v", OperationId));

    for (const auto& file : files) {
        auto* descriptor = jobSpec->add_files();
        descriptor->set_file_name(file.FileName);

        if (file.Type == EObjectType::Table && file.IsDynamic && file.Schema.IsSorted()) {
            descriptor->set_type(static_cast<int>(EDataSourceType::VersionedTable));
            auto dataSource = MakeVersionedDataSource(
                file.GetPath(),
                file.Schema,
                file.Path.GetTimestamp().Get(AsyncLastCommittedTimestamp));
            ToProto(descriptor->mutable_data_source(), dataSource);
            // All chunks go to the same data slice.
            ToProto(descriptor->add_data_slice_descriptors(), TDataSliceDescriptor(file.ChunkSpecs));
        } else {
            auto dataSource = file.Type == EObjectType::File
                    ? MakeFileDataSource(file.GetPath())
                    : MakeUnversionedDataSource(file.GetPath(), file.Schema);

            descriptor->set_type(file.Type == EObjectType::File
                ? static_cast<int>(EDataSourceType::File)
                : static_cast<int>(EDataSourceType::UnversionedTable));

            ToProto(descriptor->mutable_data_source(), dataSource);
            for (const auto& chunkSpec : file.ChunkSpecs) {
                ToProto(descriptor->add_data_slice_descriptors(), TDataSliceDescriptor(chunkSpec));
            }
        }

        switch (file.Type) {
            case EObjectType::File:
                descriptor->set_executable(file.Executable);
                break;
            case EObjectType::Table:
                descriptor->set_format(file.Format.GetData());
                break;
            default:
                Y_UNREACHABLE();
        }
    }
}

void TOperationControllerBase::InitUserJobSpec(
    NScheduler::NProto::TUserJobSpec* jobSpec,
    TJobletPtr joblet)
{
    ToProto(jobSpec->mutable_async_scheduler_transaction_id(), AsyncSchedulerTransaction->GetId());

    i64 memoryReserve = joblet->EstimatedResourceUsage.GetUserJobMemory() * joblet->UserJobMemoryReserveFactor;
    // Memory reserve should greater than or equal to tmpfs_size (see YT-5518 for more details).
    // This is ensured by adjusting memory reserve factor in user job config as initialization,
    // but just in case we also limit the actual memory_reserve value here.
    if (jobSpec->has_tmpfs_size()) {
        memoryReserve = std::max(memoryReserve, jobSpec->tmpfs_size());
    }
    jobSpec->set_memory_reserve(memoryReserve);

    jobSpec->add_environment(Format("YT_JOB_INDEX=%v", joblet->JobIndex));
    jobSpec->add_environment(Format("YT_JOB_ID=%v", joblet->JobId));
    if (joblet->StartRowIndex >= 0) {
        jobSpec->add_environment(Format("YT_START_ROW_INDEX=%v", joblet->StartRowIndex));
    }

    if (SecureVault) {
        // NB: These environment variables should be added to user job spec, not to the user job spec template.
        // They may contain sensitive information that should not be persisted with a controller.

        // We add a single variable storing the whole secure vault and all top-level scalar values.
        jobSpec->add_environment(Format("YT_SECURE_VAULT=%v",
            ConvertToYsonString(SecureVault, EYsonFormat::Text)));

        for (const auto& pair : SecureVault->GetChildren()) {
            Stroka value;
            auto node = pair.second;
            if (node->GetType() == ENodeType::Int64) {
                value = ToString(node->GetValue<i64>());
            } else if (node->GetType() == ENodeType::Uint64) {
                value = ToString(node->GetValue<ui64>());
            } else if (node->GetType() == ENodeType::Boolean) {
                value = ToString(node->GetValue<bool>());
            } else if (node->GetType() == ENodeType::Double) {
                value = ToString(node->GetValue<double>());
            } else if (node->GetType() == ENodeType::String) {
                value = node->GetValue<Stroka>();
            } else {
                // We do not export composite values as a separate environment variables.
                continue;
            }
            jobSpec->add_environment(Format("YT_SECURE_VAULT_%v=%v", pair.first, value));
        }
    }

    if (joblet->StderrTableChunkListId) {
        AddStderrOutputSpecs(jobSpec, joblet);
    }
    if (joblet->CoreTableChunkListId) {
        AddCoreOutputSpecs(jobSpec, joblet);
    }
}

void TOperationControllerBase::AddStderrOutputSpecs(
    NScheduler::NProto::TUserJobSpec* jobSpec,
    TJobletPtr joblet)
{
    auto* stderrTableSpec = jobSpec->mutable_stderr_table_spec();
    auto* outputSpec = stderrTableSpec->mutable_output_table_spec();
    outputSpec->set_table_writer_options(ConvertToYsonString(StderrTable->Options).GetData());
    ToProto(outputSpec->mutable_table_schema(), StderrTable->TableUploadOptions.TableSchema);
    ToProto(outputSpec->mutable_chunk_list_id(), joblet->StderrTableChunkListId);

    auto writerConfig = GetStderrTableWriterConfig();
    YCHECK(writerConfig);
    stderrTableSpec->set_blob_table_writer_config(ConvertToYsonString(writerConfig).GetData());
}

void TOperationControllerBase::AddCoreOutputSpecs(
    NScheduler::NProto::TUserJobSpec* jobSpec,
    TJobletPtr joblet)
{
    auto* coreTableSpec = jobSpec->mutable_core_table_spec();
    auto* outputSpec = coreTableSpec->mutable_output_table_spec();
    outputSpec->set_table_writer_options(ConvertToYsonString(CoreTable->Options).GetData());
    ToProto(outputSpec->mutable_table_schema(), CoreTable->TableUploadOptions.TableSchema);
    ToProto(outputSpec->mutable_chunk_list_id(), joblet->CoreTableChunkListId);

    auto writerConfig = GetCoreTableWriterConfig();
    YCHECK(writerConfig);
    coreTableSpec->set_blob_table_writer_config(ConvertToYsonString(writerConfig).GetData());
}

TDataSourceDirectoryPtr TOperationControllerBase::MakeInputDataSources() const
{
    auto dataSourceDirectory = New<TDataSourceDirectory>();
    for (const auto& inputTable : InputTables) {
        auto dataSource = (inputTable.IsDynamic && inputTable.Schema.IsSorted())
            ? MakeVersionedDataSource(
                inputTable.GetPath(),
                inputTable.Schema,
                inputTable.Path.GetTimestamp().Get(AsyncLastCommittedTimestamp))
            : MakeUnversionedDataSource(
                inputTable.GetPath(),
                inputTable.Schema);
        dataSourceDirectory->DataSources().push_back(dataSource);
    }
    return dataSourceDirectory;
}

TDataSourceDirectoryPtr TOperationControllerBase::CreateIntermediateDataSource() const
{
    static const Stroka IntermediatePath("<intermediate>");

    auto dataSourceDirectory = New<TDataSourceDirectory>();
    dataSourceDirectory->DataSources().push_back(MakeUnversionedDataSource(
        IntermediatePath,
        Null));

    return dataSourceDirectory;
}

i64 TOperationControllerBase::GetFinalOutputIOMemorySize(TJobIOConfigPtr ioConfig) const
{
    i64 result = 0;
    for (const auto& outputTable : OutputTables) {
        if (outputTable.Options->ErasureCodec == NErasure::ECodec::None) {
            i64 maxBufferSize = std::max(
                ioConfig->TableWriter->MaxRowWeight,
                ioConfig->TableWriter->MaxBufferSize);
            result += GetOutputWindowMemorySize(ioConfig) + maxBufferSize;
        } else {
            auto* codec = NErasure::GetCodec(outputTable.Options->ErasureCodec);
            double replicationFactor = (double) codec->GetTotalPartCount() / codec->GetDataPartCount();
            result += static_cast<i64>(ioConfig->TableWriter->DesiredChunkSize * replicationFactor);
        }
    }
    return result;
}

i64 TOperationControllerBase::GetFinalIOMemorySize(
    TJobIOConfigPtr ioConfig,
    const TChunkStripeStatisticsVector& stripeStatistics) const
{
    i64 result = 0;
    for (const auto& stat : stripeStatistics) {
        result += GetInputIOMemorySize(ioConfig, stat);
    }
    result += GetFinalOutputIOMemorySize(ioConfig);
    return result;
}

void TOperationControllerBase::InitIntermediateOutputConfig(TJobIOConfigPtr config)
{
    // Don't replicate intermediate output.
    config->TableWriter->UploadReplicationFactor = Spec->IntermediateDataReplicationFactor;
    config->TableWriter->MinUploadReplicationFactor = 1;

    // Cache blocks on nodes.
    config->TableWriter->PopulateCache = true;

    // Don't sync intermediate chunks.
    config->TableWriter->SyncOnClose = false;
}

void TOperationControllerBase::InitFinalOutputConfig(TJobIOConfigPtr /* config */)
{ }

NTableClient::TTableReaderOptionsPtr TOperationControllerBase::CreateTableReaderOptions(TJobIOConfigPtr ioConfig)
{
    auto options = New<TTableReaderOptions>();
    options->EnableRowIndex = ioConfig->ControlAttributes->EnableRowIndex;
    options->EnableTableIndex = ioConfig->ControlAttributes->EnableTableIndex;
    options->EnableRangeIndex = ioConfig->ControlAttributes->EnableRangeIndex;
    return options;
}

NTableClient::TTableReaderOptionsPtr TOperationControllerBase::CreateIntermediateTableReaderOptions()
{
    auto options = New<TTableReaderOptions>();
    options->AllowFetchingSeedsFromMaster = true;
    return options;
}

INativeClientPtr TOperationControllerBase::CreateClient()
{
    TClientOptions options;
    options.User = AuthenticatedUser;
    return Host
        ->GetMasterClient()
        ->GetNativeConnection()
        ->CreateNativeClient(options);
}

void TOperationControllerBase::ValidateUserFileCount(TUserJobSpecPtr spec, const Stroka& operation)
{
    if (spec && spec->FilePaths.size() > Config->MaxUserFileCount) {
        THROW_ERROR_EXCEPTION("Too many user files in %v: maximum allowed %v, actual %v",
            operation,
            Config->MaxUserFileCount,
            spec->FilePaths.size());
    }
}

void TOperationControllerBase::GetExecNodesInformation()
{
    auto now = NProfiling::GetCpuInstant();
    if (now < GetExecNodesInformationDeadline_) {
        return;
    }

    ExecNodeCount_ = Host->GetExecNodeCount();
    ExecNodesDescriptors_ = Host->GetExecNodeDescriptors(TSchedulingTagFilter(Spec->SchedulingTagFilter));
    GetExecNodesInformationDeadline_ = now + NProfiling::DurationToCpuDuration(Config->ControllerUpdateExecNodesInformationDelay);
}

int TOperationControllerBase::GetExecNodeCount()
{
    GetExecNodesInformation();
    return ExecNodeCount_;
}

const std::vector<TExecNodeDescriptor>& TOperationControllerBase::GetExecNodeDescriptors()
{
    GetExecNodesInformation();
    return ExecNodesDescriptors_;
}

bool TOperationControllerBase::ShouldSkipSanityCheck()
{
    auto nodeCount = GetExecNodeCount();
    if (nodeCount < Config->SafeOnlineNodeCount) {
        return true;
    }

    if (TInstant::Now() < Host->GetConnectionTime() + Config->SafeSchedulerOnlineTime) {
        return true;
    }

    return false;
}

void TOperationControllerBase::BuildMemoryDigestStatistics(IYsonConsumer* consumer) const
{
    VERIFY_INVOKER_AFFINITY(Invoker);

    BuildYsonMapFluently(consumer)
        .Item("job_proxy_memory_digest")
        .DoMapFor(JobProxyMemoryDigests_, [&] (
                TFluentMap fluent,
                const TMemoryDigestMap::value_type& item)
        {
            BuildYsonMapFluently(fluent)
                .Item(ToString(item.first)).Value(
                    item.second->GetQuantile(Config->JobProxyMemoryReserveQuantile));
        })
        .Item("user_job_memory_digest")
        .DoMapFor(JobProxyMemoryDigests_, [&] (
                TFluentMap fluent,
                const TMemoryDigestMap::value_type& item)
        {
            BuildYsonMapFluently(fluent)
                .Item(ToString(item.first)).Value(
                    item.second->GetQuantile(Config->UserJobMemoryReserveQuantile));
        });
}

void TOperationControllerBase::RegisterUserJobMemoryDigest(EJobType jobType, double memoryReserveFactor)
{
    YCHECK(UserJobMemoryDigests_.find(jobType) == UserJobMemoryDigests_.end());
    auto config = New<TLogDigestConfig>();
    config->LowerBound = memoryReserveFactor;
    config->UpperBound = 1.0;
    config->RelativePrecision = Config->UserJobMemoryDigestPrecision;
    UserJobMemoryDigests_[jobType] = CreateLogDigest(config);
}

IDigest* TOperationControllerBase::GetUserJobMemoryDigest(EJobType jobType)
{
    auto iter = UserJobMemoryDigests_.find(jobType);
    YCHECK(iter != UserJobMemoryDigests_.end());
    return iter->second.get();
}

const IDigest* TOperationControllerBase::GetUserJobMemoryDigest(EJobType jobType) const
{
    auto iter = UserJobMemoryDigests_.find(jobType);
    YCHECK(iter != UserJobMemoryDigests_.end());
    return iter->second.get();
}

void TOperationControllerBase::RegisterJobProxyMemoryDigest(EJobType jobType, const TLogDigestConfigPtr& config)
{
    YCHECK(JobProxyMemoryDigests_.find(jobType) == JobProxyMemoryDigests_.end());
    JobProxyMemoryDigests_[jobType] = CreateLogDigest(config);
}

void TOperationControllerBase::InferSchemaFromInput(const TKeyColumns& keyColumns)
{
    // We infer schema only for operations with one output table.
    YCHECK(OutputTables.size() == 1);
    YCHECK(InputTables.size() >= 1);

    OutputTables[0].TableUploadOptions.SchemaMode = InputTables[0].SchemaMode;
    for (const auto& table : InputTables) {
        if (table.SchemaMode != OutputTables[0].TableUploadOptions.SchemaMode) {
            THROW_ERROR_EXCEPTION("Cannot infer output schema from input, tables have different schema modes");
        }
    }

    if (OutputTables[0].TableUploadOptions.SchemaMode == ETableSchemaMode::Weak) {
        OutputTables[0].TableUploadOptions.TableSchema = TTableSchema::FromKeyColumns(keyColumns);
    } else {
        auto schema = InputTables[0].Schema
            .ToStrippedColumnAttributes()
            .ToCanonical();

        for (const auto& table : InputTables) {
            if (table.Schema.ToStrippedColumnAttributes().ToCanonical() != schema) {
                THROW_ERROR_EXCEPTION("Cannot infer output schema from input in strong schema mode, tables have incompatible schemas");
            }
        }

        OutputTables[0].TableUploadOptions.TableSchema = InputTables[0].Schema
            .ToSorted(keyColumns)
            .ToSortedStrippedColumnAttributes()
            .ToCanonical();
    }
}

void TOperationControllerBase::InferSchemaFromInputOrdered()
{
    // We infer schema only for operations with one output table.
    YCHECK(OutputTables.size() == 1);
    YCHECK(InputTables.size() >= 1);

    auto& outputUploadOptions = OutputTables[0].TableUploadOptions;

    if (InputTables.size() == 1 && outputUploadOptions.UpdateMode == EUpdateMode::Overwrite) {
        // If only only one input table given, we inherit the whole schema including column attributes.
        outputUploadOptions.SchemaMode = InputTables[0].SchemaMode;
        outputUploadOptions.TableSchema = InputTables[0].Schema;
        return;
    }

    InferSchemaFromInput();
}

void TOperationControllerBase::ValidateOutputSchemaOrdered() const
{
    YCHECK(OutputTables.size() == 1);
    YCHECK(InputTables.size() >= 1);

    if (InputTables.size() > 1 && OutputTables[0].TableUploadOptions.TableSchema.IsSorted()) {
        THROW_ERROR_EXCEPTION("Cannot generate sorted output for ordered operation with multiple input tables")
            << TErrorAttribute("output_schema", OutputTables[0].TableUploadOptions.TableSchema);
    }
}

IDigest* TOperationControllerBase::GetJobProxyMemoryDigest(EJobType jobType)
{
    auto iter = JobProxyMemoryDigests_.find(jobType);
    YCHECK(iter != JobProxyMemoryDigests_.end());
    return iter->second.get();
}

const IDigest* TOperationControllerBase::GetJobProxyMemoryDigest(EJobType jobType) const
{
    auto iter = JobProxyMemoryDigests_.find(jobType);
    YCHECK(iter != JobProxyMemoryDigests_.end());
    return iter->second.get();
}

void TOperationControllerBase::Persist(const TPersistenceContext& context)
{
    using NYT::Persist;

    Persist(context, TotalEstimatedInputChunkCount);
    Persist(context, TotalEstimatedInputDataSize);
    Persist(context, TotalEstimatedInputRowCount);
    Persist(context, TotalEstimatedCompressedDataSize);
    Persist(context, TotalEstimatedInputDataWeight);

    Persist(context, UnavailableInputChunkCount);

    Persist(context, JobCounter);

    Persist(context, InputNodeDirectory);

    Persist(context, InputTables);

    Persist(context, OutputTables);

    Persist(context, StderrTable);

    Persist(context, CoreTable);

    Persist(context, IntermediateTable);

    Persist(context, Files);

    Persist(context, Tasks);

    Persist(context, TaskGroups);

    Persist(context, InputChunkMap);

    Persist(context, IntermediateOutputCellTag);

    Persist(context, CellTagToOutputRequiredChunkList);

    Persist(context, CachedPendingJobCount);

    Persist(context, CachedNeededResources);

    Persist(context, ChunkOriginMap);

    Persist(context, JobletMap);

<<<<<<< HEAD
=======
    // COMPAT(psushin),
    if (context.IsLoad() && context.GetVersion() < 200007) {
        // NB: Scheduler snapshots need not be stable.
        yhash_set<TInputChunkPtr> dummy;
        Persist<
            TSetSerializer<
                TDefaultSerializer,
                TUnsortedTag
            >
        >(context, dummy);
    }

>>>>>>> 20a95c36
    Persist(context, JobIndexGenerator);

    Persist(context, JobStatistics);

    Persist(context, ScheduleJobStatistics_);

    Persist(context, RowCountLimitTableIndex);
    Persist(context, RowCountLimit);

    Persist<
        TMapSerializer<
            TDefaultSerializer,
            TDefaultSerializer,
            TUnsortedTag
        >
    >(context, JobProxyMemoryDigests_);

    Persist<
        TMapSerializer<
            TDefaultSerializer,
            TDefaultSerializer,
            TUnsortedTag
        >
    >(context, UserJobMemoryDigests_);

    Persist(context, EstimatedInputDataSizeHistogram_);
    Persist(context, InputDataSizeHistogram_);

    Persist(context, CurrentInputDataSliceTag_);

    if (context.IsLoad()) {
        for (const auto& task : Tasks) {
            task->Initialize();
        }
        InitUpdatingTables();
    }
}

TCodicilGuard TOperationControllerBase::MakeCodicilGuard() const
{
    return TCodicilGuard(CodicilData_);
}

TBlobTableWriterConfigPtr TOperationControllerBase::GetStderrTableWriterConfig() const
{
    return nullptr;
}

TNullable<TRichYPath> TOperationControllerBase::GetStderrTablePath() const
{
    return Null;
}

TBlobTableWriterConfigPtr TOperationControllerBase::GetCoreTableWriterConfig() const
{
    return nullptr;
}

TNullable<TRichYPath> TOperationControllerBase::GetCoreTablePath() const
{
    return Null;
}

////////////////////////////////////////////////////////////////////

//! Ensures that operation controllers are being destroyed in a
//! dedicated invoker.
class TOperationControllerWrapper
    : public IOperationController
{
public:
    TOperationControllerWrapper(
        const TOperationId& id,
        IOperationControllerPtr underlying,
        IInvokerPtr dtorInvoker)
        : Id_(id)
        , Underlying_(std::move(underlying))
        , DtorInvoker_(std::move(dtorInvoker))
    { }

    virtual ~TOperationControllerWrapper()
    {
        DtorInvoker_->Invoke(BIND([underlying = std::move(Underlying_), id = Id_] () mutable {
            auto Logger = OperationLogger;
            Logger.AddTag("OperationId: %v", id);
            NProfiling::TScopedTimer timer;
            LOG_INFO("Started destroying operation controller");
            underlying.Reset();
            LOG_INFO("Finished destroying operation controller (Elapsed: %v)",
                timer.GetElapsed());
        }));
    }

    virtual void Initialize() override
    {
        Underlying_->Initialize();
    }

    virtual void InitializeReviving(TControllerTransactionsPtr controllerTransactions) override
    {
        Underlying_->InitializeReviving(controllerTransactions);
    }

    virtual void Prepare() override
    {
        Underlying_->Prepare();
    }

    virtual void Materialize() override
    {
        Underlying_->Materialize();
    }

    virtual void Commit() override
    {
        Underlying_->Commit();
    }

    virtual void SaveSnapshot(TOutputStream* stream) override
    {
        Underlying_->SaveSnapshot(stream);
    }

    virtual void Revive() override
    {
        Underlying_->Revive();
    }

    virtual void Abort() override
    {
        Underlying_->Abort();
    }

    virtual void Forget() override
    {
        Underlying_->Forget();
    }

    virtual std::vector<ITransactionPtr> GetTransactions() override
    {
        return Underlying_->GetTransactions();
    }

    virtual void Complete() override
    {
        Underlying_->Complete();
    }

    virtual TCancelableContextPtr GetCancelableContext() const override
    {
        return Underlying_->GetCancelableContext();
    }

    virtual IInvokerPtr GetCancelableControlInvoker() const override
    {
        return Underlying_->GetCancelableControlInvoker();
    }

    virtual IInvokerPtr GetCancelableInvoker() const override
    {
        return Underlying_->GetCancelableInvoker();
    }

    virtual IInvokerPtr GetInvoker() const override
    {
        return Underlying_->GetInvoker();
    }

    virtual TFuture<void> Suspend() override
    {
        return Underlying_->Suspend();
    }

    virtual void Resume() override
    {
        Underlying_->Resume();
    }

    virtual int GetPendingJobCount() const override
    {
        return Underlying_->GetPendingJobCount();
    }

    virtual int GetTotalJobCount() const override
    {
        return Underlying_->GetTotalJobCount();
    }

    virtual bool IsForgotten() const override
    {
        return Underlying_->IsForgotten();
    }

    virtual TJobResources GetNeededResources() const override
    {
        return Underlying_->GetNeededResources();
    }

    virtual void OnJobStarted(const TJobId& jobId, TInstant startTime) override
    {
        Underlying_->OnJobStarted(jobId, startTime);
    }

    virtual void OnJobCompleted(std::unique_ptr<TCompletedJobSummary> jobSummary) override
    {
        Underlying_->OnJobCompleted(std::move(jobSummary));
    }

    virtual void OnJobFailed(std::unique_ptr<TFailedJobSummary> jobSummary) override
    {
        Underlying_->OnJobFailed(std::move(jobSummary));
    }

    virtual void OnJobAborted(std::unique_ptr<TAbortedJobSummary> jobSummary) override
    {
        Underlying_->OnJobAborted(std::move(jobSummary));
    }

    virtual void OnJobRunning(std::unique_ptr<TJobSummary> jobSummary) override
    {
        Underlying_->OnJobRunning(std::move(jobSummary));
    }

    virtual TScheduleJobResultPtr ScheduleJob(
        ISchedulingContextPtr context,
        const TJobResources& jobLimits) override
    {
        return Underlying_->ScheduleJob(std::move(context), jobLimits);
    }

    virtual void UpdateConfig(TSchedulerConfigPtr config) override
    {
        Underlying_->UpdateConfig(std::move(config));
    }

    virtual bool HasProgress() const override
    {
        return Underlying_->HasProgress();
    }

    virtual void BuildOperationAttributes(NYson::IYsonConsumer* consumer) const override
    {
        Underlying_->BuildOperationAttributes(consumer);
    }

    virtual void BuildProgress(IYsonConsumer* consumer) const override
    {
        Underlying_->BuildProgress(consumer);
    }

    virtual void BuildBriefProgress(IYsonConsumer* consumer) const override
    {
        Underlying_->BuildBriefProgress(consumer);
    }

    virtual Stroka GetLoggingProgress() const override
    {
        return Underlying_->GetLoggingProgress();
    }

    virtual void BuildMemoryDigestStatistics(IYsonConsumer* consumer) const override
    {
        Underlying_->BuildMemoryDigestStatistics(consumer);
    }

    virtual void BuildBriefSpec(IYsonConsumer* consumer) const override
    {
        Underlying_->BuildBriefSpec(consumer);
    }

    virtual TYsonString BuildInputPathYson(const TJobId& jobId) const override
    {
        return Underlying_->BuildInputPathYson(jobId);
    }

    virtual TYsonString GetProgress() const override
    {
        return Underlying_->GetProgress();
    }

    virtual TYsonString GetBriefProgress() const override
    {
        return Underlying_->GetBriefProgress();
    }

private:
    const TOperationId Id_;
    const IOperationControllerPtr Underlying_;
    const IInvokerPtr DtorInvoker_;
};

////////////////////////////////////////////////////////////////////

IOperationControllerPtr CreateControllerWrapper(
    const TOperationId& id,
    const IOperationControllerPtr& controller,
    const IInvokerPtr& dtorInvoker)
{
    return New<TOperationControllerWrapper>(id, controller, dtorInvoker);
}

////////////////////////////////////////////////////////////////////

} // namespace NScheduler
} // namespace NYT<|MERGE_RESOLUTION|>--- conflicted
+++ resolved
@@ -227,29 +227,13 @@
             TUnsortedTag
         >
     >(context, CandidateTasks);
-    // COMPAT(babenko)
-    if (context.IsLoad() && context.GetVersion() == 200008) {
-        std::multimap<NProfiling::TCpuInstant, TTaskPtr> delayedTasks;
-        Persist<
-            TMultiMapSerializer<
-                TDefaultSerializer,
-                TDefaultSerializer,
-                TUnsortedTag
-            >
-        >(context, delayedTasks);
-        auto now = TInstant::Now();
-        for (const auto& pair : delayedTasks) {
-            DelayedTasks.emplace(now, pair.second);
-        }
-    } else {
-        Persist<
-            TMultiMapSerializer<
-                TDefaultSerializer,
-                TDefaultSerializer,
-                TUnsortedTag
-            >
-        >(context, DelayedTasks);
-    }
+    Persist<
+        TMultiMapSerializer<
+            TDefaultSerializer,
+            TDefaultSerializer,
+            TUnsortedTag
+        >
+    >(context, DelayedTasks);
     Persist<
         TMapSerializer<
             TDefaultSerializer,
@@ -528,11 +512,7 @@
     SchedulerProfiler.Increment(ScheduledSliceCounter, joblet->InputStripeList->TotalChunkCount);
 
     LOG_DEBUG(
-<<<<<<< HEAD
         "Job scheduled (JobId: %v, OperationId: %v, JobType: %v, Address: %v, JobIndex: %v, OutputCookie: %v, SliceCount: %v (%v local), "
-=======
-        "Job scheduled (JobId: %v, OperationId: %v, JobType: %v, Address: %v, JobIndex: %v, SliceCount: %v (%v local), "
->>>>>>> 20a95c36
         "Approximate: %v, DataSize: %v (%v local), RowCount: %v, Restarted: %v, EstimatedResourceUsage: %v, JobProxyMemoryReserveFactor: %v, "
         "UserJobMemoryReserveFactor: %v, ResourceLimits: %v)",
         joblet->JobId,
@@ -627,14 +607,6 @@
     Persist(context, CachedTotalNeededResources);
     Persist(context, CachedMinNeededResources);
 
-<<<<<<< HEAD
-=======
-    // COMPAT(babenko)
-    if (context.IsLoad() && context.GetVersion() < 200008) {
-        Load<TInstant>(context.LoadContext());
-    }
-
->>>>>>> 20a95c36
     Persist(context, CompletedFired);
 
     Persist(context, LostJobCookieMap);
@@ -2954,15 +2926,7 @@
                     continue;
                 }
 
-<<<<<<< HEAD
-                if (!task->GetDelayedTime()) {
-                    task->SetDelayedTime(now);
-                }
-
-                auto deadline = *task->GetDelayedTime() + NProfiling::DurationToCpuDuration(task->GetLocalityTimeout());
-=======
                 auto deadline = now + task->GetLocalityTimeout();
->>>>>>> 20a95c36
                 if (deadline > now) {
                     LOG_DEBUG("Task delayed (Task: %v, Deadline: %v)",
                         task->GetId(),
@@ -5667,21 +5631,6 @@
 
     Persist(context, JobletMap);
 
-<<<<<<< HEAD
-=======
-    // COMPAT(psushin),
-    if (context.IsLoad() && context.GetVersion() < 200007) {
-        // NB: Scheduler snapshots need not be stable.
-        yhash_set<TInputChunkPtr> dummy;
-        Persist<
-            TSetSerializer<
-                TDefaultSerializer,
-                TUnsortedTag
-            >
-        >(context, dummy);
-    }
-
->>>>>>> 20a95c36
     Persist(context, JobIndexGenerator);
 
     Persist(context, JobStatistics);
