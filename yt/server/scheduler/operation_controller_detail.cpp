--- conflicted
+++ resolved
@@ -1022,7 +1022,8 @@
 {
     VERIFY_INVOKER_AFFINITY(CancelableInvoker);
 
-<<<<<<< HEAD
+    auto codicilGuard = MakeCodicilGuard();
+
     GetUserObjectBasicAttributes<TInputTable>(
         AuthenticatedInputMasterClient,
         InputTables,
@@ -1068,13 +1069,6 @@
         InputTransactionId,
         Logger,
         EPermission::Read);
-=======
-    auto codicilGuard = MakeCodicilGuard();
-
-    GetInputTablesBasicAttributes();
-    GetOutputTablesBasicAttributes();
-    GetFilesBasicAttributes(&Files);
->>>>>>> 87185935
 
     LockInputTables();
     LockUserFiles(&Files, {});
