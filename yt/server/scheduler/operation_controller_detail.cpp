#include "stdafx.h"
#include "operation_controller_detail.h"
#include "private.h"
#include "chunk_list_pool.h"
#include "chunk_pool.h"
#include "helpers.h"
#include "master_connector.h"

#include <ytlib/transaction_client/helpers.h>

#include <ytlib/node_tracker_client/node_directory_builder.h>

#include <ytlib/chunk_client/chunk_list_ypath_proxy.h>
#include <ytlib/chunk_client/chunk_meta_extensions.h>
#include <ytlib/chunk_client/chunk_slice.h>
#include <ytlib/chunk_client/data_statistics.h>

#include <ytlib/new_table_client/schema.h>
#include <ytlib/new_table_client/chunk_meta_extensions.h>

#include <ytlib/transaction_client/transaction_ypath_proxy.h>

#include <ytlib/scheduler/helpers.h>

#include <ytlib/object_client/helpers.h>

#include <core/erasure/codec.h>

namespace NYT {
namespace NScheduler {

using namespace NNodeTrackerClient;
using namespace NCypressClient;
using namespace NTransactionClient;
using namespace NFileClient;
using namespace NChunkClient;
using namespace NObjectClient;
using namespace NYTree;
using namespace NYson;
using namespace NYPath;
using namespace NFormats;
using namespace NJobProxy;
using namespace NJobTrackerClient;
using namespace NNodeTrackerClient;
using namespace NScheduler::NProto;
using namespace NJobTrackerClient::NProto;
using namespace NNodeTrackerClient::NProto;
using namespace NConcurrency;
using namespace NApi;
using namespace NRpc;
using namespace NVersionedTableClient;

using NVersionedTableClient::NProto::TBoundaryKeysExt;

////////////////////////////////////////////////////////////////////

void TOperationControllerBase::TUserTableBase::Persist(TPersistenceContext& context)
{
    using NYT::Persist;
    Persist(context, Path);
    Persist(context, ObjectId);
}

////////////////////////////////////////////////////////////////////

void TOperationControllerBase::TLivePreviewTableBase::Persist(TPersistenceContext& context)
{
    using NYT::Persist;
    Persist(context, LivePreviewTableId);
    Persist(context, LivePreviewChunkListId);
}

////////////////////////////////////////////////////////////////////

void TOperationControllerBase::TInputTable::Persist(TPersistenceContext& context)
{
    TUserTableBase::Persist(context);

    using NYT::Persist;
    Persist(context, ChunkCount);
    Persist(context, Chunks);
    Persist(context, KeyColumns);
}

////////////////////////////////////////////////////////////////////

void TOperationControllerBase::TEndpoint::Persist(TPersistenceContext& context)
{
    using NYT::Persist;
    Persist(context, Key);
    Persist(context, Left);
    Persist(context, ChunkTreeKey);
}

////////////////////////////////////////////////////////////////////

void TOperationControllerBase::TOutputTable::Persist(TPersistenceContext& context)
{
    TUserTableBase::Persist(context);
    TLivePreviewTableBase::Persist(context);

    using NYT::Persist;
    Persist(context, AppendRequested);
    Persist(context, UpdateMode);
    Persist(context, LockMode);
    Persist(context, Options);
    Persist(context, KeyColumns);
    Persist(context, OutputChunkListId);
    // NB: Scheduler snapshots need not be stable.
    Persist<
        TMultiMapSerializer<
            TDefaultSerializer,
            TDefaultSerializer,
            TUnsortedTag
        >
    >(context, OutputChunkTreeIds);
    Persist(context, Endpoints);
    Persist(context, EffectiveAcl);
}

////////////////////////////////////////////////////////////////////

void TOperationControllerBase::TIntermediateTable::Persist(TPersistenceContext& context)
{
    TLivePreviewTableBase::Persist(context);
}

////////////////////////////////////////////////////////////////////

void TOperationControllerBase::TUserFile::Persist(TPersistenceContext& context)
{
    using NYT::Persist;
    Persist(context, Path);
    Persist(context, Stage);
    Persist(context, FileName);
    Persist(context, FetchResponse);
    Persist(context, Type);
    Persist(context, Executable);
    Persist(context, Format);
}

////////////////////////////////////////////////////////////////////

void TOperationControllerBase::TCompletedJob::Persist(TPersistenceContext& context)
{
    using NYT::Persist;
    Persist(context, IsLost);
    Persist(context, JobId);
    Persist(context, SourceTask);
    Persist(context, OutputCookie);
    Persist(context, DestinationPool);
    Persist(context, InputCookie);
    Persist(context, Address);
}

////////////////////////////////////////////////////////////////////

void TOperationControllerBase::TJoblet::Persist(TPersistenceContext& context)
{
    // NB: Every joblet is aborted after snapshot is loaded.
    // Here we only serialize a subset of members required for ReinstallJob to work
    // properly.
    using NYT::Persist;
    Persist(context, Task);
    Persist(context, InputStripeList);
    Persist(context, OutputCookie);
}

////////////////////////////////////////////////////////////////////

void TOperationControllerBase::TTaskGroup::Persist(TPersistenceContext& context)
{
    using NYT::Persist;
    Persist(context, MinNeededResources);
    // NB: Scheduler snapshots need not be stable.
    Persist<
        TSetSerializer<
            TDefaultSerializer,
            TUnsortedTag
        >
    >(context, NonLocalTasks);
    Persist<
        TMultiMapSerializer<
            TDefaultSerializer,
            TDefaultSerializer,
            TUnsortedTag
        >
    >(context, CandidateTasks);
    Persist<
        TMultiMapSerializer<
            TDefaultSerializer,
            TDefaultSerializer,
            TUnsortedTag
        >
    >(context, DelayedTasks);
    Persist<
        TMapSerializer<
            TDefaultSerializer,
            TSetSerializer<
                TDefaultSerializer,
                TUnsortedTag
            >,
            TUnsortedTag
        >
    >(context, LocalTasks);
}

////////////////////////////////////////////////////////////////////

void TOperationControllerBase::TStripeDescriptor::Persist(TPersistenceContext& context)
{
    using NYT::Persist;
    Persist(context, Stripe);
    Persist(context, Cookie);
    Persist(context, Task);
}

////////////////////////////////////////////////////////////////////

void TOperationControllerBase::TInputChunkDescriptor::Persist(TPersistenceContext& context)
{
    using NYT::Persist;
    Persist(context, InputStripes);
    Persist(context, ChunkSpecs);
    Persist(context, State);
}

////////////////////////////////////////////////////////////////////

TOperationControllerBase::TInputChunkScratcher::TInputChunkScratcher(
    TOperationControllerBase* controller,
    NRpc::IChannelPtr masterChannel)
    : Controller(controller)
    , PeriodicExecutor(New<TPeriodicExecutor>(
        controller->GetCancelableControlInvoker(),
        BIND(&TInputChunkScratcher::LocateChunks, MakeWeak(this)),
        controller->Config->ChunkScratchPeriod))
    , Proxy(masterChannel)
    , Started(false)
    , Logger(controller->Logger)
{ }

void TOperationControllerBase::TInputChunkScratcher::Start()
{
    if (Started)
        return;

    auto controller = Controller.Lock();
    if (!controller) {
        return;
    }

    Started = true;

    LOG_DEBUG("Starting input chunk scratcher");

    NextChunkIterator = controller->InputChunkMap.begin();
    PeriodicExecutor->Start();
}

void TOperationControllerBase::TInputChunkScratcher::LocateChunks()
{
    auto controller = Controller.Lock();
    if (!controller) {
        return;
    }

    VERIFY_THREAD_AFFINITY(controller->ControlThread);

    auto startIterator = NextChunkIterator;
    auto req = Proxy.LocateChunks();

    for (int chunkCount = 0; chunkCount < controller->Config->MaxChunksPerScratch; ++chunkCount) {
        ToProto(req->add_chunk_ids(), NextChunkIterator->first);

        ++NextChunkIterator;
        if (NextChunkIterator == controller->InputChunkMap.end()) {
            NextChunkIterator = controller->InputChunkMap.begin();
        }

        if (NextChunkIterator == startIterator) {
            // Total number of chunks is less than MaxChunksPerScratch.
            break;
        }
    }

    WaitFor(controller->Host->GetChunkLocationThrottler()->Throttle(
        req->chunk_ids_size()));

    LOG_DEBUG("Locating input chunks (Count: %v)", req->chunk_ids_size());

    auto rspOrError = WaitFor(req->Invoke());
    if (!rspOrError.IsOK()) {
        LOG_WARNING(rspOrError, "Failed to locate input chunks");
        return;
    }

    const auto& rsp = rspOrError.Value();
    controller->NodeDirectory->MergeFrom(rsp->node_directory());

    int availableCount = 0;
    int unavailableCount = 0;
    for (const auto& chunkInfo : rsp->chunks()) {
        auto chunkId = FromProto<TChunkId>(chunkInfo.chunk_id());
        auto it = controller->InputChunkMap.find(chunkId);
        YCHECK(it != controller->InputChunkMap.end());

        auto replicas = NYT::FromProto<TChunkReplica, TChunkReplicaList>(chunkInfo.replicas());

        auto& descriptor = it->second;
        YCHECK(!descriptor.ChunkSpecs.empty());
        auto& chunkSpec = descriptor.ChunkSpecs.front();
        auto codecId = NErasure::ECodec(chunkSpec->erasure_codec());

        if (IsUnavailable(replicas, codecId, controller->NeedsAllChunkParts())) {
            ++unavailableCount;
            controller->OnInputChunkUnavailable(chunkId, descriptor);
        } else {
            ++availableCount;
            controller->OnInputChunkAvailable(chunkId, descriptor, replicas);
        }
    }

    LOG_DEBUG("Input chunks located (AvailableCount: %v, UnavailableCount: %v)",
        availableCount,
        unavailableCount);
}

////////////////////////////////////////////////////////////////////

TOperationControllerBase::TTask::TTask()
    : CachedPendingJobCount(-1)
    , CachedTotalJobCount(-1)
    , LastDemandSanityCheckTime(TInstant::Zero())
    , CompletedFired(false)
    , Logger(OperationLogger)
{ }

TOperationControllerBase::TTask::TTask(TOperationControllerBase* controller)
    : Controller(controller)
    , CachedPendingJobCount(0)
    , CachedTotalJobCount(0)
    , LastDemandSanityCheckTime(TInstant::Zero())
    , CompletedFired(false)
    , Logger(OperationLogger)
{ }

void TOperationControllerBase::TTask::Initialize()
{
    Logger = Controller->Logger;
    Logger.AddTag("Task: %v", GetId());
}

int TOperationControllerBase::TTask::GetPendingJobCount() const
{
    return GetChunkPoolOutput()->GetPendingJobCount();
}

int TOperationControllerBase::TTask::GetPendingJobCountDelta()
{
    int oldValue = CachedPendingJobCount;
    int newValue = GetPendingJobCount();
    CachedPendingJobCount = newValue;
    return newValue - oldValue;
}

int TOperationControllerBase::TTask::GetTotalJobCount() const
{
    return GetChunkPoolOutput()->GetTotalJobCount();
}

int TOperationControllerBase::TTask::GetTotalJobCountDelta()
{
    int oldValue = CachedTotalJobCount;
    int newValue = GetTotalJobCount();
    CachedTotalJobCount = newValue;
    return newValue - oldValue;
}

TNodeResources TOperationControllerBase::TTask::GetTotalNeededResourcesDelta()
{
    auto oldValue = CachedTotalNeededResources;
    auto newValue = GetTotalNeededResources();
    CachedTotalNeededResources = newValue;
    newValue -= oldValue;
    return newValue;
}

TNodeResources TOperationControllerBase::TTask::GetTotalNeededResources() const
{
    i64 count = GetPendingJobCount();
    // NB: Don't call GetMinNeededResources if there are no pending jobs.
    return count == 0 ? ZeroNodeResources() : GetMinNeededResources() * count;
}

i64 TOperationControllerBase::TTask::GetLocality(const Stroka& address) const
{
    return GetChunkPoolOutput()->GetLocality(address);
}

bool TOperationControllerBase::TTask::HasInputLocality() const
{
    return true;
}

void TOperationControllerBase::TTask::AddInput(TChunkStripePtr stripe)
{
    Controller->RegisterInputStripe(stripe, this);
    if (HasInputLocality()) {
        Controller->AddTaskLocalityHint(this, stripe);
    }
    AddPendingHint();
}

void TOperationControllerBase::TTask::AddInput(const std::vector<TChunkStripePtr>& stripes)
{
    for (auto stripe : stripes) {
        if (stripe) {
            AddInput(stripe);
        }
    }
}

void TOperationControllerBase::TTask::FinishInput()
{
    LOG_DEBUG("Task input finished");

    GetChunkPoolInput()->Finish();
    AddPendingHint();
    CheckCompleted();
}

void TOperationControllerBase::TTask::CheckCompleted()
{
    if (!CompletedFired && IsCompleted()) {
        CompletedFired = true;
        OnTaskCompleted();
    }
}

TJobPtr TOperationControllerBase::TTask::ScheduleJob(
    ISchedulingContext* context,
    const TNodeResources& jobLimits)
{
    int chunkListCount = GetChunkListCountPerJob();
    if (!Controller->HasEnoughChunkLists(chunkListCount)) {
        LOG_DEBUG("Job chunk list demand is not met");
        return nullptr;
    }

    int jobIndex = Controller->JobIndexGenerator.Next();
    auto joblet = New<TJoblet>(this, jobIndex);

    auto node = context->GetNode();
    const auto& address = node->GetDefaultAddress();
    auto* chunkPoolOutput = GetChunkPoolOutput();
    joblet->OutputCookie = chunkPoolOutput->Extract(address);
    if (joblet->OutputCookie == IChunkPoolOutput::NullCookie) {
        LOG_DEBUG("Job input is empty");
        return nullptr;
    }

    joblet->InputStripeList = chunkPoolOutput->GetStripeList(joblet->OutputCookie);
    joblet->MemoryReserveEnabled = IsMemoryReserveEnabled();

    auto neededResources = GetNeededResources(joblet);

    // Check the usage against the limits. This is the last chance to give up.
    if (!Dominates(jobLimits, neededResources)) {
        LOG_DEBUG("Job actual resource demand is not met (Limits: {%v}, Demand: {%v})",
            FormatResources(jobLimits),
            FormatResources(neededResources));
        CheckResourceDemandSanity(node, neededResources);
        chunkPoolOutput->Aborted(joblet->OutputCookie);
        // Seems like cached min needed resources are too optimistic.
        ResetCachedMinNeededResources();
        return nullptr;
    }

    auto jobType = GetJobType();

    // Async part.
    auto controller = MakeStrong(Controller); // hold the controller
    auto jobSpecBuilder = BIND([=, this_ = MakeStrong(this)] (TJobSpec* jobSpec) {
        BuildJobSpec(joblet, jobSpec);
        controller->CustomizeJobSpec(joblet, jobSpec);

        auto* schedulerJobSpecExt = jobSpec->MutableExtension(TSchedulerJobSpecExt::scheduler_job_spec_ext);
        schedulerJobSpecExt->set_enable_job_proxy_memory_control(controller->Spec->EnableJobProxyMemoryControl);
        schedulerJobSpecExt->set_enable_sort_verification(controller->Spec->EnableSortVerification);

        // Adjust sizes if approximation flag is set.
        if (joblet->InputStripeList->IsApproximate) {
            schedulerJobSpecExt->set_input_uncompressed_data_size(static_cast<i64>(
                schedulerJobSpecExt->input_uncompressed_data_size() *
                ApproximateSizesBoostFactor));
            schedulerJobSpecExt->set_input_row_count(static_cast<i64>(
                schedulerJobSpecExt->input_row_count() *
                ApproximateSizesBoostFactor));
        }

        if (schedulerJobSpecExt->input_uncompressed_data_size() > Controller->Spec->MaxDataSizePerJob) {
            Controller->OnOperationFailed(TError(
                "Maximum allowed data size per job violated: %v > %v",
                schedulerJobSpecExt->input_uncompressed_data_size(),
                Controller->Spec->MaxDataSizePerJob));
        }
    });

    auto restarted = LostJobCookieMap.find(joblet->OutputCookie) != LostJobCookieMap.end();
    joblet->Job = context->StartJob(
        Controller->Operation,
        jobType,
        neededResources,
        restarted,
        jobSpecBuilder);

    LOG_INFO(
        "Job scheduled (JobId: %v, OperationId: %v, JobType: %v, Address: %v, JobIndex: %v, ChunkCount: %v (%v local), "
        "Approximate: %v, DataSize: %v (%v local), RowCount: %v, Restarted: %v, ResourceLimits: {%v})",
        joblet->Job->GetId(),
        Controller->Operation->GetId(),
        jobType,
        context->GetNode()->GetDefaultAddress(),
        jobIndex,
        joblet->InputStripeList->TotalChunkCount,
        joblet->InputStripeList->LocalChunkCount,
        joblet->InputStripeList->IsApproximate,
        joblet->InputStripeList->TotalDataSize,
        joblet->InputStripeList->LocalDataSize,
        joblet->InputStripeList->TotalRowCount,
        restarted,
        FormatResources(neededResources));

    // Prepare chunk lists.
    for (int index = 0; index < chunkListCount; ++index) {
        auto id = Controller->ExtractChunkList();
        joblet->ChunkListIds.push_back(id);
    }

    // Sync part.
    PrepareJoblet(joblet);
    Controller->CustomizeJoblet(joblet);

    Controller->RegisterJoblet(joblet);

    OnJobStarted(joblet);

    return joblet->Job;
}

bool TOperationControllerBase::TTask::IsPending() const
{
    return GetChunkPoolOutput()->GetPendingJobCount() > 0;
}

bool TOperationControllerBase::TTask::IsCompleted() const
{
    return IsActive() && GetChunkPoolOutput()->IsCompleted();
}

bool TOperationControllerBase::TTask::IsActive() const
{
    return true;
}

i64 TOperationControllerBase::TTask::GetTotalDataSize() const
{
    return GetChunkPoolOutput()->GetTotalDataSize();
}

i64 TOperationControllerBase::TTask::GetCompletedDataSize() const
{
    return GetChunkPoolOutput()->GetCompletedDataSize();
}

i64 TOperationControllerBase::TTask::GetPendingDataSize() const
{
    return GetChunkPoolOutput()->GetPendingDataSize();
}

void TOperationControllerBase::TTask::Persist(TPersistenceContext& context)
{
    using NYT::Persist;

    Persist(context, DelayedTime_);

    Persist(context, Controller);

    Persist(context, CachedPendingJobCount);
    Persist(context, CachedTotalJobCount);

    Persist(context, CachedTotalNeededResources);
    Persist(context, CachedMinNeededResources);

    Persist(context, LastDemandSanityCheckTime);

    Persist(context, CompletedFired);

    Persist(context, LostJobCookieMap);
}

void TOperationControllerBase::TTask::PrepareJoblet(TJobletPtr joblet)
{
    UNUSED(joblet);
}

void TOperationControllerBase::TTask::OnJobStarted(TJobletPtr joblet)
{
    auto job = joblet->Job;
    auto address = job->GetNode()->GetDefaultAddress();
    Controller->LogEventFluently(ELogEventType::JobStarted)
        .Item("job_id").Value(job->GetId())
        .Item("operation_id").Value(job->GetOperation()->GetId())
        .Item("resource_limits").Value(job->ResourceLimits())
        .Item("node_address").Value(address)
        .Item("job_type").Value(job->GetType())
        .Item("total_data_size").Value(joblet->InputStripeList->TotalDataSize)
        .Item("local_data_size").Value(joblet->InputStripeList->LocalDataSize)
        .Item("scheduling_locality").Value(joblet->Task->GetLocality(address));
}

void TOperationControllerBase::TTask::OnJobCompleted(TJobletPtr joblet)
{
    if (Controller->IsRowCountPreserved()) {
        const auto& statistics = joblet->Job->Statistics();
        auto inputStatistics = GetTotalInputDataStatistics(statistics);
        auto outputStatistics = GetTotalOutputDataStatistics(statistics);
        if (inputStatistics.row_count() != outputStatistics.row_count()) {
            Controller->OnOperationFailed(TError(
                "Input/output row count mismatch in completed job: %v != %v",
                inputStatistics.row_count(),
                outputStatistics.row_count())
                << TErrorAttribute("task", GetId()));
        }
    }
    GetChunkPoolOutput()->Completed(joblet->OutputCookie);
}

void TOperationControllerBase::TTask::ReinstallJob(TJobletPtr joblet, EJobReinstallReason reason)
{
    Controller->ChunkListPool->Release(joblet->ChunkListIds);

    auto* chunkPoolOutput = GetChunkPoolOutput();

    auto list =
        HasInputLocality()
        ? chunkPoolOutput->GetStripeList(joblet->OutputCookie)
        : nullptr;

    switch (reason) {
        case EJobReinstallReason::Failed:
            chunkPoolOutput->Failed(joblet->OutputCookie);
            break;
        case EJobReinstallReason::Aborted:
            chunkPoolOutput->Aborted(joblet->OutputCookie);
            break;
        default:
            YUNREACHABLE();
    }

    if (HasInputLocality()) {
        for (const auto& stripe : list->Stripes) {
            Controller->AddTaskLocalityHint(this, stripe);
        }
    }

    AddPendingHint();
}

void TOperationControllerBase::TTask::OnJobFailed(TJobletPtr joblet)
{
    ReinstallJob(joblet, EJobReinstallReason::Failed);
}

void TOperationControllerBase::TTask::OnJobAborted(TJobletPtr joblet)
{
    ReinstallJob(joblet, EJobReinstallReason::Aborted);
}

void TOperationControllerBase::TTask::OnJobLost(TCompletedJobPtr completedJob)
{
    YCHECK(LostJobCookieMap.insert(std::make_pair(
        completedJob->OutputCookie,
        completedJob->InputCookie)).second);
}

void TOperationControllerBase::TTask::OnTaskCompleted()
{
    LOG_DEBUG("Task completed");
}

void TOperationControllerBase::TTask::DoCheckResourceDemandSanity(
    const TNodeResources& neededResources)
{
    auto nodes = Controller->Host->GetExecNodes();
    if (nodes.size() < Controller->Config->SafeOnlineNodeCount)
        return;

    for (auto node : nodes) {
        if (node->CanSchedule(Controller->Operation->GetSchedulingTag()) &&
            Dominates(node->ResourceLimits(), neededResources))
        {
            return;
        }
    }

    // It seems nobody can satisfy the demand.
    Controller->OnOperationFailed(
        TError("No online node can satisfy the resource demand")
            << TErrorAttribute("task", GetId())
            << TErrorAttribute("needed_resources", neededResources));
}

void TOperationControllerBase::TTask::CheckResourceDemandSanity(
    const TNodeResources& neededResources)
{
    // Run sanity check to see if any node can provide enough resources.
    // Don't run these checks too often to avoid jeopardizing performance.
    auto now = TInstant::Now();
    if (now < LastDemandSanityCheckTime + Controller->Config->ResourceDemandSanityCheckPeriod)
        return;
    LastDemandSanityCheckTime = now;

    // Schedule check in control thread.
    Controller->GetCancelableControlInvoker()->Invoke(BIND(
        &TTask::DoCheckResourceDemandSanity,
        MakeWeak(this),
        neededResources));
}

void TOperationControllerBase::TTask::CheckResourceDemandSanity(
    TExecNodePtr node,
    const TNodeResources& neededResources)
{
    // The task is requesting more than some node is willing to provide it.
    // Maybe it's OK and we should wait for some time.
    // Or maybe it's not and the task is requesting something no one is able to provide.

    // First check if this very node has enough resources (including those currently
    // allocated by other jobs).
    if (Dominates(node->ResourceLimits(), neededResources))
        return;

    CheckResourceDemandSanity(neededResources);
}

void TOperationControllerBase::TTask::AddPendingHint()
{
    Controller->AddTaskPendingHint(this);
}

void TOperationControllerBase::TTask::AddLocalityHint(const Stroka& address)
{
    Controller->AddTaskLocalityHint(this, address);
}

void TOperationControllerBase::TTask::AddSequentialInputSpec(
    TJobSpec* jobSpec,
    TJobletPtr joblet)
{
    auto* schedulerJobSpecExt = jobSpec->MutableExtension(TSchedulerJobSpecExt::scheduler_job_spec_ext);
    TNodeDirectoryBuilder directoryBuilder(Controller->NodeDirectory, schedulerJobSpecExt->mutable_node_directory());
    auto* inputSpec = schedulerJobSpecExt->add_input_specs();
    auto list = joblet->InputStripeList;
    for (const auto& stripe : list->Stripes) {
        AddChunksToInputSpec(&directoryBuilder, inputSpec, stripe, list->PartitionTag);
    }
    UpdateInputSpecTotals(jobSpec, joblet);
}

void TOperationControllerBase::TTask::AddParallelInputSpec(
    TJobSpec* jobSpec,
    TJobletPtr joblet)
{
    auto* schedulerJobSpecExt = jobSpec->MutableExtension(TSchedulerJobSpecExt::scheduler_job_spec_ext);
    TNodeDirectoryBuilder directoryBuilder(Controller->NodeDirectory, schedulerJobSpecExt->mutable_node_directory());
    auto list = joblet->InputStripeList;
    for (const auto& stripe : list->Stripes) {
        auto* inputSpec = schedulerJobSpecExt->add_input_specs();
        AddChunksToInputSpec(&directoryBuilder, inputSpec, stripe, list->PartitionTag);
    }
    UpdateInputSpecTotals(jobSpec, joblet);
}

void TOperationControllerBase::TTask::AddChunksToInputSpec(
    TNodeDirectoryBuilder* directoryBuilder,
    TTableInputSpec* inputSpec,
    TChunkStripePtr stripe,
    TNullable<int> partitionTag)
{
    for (const auto& chunkSlice : stripe->ChunkSlices) {
        auto* chunkSpec = inputSpec->add_chunks();
        ToProto(chunkSpec, *chunkSlice);
        for (ui32 protoReplica : chunkSlice->GetChunkSpec()->replicas()) {
            auto replica = FromProto<TChunkReplica>(protoReplica);
            directoryBuilder->Add(replica);
        }
        if (partitionTag) {
            chunkSpec->set_partition_tag(partitionTag.Get());
        }
    }
}

void TOperationControllerBase::TTask::UpdateInputSpecTotals(
    TJobSpec* jobSpec,
    TJobletPtr joblet)
{
    auto list = joblet->InputStripeList;
    auto* schedulerJobSpecExt = jobSpec->MutableExtension(TSchedulerJobSpecExt::scheduler_job_spec_ext);
    schedulerJobSpecExt->set_input_uncompressed_data_size(
        schedulerJobSpecExt->input_uncompressed_data_size() +
        list->TotalDataSize);
    schedulerJobSpecExt->set_input_row_count(
        schedulerJobSpecExt->input_row_count() +
        list->TotalRowCount);
}

void TOperationControllerBase::TTask::AddFinalOutputSpecs(
    TJobSpec* jobSpec,
    TJobletPtr joblet)
{
    YCHECK(joblet->ChunkListIds.size() == Controller->OutputTables.size());
    auto* schedulerJobSpecExt = jobSpec->MutableExtension(TSchedulerJobSpecExt::scheduler_job_spec_ext);
    for (int index = 0; index < static_cast<int>(Controller->OutputTables.size()); ++index) {
        const auto& table = Controller->OutputTables[index];
        auto* outputSpec = schedulerJobSpecExt->add_output_specs();
        outputSpec->set_table_writer_options(ConvertToYsonString(table.Options).Data());
        if (table.KeyColumns) {
            ToProto(outputSpec->mutable_key_columns(), *table.KeyColumns);
        }
        ToProto(outputSpec->mutable_chunk_list_id(), joblet->ChunkListIds[index]);
    }
}

void TOperationControllerBase::TTask::AddIntermediateOutputSpec(
    TJobSpec* jobSpec,
    TJobletPtr joblet,
    TNullable<TKeyColumns> keyColumns)
{
    YCHECK(joblet->ChunkListIds.size() == 1);
    auto* schedulerJobSpecExt = jobSpec->MutableExtension(TSchedulerJobSpecExt::scheduler_job_spec_ext);
    auto* outputSpec = schedulerJobSpecExt->add_output_specs();
    auto options = New<TTableWriterOptions>();
    options->Account = Controller->Spec->IntermediateDataAccount;
    options->ChunksVital = false;
    options->ReplicationFactor = 1;
    options->CompressionCodec = Controller->Spec->IntermediateCompressionCodec;
    outputSpec->set_table_writer_options(ConvertToYsonString(options).Data());

    if (keyColumns) {
        ToProto(outputSpec->mutable_key_columns(), *keyColumns);
    }
    ToProto(outputSpec->mutable_chunk_list_id(), joblet->ChunkListIds[0]);
}

void TOperationControllerBase::TTask::ResetCachedMinNeededResources()
{
    CachedMinNeededResources.Reset();
}

const TNodeResources& TOperationControllerBase::TTask::GetMinNeededResources() const
{
    if (!CachedMinNeededResources) {
        YCHECK(GetPendingJobCount() > 0);
        CachedMinNeededResources = GetMinNeededResourcesHeavy();
    }
    return *CachedMinNeededResources;
}

TNodeResources TOperationControllerBase::TTask::GetNeededResources(TJobletPtr joblet) const
{
    UNUSED(joblet);
    return GetMinNeededResources();
}

void TOperationControllerBase::TTask::RegisterIntermediate(
    TJobletPtr joblet,
    TChunkStripePtr stripe,
    TTaskPtr destinationTask)
{
    RegisterIntermediate(joblet, stripe, destinationTask->GetChunkPoolInput());

    if (destinationTask->HasInputLocality()) {
        Controller->AddTaskLocalityHint(destinationTask, stripe);
    }
    destinationTask->AddPendingHint();
}

void TOperationControllerBase::TTask::RegisterIntermediate(
    TJobletPtr joblet,
    TChunkStripePtr stripe,
    IChunkPoolInput* destinationPool)
{
    IChunkPoolInput::TCookie inputCookie;

    auto lostIt = LostJobCookieMap.find(joblet->OutputCookie);
    if (lostIt == LostJobCookieMap.end()) {
        inputCookie = destinationPool->Add(stripe);
    } else {
        inputCookie = lostIt->second;
        destinationPool->Resume(inputCookie, stripe);
        LostJobCookieMap.erase(lostIt);
    }

    // Store recovery info.
    auto completedJob = New<TCompletedJob>(
        joblet->Job->GetId(),
        this,
        joblet->OutputCookie,
        destinationPool,
        inputCookie,
        joblet->Job->GetNode()->GetDefaultAddress());

    Controller->RegisterIntermediate(
        joblet,
        completedJob,
        stripe);
}

TChunkStripePtr TOperationControllerBase::TTask::BuildIntermediateChunkStripe(
    google::protobuf::RepeatedPtrField<NChunkClient::NProto::TChunkSpec>* chunkSpecs)
{
    auto stripe = New<TChunkStripe>();
    for (auto& chunkSpec : *chunkSpecs) {
        auto chunkSlice = CreateChunkSlice(New<TRefCountedChunkSpec>(std::move(chunkSpec)));
        stripe->ChunkSlices.push_back(chunkSlice);
    }
    return stripe;
}

void TOperationControllerBase::TTask::RegisterOutput(TJobletPtr joblet, int key)
{
    Controller->RegisterOutput(joblet, key);
}

////////////////////////////////////////////////////////////////////

TOperationControllerBase::TOperationControllerBase(
    TSchedulerConfigPtr config,
    TOperationSpecBasePtr spec,
    IOperationHost* host,
    TOperation* operation)
    : Config(config)
    , Host(host)
    , Operation(operation)
    , AuthenticatedMasterClient(CreateClient())
    , AuthenticatedInputMasterClient(AuthenticatedMasterClient)
    , AuthenticatedOutputMasterClient(AuthenticatedMasterClient)
    , Logger(OperationLogger)
    , CancelableContext(New<TCancelableContext>())
    , CancelableControlInvoker(CancelableContext->CreateInvoker(Host->GetControlInvoker()))
    , CancelableBackgroundInvoker(CancelableContext->CreateInvoker(Host->GetBackgroundInvoker()))
    , Prepared(false)
    , Running(false)
    , TotalEstimatedInputChunkCount(0)
    , TotalEstimatedInputDataSize(0)
    , TotalEstimatedInputRowCount(0)
    , TotalEstimatedInputValueCount(0)
    , TotalEstimatedCompressedDataSize(0)
    , UnavailableInputChunkCount(0)
    , JobCounter(0)
    , Spec(spec)
    , CachedPendingJobCount(0)
    , CachedNeededResources(ZeroNodeResources())
{
    Logger.AddTag("OperationId: %v", operation->GetId());
}

void TOperationControllerBase::Initialize()
{
    VERIFY_THREAD_AFFINITY(ControlThread);

    LOG_INFO("Initializing operation (Title: %v)",
        Spec->Title ? ~(*Spec->Title) : "<Null>");

    NodeDirectory = New<NNodeTrackerClient::TNodeDirectory>();

    for (const auto& path : GetInputTablePaths()) {
        TInputTable table;
        table.Path = path;
        InputTables.push_back(table);
    }

    for (const auto& path : GetOutputTablePaths()) {
        TOutputTable table;
        table.Path = path;

        if (path.GetAppend()) {
            table.AppendRequested = true;
            table.UpdateMode = EUpdateMode::Append;
            table.LockMode = ELockMode::Shared;
        }

        table.KeyColumns = path.Attributes().Find<TKeyColumns>("sorted_by");
        if (table.KeyColumns) {
            if (!IsSortedOutputSupported()) {
                THROW_ERROR_EXCEPTION("Sorted outputs are not supported");
            }
            table.UpdateMode = EUpdateMode::Overwrite;
            table.LockMode = ELockMode::Exclusive;
        }

        OutputTables.push_back(table);
    }

    if (InputTables.size() > Config->MaxInputTableCount) {
        THROW_ERROR_EXCEPTION(
            "Too many input tables: maximum allowed %v, actual %v",
            Config->MaxInputTableCount,
            InputTables.size());
    }

    if (OutputTables.size() > Config->MaxOutputTableCount) {
        THROW_ERROR_EXCEPTION(
            "Too many output tables: maximum allowed %v, actual %v",
            Config->MaxOutputTableCount,
            OutputTables.size());
    }

    DoInitialize();

    LOG_INFO("Operation initialized");
}

void TOperationControllerBase::Essentiate()
{
    Operation->SetMaxStderrCount(Spec->MaxStderrCount.Get(Config->MaxStderrCount));
    Operation->SetSchedulingTag(Spec->SchedulingTag);

    InitializeTransactions();

    InputChunkScratcher = New<TInputChunkScratcher>(
        this,
        AuthenticatedInputMasterClient->GetMasterChannel(EMasterChannelKind::Leader));
}

void TOperationControllerBase::DoInitialize()
{ }

TFuture<void> TOperationControllerBase::Prepare()
{
    VERIFY_THREAD_AFFINITY(ControlThread);

    return BIND(&TThis::DoPrepare, MakeStrong(this))
        .AsyncVia(CancelableBackgroundInvoker)
        .Run()
        .Apply(BIND([=, this_ = MakeStrong(this)] () {
            Prepared = true;
            Running = true;
        }).AsyncVia(CancelableControlInvoker));
}

void TOperationControllerBase::DoPrepare()
{
    VERIFY_THREAD_AFFINITY(BackgroundThread);

    InitChunkListPool();

    GetInputObjectIds();
    GetOutputObjectIds();

    ValidateFileTypes();

    RequestInputObjects();
    RequestOutputObjects();
    RequestFileObjects();

    CreateLivePreviewTables();

    PrepareLivePreviewTablesForUpdate();

    CollectTotals();

    CustomPrepare();

    if (InputChunkMap.empty()) {
        // Possible reasons:
        // - All input chunks are unavailable && Strategy == Skip
        // - Merge decided to passthrough all input chunks
        // - Anything else?
        LOG_INFO("Empty input");
        OnOperationCompleted();
        return;
    }

    // Check for multiple chunk files.
    if (JobCounter.GetTotal() >= 1000 && Spec->CheckMultichunkFiles) {
        for (const auto& file : RegularFiles) {
            if (file.ChunkCount > 1) {
                OnOperationFailed(TError("Input file %v consists of more than one chunk", file.Path.GetPath()));
            }
        }
        for (const auto& file : TableFiles) {
            if (file.ChunkCount > 1) {
                OnOperationFailed(TError("Input file %v consists of more than one chunk", file.Path.GetPath()));
            }
        }
    }

    SuspendUnavailableInputStripes();

    AddAllTaskPendingHints();

    // Input chunk scratcher initialization should be the last step to avoid races,
    // because input chunk scratcher works in control thread.
    InitInputChunkScratcher();
}

void TOperationControllerBase::SaveSnapshot(TOutputStream* output)
{
    DoSaveSnapshot(output);
}

void TOperationControllerBase::DoSaveSnapshot(TOutputStream* output)
{
    TSaveContext context;
    context.SetOutput(output);

    Save(context, this);
}

TFuture<void> TOperationControllerBase::Revive()
{
    return BIND(&TOperationControllerBase::DoRevive, MakeStrong(this))
        .AsyncVia(CancelableBackgroundInvoker)
        .Run()
        .Apply(BIND([=, this_ = MakeStrong(this)] () {
            ReinstallLivePreview();
            Prepared = true;
            Running = true;
        }).AsyncVia(CancelableControlInvoker));
}

void TOperationControllerBase::DoRevive()
{
    VERIFY_THREAD_AFFINITY(BackgroundThread);

    InitChunkListPool();

    DoLoadSnapshot();

    PrepareLivePreviewTablesForUpdate();

    AbortAllJoblets();

    AddAllTaskPendingHints();

    // Input chunk scratcher initialization should be the last step to avoid races.
    InitInputChunkScratcher();
}

void TOperationControllerBase::InitializeTransactions()
{
    StartAsyncSchedulerTransaction();
    if (Operation->GetCleanStart()) {
        StartSyncSchedulerTransaction();
        StartInputTransaction(Operation->GetSyncSchedulerTransaction()->GetId());
        StartOutputTransaction(Operation->GetSyncSchedulerTransaction()->GetId());
    }
}

void TOperationControllerBase::StartAsyncSchedulerTransaction()
{
    auto operationId = Operation->GetId();

    LOG_INFO("Starting async scheduler transaction (OperationId: %v)",
        operationId);

    auto channel = AuthenticatedMasterClient->GetMasterChannel(EMasterChannelKind::Leader);
    TObjectServiceProxy proxy(channel);

    auto batchReq = proxy.ExecuteBatch();

    {
        auto req = TMasterYPathProxy::CreateObjects();
        req->set_type(static_cast<int>(EObjectType::Transaction));

        auto* reqExt = req->MutableExtension(NTransactionClient::NProto::TReqStartTransactionExt::create_transaction_ext);
        reqExt->set_timeout(Config->OperationTransactionTimeout.MilliSeconds());
        reqExt->set_enable_uncommitted_accounting(false);
        reqExt->set_enable_staged_accounting(false);

        auto attributes = CreateEphemeralAttributes();
        attributes->Set("title", Format("Scheduler async for operation %v",
            operationId));
        ToProto(req->mutable_object_attributes(), *attributes);

        GenerateMutationId(req);
        batchReq->AddRequest(req, "start_async_tx");
    }

    auto batchRspOrError = WaitFor(batchReq->Invoke());
    THROW_ERROR_EXCEPTION_IF_FAILED(GetCumulativeError(batchRspOrError), "Error starting async scheduler transaction");
    if (Operation->GetState() != EOperationState::Initializing &&
        Operation->GetState() != EOperationState::Reviving)
        throw TFiberCanceledException();


    {
        const auto& batchRsp = batchRspOrError.Value();
        auto rsp = batchRsp->GetResponse<TMasterYPathProxy::TRspCreateObjects>("start_async_tx").Value();
        auto transactionId = FromProto<TObjectId>(rsp->object_ids(0));
        auto transactionManager = AuthenticatedMasterClient->GetTransactionManager();
        Operation->SetAsyncSchedulerTransaction(transactionManager->Attach(transactionId));
    }

    LOG_INFO("Scheduler async transaction started (AsyncTranasctionId: %v, OperationId: %v)",
        Operation->GetAsyncSchedulerTransaction()->GetId(),
        operationId);
}

void TOperationControllerBase::StartSyncSchedulerTransaction()
{
    auto operationId = Operation->GetId();

    LOG_INFO("Starting sync scheduler transaction (OperationId: %v)",
        operationId);

    auto channel = AuthenticatedMasterClient->GetMasterChannel(EMasterChannelKind::Leader);
    TObjectServiceProxy proxy(channel);

    auto batchReq = proxy.ExecuteBatch();

    {
        auto userTransaction = Operation->GetUserTransaction();
        auto req = TMasterYPathProxy::CreateObjects();
        if (userTransaction) {
            ToProto(req->mutable_transaction_id(), userTransaction->GetId());
        }
        req->set_type(static_cast<int>(EObjectType::Transaction));

        auto* reqExt = req->MutableExtension(NTransactionClient::NProto::TReqStartTransactionExt::create_transaction_ext);
        reqExt->set_timeout(Config->OperationTransactionTimeout.MilliSeconds());

        auto attributes = CreateEphemeralAttributes();
        attributes->Set("title", Format("Scheduler sync for operation %v",
            operationId));
        ToProto(req->mutable_object_attributes(), *attributes);

        GenerateMutationId(req);
        batchReq->AddRequest(req, "start_sync_tx");
    }

    auto batchRspOrError = WaitFor(batchReq->Invoke());
    THROW_ERROR_EXCEPTION_IF_FAILED(GetCumulativeError(batchRspOrError), "Error starting sync scheduler transaction");
    const auto& batchRsp = batchRspOrError.Value();
    if (Operation->GetState() != EOperationState::Initializing &&
        Operation->GetState() != EOperationState::Reviving)
        throw TFiberCanceledException();

    {
        auto rsp = batchRsp->GetResponse<TMasterYPathProxy::TRspCreateObjects>("start_sync_tx").Value();
        auto transactionId = FromProto<TObjectId>(rsp->object_ids(0));
        auto transactionManager = Host->GetMasterClient()->GetTransactionManager();
        Operation->SetSyncSchedulerTransaction(transactionManager->Attach(transactionId));
    }

    LOG_INFO("Scheduler sync transaction started (SyncTransactionId: %v, OperationId: %v)",
        Operation->GetSyncSchedulerTransaction()->GetId(),
        operationId);
}

void TOperationControllerBase::StartInputTransaction(TTransactionId parentTransactionId)
{
    auto operationId = Operation->GetId();

    LOG_INFO("Starting input transaction (OperationId: %v)", operationId);

    auto channel = AuthenticatedInputMasterClient->GetMasterChannel(EMasterChannelKind::Leader);
    TObjectServiceProxy proxy(channel);

    auto batchReq = proxy.ExecuteBatch();

    {
        auto req = TMasterYPathProxy::CreateObjects();
        ToProto(req->mutable_transaction_id(), parentTransactionId);
        req->set_type(static_cast<int>(EObjectType::Transaction));

        auto* reqExt = req->MutableExtension(NTransactionClient::NProto::TReqStartTransactionExt::create_transaction_ext);
        reqExt->set_timeout(Config->OperationTransactionTimeout.MilliSeconds());

        auto attributes = CreateEphemeralAttributes();
        attributes->Set("title", Format("Scheduler input for operation %v",
            operationId));
        ToProto(req->mutable_object_attributes(), *attributes);

        GenerateMutationId(req);
        batchReq->AddRequest(req, "start_in_tx");
    }

    auto batchRspOrError = WaitFor(batchReq->Invoke());
    THROW_ERROR_EXCEPTION_IF_FAILED(GetCumulativeError(batchRspOrError), "Error starting input transaction");
    const auto& batchRsp = batchRspOrError.Value();
    if (Operation->GetState() != EOperationState::Initializing &&
        Operation->GetState() != EOperationState::Reviving)
        throw TFiberCanceledException();

    {
        auto rspOrError = batchRsp->GetResponse<TMasterYPathProxy::TRspCreateObjects>("start_in_tx");
        THROW_ERROR_EXCEPTION_IF_FAILED(rspOrError, "Error starting input transaction");
        const auto& rsp = rspOrError.Value();
        auto id = FromProto<TTransactionId>(rsp->object_ids(0));
        auto transactionManager = AuthenticatedInputMasterClient->GetTransactionManager();
        Operation->SetInputTransaction(transactionManager->Attach(id));
    }
}

void TOperationControllerBase::StartOutputTransaction(TTransactionId parentTransactionId)
{
    auto operationId = Operation->GetId();

    LOG_INFO("Starting output transaction (OperationId: %v)", operationId);

    auto channel = AuthenticatedOutputMasterClient->GetMasterChannel(EMasterChannelKind::Leader);
    TObjectServiceProxy proxy(channel);

    auto batchReq = proxy.ExecuteBatch();

    {
        auto req = TMasterYPathProxy::CreateObjects();
        ToProto(req->mutable_transaction_id(), parentTransactionId);
        req->set_type(static_cast<int>(EObjectType::Transaction));

        auto* reqExt = req->MutableExtension(NTransactionClient::NProto::TReqStartTransactionExt::create_transaction_ext);
        reqExt->set_enable_uncommitted_accounting(false);
        reqExt->set_timeout(Config->OperationTransactionTimeout.MilliSeconds());

        auto attributes = CreateEphemeralAttributes();
        attributes->Set("title", Format("Scheduler output for operation %v",
            operationId));
        ToProto(req->mutable_object_attributes(), *attributes);

        GenerateMutationId(req);
        batchReq->AddRequest(req, "start_out_tx");
    }

    auto batchRspOrError = WaitFor(batchReq->Invoke());
    THROW_ERROR_EXCEPTION_IF_FAILED(GetCumulativeError(batchRspOrError), "Error starting output transactions");
    if (Operation->GetState() != EOperationState::Initializing &&
        Operation->GetState() != EOperationState::Reviving)
        throw TFiberCanceledException();

    {
        const auto& batchRsp = batchRspOrError.Value();
        auto rspOrError = batchRsp->GetResponse<TMasterYPathProxy::TRspCreateObjects>("start_out_tx");
        THROW_ERROR_EXCEPTION_IF_FAILED(rspOrError, "Error starting output transaction");
        const auto& rsp = rspOrError.Value();
        auto id = FromProto<TTransactionId>(rsp->object_ids(0));
        auto transactionManager = AuthenticatedOutputMasterClient->GetTransactionManager();
        Operation->SetOutputTransaction(transactionManager->Attach(id));
    }
}

void TOperationControllerBase::InitChunkListPool()
{
    ChunkListPool = New<TChunkListPool>(
        Config,
        Host->GetMasterClient()->GetMasterChannel(EMasterChannelKind::Leader),
        CancelableControlInvoker,
        Operation->GetId(),
        Operation->GetOutputTransaction()->GetId());
}

void TOperationControllerBase::InitInputChunkScratcher()
{
    if (UnavailableInputChunkCount > 0) {
        LOG_INFO("Waiting for %v unavailable input chunks", UnavailableInputChunkCount);
        InputChunkScratcher->Start();
    }
}

void TOperationControllerBase::SuspendUnavailableInputStripes()
{
    YCHECK(UnavailableInputChunkCount == 0);

    for (auto& pair : InputChunkMap) {
        const auto& chunkDescriptor = pair.second;
        if (chunkDescriptor.State == EInputChunkState::Waiting) {
            LOG_TRACE("Input chunk is unavailable (ChunkId: %v)", pair.first);
            for (const auto& inputStripe : chunkDescriptor.InputStripes) {
                if (inputStripe.Stripe->WaitingChunkCount == 0) {
                    inputStripe.Task->GetChunkPoolInput()->Suspend(inputStripe.Cookie);
                }
                ++inputStripe.Stripe->WaitingChunkCount;
            }
            ++UnavailableInputChunkCount;
        }
    }
}

void TOperationControllerBase::ReinstallLivePreview()
{
    auto masterConnector = Host->GetMasterConnector();

    if (IsOutputLivePreviewSupported()) {
        for (const auto& table : OutputTables) {
            std::vector<TChunkTreeId> childrenIds;
            childrenIds.reserve(table.OutputChunkTreeIds.size());
            for (const auto& pair : table.OutputChunkTreeIds) {
                childrenIds.push_back(pair.second);
            }
            masterConnector->AttachToLivePreview(
                Operation,
                table.LivePreviewChunkListId,
                childrenIds);
        }
    }

    if (IsIntermediateLivePreviewSupported()) {
        std::vector<TChunkTreeId> childrenIds;
        childrenIds.reserve(ChunkOriginMap.size());
        for (const auto& pair : ChunkOriginMap) {
            if (!pair.second->IsLost) {
                childrenIds.push_back(pair.first);
            }
        }
        masterConnector->AttachToLivePreview(
            Operation,
            IntermediateTable.LivePreviewChunkListId,
            childrenIds);
    }
}

void TOperationControllerBase::AbortAllJoblets()
{
    for (const auto& pair : JobletMap) {
        auto joblet = pair.second;
        JobCounter.Aborted(1);
        joblet->Task->OnJobAborted(joblet);
    }
    JobletMap.clear();
}

void TOperationControllerBase::DoLoadSnapshot()
{
    LOG_INFO("Started loading snapshot");

    auto snapshot = Operation->Snapshot();
    TMemoryInput input(snapshot.Begin(), snapshot.Size());

    TLoadContext context;
    context.SetInput(&input);

    NPhoenix::TSerializer::InplaceLoad(context, this);

    LOG_INFO("Finished loading snapshot");
}

TFuture<void> TOperationControllerBase::Commit()
{
    VERIFY_THREAD_AFFINITY(ControlThread);

    return BIND(&TThis::DoCommit, MakeStrong(this))
        .AsyncVia(CancelableBackgroundInvoker)
        .Run();
}

void TOperationControllerBase::DoCommit()
{
    VERIFY_THREAD_AFFINITY(BackgroundThread);

    CommitResults();
}

void TOperationControllerBase::CommitResults()
{
    LOG_INFO("Committing results");

    auto channel = AuthenticatedOutputMasterClient->GetMasterChannel(EMasterChannelKind::Leader);
    TObjectServiceProxy proxy(channel);

    auto batchReq = proxy.ExecuteBatch();

    for (auto& table : OutputTables) {
        auto path = FromObjectId(table.ObjectId);
        // Split large outputs into separate requests.
        {
            TChunkListYPathProxy::TReqAttachPtr req;
            int reqSize = 0;
            auto flushReq = [&] () {
                if (req) {
                    batchReq->AddRequest(req, "attach_out");
                    reqSize = 0;
                    req.Reset();
                }
            };

            auto addChunkTree = [&] (const TChunkTreeId& chunkTreeId) {
                if (!req) {
                    req = TChunkListYPathProxy::Attach(FromObjectId(table.OutputChunkListId));
                    GenerateMutationId(req);
                }
                ToProto(req->add_children_ids(), chunkTreeId);
                ++reqSize;
                if (reqSize >= Config->MaxChildrenPerAttachRequest) {
                    flushReq();
                }
            };

            if (table.KeyColumns && IsSortedOutputSupported()) {
                // Sorted output generated by user operation requires rearranging.
                YCHECK(table.Endpoints.size() % 2 == 0);

                LOG_DEBUG("Sorting %v endpoints", table.Endpoints.size());
                std::sort(
                    table.Endpoints.begin(),
                    table.Endpoints.end(),
                    [=] (const TEndpoint& lhs, const TEndpoint& rhs) -> bool {
                        // First sort by keys.
                        // Then sort by ChunkTreeKeys.
                        auto keysResult = CompareRows(lhs.Key, rhs.Key);
                        if (keysResult != 0) {
                            return keysResult < 0;
                        }
                        return lhs.ChunkTreeKey < rhs.ChunkTreeKey;
                });

                auto outputCount = static_cast<int>(table.Endpoints.size()) / 2;
                for (int outputIndex = 0; outputIndex < outputCount; ++outputIndex) {
                    auto& leftEndpoint = table.Endpoints[2 * outputIndex];
                    auto& rightEndpoint = table.Endpoints[2 * outputIndex + 1];
                    if (leftEndpoint.ChunkTreeKey != rightEndpoint.ChunkTreeKey) {
                        auto error = TError("Output table %v is not sorted: job outputs have overlapping key ranges",
                            table.Path.GetPath());

                        LOG_DEBUG(error);
                        THROW_ERROR error;
                    }

                    auto pair = table.OutputChunkTreeIds.equal_range(leftEndpoint.ChunkTreeKey);
                    auto it = pair.first;
                    addChunkTree(it->second);
                    // In user operations each ChunkTreeKey corresponds to a single OutputChunkTreeId.
                    // Let's check it.
                    YCHECK(++it == pair.second);
                }
            } else {
                for (const auto& pair : table.OutputChunkTreeIds) {
                    addChunkTree(pair.second);
                }
            }

            flushReq();
        }

        if (table.KeyColumns) {
            LOG_INFO("Table %v will be marked as sorted by %v",
                table.Path.GetPath(),
                ConvertToYsonString(*table.KeyColumns, EYsonFormat::Text).Data());
            auto req = TTableYPathProxy::SetSorted(path);
            ToProto(req->mutable_key_columns(), *table.KeyColumns);
            SetTransactionId(req, Operation->GetOutputTransaction());
            GenerateMutationId(req);
            batchReq->AddRequest(req, "set_out_sorted");
        }
    }

    auto batchRspOrError = WaitFor(batchReq->Invoke());
    THROW_ERROR_EXCEPTION_IF_FAILED(GetCumulativeError(batchRspOrError), "Error committing results");

    LOG_INFO("Results committed");
}

void TOperationControllerBase::OnJobRunning(TJobPtr job, const TJobStatus& status)
{
    VERIFY_THREAD_AFFINITY(ControlThread);
    UNUSED(job);
    UNUSED(status);
}

void TOperationControllerBase::OnJobStarted(TJobPtr job)
{
    VERIFY_THREAD_AFFINITY(ControlThread);

    UNUSED(job);

    JobCounter.Start(1);
}

void TOperationControllerBase::OnJobCompleted(TJobPtr job)
{
    VERIFY_THREAD_AFFINITY(ControlThread);

    const auto& result = job->Result();

    LogFinishedJobFluently(ELogEventType::JobCompleted, job);

    JobCounter.Completed(1);

    Operation->UpdateJobStatistics(job);

    const auto& schedulerResultEx = result.GetExtension(TSchedulerJobResultExt::scheduler_job_result_ext);

    // Populate node directory by adding additional nodes returned from the job.
    NodeDirectory->MergeFrom(schedulerResultEx.node_directory());

    auto joblet = GetJoblet(job);
    joblet->Task->OnJobCompleted(joblet);

    RemoveJoblet(job);

    UpdateTask(joblet->Task);

    if (IsCompleted()) {
        OnOperationCompleted();
    }
}

void TOperationControllerBase::OnJobFailed(TJobPtr job)
{
    VERIFY_THREAD_AFFINITY(ControlThread);

    const auto& result = job->Result();

    auto error = FromProto<TError>(result.error());

    LogFinishedJobFluently(ELogEventType::JobFailed, job)
        .Item("error").Value(error);

    JobCounter.Failed(1);

    Operation->UpdateJobStatistics(job);

    auto joblet = GetJoblet(job);
    joblet->Task->OnJobFailed(joblet);

    RemoveJoblet(job);

    if (error.Attributes().Get<bool>("fatal", false)) {
        OnOperationFailed(error);
        return;
    }

    int failedJobCount = JobCounter.GetFailed();
    int maxFailedJobCount = Spec->MaxFailedJobCount.Get(Config->MaxFailedJobCount);
    if (failedJobCount >= maxFailedJobCount) {
        OnOperationFailed(TError("Failed jobs limit exceeded")
            << TErrorAttribute("max_failed_job_count", maxFailedJobCount));
        return;
    }
}

void TOperationControllerBase::OnJobAborted(TJobPtr job)
{
    VERIFY_THREAD_AFFINITY(ControlThread);

    auto abortReason = GetAbortReason(job);

    LogFinishedJobFluently(ELogEventType::JobAborted, job)
        .Item("reason").Value(abortReason);

    JobCounter.Aborted(1, abortReason);

    Operation->UpdateJobStatistics(job);

    auto joblet = GetJoblet(job);
    joblet->Task->OnJobAborted(joblet);

    RemoveJoblet(job);

    if (abortReason == EAbortReason::FailedChunks) {
        const auto& result = job->Result();
        const auto& schedulerResultExt = result.GetExtension(TSchedulerJobResultExt::scheduler_job_result_ext);

        for (const auto& chunkId : schedulerResultExt.failed_chunk_ids()) {
            OnChunkFailed(FromProto<TChunkId>(chunkId));
        }
    }
}

void TOperationControllerBase::OnChunkFailed(const TChunkId& chunkId)
{
    auto it = InputChunkMap.find(chunkId);
    if (it == InputChunkMap.end()) {
        LOG_WARNING("Intermediate chunk %v has failed", chunkId);
        OnIntermediateChunkUnavailable(chunkId);
    } else {
        LOG_WARNING("Input chunk %v has failed", chunkId);
        OnInputChunkUnavailable(chunkId, it->second);
    }
}

void TOperationControllerBase::OnInputChunkAvailable(const TChunkId& chunkId, TInputChunkDescriptor& descriptor, const TChunkReplicaList& replicas)
{
    if (descriptor.State != EInputChunkState::Waiting)
        return;

    LOG_TRACE("Input chunk is available (ChunkId: %v)", chunkId);

    --UnavailableInputChunkCount;
    YCHECK(UnavailableInputChunkCount >= 0);

    // Update replicas in place for all input chunks with current chunkId.
    for (auto& chunkSpec : descriptor.ChunkSpecs) {
        chunkSpec->mutable_replicas()->Clear();
        ToProto(chunkSpec->mutable_replicas(), replicas);
    }

    descriptor.State = EInputChunkState::Active;

    for (const auto& inputStripe : descriptor.InputStripes) {
        --inputStripe.Stripe->WaitingChunkCount;
        if (inputStripe.Stripe->WaitingChunkCount > 0)
            continue;

        auto task = inputStripe.Task;
        task->GetChunkPoolInput()->Resume(inputStripe.Cookie, inputStripe.Stripe);
        if (task->HasInputLocality()) {
            AddTaskLocalityHint(task, inputStripe.Stripe);
        }
        AddTaskPendingHint(task);
    }
}

void TOperationControllerBase::OnInputChunkUnavailable(const TChunkId& chunkId, TInputChunkDescriptor& descriptor)
{
    if (descriptor.State != EInputChunkState::Active)
        return;

    LOG_TRACE("Input chunk is unavailable (ChunkId: %v)", chunkId);

    ++UnavailableInputChunkCount;

    switch (Spec->UnavailableChunkTactics) {
        case EUnavailableChunkAction::Fail:
            OnOperationFailed(TError("Input chunk %v is unavailable",
                chunkId));
            break;

        case EUnavailableChunkAction::Skip: {
            descriptor.State = EInputChunkState::Skipped;
            for (const auto& inputStripe : descriptor.InputStripes) {
                inputStripe.Task->GetChunkPoolInput()->Suspend(inputStripe.Cookie);

                // Remove given chunk from the stripe list.
                SmallVector<TChunkSlicePtr, 1> slices;
                std::swap(inputStripe.Stripe->ChunkSlices, slices);

                std::copy_if(
                    slices.begin(),
                    slices.end(),
                    inputStripe.Stripe->ChunkSlices.begin(),
                    [&] (TChunkSlicePtr slice) {
                        return chunkId != FromProto<TChunkId>(slice->GetChunkSpec()->chunk_id());
                    });

                // Reinstall patched stripe.
                inputStripe.Task->GetChunkPoolInput()->Resume(inputStripe.Cookie, inputStripe.Stripe);
                AddTaskPendingHint(inputStripe.Task);
            }
            InputChunkScratcher->Start();
            break;
        }

        case EUnavailableChunkAction::Wait: {
            descriptor.State = EInputChunkState::Waiting;
            for (const auto& inputStripe : descriptor.InputStripes) {
                if (inputStripe.Stripe->WaitingChunkCount == 0) {
                    inputStripe.Task->GetChunkPoolInput()->Suspend(inputStripe.Cookie);
                }
                ++inputStripe.Stripe->WaitingChunkCount;
            }
            InputChunkScratcher->Start();
            break;
        }

        default:
            YUNREACHABLE();
    }
}

void TOperationControllerBase::OnIntermediateChunkUnavailable(const TChunkId& chunkId)
{
    auto it = ChunkOriginMap.find(chunkId);
    YCHECK(it != ChunkOriginMap.end());
    auto completedJob = it->second;
    if (completedJob->IsLost)
        return;

    LOG_INFO("Job is lost (Address: %v, JobId: %v, SourceTask: %v, OutputCookie: %v, InputCookie: %v)",
        completedJob->Address,
        completedJob->JobId,
        completedJob->SourceTask->GetId(),
        completedJob->OutputCookie,
        completedJob->InputCookie);

    JobCounter.Lost(1);
    completedJob->IsLost = true;
    completedJob->DestinationPool->Suspend(completedJob->InputCookie);
    completedJob->SourceTask->GetChunkPoolOutput()->Lost(completedJob->OutputCookie);
    completedJob->SourceTask->OnJobLost(completedJob);
    AddTaskPendingHint(completedJob->SourceTask);
}

bool TOperationControllerBase::IsOutputLivePreviewSupported() const
{
    return false;
}

bool TOperationControllerBase::IsIntermediateLivePreviewSupported() const
{
    return false;
}

void TOperationControllerBase::Abort()
{
    VERIFY_THREAD_AFFINITY(ControlThread);

    LOG_INFO("Aborting operation");

    Running = false;

    CancelableContext->Cancel();

    LOG_INFO("Operation aborted");
}

void TOperationControllerBase::CheckTimeLimit()
{
    auto timeLimit = Config->OperationTimeLimit;
    if (Spec->TimeLimit) {
        timeLimit = Spec->TimeLimit;
    }

    if (timeLimit) {
        if (TInstant::Now() - Operation->GetStartTime() > timeLimit.Get()) {
            OnOperationFailed(TError("Operation is running for too long, aborted")
                << TErrorAttribute("time_limit", timeLimit.Get()));
        }
    }
}

TJobPtr TOperationControllerBase::ScheduleJob(
    ISchedulingContext* context,
    const TNodeResources& jobLimits)
{
    VERIFY_THREAD_AFFINITY(ControlThread);

    if (!Running ||
        Operation->GetState() != EOperationState::Running ||
        Operation->GetSuspended())
    {
        LOG_TRACE("Operation is not running, scheduling request ignored");
        return nullptr;
    }

    if (GetPendingJobCount() == 0) {
        LOG_TRACE("No pending jobs left, scheduling request ignored");
        return nullptr;
    }

    auto job = DoScheduleJob(context, jobLimits);
    if (!job) {
        return nullptr;
    }

    OnJobStarted(job);

    return job;
}

void TOperationControllerBase::CustomizeJoblet(TJobletPtr joblet)
{
    UNUSED(joblet);
}

void TOperationControllerBase::CustomizeJobSpec(TJobletPtr joblet, TJobSpec* jobSpec)
{
    UNUSED(joblet);
    UNUSED(jobSpec);
}

void TOperationControllerBase::RegisterTask(TTaskPtr task)
{
    Tasks.push_back(std::move(task));
}

void TOperationControllerBase::RegisterTaskGroup(TTaskGroupPtr group)
{
    TaskGroups.push_back(std::move(group));
}

void TOperationControllerBase::UpdateTask(TTaskPtr task)
{
    int oldPendingJobCount = CachedPendingJobCount;
    int newPendingJobCount = CachedPendingJobCount + task->GetPendingJobCountDelta();
    CachedPendingJobCount = newPendingJobCount;

    int oldTotalJobCount = JobCounter.GetTotal();
    JobCounter.Increment(task->GetTotalJobCountDelta());
    int newTotalJobCount = JobCounter.GetTotal();

    CachedNeededResources += task->GetTotalNeededResourcesDelta();

    LOG_DEBUG_IF(
        newPendingJobCount != oldPendingJobCount || newTotalJobCount != oldTotalJobCount,
        "Task updated (Task: %v, PendingJobCount: %v -> %v, TotalJobCount: %v -> %v, NeededResources: {%v})",
        task->GetId(),
        oldPendingJobCount,
        newPendingJobCount,
        oldTotalJobCount,
        newTotalJobCount,
        FormatResources(CachedNeededResources));

    task->CheckCompleted();
}

void TOperationControllerBase::UpdateAllTasks()
{
    for (auto& task: Tasks) {
        task->ResetCachedMinNeededResources();
        UpdateTask(task);
    }
}

void TOperationControllerBase::MoveTaskToCandidates(
    TTaskPtr task,
    std::multimap<i64, TTaskPtr>& candidateTasks)
{
    const auto& neededResources = task->GetMinNeededResources();
    task->CheckResourceDemandSanity(neededResources);
    i64 minMemory = neededResources.memory();
    candidateTasks.insert(std::make_pair(minMemory, task));
    LOG_DEBUG("Task moved to candidates (Task: %v, MinMemory: %v)",
        task->GetId(),
        minMemory / (1024 * 1024));

}

void TOperationControllerBase::AddTaskPendingHint(TTaskPtr task)
{
    if (task->GetPendingJobCount() > 0) {
        auto group = task->GetGroup();
        if (group->NonLocalTasks.insert(task).second) {
            LOG_DEBUG("Task pending hint added (Task: %v)", task->GetId());
            MoveTaskToCandidates(task, group->CandidateTasks);
        }
    }
    UpdateTask(task);
}

void TOperationControllerBase::AddAllTaskPendingHints()
{
    for (auto task : Tasks) {
        AddTaskPendingHint(task);
    }
}

void TOperationControllerBase::DoAddTaskLocalityHint(TTaskPtr task, const Stroka& address)
{
    auto group = task->GetGroup();
    if (group->LocalTasks[address].insert(task).second) {
        LOG_TRACE("Task locality hint added (Task: %v, Address: %v)",
            task->GetId(),
            address);
    }
}

void TOperationControllerBase::AddTaskLocalityHint(TTaskPtr task, const Stroka& address)
{
    DoAddTaskLocalityHint(task, address);
    UpdateTask(task);
}

void TOperationControllerBase::AddTaskLocalityHint(TTaskPtr task, TChunkStripePtr stripe)
{
    for (const auto& chunkSlice : stripe->ChunkSlices) {
        for (ui32 protoReplica : chunkSlice->GetChunkSpec()->replicas()) {
            auto replica = FromProto<NChunkClient::TChunkReplica>(protoReplica);

            if (chunkSlice->GetLocality(replica.GetIndex()) > 0) {
                const auto& descriptor = NodeDirectory->GetDescriptor(replica);
                DoAddTaskLocalityHint(task, descriptor.GetDefaultAddress());
            }
        }
    }
    UpdateTask(task);
}

void TOperationControllerBase::ResetTaskLocalityDelays()
{
    LOG_DEBUG("Task locality delays are reset");
    for (auto group : TaskGroups) {
        for (const auto& pair : group->DelayedTasks) {
            auto task = pair.second;
            if (task->GetPendingJobCount() > 0) {
                MoveTaskToCandidates(task, group->CandidateTasks);
            }
        }
        group->DelayedTasks.clear();
    }
}

bool TOperationControllerBase::CheckJobLimits(TExecNodePtr node, TTaskPtr task, const TNodeResources& jobLimits)
{
    auto neededResources = task->GetMinNeededResources();
    if (Dominates(jobLimits, neededResources)) {
        return true;
    }
    task->CheckResourceDemandSanity(node, neededResources);
    return false;
}

TJobPtr TOperationControllerBase::DoScheduleJob(
    ISchedulingContext* context,
    const TNodeResources& jobLimits)
{
    auto localJob = DoScheduleLocalJob(context, jobLimits);
    if (localJob) {
        return localJob;
    }

    auto nonLocalJob = DoScheduleNonLocalJob(context, jobLimits);
    if (nonLocalJob) {
        return nonLocalJob;
    }

    return nullptr;
}

TJobPtr TOperationControllerBase::DoScheduleLocalJob(
    ISchedulingContext* context,
    const TNodeResources& jobLimits)
{
    auto node = context->GetNode();
    const auto& address = node->GetDefaultAddress();

    for (auto group : TaskGroups) {
        if (!Dominates(jobLimits, group->MinNeededResources)) {
            continue;
        }

        auto localTasksIt = group->LocalTasks.find(address);
        if (localTasksIt == group->LocalTasks.end()) {
            continue;
        }

        i64 bestLocality = 0;
        TTaskPtr bestTask = nullptr;

        auto& localTasks = localTasksIt->second;
        auto it = localTasks.begin();
        while (it != localTasks.end()) {
            auto jt = it++;
            auto task = *jt;

            // Make sure that the task have positive locality.
            // Remove pending hint if not.
            i64 locality = task->GetLocality(address);
            if (locality <= 0) {
                localTasks.erase(jt);
                LOG_TRACE("Task locality hint removed (Task: %v, Address: %v)",
                    task->GetId(),
                    address);
                continue;
            }

            if (locality <= bestLocality) {
                continue;
            }

            if (task->GetPendingJobCount() == 0) {
                UpdateTask(task);
                continue;
            }

            if (!CheckJobLimits(node, task, jobLimits)) {
                continue;
            }

            bestLocality = locality;
            bestTask = task;
        }

        if (!Running) {
            return nullptr;
        }

        if (bestTask) {
            LOG_DEBUG(
                "Attempting to schedule a local job (Task: %v, Address: %v, Locality: %v, JobLimits: {%v}, "
                "PendingDataSize: %v, PendingJobCount: %v)",
                bestTask->GetId(),
                address,
                bestLocality,
                FormatResources(jobLimits),
                bestTask->GetPendingDataSize(),
                bestTask->GetPendingJobCount());
            auto job = bestTask->ScheduleJob(context, jobLimits);
            if (job) {
                UpdateTask(bestTask);
                return job;
            }
        }
    }
    return nullptr;
}

TJobPtr TOperationControllerBase::DoScheduleNonLocalJob(
    ISchedulingContext* context,
    const TNodeResources& jobLimits)
{
    auto now = TInstant::Now();
    const auto& node = context->GetNode();
    const auto& address = node->GetDefaultAddress();

    for (auto group : TaskGroups) {
        if (!Dominates(jobLimits, group->MinNeededResources)) {
            continue;
        }

        auto& nonLocalTasks = group->NonLocalTasks;
        auto& candidateTasks = group->CandidateTasks;
        auto& delayedTasks = group->DelayedTasks;

        // Move tasks from delayed to candidates.
        while (!delayedTasks.empty()) {
            auto it = delayedTasks.begin();
            auto deadline = it->first;
            if (now < deadline) {
                break;
            }
            auto task = it->second;
            delayedTasks.erase(it);
            if (task->GetPendingJobCount() == 0) {
                LOG_DEBUG("Task pending hint removed (Task: %v)",
                    task->GetId());
                YCHECK(nonLocalTasks.erase(task) == 1);
                UpdateTask(task);
            } else {
                LOG_DEBUG("Task delay deadline reached (Task: %v)", task->GetId());
                MoveTaskToCandidates(task, candidateTasks);
            }
        }

        // Consider candidates in the order of increasing memory demand.
        {
            int processedTaskCount = 0;
            auto it = candidateTasks.begin();
            while (it != candidateTasks.end()) {
                ++processedTaskCount;
                auto& task = it->second;

                // Make sure that the task is ready to launch jobs.
                // Remove pending hint if not.
                if (task->GetPendingJobCount() == 0) {
                    LOG_DEBUG("Task pending hint removed (Task: %v)", task->GetId());
                    candidateTasks.erase(it++);
                    YCHECK(nonLocalTasks.erase(task) == 1);
                    UpdateTask(task);
                    continue;
                }

                // Check min memory demand for early exit.
                if (task->GetMinNeededResources().memory() > jobLimits.memory()) {
                    break;
                }

                if (!CheckJobLimits(node, task, jobLimits)) {
                    ++it;
                    continue;
                }

                if (!task->GetDelayedTime()) {
                    task->SetDelayedTime(now);
                }

                auto deadline = task->GetDelayedTime().Get() + task->GetLocalityTimeout();
                if (deadline > now) {
                    LOG_DEBUG("Task delayed (Task: %v, Deadline: %v)",
                        task->GetId(),
                        deadline);
                    delayedTasks.insert(std::make_pair(deadline, task));
                    candidateTasks.erase(it++);
                    continue;
                }

                if (!Running) {
                    return nullptr;
                }

                LOG_DEBUG(
                    "Attempting to schedule a non-local job (Task: %v, Address: %v, JobLimits: {%v}, "
                    "PendingDataSize: %v, PendingJobCount: %v)",
                    task->GetId(),
                    address,
                    FormatResources(jobLimits),
                    task->GetPendingDataSize(),
                    task->GetPendingJobCount());

                auto job = task->ScheduleJob(context, jobLimits);
                if (job) {
                    UpdateTask(task);
                    LOG_DEBUG("Processed %v tasks for task group %p", processedTaskCount, group);
                    return job;
                }

                // If task failed to schedule job, its min resources might have been updated.
                auto minMemory = task->GetMinNeededResources().memory();
                if (it->first == minMemory) {
                    ++it;
                } else {
                    it = candidateTasks.erase(it);
                    candidateTasks.insert(std::make_pair(minMemory, task));
                }
            }

            LOG_DEBUG("Processed %v tasks for task group %p", processedTaskCount, group);
        }
    }
    return nullptr;
}

TCancelableContextPtr TOperationControllerBase::GetCancelableContext() const
{
    VERIFY_THREAD_AFFINITY_ANY();

    return CancelableContext;
}

IInvokerPtr TOperationControllerBase::GetCancelableControlInvoker() const
{
    VERIFY_THREAD_AFFINITY_ANY();

    return CancelableControlInvoker;
}

IInvokerPtr TOperationControllerBase::GetCancelableBackgroundInvoker() const
{
    VERIFY_THREAD_AFFINITY_ANY();

    return CancelableBackgroundInvoker;
}

int TOperationControllerBase::GetPendingJobCount() const
{
    VERIFY_THREAD_AFFINITY(ControlThread);

    // Avoid accessing the state while not prepared.
    if (!Prepared) {
        return 0;
    }

    // NB: For suspended operations we still report proper pending job count
    // but zero demand.
    if (Operation->GetState() != EOperationState::Running) {
        return 0;
    }

    return CachedPendingJobCount;
}

int TOperationControllerBase::GetTotalJobCount() const
{
    VERIFY_THREAD_AFFINITY(ControlThread);

    // Avoid accessing the state while not prepared.
    if (!Prepared) {
        return 0;
    }

    return JobCounter.GetTotal();
}

TNodeResources TOperationControllerBase::GetNeededResources() const
{
    VERIFY_THREAD_AFFINITY(ControlThread);

    if (Operation->GetState() != EOperationState::Running) {
        return ZeroNodeResources();
    }

    return CachedNeededResources;
}

void TOperationControllerBase::OnOperationCompleted()
{
    VERIFY_THREAD_AFFINITY_ANY();

    CancelableControlInvoker->Invoke(BIND(&TThis::DoOperationCompleted, MakeStrong(this)));
}

void TOperationControllerBase::DoOperationCompleted()
{
    VERIFY_THREAD_AFFINITY(ControlThread);

    LOG_INFO("Operation completed");

    Running = false;

    Host->OnOperationCompleted(Operation);
}

void TOperationControllerBase::OnOperationFailed(const TError& error)
{
    VERIFY_THREAD_AFFINITY_ANY();

    CancelableControlInvoker->Invoke(BIND(&TThis::DoOperationFailed, MakeStrong(this), error));
}

void TOperationControllerBase::DoOperationFailed(const TError& error)
{
    VERIFY_THREAD_AFFINITY(ControlThread);

    Running = false;

    Host->OnOperationFailed(Operation, error);
}

void TOperationControllerBase::CreateLivePreviewTables()
{
    // NB: use root credentials.
    auto channel = Host->GetMasterClient()->GetMasterChannel(EMasterChannelKind::Leader);
    TObjectServiceProxy proxy(channel);

    auto batchReq = proxy.ExecuteBatch();

    auto addRequest = [&] (
            const Stroka& path,
            int replicationFactor,
            const Stroka& key,
            const TYsonString& acl)
    {
        {
            auto req = TCypressYPathProxy::Create(path);

            req->set_type(static_cast<int>(EObjectType::Table));
            req->set_ignore_existing(true);

            auto attributes = CreateEphemeralAttributes();
            attributes->Set("replication_factor", replicationFactor);

            ToProto(req->mutable_node_attributes(), *attributes);

            batchReq->AddRequest(req, key);
        }

        {
            auto req = TYPathProxy::Set(path + "/@acl");
            req->set_value(acl.Data());

            batchReq->AddRequest(req, key);
        }

        {
            auto req = TYPathProxy::Set(path + "/@inherit_acl");
            req->set_value(ConvertToYsonString(false).Data());

            batchReq->AddRequest(req, key);
        }
    };

    if (IsOutputLivePreviewSupported()) {
        LOG_INFO("Creating output tables for live preview");

        for (int index = 0; index < static_cast<int>(OutputTables.size()); ++index) {
            const auto& table = OutputTables[index];
            auto path = GetLivePreviewOutputPath(Operation->GetId(), index);
            addRequest(path, table.Options->ReplicationFactor, "create_output", OutputTables[index].EffectiveAcl);
        }
    }

    if (IsIntermediateLivePreviewSupported()) {
        LOG_INFO("Creating intermediate table for live preview");

        auto path = GetLivePreviewIntermediatePath(Operation->GetId());
        addRequest(path, 1, "create_intermediate", ConvertToYsonString(Spec->IntermediateDataAcl));
    }

    auto batchRspOrError = WaitFor(batchReq->Invoke());
    THROW_ERROR_EXCEPTION_IF_FAILED(GetCumulativeError(batchRspOrError), "Error creating live preview tables");
    const auto& batchRsp = batchRspOrError.Value();

    auto handleResponse = [&] (TLivePreviewTableBase& table, TCypressYPathProxy::TRspCreatePtr rsp) {
        table.LivePreviewTableId = FromProto<NCypressClient::TNodeId>(rsp->node_id());
    };

    if (IsOutputLivePreviewSupported()) {
        auto rspsOrError = batchRsp->GetResponses<TCypressYPathProxy::TRspCreate>("create_output");
        YCHECK(rspsOrError.size() == 3 * OutputTables.size());
        for (int index = 0; index < static_cast<int>(OutputTables.size()); ++index) {
            handleResponse(OutputTables[index], rspsOrError[3 * index].Value());
        }

        LOG_INFO("Output live preview tables created");
    }

    if (IsIntermediateLivePreviewSupported()) {
        auto rspsOrError = batchRsp->GetResponses<TCypressYPathProxy::TRspCreate>("create_intermediate");
        handleResponse(IntermediateTable, rspsOrError[0].Value());

        LOG_INFO("Intermediate live preview table created");
    }
}

void TOperationControllerBase::PrepareLivePreviewTablesForUpdate()
{
    // NB: use root credentials.
    auto channel = Host->GetMasterClient()->GetMasterChannel(EMasterChannelKind::Leader);
    TObjectServiceProxy proxy(channel);

    auto batchReq = proxy.ExecuteBatch();

    auto addRequest = [&] (const TLivePreviewTableBase& table, const Stroka& key) {
        auto req = TTableYPathProxy::PrepareForUpdate(FromObjectId(table.LivePreviewTableId));
        req->set_update_mode(static_cast<int>(EUpdateMode::Overwrite));
        req->set_lock_mode(static_cast<int>(ELockMode::Exclusive));
        SetTransactionId(req, Operation->GetAsyncSchedulerTransaction());
        batchReq->AddRequest(req, key);
    };

    if (IsOutputLivePreviewSupported()) {
        LOG_INFO("Preparing live preview output tables for update");

        for (const auto& table : OutputTables) {
            addRequest(table, "prepare_output");
        }
    }

    if (IsIntermediateLivePreviewSupported()) {
        LOG_INFO("Preparing live preview intermediate table for update");

        addRequest(IntermediateTable, "prepare_intermediate");
    }

    auto batchRspOrError = WaitFor(batchReq->Invoke());
    THROW_ERROR_EXCEPTION_IF_FAILED(GetCumulativeError(batchRspOrError), "Error preparing live preview tables for update");
    const auto& batchRsp = batchRspOrError.Value();

    auto handleResponse = [&] (TLivePreviewTableBase& table, TTableYPathProxy::TRspPrepareForUpdatePtr rsp) {
        table.LivePreviewChunkListId = FromProto<NCypressClient::TNodeId>(rsp->chunk_list_id());
    };

    if (IsOutputLivePreviewSupported()) {
        auto rspsOrError = batchRsp->GetResponses<TTableYPathProxy::TRspPrepareForUpdate>("prepare_output");
        YCHECK(rspsOrError.size() == OutputTables.size());
        for (int index = 0; index < static_cast<int>(OutputTables.size()); ++index) {
            handleResponse(OutputTables[index], rspsOrError[index].Value());
        }

        LOG_INFO("Output live preview tables prepared for update");
    }

    if (IsIntermediateLivePreviewSupported()) {
        auto rspOrError = batchRsp->GetResponse<TTableYPathProxy::TRspPrepareForUpdate>("prepare_intermediate");
        handleResponse(IntermediateTable, rspOrError.Value());

        LOG_INFO("Intermediate live preview table prepared for update");
    }
}

void TOperationControllerBase::GetInputObjectIds()
{
    LOG_INFO("Getting input object ids");

    auto channel = AuthenticatedInputMasterClient->GetMasterChannel(EMasterChannelKind::LeaderOrFollower);
    TObjectServiceProxy proxy(channel);

    auto batchReq = proxy.ExecuteBatch();

    for (const auto& table : InputTables) {
        auto req = TObjectYPathProxy::GetBasicAttributes(table.Path.GetPath());
        SetTransactionId(req, Operation->GetInputTransaction());
        batchReq->AddRequest(req, "get_in_id");
    }

    auto batchRspOrError = WaitFor(batchReq->Invoke());
    THROW_ERROR_EXCEPTION_IF_FAILED(batchRspOrError, "Error getting ids for input objects");
    const auto& batchRsp = batchRspOrError.Value();

    {
        auto rspsOrError = batchRsp->GetResponses<TObjectYPathProxy::TRspGetBasicAttributes>("get_in_id");
        for (int index = 0; index < static_cast<int>(InputTables.size()); ++index) {
            auto& table = InputTables[index];
            {
                const auto& rspOrError = rspsOrError[index];
                THROW_ERROR_EXCEPTION_IF_FAILED(rspOrError, "Error getting id for input table %v",
                    table.Path.GetPath());
                const auto& rsp = rspOrError.Value();
                table.ObjectId = FromProto<TObjectId>(rsp->id());
                auto type = EObjectType(rsp->type());
                if (type != EObjectType::Table) {
                    THROW_ERROR_EXCEPTION("Object %v has invalid type: expected %Qlv, actual %Qlv",
                        table.Path.GetPath(),
                        EObjectType::Table,
                        type);
                }
            }
        }
    }

    LOG_INFO("Input object ids received");
}

void TOperationControllerBase::GetOutputObjectIds()
{
    LOG_INFO("Getting output object ids");

    auto channel = AuthenticatedOutputMasterClient->GetMasterChannel(EMasterChannelKind::LeaderOrFollower);
    TObjectServiceProxy proxy(channel);

    auto batchReq = proxy.ExecuteBatch();

    for (const auto& table : OutputTables) {
        auto req = TObjectYPathProxy::GetBasicAttributes(table.Path.GetPath());
        SetTransactionId(req, Operation->GetOutputTransaction());
        batchReq->AddRequest(req, "get_out_id");
    }

    auto batchRspOrError = WaitFor(batchReq->Invoke());
    THROW_ERROR_EXCEPTION_IF_FAILED(batchRspOrError, "Error getting ids for output objects");
    const auto& batchRsp = batchRspOrError.Value();

    {
        auto rspsOrError = batchRsp->GetResponses<TObjectYPathProxy::TRspGetBasicAttributes>("get_out_id");
        for (int index = 0; index < static_cast<int>(OutputTables.size()); ++index) {
            auto& table = OutputTables[index];
            {
                const auto& rspOrError = rspsOrError[index];
                THROW_ERROR_EXCEPTION_IF_FAILED(rspOrError, "Error getting id for output table %v",
                    table.Path.GetPath());
                const auto& rsp = rspOrError.Value();
                table.ObjectId = FromProto<TObjectId>(rsp->id());
                auto type = EObjectType(rsp->type());
                if (type != EObjectType::Table) {
                    THROW_ERROR_EXCEPTION("Object %v has invalid type: expected %Qlv, actual %Qlv",
                        table.Path.GetPath(),
                        EObjectType::Table,
                        type);
                }
            }
        }
    }

    LOG_INFO("Output object ids received");
}

void TOperationControllerBase::ValidateFileTypes()
{
    LOG_INFO("Getting file object types");

    auto channel = AuthenticatedOutputMasterClient->GetMasterChannel(EMasterChannelKind::LeaderOrFollower);
    TObjectServiceProxy proxy(channel);

    auto batchReq = proxy.ExecuteBatch();

    for (const auto& pair : GetFilePaths()) {
        const auto& path = pair.first;
        auto req = TObjectYPathProxy::Get(path.GetPath() + "/@type");
        SetTransactionId(req, Operation->GetInputTransaction());
        batchReq->AddRequest(req, "get_file_types");
    }

    auto batchRspOrError = WaitFor(batchReq->Invoke());
    THROW_ERROR_EXCEPTION_IF_FAILED(batchRspOrError, "Error getting file object types");
    const auto& batchRsp = batchRspOrError.Value();

    auto paths = GetFilePaths();
    auto rspsOrError = batchRsp->GetResponses<TObjectYPathProxy::TRspGet>("get_file_types");
    for (int index = 0; index < static_cast<int>(paths.size()); ++index) {
        const auto& richPath = paths[index].first;
        const auto& path = richPath.GetPath();
        auto stage = paths[index].second;
        const auto& rspOrError = rspsOrError[index];
        THROW_ERROR_EXCEPTION_IF_FAILED(rspOrError, "Error getting type for file %v",
            path);

        const auto& rsp = rspOrError.Value();
        auto type = ConvertTo<EObjectType>(TYsonString(rsp->value()));
        TUserFile* file;
        switch (type) {
            case EObjectType::File:
            case EObjectType::Table:
                Files.push_back(TUserFile());
                file = &Files.back();
                break;
            default:
                THROW_ERROR_EXCEPTION("Object %v has invalid type: expected %Qlv or %Qlv, actual %Qlv",
                    path,
                    EObjectType::File,
                    EObjectType::Table,
                    type);
        }
        file->Type = type;
        file->Stage = stage;
        file->Path = richPath;
    }

    LOG_INFO("File types received");
}

void TOperationControllerBase::FetchInputTables()
{
    auto channel = AuthenticatedInputMasterClient->GetMasterChannel(EMasterChannelKind::LeaderOrFollower);
    TObjectServiceProxy proxy(channel);

    auto batchReq = proxy.ExecuteBatch();

    for (int tableIndex = 0; tableIndex < InputTables.size(); ++tableIndex) {
        const auto& table = InputTables[tableIndex];

        for (const auto& range : table.Path.GetRanges()) {
            for (i64 index = 0; index * Config->MaxChunkCountPerFetch < table.ChunkCount; ++index) {
                auto adjustedRange = range;
                auto chunkCountLowerLimit = index * Config->MaxChunkCountPerFetch;
                if (adjustedRange.LowerLimit().HasChunkIndex()) {
                    chunkCountLowerLimit = std::max(chunkCountLowerLimit, adjustedRange.LowerLimit().GetChunkIndex());
                }
                adjustedRange.LowerLimit().SetChunkIndex(chunkCountLowerLimit);

                auto chunkCountUpperLimit = (index + 1) * Config->MaxChunkCountPerFetch;
                if (adjustedRange.UpperLimit().HasChunkIndex()) {
                    chunkCountUpperLimit = std::min(chunkCountUpperLimit, adjustedRange.UpperLimit().GetChunkIndex());
                }
                adjustedRange.UpperLimit().SetChunkIndex(chunkCountUpperLimit);

                auto req = TTableYPathProxy::Fetch(FromObjectId(table.ObjectId));
                InitializeFetchRequest(req.Get(), table.Path);
                ToProto(req->mutable_ranges(), std::vector<TReadRange>({adjustedRange}));
                req->set_fetch_all_meta_extensions(true);
                req->set_fetch_parity_replicas(IsParityReplicasFetchEnabled());
                SetTransactionId(req, Operation->GetInputTransaction());
                batchReq->AddRequest(req, Format("fetch_input_table_%v", tableIndex));
            }
        }
    }

    auto batchRspOrError = WaitFor(batchReq->Invoke());
    THROW_ERROR_EXCEPTION_IF_FAILED(batchRspOrError, "Error fetching input tables");
    const auto& batchRsp = batchRspOrError.Value();

    for (int tableIndex = 0; tableIndex < InputTables.size(); ++tableIndex) {
        auto& table = InputTables[tableIndex];

        if (table.Path.GetRanges().empty()) {
            continue;
        }

        auto rspsOrError = batchRsp->GetResponses<TTableYPathProxy::TRspFetch>(Format("fetch_input_table_%v", tableIndex));
        for (const auto& rspOrError : rspsOrError) {
            THROW_ERROR_EXCEPTION_IF_FAILED(rspOrError, "Error fetching input table %v", table.Path.GetPath());
            const auto& rsp = rspOrError.Value();
            NodeDirectory->MergeFrom(rsp->node_directory());
            for (const auto& chunk : rsp->chunks()) {
                table.Chunks.push_back(chunk);
            }
        }
        LOG_INFO("Input table fetched (Path: %v, ChunkCount: %v)",
            table.Path.GetPath(),
            table.Chunks.size());
    }
}

void TOperationControllerBase::RequestInputObjects()
{
    LOG_INFO("Requesting input objects");

    auto channel = AuthenticatedInputMasterClient->GetMasterChannel(EMasterChannelKind::LeaderOrFollower);
    TObjectServiceProxy proxy(channel);

    auto batchReq = proxy.ExecuteBatch();

    for (const auto& table : InputTables) {
        auto path = FromObjectId(table.ObjectId);
        {
            auto req = TCypressYPathProxy::Lock(path);
            req->set_mode(static_cast<int>(ELockMode::Snapshot));
            SetTransactionId(req, Operation->GetInputTransaction());
            GenerateMutationId(req);
            batchReq->AddRequest(req, "lock_in");
        }
        {
            auto req = TYPathProxy::Get(path);
            TAttributeFilter attributeFilter(EAttributeFilterMode::MatchingOnly);
            attributeFilter.Keys.push_back("sorted");
            attributeFilter.Keys.push_back("sorted_by");
            attributeFilter.Keys.push_back("chunk_count");
            ToProto(req->mutable_attribute_filter(), attributeFilter);
            SetTransactionId(req, Operation->GetInputTransaction());
            batchReq->AddRequest(req, "get_in_attributes");
        }
    }

    auto batchRspOrError = WaitFor(batchReq->Invoke());
    THROW_ERROR_EXCEPTION_IF_FAILED(batchRspOrError, "Error requesting input objects");
    const auto& batchRsp = batchRspOrError.Value();

    {
        auto lockInRspsOrError = batchRsp->GetResponses<TCypressYPathProxy::TRspLock>("lock_in");
        auto getInAttributesRspsOrError = batchRsp->GetResponses<TYPathProxy::TRspGet>("get_in_attributes");
        for (int index = 0; index < static_cast<int>(InputTables.size()); ++index) {
            auto& table = InputTables[index];
            auto path = table.Path.GetPath();
            {
                const auto& rspOrError = lockInRspsOrError[index];
                THROW_ERROR_EXCEPTION_IF_FAILED(rspOrError, "Error locking input table %v", path);

                LOG_INFO("Input table locked (Path: %v)", path);
            }
            {
                const auto& rspOrError = getInAttributesRspsOrError[index];
                THROW_ERROR_EXCEPTION_IF_FAILED(rspOrError, "Error getting attributes for input table %v",
                    path);

                const auto& rsp = rspOrError.Value();
                auto node = ConvertToNode(TYsonString(rsp->value()));
                const auto& attributes = node->Attributes();

                if (attributes.Get<bool>("sorted")) {
                    table.KeyColumns = attributes.Get<TKeyColumns>("sorted_by");
                    LOG_INFO("Input table is sorted (Path: %v, KeyColumns: %v)",
                        path,
                        ConvertToYsonString(table.KeyColumns.Get(), EYsonFormat::Text).Data());
                } else {
                    LOG_INFO("Input table is not sorted (Path: %v)",
                        path);
                }

                table.ChunkCount = attributes.Get<int>("chunk_count");
            }
        }
    }

    FetchInputTables();

    LOG_INFO("Input object recieved");
}


void TOperationControllerBase::RequestOutputObjects()
{
    LOG_INFO("Requesting output objects");

    auto channel = AuthenticatedOutputMasterClient->GetMasterChannel(EMasterChannelKind::LeaderOrFollower);
    TObjectServiceProxy proxy(channel);

    auto batchReq = proxy.ExecuteBatch();

    for (const auto& table : OutputTables) {
        auto path = FromObjectId(table.ObjectId);
        {
            auto req = TCypressYPathProxy::Lock(path);
            req->set_mode(static_cast<int>(table.LockMode));
            GenerateMutationId(req);
            SetTransactionId(req, Operation->GetOutputTransaction());
            batchReq->AddRequest(req, "lock_out");
        }
        {
            auto req = TYPathProxy::Get(path);
            TAttributeFilter attributeFilter(EAttributeFilterMode::MatchingOnly);
            attributeFilter.Keys.push_back("channels");
            attributeFilter.Keys.push_back("compression_codec");
            attributeFilter.Keys.push_back("erasure_codec");
            attributeFilter.Keys.push_back("row_count");
            attributeFilter.Keys.push_back("replication_factor");
            attributeFilter.Keys.push_back("account");
            attributeFilter.Keys.push_back("vital");
            attributeFilter.Keys.push_back("effective_acl");
            ToProto(req->mutable_attribute_filter(), attributeFilter);
            SetTransactionId(req, Operation->GetOutputTransaction());
            batchReq->AddRequest(req, "get_out_attributes");
        }
        {
            auto req = TTableYPathProxy::PrepareForUpdate(path);
            SetTransactionId(req, Operation->GetOutputTransaction());
            GenerateMutationId(req);
            req->set_update_mode(static_cast<int>(table.UpdateMode));
            req->set_lock_mode(static_cast<int>(table.LockMode));
            batchReq->AddRequest(req, "prepare_for_update");
        }
    }

    auto batchRspOrError = WaitFor(batchReq->Invoke());
    THROW_ERROR_EXCEPTION_IF_FAILED(batchRspOrError, "Error requesting output objects");
    const auto& batchRsp = batchRspOrError.Value();

    {
        auto lockOutRsps = batchRsp->GetResponses<TCypressYPathProxy::TRspLock>("lock_out");
        auto getOutAttributesRspsOrError = batchRsp->GetResponses<TYPathProxy::TRspGet>("get_out_attributes");
        auto prepareForUpdateRspsOrError = batchRsp->GetResponses<TTableYPathProxy::TRspPrepareForUpdate>("prepare_for_update");
        for (int index = 0; index < static_cast<int>(OutputTables.size()); ++index) {
            auto& table = OutputTables[index];
            auto path = table.Path.GetPath();
            {
                const auto& rspOrError = lockOutRsps[index];
                THROW_ERROR_EXCEPTION_IF_FAILED(rspOrError, "Error locking output table %v",
                    path);

                LOG_INFO("Output table %v locked",
                    path);
            }
            {
                const auto& rspOrError = getOutAttributesRspsOrError[index];
                THROW_ERROR_EXCEPTION_IF_FAILED(rspOrError, "Error getting attributes for output table %v",
                    path);

                const auto& rsp = rspOrError.Value();
                auto node = ConvertToNode(TYsonString(rsp->value()));
                const auto& attributes = node->Attributes();

                Deserialize(
                    table.Options->Channels,
                    ConvertToNode(attributes.GetYson("channels")));

                i64 initialRowCount = attributes.Get<i64>("row_count");
                if (initialRowCount > 0 &&
                    table.AppendRequested &&
                    table.UpdateMode == EUpdateMode::Overwrite)
                {
                    THROW_ERROR_EXCEPTION("Can't append sorted data to non-empty output table %v",
                        table.Path.GetPath());
                }
                table.Options->CompressionCodec = attributes.Get<NCompression::ECodec>("compression_codec");
                table.Options->ErasureCodec = attributes.Get<NErasure::ECodec>("erasure_codec", NErasure::ECodec::None);
                table.Options->ReplicationFactor = attributes.Get<int>("replication_factor");
                table.Options->Account = attributes.Get<Stroka>("account");
                table.Options->ChunksVital = attributes.Get<bool>("vital");
                table.EffectiveAcl = attributes.GetYson("effective_acl");

                LOG_INFO("Output table attributes received (Path: %v, Options: %v)",
                    path,
                    ConvertToYsonString(table.Options, EYsonFormat::Text).Data());
            }
            {
                const auto& rspOrError = prepareForUpdateRspsOrError[index];
                THROW_ERROR_EXCEPTION_IF_FAILED(rspOrError, "Error preparing output table %v for update",
                    path);

                const auto& rsp = rspOrError.Value();
                table.OutputChunkListId = FromProto<TChunkListId>(rsp->chunk_list_id());
                LOG_INFO("Output table prepared for update (Path: %v, ChunkListId: %v)",
                    path,
                    table.OutputChunkListId);
            }
        }
    }

    LOG_INFO("Output objects recieved");
}

void TOperationControllerBase::FetchFileObjects()
{
    auto channel = AuthenticatedOutputMasterClient->GetMasterChannel(EMasterChannelKind::LeaderOrFollower);
    TObjectServiceProxy proxy(channel);

    auto batchReq = proxy.ExecuteBatch();

    for (const auto& file : Files) {
        auto path = file.Path.GetPath();
        auto req = TFileYPathProxy::Fetch(path);
        ToProto(req->mutable_ranges(), std::vector<TReadRange>({TReadRange()}));
        switch (file.Type) {
            case EObjectType::Table:
                req->set_fetch_all_meta_extensions(true);
                InitializeFetchRequest(req.Get(), file.Path);
                break;
            case EObjectType::File:
                req->add_extension_tags(TProtoExtensionTag<NChunkClient::NProto::TMiscExt>::Value);
                break;
            default:
                YUNREACHABLE();
        }
        SetTransactionId(req, Operation->GetInputTransaction());
        batchReq->AddRequest(req, "fetch_files");
    }

    auto batchRspOrError = WaitFor(batchReq->Invoke());
    THROW_ERROR_EXCEPTION_IF_FAILED(batchRspOrError, "Error requesting file objects");
    const auto& batchRsp = batchRspOrError.Value();

    auto fetchFileRsps = batchRsp->GetResponses<TFileYPathProxy::TRspFetch>("fetch_files");
    for (int index = 0; index < static_cast<int>(Files.size()); ++index) {
        auto& file = Files[index];
        const auto& rspOrError = fetchFileRsps[index];
        THROW_ERROR_EXCEPTION_IF_FAILED(rspOrError, "Error fetching user file %v", file.Path.GetPath());

        const auto& rsp = rspOrError.Value();
        file.FetchResponse.Swap(rsp.Get());

        if (file.Type == EObjectType::Table) {
            NodeDirectory->MergeFrom(rsp->node_directory());
        }

        LOG_INFO("User file fetched (Path: %v)", file.Path.GetPath());
    }
}

void TOperationControllerBase::RequestFileObjects()
{
    LOG_INFO("Requesting file objects");

    auto channel = AuthenticatedOutputMasterClient->GetMasterChannel(EMasterChannelKind::LeaderOrFollower);
    TObjectServiceProxy proxy(channel);

    auto batchReq = proxy.ExecuteBatch();

    for (const auto& file : Files) {
        auto path = file.Path.GetPath();
        {
            auto req = TCypressYPathProxy::Lock(path);
            req->set_mode(static_cast<int>(ELockMode::Snapshot));
            GenerateMutationId(req);
            SetTransactionId(req, Operation->GetInputTransaction());
            batchReq->AddRequest(req, "lock_file");
        }
        {
            auto req = TYPathProxy::GetKey(path);
            SetTransactionId(req, Operation->GetInputTransaction());
            batchReq->AddRequest(req, "get_file_name");
        }
        {
            auto req = TYPathProxy::Get(path);
            SetTransactionId(req, Operation->GetInputTransaction());
            TAttributeFilter attributeFilter(EAttributeFilterMode::MatchingOnly);
<<<<<<< HEAD
            if (file.Type == EObjectType::File) {
                attributeFilter.Keys.push_back("executable");
                attributeFilter.Keys.push_back("file_name");
            }
            attributeFilter.Keys.push_back("chunk_count");
            attributeFilter.Keys.push_back("uncompressed_data_size");
            ToProto(req->mutable_attribute_filter(), attributeFilter);
            batchReq->AddRequest(req, "get_file_attributes");
=======
            attributeFilter.Keys.push_back("executable");
            attributeFilter.Keys.push_back("file_name");
            attributeFilter.Keys.push_back("chunk_count");
            attributeFilter.Keys.push_back("uncompressed_data_size");
            ToProto(req->mutable_attribute_filter(), attributeFilter);
            batchReq->AddRequest(req, "get_regular_file_attributes");
        }
    }

    for (const auto& file : TableFiles) {
        auto path = file.Path.GetPath();
        {
            auto req = TCypressYPathProxy::Lock(path);
            req->set_mode(static_cast<int>(ELockMode::Snapshot));
            GenerateMutationId(req);
            SetTransactionId(req, Operation->GetInputTransaction());
            batchReq->AddRequest(req, "lock_table_file");
        }
        {
            auto req = TYPathProxy::GetKey(path);
            SetTransactionId(req, Operation->GetInputTransaction());
            batchReq->AddRequest(req, "get_table_file_name");
        }
        {
            auto req = TYPathProxy::Get(path);
            SetTransactionId(req, Operation->GetInputTransaction());
            TAttributeFilter attributeFilter(EAttributeFilterMode::MatchingOnly);
            attributeFilter.Keys.push_back("chunk_count");
            attributeFilter.Keys.push_back("uncompressed_data_size");
            ToProto(req->mutable_attribute_filter(), attributeFilter);
            batchReq->AddRequest(req, "get_table_file_attributes");
>>>>>>> f9a4be66
        }
    }

    auto batchRspOrError = WaitFor(batchReq->Invoke());
    THROW_ERROR_EXCEPTION_IF_FAILED(batchRspOrError, "Error requesting file objects");
    const auto& batchRsp = batchRspOrError.Value();

    TEnumIndexedVector<yhash_set<Stroka>, EOperationStage> userFileNames;
    auto validateUserFileName = [&] (const TUserFile& userFile) {
        // TODO(babenko): more sanity checks?
        auto path = userFile.Path.GetPath();
        const auto& fileName = userFile.FileName;
        if (fileName.empty()) {
            THROW_ERROR_EXCEPTION("Empty user file name for %v",
                path);
        }
        if (!userFileNames[userFile.Stage].insert(fileName).second) {
            THROW_ERROR_EXCEPTION("Duplicate user file name %Qv for %v",
                fileName,
                path);
        }
    };

    {
        auto lockFileRspsOrError = batchRsp->GetResponses<TCypressYPathProxy::TRspLock>("lock_file");
        auto getFileNameRspsOrError = batchRsp->GetResponses<TYPathProxy::TRspGetKey>("get_file_name");
        auto getFileAttributesRspsOrError = batchRsp->GetResponses<TYPathProxy::TRspGetKey>("get_file_attributes");
        for (int index = 0; index < static_cast<int>(Files.size()); ++index) {
            auto& file = Files[index];
            auto path = file.Path.GetPath();
            {
                const auto& rspOrError = lockFileRspsOrError[index];
                THROW_ERROR_EXCEPTION_IF_FAILED(rspOrError, "Error locking user file %v",
                    path);

                LOG_INFO("User file locked (Path: %v)",
                    path);
            }
            {
                const auto& rspOrError = getFileNameRspsOrError[index];
                THROW_ERROR_EXCEPTION_IF_FAILED(
                    rspOrError,
                    "Error getting file name for user file %v",
                    path);
                const auto& rsp = rspOrError.Value();
                if (file.Type == EObjectType::File) {
                    file.FileName = rsp->value();
                } else {
                    auto key = ConvertTo<Stroka>(TYsonString(rsp->value()));
                    file.FileName = file.Path.Attributes().Get<Stroka>("file_name", key);
                    file.Format = file.Path.Attributes().GetYson("format");
                }
            }
            {
                const auto& rspOrError = getFileAttributesRspsOrError[index];
                THROW_ERROR_EXCEPTION_IF_FAILED(rspOrError, "Error getting attributes for user file %v",
                    path);

                const auto& rsp = rspOrError.Value();
                auto node = ConvertToNode(TYsonString(rsp->value()));
                const auto& attributes = node->Attributes();

<<<<<<< HEAD
                if (file.Type == EObjectType::File) {
                    file.FileName = attributes.Get<Stroka>("file_name", file.FileName);
                    file.Executable = attributes.Get<bool>("executable", false);
                }
=======
                file.FileName = attributes.Get<Stroka>("file_name", file.FileName);
                file.Executable = attributes.Get<bool>("executable", false);
                file.ChunkCount = attributes.Get<int>("chunk_count");
>>>>>>> f9a4be66

                i64 fileSize = attributes.Get<i64>("uncompressed_data_size");
                if (fileSize > Config->MaxFileSize) {
                    THROW_ERROR_EXCEPTION(
                        "User file %v exceeds size limit: %v > %v",
                        path,
                        fileSize,
                        Config->MaxFileSize);
                }

                i64 chunkCount = attributes.Get<i64>("chunk_count");
                if (chunkCount > Config->MaxChunkCountPerFetch) {
                    THROW_ERROR_EXCEPTION(
                        "User file %v exceeds chunk count limit: %v > %v",
                        path,
                        chunkCount,
                        Config->MaxChunkCountPerFetch);
                }

                LOG_INFO("User file attributes received (Path: %v)", path);
            }
<<<<<<< HEAD
=======
            {
                const auto& rspOrError = getTableFileAttributesRspsOrError[index];
                THROW_ERROR_EXCEPTION_IF_FAILED(rspOrError, "Error getting table file attributes");
                const auto& rsp = rspOrError.Value();

                auto node = ConvertToNode(TYsonString(rsp->value()));
                const auto& attributes = node->Attributes();

                i64 tableFileSize = attributes.Get<i64>("uncompressed_data_size");
                if (tableFileSize > Config->MaxFileSize) {
                    THROW_ERROR_EXCEPTION(
                        "Table file %v exceeds size limit: %v > %v",
                        path,
                        tableFileSize,
                        Config->MaxFileSize);
                }

                i64 chunkCount = attributes.Get<i64>("chunk_count");
                if (chunkCount > Config->MaxChunkCountPerFetch) {
                    THROW_ERROR_EXCEPTION(
                        "Table file %v exceeds chunk count limit: %v > %v",
                        path,
                        chunkCount,
                        Config->MaxChunkCountPerFetch);
                }
                file.ChunkCount = chunkCount;
>>>>>>> f9a4be66

            if (file.Type == EObjectType::File) {
                file.FileName = file.Path.Attributes().Get<Stroka>("file_name", file.FileName);
                file.Executable = file.Path.Attributes().Get<bool>("executable", file.Executable);
            }
            validateUserFileName(file);
        }
    }

    FetchFileObjects();

    LOG_INFO("File objects received");
}

void TOperationControllerBase::CollectTotals()
{
    for (const auto& table : InputTables) {
        for (const auto& chunk : table.Chunks) {
            i64 chunkDataSize;
            i64 chunkRowCount;
            i64 chunkValueCount;
            i64 chunkCompressedDataSize;
            NChunkClient::GetStatistics(chunk, &chunkDataSize, &chunkRowCount, &chunkValueCount, &chunkCompressedDataSize);

            TotalEstimatedInputDataSize += chunkDataSize;
            TotalEstimatedInputRowCount += chunkRowCount;
            TotalEstimatedInputValueCount += chunkValueCount;
            TotalEstimatedCompressedDataSize += chunkCompressedDataSize;
            ++TotalEstimatedInputChunkCount;
        }
    }

    LOG_INFO("Estimated input totals collected (ChunkCount: %v, DataSize: %v, RowCount: %v, ValueCount: %v, CompressedDataSize: %v)",
        TotalEstimatedInputChunkCount,
        TotalEstimatedInputDataSize,
        TotalEstimatedInputRowCount,
        TotalEstimatedInputValueCount,
        TotalEstimatedCompressedDataSize);
}

void TOperationControllerBase::CustomPrepare()
{ }

// NB: must preserve order of chunks in the input tables, no shuffling.
std::vector<TRefCountedChunkSpecPtr> TOperationControllerBase::CollectInputChunks() const
{
    std::vector<TRefCountedChunkSpecPtr> result;
    for (int tableIndex = 0; tableIndex < InputTables.size(); ++tableIndex) {
        const auto& table = InputTables[tableIndex];
        for (const auto& chunkSpec : table.Chunks) {
            auto chunkId = FromProto<TChunkId>(chunkSpec.chunk_id());
            if (IsUnavailable(chunkSpec, NeedsAllChunkParts())) {
                switch (Spec->UnavailableChunkStrategy) {
                    case EUnavailableChunkAction::Fail:
                        THROW_ERROR_EXCEPTION("Input chunk %v is unavailable",
                            chunkId);

                    case EUnavailableChunkAction::Skip:
                        LOG_TRACE("Skipping unavailable chunk (ChunkId: %v)",
                            chunkId);
                        continue;

                    case EUnavailableChunkAction::Wait:
                        // Do nothing.
                        break;

                    default:
                        YUNREACHABLE();
                }
            }
            auto chunk = New<TRefCountedChunkSpec>(chunkSpec);
            chunk->set_table_index(tableIndex);
            result.push_back(chunk);
        }
    }
    return result;
}

std::vector<TChunkStripePtr> TOperationControllerBase::SliceInputChunks(i64 maxSliceDataSize, int* jobCount)
{
    std::vector<TChunkStripePtr> result;
    auto appendStripes = [&] (std::vector<TChunkSlicePtr> slices) {
        for (const auto& slice : slices) {
            result.push_back(New<TChunkStripe>(slice));
        }
    };

    // TODO(ignat): we slice on two parts even if TotalEstimatedInputDataSize very small.
    i64 sliceDataSize = std::min(maxSliceDataSize, (i64)std::max(Config->SliceDataSizeMultiplier * TotalEstimatedInputDataSize / *jobCount, 1.0));

    for (const auto& chunkSpec : CollectInputChunks()) {
        int oldSize = result.size();

        bool hasNontrivialLimits =
            (chunkSpec->has_upper_limit() && !IsTrivial(chunkSpec->upper_limit())) ||
            (chunkSpec->has_lower_limit() && !IsTrivial(chunkSpec->lower_limit()));

        auto codecId = NErasure::ECodec(chunkSpec->erasure_codec());
        if (hasNontrivialLimits || codecId == NErasure::ECodec::None) {
            auto slices = SliceChunkByRowIndexes(chunkSpec, sliceDataSize);
            appendStripes(slices);
        } else {
            for (const auto& slice : CreateErasureChunkSlices(chunkSpec, codecId)) {
                auto slices = slice->SliceEvenly(sliceDataSize);
                appendStripes(slices);
            }
        }

        LOG_TRACE("Slicing chunk (ChunkId: %v, SliceCount: %v)",
            FromProto<TChunkId>(chunkSpec->chunk_id()),
            result.size() - oldSize);
    }

    *jobCount = std::min(*jobCount, static_cast<int>(result.size()));
    if (!result.empty()) {
        *jobCount = std::max(*jobCount, 1 + (static_cast<int>(result.size()) - 1) / Config->MaxChunkStripesPerJob);
    }

    return result;
}

std::vector<Stroka> TOperationControllerBase::CheckInputTablesSorted(const TNullable< std::vector<Stroka> >& keyColumns)
{
    YCHECK(!InputTables.empty());

    for (const auto& table : InputTables) {
        if (!table.KeyColumns) {
            THROW_ERROR_EXCEPTION("Input table %v is not sorted",
                table.Path.GetPath());
        }
    }

    if (keyColumns) {
        for (const auto& table : InputTables) {
            if (!CheckKeyColumnsCompatible(table.KeyColumns.Get(), keyColumns.Get())) {
                THROW_ERROR_EXCEPTION("Input table %v is sorted by columns %v that are not compatible with the requested columns %v",
                    table.Path.GetPath(),
                    ConvertToYsonString(table.KeyColumns.Get(), EYsonFormat::Text).Data(),
                    ConvertToYsonString(keyColumns.Get(), EYsonFormat::Text).Data());
            }
        }
        return keyColumns.Get();
    } else {
        const auto& referenceTable = InputTables[0];
        for (const auto& table : InputTables) {
            if (table.KeyColumns != referenceTable.KeyColumns) {
                THROW_ERROR_EXCEPTION("Key columns do not match: input table %v is sorted by columns %v while input table %v is sorted by columns %v",
                    table.Path.GetPath(),
                    ConvertToYsonString(table.KeyColumns.Get(), EYsonFormat::Text).Data(),
                    referenceTable.Path.GetPath(),
                    ConvertToYsonString(referenceTable.KeyColumns.Get(), EYsonFormat::Text).Data());
            }
        }
        return referenceTable.KeyColumns.Get();
    }
}

bool TOperationControllerBase::CheckKeyColumnsCompatible(
    const std::vector<Stroka>& fullColumns,
    const std::vector<Stroka>& prefixColumns)
{
    if (fullColumns.size() < prefixColumns.size()) {
        return false;
    }

    for (int index = 0; index < static_cast<int>(prefixColumns.size()); ++index) {
        if (fullColumns[index] != prefixColumns[index]) {
            return false;
        }
    }

    return true;
}

EAbortReason TOperationControllerBase::GetAbortReason(TJobPtr job)
{
    auto error = FromProto<TError>(job->Result().error());
    return error.Attributes().Get<EAbortReason>("abort_reason", EAbortReason::Scheduler);
}

EAbortReason TOperationControllerBase::GetAbortReason(TJobletPtr joblet)
{
    return joblet->Job ? GetAbortReason(joblet->Job) : EAbortReason::Other;
}

bool TOperationControllerBase::IsSortedOutputSupported() const
{
    return false;
}

bool TOperationControllerBase::IsParityReplicasFetchEnabled() const
{
    return false;
}

void TOperationControllerBase::UpdateAllTasksIfNeeded(const TProgressCounter& jobCounter)
{
    if (jobCounter.GetAborted(EAbortReason::ResourceOverdraft) == Config->MaxMemoryReserveAbortJobCount) {
        UpdateAllTasks();
    }
}

bool TOperationControllerBase::IsMemoryReserveEnabled(const TProgressCounter& jobCounter) const
{
    return jobCounter.GetAborted(EAbortReason::ResourceOverdraft) < Config->MaxMemoryReserveAbortJobCount;
}

i64 TOperationControllerBase::GetMemoryReserve(bool memoryReserveEnabled, TUserJobSpecPtr userJobSpec) const
{
    if (memoryReserveEnabled) {
        return static_cast<i64>(userJobSpec->MemoryLimit * userJobSpec->MemoryReserveFactor);
    } else {
        return userJobSpec->MemoryLimit;
    }
}

void TOperationControllerBase::RegisterOutput(
    const TChunkTreeId& chunkTreeId,
    int key,
    int tableIndex,
    TOutputTable& table)
{
    table.OutputChunkTreeIds.insert(std::make_pair(key, chunkTreeId));

    if (IsOutputLivePreviewSupported()) {
        auto masterConnector = Host->GetMasterConnector();
        masterConnector->AttachToLivePreview(
            Operation,
            table.LivePreviewChunkListId,
            chunkTreeId);
    }

    LOG_DEBUG("Output chunk tree registered (Table: %v, ChunkTreeId: %v, Key: %v)",
        tableIndex,
        chunkTreeId,
        key);
}

void TOperationControllerBase::RegisterEndpoints(
    const TBoundaryKeysExt& boundaryKeys,
    int key,
    TOutputTable* outputTable)
{
    {
        TEndpoint endpoint;
        FromProto(&endpoint.Key, boundaryKeys.min());
        endpoint.Left = true;
        endpoint.ChunkTreeKey = key;
        outputTable->Endpoints.push_back(endpoint);
    }
    {
        TEndpoint endpoint;
        FromProto(&endpoint.Key, boundaryKeys.max());
        endpoint.Left = false;
        endpoint.ChunkTreeKey = key;
        outputTable->Endpoints.push_back(endpoint);
    }
}

void TOperationControllerBase::RegisterOutput(
    TRefCountedChunkSpecPtr chunkSpec,
    int key,
    int tableIndex)
{
    auto& table = OutputTables[tableIndex];

    if (table.KeyColumns && IsSortedOutputSupported()) {
        auto boundaryKeys = GetProtoExtension<TBoundaryKeysExt>(chunkSpec->chunk_meta().extensions());
        RegisterEndpoints(boundaryKeys, key, &table);
    }

    RegisterOutput(FromProto<TChunkId>(chunkSpec->chunk_id()), key, tableIndex, table);
}

void TOperationControllerBase::RegisterOutput(
    TJobletPtr joblet,
    int key)
{
    const auto* userJobResult = FindUserJobResult(joblet);

    for (int tableIndex = 0; tableIndex < static_cast<int>(OutputTables.size()); ++tableIndex) {
        auto& table = OutputTables[tableIndex];
        RegisterOutput(joblet->ChunkListIds[tableIndex], key, tableIndex, table);

        if (table.KeyColumns && IsSortedOutputSupported()) {
            YCHECK(userJobResult);
            const auto& boundaryKeys = userJobResult->output_boundary_keys(tableIndex);
            RegisterEndpoints(boundaryKeys, key, &table);
        }
    }
}

void TOperationControllerBase::RegisterInputStripe(TChunkStripePtr stripe, TTaskPtr task)
{
    yhash_set<TChunkId> visitedChunks;

    TStripeDescriptor stripeDescriptor;
    stripeDescriptor.Stripe = stripe;
    stripeDescriptor.Task = task;
    stripeDescriptor.Cookie = task->GetChunkPoolInput()->Add(stripe);

    for (const auto& slice : stripe->ChunkSlices) {
        auto chunkSpec = slice->GetChunkSpec();
        auto chunkId = FromProto<TChunkId>(chunkSpec->chunk_id());

        auto pair = InputChunkMap.insert(std::make_pair(chunkId, TInputChunkDescriptor()));
        auto& chunkDescriptor = pair.first->second;

        if (InputChunkSpecs.insert(chunkSpec).second) {
            chunkDescriptor.ChunkSpecs.push_back(chunkSpec);
        }

        if (IsUnavailable(*chunkSpec, NeedsAllChunkParts())) {
            chunkDescriptor.State = EInputChunkState::Waiting;
        }

        if (visitedChunks.insert(chunkId).second) {
            chunkDescriptor.InputStripes.push_back(stripeDescriptor);
        }
    }
}

void TOperationControllerBase::RegisterIntermediate(
    TJobletPtr joblet,
    TCompletedJobPtr completedJob,
    TChunkStripePtr stripe)
{
    for (const auto& chunkSlice : stripe->ChunkSlices) {
        auto chunkId = FromProto<TChunkId>(chunkSlice->GetChunkSpec()->chunk_id());
        YCHECK(ChunkOriginMap.insert(std::make_pair(chunkId, completedJob)).second);

        if (IsIntermediateLivePreviewSupported()) {
            auto masterConnector = Host->GetMasterConnector();
            masterConnector->AttachToLivePreview(
                Operation,
                IntermediateTable.LivePreviewChunkListId,
                chunkId);
        }
    }
}

bool TOperationControllerBase::HasEnoughChunkLists(int requestedCount)
{
    return ChunkListPool->HasEnough(requestedCount);
}

TChunkListId TOperationControllerBase::ExtractChunkList()
{
    return ChunkListPool->Extract();
}

void TOperationControllerBase::RegisterJoblet(TJobletPtr joblet)
{
    YCHECK(JobletMap.insert(std::make_pair(joblet->Job->GetId(), joblet)).second);
}

TOperationControllerBase::TJobletPtr TOperationControllerBase::GetJoblet(TJobPtr job)
{
    auto it = JobletMap.find(job->GetId());
    YCHECK(it != JobletMap.end());
    return it->second;
}

void TOperationControllerBase::RemoveJoblet(TJobPtr job)
{
    YCHECK(JobletMap.erase(job->GetId()) == 1);
}

void TOperationControllerBase::BuildProgress(IYsonConsumer* consumer) const
{
    VERIFY_THREAD_AFFINITY(ControlThread);

    BuildYsonMapFluently(consumer)
        .Item("jobs").Value(JobCounter)
        .Item("ready_job_count").Value(GetPendingJobCount())
        .Item("job_statistics").Do(BIND(&TOperation::BuildJobStatistics, Operation))
        .Item("estimated_input_statistics").BeginMap()
            .Item("chunk_count").Value(TotalEstimatedInputChunkCount)
            .Item("uncompressed_data_size").Value(TotalEstimatedInputDataSize)
            .Item("compressed_data_size").Value(TotalEstimatedCompressedDataSize)
            .Item("row_count").Value(TotalEstimatedInputRowCount)
            .Item("unavailable_chunk_count").Value(UnavailableInputChunkCount)
        .EndMap()
        .Item("live_preview").BeginMap()
            .Item("output_supported").Value(IsOutputLivePreviewSupported())
            .Item("intermediate_supported").Value(IsIntermediateLivePreviewSupported())
        .EndMap();
}

void TOperationControllerBase::BuildBriefProgress(IYsonConsumer* consumer) const
{
    VERIFY_THREAD_AFFINITY(ControlThread);

    BuildYsonMapFluently(consumer)
        .Item("jobs").Value(JobCounter);
}

void TOperationControllerBase::BuildResult(IYsonConsumer* consumer) const
{
    VERIFY_THREAD_AFFINITY(ControlThread);

    auto error = FromProto<TError>(Operation->Result().error());
    BuildYsonFluently(consumer)
        .BeginMap()
            .Item("error").Value(error)
        .EndMap();
}

void TOperationControllerBase::BuildBriefSpec(IYsonConsumer* consumer) const
{
    BuildYsonMapFluently(consumer)
        .DoIf(Spec->Title.HasValue(), [&] (TFluentMap fluent) {
            fluent
                .Item("title").Value(*Spec->Title);
        })
        .Item("input_table_paths").ListLimited(GetInputTablePaths(), 1)
        .Item("output_table_paths").ListLimited(GetOutputTablePaths(), 1);
}

std::vector<TOperationControllerBase::TPathWithStage> TOperationControllerBase::GetFilePaths() const
{
    return std::vector<TPathWithStage>();
}

bool TOperationControllerBase::NeedsAllChunkParts() const
{
    return false;
}

bool TOperationControllerBase::IsRowCountPreserved() const
{
    return false;
}

int TOperationControllerBase::SuggestJobCount(
    i64 totalDataSize,
    i64 dataSizePerJob,
    TNullable<int> configJobCount,
    int maxJobCount) const
{
    i64 suggestionBySize = 1 + totalDataSize / dataSizePerJob;
    i64 jobCount = configJobCount.Get(suggestionBySize);
    return static_cast<int>(Clamp(jobCount, 1, maxJobCount));
}

void TOperationControllerBase::InitUserJobSpecTemplate(
    NScheduler::NProto::TUserJobSpec* jobSpec,
    TUserJobSpecPtr config,
    const std::vector<TUserFile>& files)
{
    jobSpec->set_shell_command(config->Command);
    jobSpec->set_memory_limit(config->MemoryLimit);
    jobSpec->set_use_yamr_descriptors(config->UseYamrDescriptors);
    jobSpec->set_check_input_fully_consumed(config->CheckInputFullyConsumed);
    jobSpec->set_max_stderr_size(config->MaxStderrSize);
    jobSpec->set_enable_core_dump(config->EnableCoreDump);
    jobSpec->set_custom_statistics_count_limit(config->CustomStatisticsCountLimit);

    {
        // Set input and output format.
        TFormat inputFormat(EFormatType::Yson);
        TFormat outputFormat(EFormatType::Yson);

        if (config->Format) {
            inputFormat = outputFormat = config->Format.Get();
        }

        if (config->InputFormat) {
            inputFormat = config->InputFormat.Get();
        }

        if (config->OutputFormat) {
            outputFormat = config->OutputFormat.Get();
        }

        jobSpec->set_input_format(ConvertToYsonString(inputFormat).Data());
        jobSpec->set_output_format(ConvertToYsonString(outputFormat).Data());
    }

    auto fillEnvironment = [&] (yhash_map<Stroka, Stroka>& env) {
        for (const auto& pair : env) {
            jobSpec->add_environment(Format("%v=%v", pair.first, pair.second));
        }
    };

    // Global environment.
    fillEnvironment(Config->Environment);

    // Local environment.
    fillEnvironment(config->Environment);

    jobSpec->add_environment(Format("YT_OPERATION_ID=%v", Operation->GetId()));

    auto nodeDirectory = New<NNodeTrackerClient::TNodeDirectory>();
    auto registerChunks = [&] (
        const NChunkClient::NProto::TRspFetch& response,
        google::protobuf::RepeatedPtrField<NChunkClient::NProto::TChunkSpec>* chunkSpecs)
    {
        nodeDirectory->MergeFrom(response.node_directory());
        chunkSpecs->MergeFrom(response.chunks());
    };

    for (const auto& file : files) {
        auto *descriptor = jobSpec->add_files();
        descriptor->set_type(static_cast<int>(file.Type));
        descriptor->set_file_name(file.FileName);
        registerChunks(file.FetchResponse, descriptor->mutable_chunks());
        switch (file.Type) {
            case EObjectType::File:
                descriptor->set_executable(file.Executable);
                break;
            case EObjectType::Table:
                descriptor->set_format(file.Format.Data());
                break;
            default:
                YUNREACHABLE();
        }
    }

    nodeDirectory->DumpTo(jobSpec->mutable_node_directory());
}

void TOperationControllerBase::InitUserJobSpec(
    NScheduler::NProto::TUserJobSpec* jobSpec,
    TJobletPtr joblet,
    i64 memoryReserve)
{
    auto asyncSchedulerTransactionId = Operation->GetAsyncSchedulerTransaction()->GetId();
    ToProto(jobSpec->mutable_async_scheduler_transaction_id(), asyncSchedulerTransactionId);

    jobSpec->set_memory_reserve(memoryReserve);

    jobSpec->add_environment(Format("YT_JOB_INDEX=%v", joblet->JobIndex));
    jobSpec->add_environment(Format("YT_JOB_ID=%v", joblet->Job->GetId()));
    if (joblet->StartRowIndex >= 0) {
        jobSpec->add_environment(Format("YT_START_ROW_INDEX=%v", joblet->StartRowIndex));
    }
}

i64 TOperationControllerBase::GetFinalOutputIOMemorySize(TJobIOConfigPtr ioConfig) const
{
    i64 result = 0;
    for (const auto& outputTable : OutputTables) {
        if (outputTable.Options->ErasureCodec == NErasure::ECodec::None) {
            i64 maxBufferSize = std::max(
                ioConfig->TableWriter->MaxRowWeight,
                ioConfig->TableWriter->MaxBufferSize);
            result += GetOutputWindowMemorySize(ioConfig) + maxBufferSize;
        } else {
            auto* codec = NErasure::GetCodec(outputTable.Options->ErasureCodec);
            double replicationFactor = (double) codec->GetTotalPartCount() / codec->GetDataPartCount();
            result += static_cast<i64>(ioConfig->TableWriter->DesiredChunkSize * replicationFactor);
        }
    }

    if (!ioConfig->TableWriter->SyncChunkSwitch) {
        // Each writer may have up to 2 active chunks: closing one and current one.
        result *= 2;
    }
    return result;
}

i64 TOperationControllerBase::GetFinalIOMemorySize(
    TJobIOConfigPtr ioConfig,
    const TChunkStripeStatisticsVector& stripeStatistics) const
{
    i64 result = 0;
    for (const auto& stat : stripeStatistics) {
        result += GetInputIOMemorySize(ioConfig, stat);
    }
    result += GetFinalOutputIOMemorySize(ioConfig);
    return result;
}

void TOperationControllerBase::InitIntermediateInputConfig(TJobIOConfigPtr config)
{
    // Disable master requests.
    config->TableReader->AllowFetchingSeedsFromMaster = false;
}

void TOperationControllerBase::InitIntermediateOutputConfig(TJobIOConfigPtr config)
{
    // Don't replicate intermediate output.
    config->TableWriter->UploadReplicationFactor = 1;
    config->TableWriter->MinUploadReplicationFactor = 1;

    // Cache blocks on nodes.
    config->TableWriter->PopulateCache = true;

    // Don't move intermediate chunks.
    config->TableWriter->ChunksMovable = false;

    // Don't sync intermediate chunks.
    config->TableWriter->SyncOnClose = false;
}

void TOperationControllerBase::ValidateKey(const TOwningKey& key)
{
    for (int i = 0; i < key.GetCount(); ++i) {
        ValidateKeyValue(key[i]);
    }
}

void TOperationControllerBase::InitFinalOutputConfig(TJobIOConfigPtr config)
{
    UNUSED(config);
}

TFluentLogEvent TOperationControllerBase::LogEventFluently(ELogEventType eventType)
{
    return Host->LogEventFluently(eventType)
        .Item("operation_id").Value(Operation->GetId());
}

TFluentLogEvent TOperationControllerBase::LogFinishedJobFluently(ELogEventType eventType, TJobPtr job)
{
    return LogEventFluently(eventType)
        .Item("job_id").Value(job->GetId())
        .Item("operation_id").Value(job->GetOperation()->GetId())
        .Item("start_time").Value(job->GetStartTime())
        .Item("finish_time").Value(job->GetFinishTime())
        .Item("resource_limits").Value(job->ResourceLimits())
        .Item("statistics").Value(job->Statistics())
        .Item("node_address").Value(job->GetNode()->GetDefaultAddress())
        .Item("job_type").Value(job->GetType());
}

IClientPtr TOperationControllerBase::CreateClient()
{
    TClientOptions options;
    options.User = Operation->GetAuthenticatedUser();
    return Host
        ->GetMasterClient()
        ->GetConnection()
        ->CreateClient(options);
}

const NProto::TUserJobResult* TOperationControllerBase::FindUserJobResult(TJobletPtr joblet)
{
    const auto& result = joblet->Job->Result();
    const auto& schedulerJobResultExt = result.GetExtension(TSchedulerJobResultExt::scheduler_job_result_ext);

    if (schedulerJobResultExt.has_user_job_result()) {
        return &schedulerJobResultExt.user_job_result();
    } else {
        return nullptr;
    }
}

void TOperationControllerBase::Persist(TPersistenceContext& context)
{
    using NYT::Persist;

    Persist(context, TotalEstimatedInputChunkCount);
    Persist(context, TotalEstimatedInputDataSize);
    Persist(context, TotalEstimatedInputRowCount);
    Persist(context, TotalEstimatedInputValueCount);
    Persist(context, TotalEstimatedCompressedDataSize);

    Persist(context, UnavailableInputChunkCount);

    Persist(context, JobCounter);

    Persist(context, NodeDirectory);

    Persist(context, InputTables);

    Persist(context, OutputTables);

    Persist(context, IntermediateTable);

    Persist(context, Files);

    Persist(context, Tasks);

    Persist(context, TaskGroups);

    Persist(context, InputChunkMap);

    Persist(context, CachedPendingJobCount);

    Persist(context, CachedNeededResources);

    Persist(context, ChunkOriginMap);

    Persist(context, JobletMap);

    Persist(context, JobIndexGenerator);

    // NB: Scheduler snapshots need not be stable.
    Persist<
        TSetSerializer<
            TDefaultSerializer,
            TUnsortedTag
        >
    >(context, InputChunkSpecs);

    if (context.IsLoad()) {
        for (auto task : Tasks) {
            task->Initialize();
        }
    }
}

////////////////////////////////////////////////////////////////////

} // namespace NScheduler
} // namespace NYT
<|MERGE_RESOLUTION|>--- conflicted
+++ resolved
@@ -2913,7 +2913,6 @@
             auto req = TYPathProxy::Get(path);
             SetTransactionId(req, Operation->GetInputTransaction());
             TAttributeFilter attributeFilter(EAttributeFilterMode::MatchingOnly);
-<<<<<<< HEAD
             if (file.Type == EObjectType::File) {
                 attributeFilter.Keys.push_back("executable");
                 attributeFilter.Keys.push_back("file_name");
@@ -2922,39 +2921,6 @@
             attributeFilter.Keys.push_back("uncompressed_data_size");
             ToProto(req->mutable_attribute_filter(), attributeFilter);
             batchReq->AddRequest(req, "get_file_attributes");
-=======
-            attributeFilter.Keys.push_back("executable");
-            attributeFilter.Keys.push_back("file_name");
-            attributeFilter.Keys.push_back("chunk_count");
-            attributeFilter.Keys.push_back("uncompressed_data_size");
-            ToProto(req->mutable_attribute_filter(), attributeFilter);
-            batchReq->AddRequest(req, "get_regular_file_attributes");
-        }
-    }
-
-    for (const auto& file : TableFiles) {
-        auto path = file.Path.GetPath();
-        {
-            auto req = TCypressYPathProxy::Lock(path);
-            req->set_mode(static_cast<int>(ELockMode::Snapshot));
-            GenerateMutationId(req);
-            SetTransactionId(req, Operation->GetInputTransaction());
-            batchReq->AddRequest(req, "lock_table_file");
-        }
-        {
-            auto req = TYPathProxy::GetKey(path);
-            SetTransactionId(req, Operation->GetInputTransaction());
-            batchReq->AddRequest(req, "get_table_file_name");
-        }
-        {
-            auto req = TYPathProxy::Get(path);
-            SetTransactionId(req, Operation->GetInputTransaction());
-            TAttributeFilter attributeFilter(EAttributeFilterMode::MatchingOnly);
-            attributeFilter.Keys.push_back("chunk_count");
-            attributeFilter.Keys.push_back("uncompressed_data_size");
-            ToProto(req->mutable_attribute_filter(), attributeFilter);
-            batchReq->AddRequest(req, "get_table_file_attributes");
->>>>>>> f9a4be66
         }
     }
 
@@ -3017,16 +2983,10 @@
                 auto node = ConvertToNode(TYsonString(rsp->value()));
                 const auto& attributes = node->Attributes();
 
-<<<<<<< HEAD
                 if (file.Type == EObjectType::File) {
                     file.FileName = attributes.Get<Stroka>("file_name", file.FileName);
                     file.Executable = attributes.Get<bool>("executable", false);
                 }
-=======
-                file.FileName = attributes.Get<Stroka>("file_name", file.FileName);
-                file.Executable = attributes.Get<bool>("executable", false);
-                file.ChunkCount = attributes.Get<int>("chunk_count");
->>>>>>> f9a4be66
 
                 i64 fileSize = attributes.Get<i64>("uncompressed_data_size");
                 if (fileSize > Config->MaxFileSize) {
@@ -3048,35 +3008,6 @@
 
                 LOG_INFO("User file attributes received (Path: %v)", path);
             }
-<<<<<<< HEAD
-=======
-            {
-                const auto& rspOrError = getTableFileAttributesRspsOrError[index];
-                THROW_ERROR_EXCEPTION_IF_FAILED(rspOrError, "Error getting table file attributes");
-                const auto& rsp = rspOrError.Value();
-
-                auto node = ConvertToNode(TYsonString(rsp->value()));
-                const auto& attributes = node->Attributes();
-
-                i64 tableFileSize = attributes.Get<i64>("uncompressed_data_size");
-                if (tableFileSize > Config->MaxFileSize) {
-                    THROW_ERROR_EXCEPTION(
-                        "Table file %v exceeds size limit: %v > %v",
-                        path,
-                        tableFileSize,
-                        Config->MaxFileSize);
-                }
-
-                i64 chunkCount = attributes.Get<i64>("chunk_count");
-                if (chunkCount > Config->MaxChunkCountPerFetch) {
-                    THROW_ERROR_EXCEPTION(
-                        "Table file %v exceeds chunk count limit: %v > %v",
-                        path,
-                        chunkCount,
-                        Config->MaxChunkCountPerFetch);
-                }
-                file.ChunkCount = chunkCount;
->>>>>>> f9a4be66
 
             if (file.Type == EObjectType::File) {
                 file.FileName = file.Path.Attributes().Get<Stroka>("file_name", file.FileName);
