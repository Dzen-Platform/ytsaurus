#include "operation_controller_detail.h"
#include "private.h"
#include "chunk_list_pool.h"
#include "chunk_pool.h"
#include "helpers.h"
#include "intermediate_chunk_scraper.h"
#include "master_connector.h"

#include <yt/server/misc/job_table_schema.h>

#include <yt/ytlib/chunk_client/chunk_meta_extensions.h>
#include <yt/ytlib/chunk_client/chunk_scraper.h>
#include <yt/ytlib/chunk_client/chunk_teleporter.h>
#include <yt/ytlib/chunk_client/data_slice_descriptor.h>
#include <yt/ytlib/chunk_client/data_statistics.h>
#include <yt/ytlib/chunk_client/helpers.h>
#include <yt/ytlib/chunk_client/input_chunk_slice.h>
#include <yt/ytlib/chunk_client/input_data_slice.h>

#include <yt/ytlib/cypress_client/rpc_helpers.h>

#include <yt/ytlib/node_tracker_client/node_directory_builder.h>

#include <yt/ytlib/object_client/helpers.h>

#include <yt/ytlib/query_client/query.h>
#include <yt/ytlib/query_client/query_preparer.h>
#include <yt/ytlib/query_client/functions_cache.h>

#include <yt/ytlib/scheduler/helpers.h>

#include <yt/ytlib/table_client/chunk_meta_extensions.h>
#include <yt/ytlib/table_client/data_slice_fetcher.h>
#include <yt/ytlib/table_client/helpers.h>
#include <yt/ytlib/table_client/schema.h>
#include <yt/ytlib/table_client/table_consumer.h>

#include <yt/ytlib/transaction_client/helpers.h>

#include <yt/ytlib/api/transaction.h>
#include <yt/ytlib/api/native_connection.h>

#include <yt/core/concurrency/action_queue.h>

#include <yt/core/erasure/codec.h>

#include <yt/core/misc/fs.h>
#include <yt/core/misc/collection_helpers.h>
#include <yt/core/misc/numeric_helpers.h>

#include <yt/core/profiling/scoped_timer.h>

#include <functional>

namespace NYT {
namespace NScheduler {

using namespace NCypressClient;
using namespace NTransactionClient;
using namespace NFileClient;
using namespace NChunkClient;
using namespace NObjectClient;
using namespace NYTree;
using namespace NYson;
using namespace NYPath;
using namespace NFormats;
using namespace NJobProxy;
using namespace NJobTrackerClient;
using namespace NNodeTrackerClient;
using namespace NScheduler::NProto;
using namespace NJobTrackerClient::NProto;
using namespace NConcurrency;
using namespace NApi;
using namespace NRpc;
using namespace NTableClient;
using namespace NQueryClient;

using NNodeTrackerClient::TNodeId;
using NTableClient::NProto::TBoundaryKeysExt;
using NTableClient::TTableReaderOptions;

////////////////////////////////////////////////////////////////////

namespace {

void CommitTransaction(ITransactionPtr transaction)
{
    if (!transaction) {
        return;
    }
    auto result = WaitFor(transaction->Commit());
    THROW_ERROR_EXCEPTION_IF_FAILED(result, "Transaction %v has failed to commit",
        transaction->GetId());
}

} // namespace

////////////////////////////////////////////////////////////////////

void TOperationControllerBase::TLivePreviewTableBase::Persist(const TPersistenceContext& context)
{
    using NYT::Persist;
    Persist(context, LivePreviewTableId);
}

////////////////////////////////////////////////////////////////////

void TOperationControllerBase::TInputTable::Persist(const TPersistenceContext& context)
{
    TUserObject::Persist(context);

    using NYT::Persist;
    Persist(context, ChunkCount);
    Persist(context, Chunks);
    Persist(context, Schema);
    Persist(context, SchemaMode);
    Persist(context, IsDynamic);
}

////////////////////////////////////////////////////////////////////

void TOperationControllerBase::TJobBoundaryKeys::Persist(const TPersistenceContext& context)
{
    using NYT::Persist;
    Persist(context, MinKey);
    Persist(context, MaxKey);
    Persist(context, ChunkTreeId);
}

////////////////////////////////////////////////////////////////////

bool TOperationControllerBase::TOutputTable::IsBeginUploadCompleted() const
{
    return static_cast<bool>(UploadTransactionId);
}

void TOperationControllerBase::TOutputTable::Persist(const TPersistenceContext& context)
{
    TUserObject::Persist(context);
    TLivePreviewTableBase::Persist(context);

    using NYT::Persist;
    Persist(context, TableUploadOptions);
    Persist(context, Options);
    Persist(context, ChunkPropertiesUpdateNeeded);
    Persist(context, Type);
    Persist(context, UploadTransactionId);
    Persist(context, OutputChunkListId);
    Persist(context, DataStatistics);
    // NB: Scheduler snapshots need not be stable.
    Persist<
        TMultiMapSerializer<
            TDefaultSerializer,
            TDefaultSerializer,
            TUnsortedTag
        >
    >(context, OutputChunkTreeIds);
    Persist(context, BoundaryKeys);
    Persist(context, EffectiveAcl);
    Persist(context, WriterConfig);
}

////////////////////////////////////////////////////////////////////

void TOperationControllerBase::TIntermediateTable::Persist(const TPersistenceContext& context)
{
    TLivePreviewTableBase::Persist(context);
}

////////////////////////////////////////////////////////////////////

void TOperationControllerBase::TUserFile::Persist(const TPersistenceContext& context)
{
    TUserObject::Persist(context);

    using NYT::Persist;
    Persist<TAttributeDictionaryRefSerializer>(context, Attributes);
    Persist(context, Stage);
    Persist(context, FileName);
    Persist(context, ChunkSpecs);
    Persist(context, Type);
    Persist(context, Executable);
    Persist(context, Format);
    Persist(context, Schema);
    Persist(context, IsDynamic);
}

////////////////////////////////////////////////////////////////////

void TOperationControllerBase::TCompletedJob::Persist(const TPersistenceContext& context)
{
    using NYT::Persist;
    Persist(context, Lost);
    Persist(context, JobId);
    Persist(context, SourceTask);
    Persist(context, OutputCookie);
    Persist(context, DataSize);
    Persist(context, DestinationPool);
    Persist(context, InputCookie);
    Persist(context, NodeDescriptor);
}

////////////////////////////////////////////////////////////////////

void TOperationControllerBase::TJoblet::Persist(const TPersistenceContext& context)
{
    // NB: Every joblet is aborted after snapshot is loaded.
    // Here we only serialize a subset of members required for ReinstallJob to work
    // properly.
    using NYT::Persist;
    Persist(context, Task);
    Persist(context, NodeDescriptor);
    Persist(context, InputStripeList);
    Persist(context, OutputCookie);
}

////////////////////////////////////////////////////////////////////

void TOperationControllerBase::TTaskGroup::Persist(const TPersistenceContext& context)
{
    using NYT::Persist;
    Persist(context, MinNeededResources);
    // NB: Scheduler snapshots need not be stable.
    Persist<
        TSetSerializer<
            TDefaultSerializer,
            TUnsortedTag
        >
    >(context, NonLocalTasks);
    Persist<
        TMultiMapSerializer<
            TDefaultSerializer,
            TDefaultSerializer,
            TUnsortedTag
        >
    >(context, CandidateTasks);
    Persist<
        TMultiMapSerializer<
            TDefaultSerializer,
            TDefaultSerializer,
            TUnsortedTag
        >
    >(context, DelayedTasks);
    Persist<
        TMapSerializer<
            TDefaultSerializer,
            TSetSerializer<
                TDefaultSerializer,
                TUnsortedTag
            >,
            TUnsortedTag
        >
    >(context, NodeIdToTasks);
}

////////////////////////////////////////////////////////////////////

void TOperationControllerBase::TStripeDescriptor::Persist(const TPersistenceContext& context)
{
    using NYT::Persist;
    Persist(context, Stripe);
    Persist(context, Cookie);
    Persist(context, Task);
}

////////////////////////////////////////////////////////////////////

void TOperationControllerBase::TInputChunkDescriptor::Persist(const TPersistenceContext& context)
{
    using NYT::Persist;
    Persist(context, InputStripes);
    Persist(context, InputChunks);
    Persist(context, State);
}

////////////////////////////////////////////////////////////////////

TOperationControllerBase::TTask::TTask()
    : CachedPendingJobCount(-1)
    , CachedTotalJobCount(-1)
    , LastDemandSanityCheckTime(TInstant::Zero())
    , CompletedFired(false)
    , Logger(OperationLogger)
{ }

TOperationControllerBase::TTask::TTask(TOperationControllerBase* controller)
    : Controller(controller)
    , CachedPendingJobCount(0)
    , CachedTotalJobCount(0)
    , LastDemandSanityCheckTime(TInstant::Zero())
    , CompletedFired(false)
    , Logger(OperationLogger)
{ }

void TOperationControllerBase::TTask::Initialize()
{
    Logger = Controller->Logger;
    Logger.AddTag("Task: %v", GetId());
}

int TOperationControllerBase::TTask::GetPendingJobCount() const
{
    return GetChunkPoolOutput()->GetPendingJobCount();
}

int TOperationControllerBase::TTask::GetPendingJobCountDelta()
{
    int oldValue = CachedPendingJobCount;
    int newValue = GetPendingJobCount();
    CachedPendingJobCount = newValue;
    return newValue - oldValue;
}

int TOperationControllerBase::TTask::GetTotalJobCount() const
{
    return GetChunkPoolOutput()->GetTotalJobCount();
}

int TOperationControllerBase::TTask::GetTotalJobCountDelta()
{
    int oldValue = CachedTotalJobCount;
    int newValue = GetTotalJobCount();
    CachedTotalJobCount = newValue;
    return newValue - oldValue;
}

const TProgressCounter& TOperationControllerBase::TTask::GetJobCounter() const
{
    return GetChunkPoolOutput()->GetJobCounter();
}

TJobResources TOperationControllerBase::TTask::GetTotalNeededResourcesDelta()
{
    auto oldValue = CachedTotalNeededResources;
    auto newValue = GetTotalNeededResources();
    CachedTotalNeededResources = newValue;
    newValue -= oldValue;
    return newValue;
}

TJobResources TOperationControllerBase::TTask::GetTotalNeededResources() const
{
    i64 count = GetPendingJobCount();
    // NB: Don't call GetMinNeededResources if there are no pending jobs.
    return count == 0 ? ZeroJobResources() : GetMinNeededResources() * count;
}

bool TOperationControllerBase::TTask::IsIntermediateOutput() const
{
    return false;
}

bool TOperationControllerBase::TTask::IsStderrTableEnabled() const
{
    // We write stderr if corresponding options were specified and only for user-type jobs.
    // For example we don't write stderr for sort stage in mapreduce operation
    // even if stderr table were specified.
    return Controller->GetStderrTablePath() && GetUserJobSpec();
}

bool TOperationControllerBase::TTask::IsCoreTableEnabled() const
{
    // Same as above.
    return Controller->GetCoreTablePath() && GetUserJobSpec();
}

i64 TOperationControllerBase::TTask::GetLocality(TNodeId nodeId) const
{
    return HasInputLocality()
        ? GetChunkPoolOutput()->GetLocality(nodeId)
        : 0;
}

bool TOperationControllerBase::TTask::HasInputLocality() const
{
    return true;
}

void TOperationControllerBase::TTask::AddInput(TChunkStripePtr stripe)
{
    Controller->RegisterInputStripe(stripe, this);
    if (HasInputLocality()) {
        Controller->AddTaskLocalityHint(this, stripe);
    }
    AddPendingHint();
}

void TOperationControllerBase::TTask::AddInput(const std::vector<TChunkStripePtr>& stripes)
{
    for (auto stripe : stripes) {
        if (stripe) {
            AddInput(stripe);
        }
    }
}

void TOperationControllerBase::TTask::FinishInput()
{
    LOG_DEBUG("Task input finished");

    GetChunkPoolInput()->Finish();
    AddPendingHint();
    CheckCompleted();
}

void TOperationControllerBase::TTask::CheckCompleted()
{
    if (!CompletedFired && IsCompleted()) {
        CompletedFired = true;
        OnTaskCompleted();
    }
}

TUserJobSpecPtr TOperationControllerBase::TTask::GetUserJobSpec() const
{
    return nullptr;
}

void TOperationControllerBase::TTask::ScheduleJob(
    ISchedulingContext* context,
    const TJobResources& jobLimits,
    TScheduleJobResult* scheduleJobResult)
{
    if (!CanScheduleJob(context, jobLimits)) {
        scheduleJobResult->RecordFail(EScheduleJobFailReason::TaskRefusal);
        return;
    }

    bool intermediateOutput = IsIntermediateOutput();
    int jobIndex = Controller->JobIndexGenerator.Next();
    auto joblet = New<TJoblet>(this, jobIndex);

    const auto& nodeResourceLimits = context->ResourceLimits();
    auto nodeId = context->GetNodeDescriptor().Id;
    const auto& address = context->GetNodeDescriptor().Address;

    auto* chunkPoolOutput = GetChunkPoolOutput();
    auto localityNodeId = HasInputLocality() ? nodeId : InvalidNodeId;
    joblet->OutputCookie = chunkPoolOutput->Extract(localityNodeId);
    if (joblet->OutputCookie == IChunkPoolOutput::NullCookie) {
        LOG_DEBUG("Job input is empty");
        scheduleJobResult->RecordFail(EScheduleJobFailReason::EmptyInput);
        return;
    }

    joblet->InputStripeList = chunkPoolOutput->GetStripeList(joblet->OutputCookie);

    auto estimatedResourceUsage = GetNeededResources(joblet);
    auto neededResources = ApplyMemoryReserve(estimatedResourceUsage);

    joblet->EstimatedResourceUsage = estimatedResourceUsage;
    joblet->ResourceLimits = neededResources;

    // Check the usage against the limits. This is the last chance to give up.
    if (!Dominates(jobLimits, neededResources)) {
        LOG_DEBUG("Job actual resource demand is not met (Limits: %v, Demand: %v)",
            FormatResources(jobLimits),
            FormatResources(neededResources));
        CheckResourceDemandSanity(nodeResourceLimits, neededResources);
        chunkPoolOutput->Aborted(joblet->OutputCookie);
        // Seems like cached min needed resources are too optimistic.
        ResetCachedMinNeededResources();
        scheduleJobResult->RecordFail(EScheduleJobFailReason::NotEnoughResources);
        return;
    }

    // Async part.
    auto controller = MakeStrong(Controller); // hold the controller
    auto jobSpecBuilder = BIND([=, this_ = MakeStrong(this)] (TJobSpec* jobSpec) {
        BuildJobSpec(joblet, jobSpec);
        jobSpec->set_version(GetJobSpecVersion());
        controller->CustomizeJobSpec(joblet, jobSpec);

        auto* schedulerJobSpecExt = jobSpec->MutableExtension(TSchedulerJobSpecExt::scheduler_job_spec_ext);
        if (controller->Spec->JobProxyMemoryOvercommitLimit) {
            schedulerJobSpecExt->set_job_proxy_memory_overcommit_limit(*controller->Spec->JobProxyMemoryOvercommitLimit);
        }
        schedulerJobSpecExt->set_job_proxy_ref_counted_tracker_log_period(ToProto(controller->Spec->JobProxyRefCountedTrackerLogPeriod));

        schedulerJobSpecExt->set_enable_sort_verification(controller->Spec->EnableSortVerification);

        // Adjust sizes if approximation flag is set.
        if (joblet->InputStripeList->IsApproximate) {
            schedulerJobSpecExt->set_input_uncompressed_data_size(static_cast<i64>(
                schedulerJobSpecExt->input_uncompressed_data_size() *
                ApproximateSizesBoostFactor));
            schedulerJobSpecExt->set_input_row_count(static_cast<i64>(
                schedulerJobSpecExt->input_row_count() *
                ApproximateSizesBoostFactor));
        }

        if (schedulerJobSpecExt->input_uncompressed_data_size() > controller->Spec->MaxDataSizePerJob) {
            controller->OnOperationFailed(TError(
                "Maximum allowed data size per job violated: %v > %v",
                schedulerJobSpecExt->input_uncompressed_data_size(),
                controller->Spec->MaxDataSizePerJob));
        }
    });

    auto jobType = GetJobType();
    joblet->JobId = context->GenerateJobId();
    auto restarted = LostJobCookieMap.find(joblet->OutputCookie) != LostJobCookieMap.end();
    scheduleJobResult->JobStartRequest.Emplace(
        joblet->JobId,
        jobType,
        neededResources,
        restarted,
        controller->IsJobInterruptible(),
        jobSpecBuilder,
        Controller->Spec->JobNodeAccount);

    joblet->JobType = jobType;
    joblet->NodeDescriptor = context->GetNodeDescriptor();
    joblet->JobProxyMemoryReserveFactor = Controller->GetJobProxyMemoryDigest(jobType)->GetQuantile(Controller->Config->JobProxyMemoryReserveQuantile);
    auto userJobSpec = GetUserJobSpec();
    if (userJobSpec) {
        joblet->UserJobMemoryReserveFactor = Controller->GetUserJobMemoryDigest(GetJobType())->GetQuantile(Controller->Config->UserJobMemoryReserveQuantile);
    }

    LOG_DEBUG(
        "Job scheduled (JobId: %v, OperationId: %v, JobType: %v, Address: %v, JobIndex: %v, ChunkCount: %v (%v local), "
        "Approximate: %v, DataSize: %v (%v local), RowCount: %v, Restarted: %v, EstimatedResourceUsage: %v, JobProxyMemoryReserveFactor: %v, "
        "UserJobMemoryReserveFactor: %v, ResourceLimits: %v)",
        joblet->JobId,
        Controller->OperationId,
        jobType,
        address,
        jobIndex,
        joblet->InputStripeList->TotalChunkCount,
        joblet->InputStripeList->LocalChunkCount,
        joblet->InputStripeList->IsApproximate,
        joblet->InputStripeList->TotalDataSize,
        joblet->InputStripeList->LocalDataSize,
        joblet->InputStripeList->TotalRowCount,
        restarted,
        FormatResources(estimatedResourceUsage),
        joblet->JobProxyMemoryReserveFactor,
        joblet->UserJobMemoryReserveFactor,
        FormatResources(neededResources));

    // Prepare chunk lists.
    if (intermediateOutput) {
        joblet->ChunkListIds.push_back(Controller->ExtractChunkList(Controller->IntermediateOutputCellTag));
    } else {
        for (const auto& table : Controller->OutputTables) {
            joblet->ChunkListIds.push_back(Controller->ExtractChunkList(table.CellTag));
        }
    }

    if (Controller->StderrTable && IsStderrTableEnabled()) {
        joblet->StderrTableChunkListId = Controller->ExtractChunkList(Controller->StderrTable->CellTag);
    }

    if (Controller->CoreTable && IsCoreTableEnabled()) {
        joblet->CoreTableChunkListId = Controller->ExtractChunkList(Controller->CoreTable->CellTag);
    }

    // Sync part.
    PrepareJoblet(joblet);
    Controller->CustomizeJoblet(joblet);

    Controller->RegisterJoblet(joblet);
    Controller->UpdateEstimatedHistogram(joblet);

    OnJobStarted(joblet);
}

bool TOperationControllerBase::TTask::IsPending() const
{
    return GetChunkPoolOutput()->GetPendingJobCount() > 0;
}

bool TOperationControllerBase::TTask::IsCompleted() const
{
    return IsActive() && GetChunkPoolOutput()->IsCompleted();
}

bool TOperationControllerBase::TTask::IsActive() const
{
    return true;
}

i64 TOperationControllerBase::TTask::GetTotalDataSize() const
{
    return GetChunkPoolOutput()->GetTotalDataSize();
}

i64 TOperationControllerBase::TTask::GetCompletedDataSize() const
{
    return GetChunkPoolOutput()->GetCompletedDataSize();
}

i64 TOperationControllerBase::TTask::GetPendingDataSize() const
{
    return GetChunkPoolOutput()->GetPendingDataSize();
}

void TOperationControllerBase::TTask::Persist(const TPersistenceContext& context)
{
    using NYT::Persist;

    Persist(context, DelayedTime_);

    Persist(context, Controller);

    Persist(context, CachedPendingJobCount);
    Persist(context, CachedTotalJobCount);

    Persist(context, CachedTotalNeededResources);
    Persist(context, CachedMinNeededResources);

    Persist(context, LastDemandSanityCheckTime);

    Persist(context, CompletedFired);

    Persist(context, LostJobCookieMap);
}

void TOperationControllerBase::TTask::PrepareJoblet(TJobletPtr /* joblet */)
{ }

void TOperationControllerBase::TTask::OnJobStarted(TJobletPtr joblet)
{ }

void TOperationControllerBase::TTask::OnJobCompleted(TJobletPtr joblet, const TCompletedJobSummary& jobSummary)
{
    if (!jobSummary.Abandoned) {
        const auto& statistics = jobSummary.Statistics;
        auto outputStatisticsMap = GetOutputDataStatistics(statistics);
        for (int index = 0; index < static_cast<int>(joblet->ChunkListIds.size()); ++index) {
            YCHECK(outputStatisticsMap.find(index) != outputStatisticsMap.end());
            auto outputStatistics = outputStatisticsMap[index];
            if (outputStatistics.chunk_count() == 0) {
                Controller->ChunkListPool->Reinstall(joblet->ChunkListIds[index]);
                joblet->ChunkListIds[index] = NullChunkListId;
            }
        }

        auto inputStatistics = GetTotalInputDataStatistics(statistics);
        auto outputStatistics = GetTotalOutputDataStatistics(statistics);
        // It's impossible to check row count preservation on interrupted job.
        if (Controller->IsRowCountPreserved() && !jobSummary.Interrupted) {
            LOG_ERROR_IF(inputStatistics.row_count() != outputStatistics.row_count(),
                "Input/output row count mismatch in completed job (Input: %v, Output: %v, Task: %v)",
                inputStatistics.row_count(),
                outputStatistics.row_count(),
                GetId());
            YCHECK(inputStatistics.row_count() == outputStatistics.row_count());
        }
    } else {
        auto& chunkListIds = joblet->ChunkListIds;
        Controller->ChunkListPool->Release(chunkListIds);
        std::fill(chunkListIds.begin(), chunkListIds.end(), NullChunkListId);
    }
    GetChunkPoolOutput()->Completed(joblet->OutputCookie, jobSummary);

    Controller->RegisterStderr(joblet, jobSummary);
    Controller->RegisterCores(joblet, jobSummary);
}

void TOperationControllerBase::TTask::ReinstallJob(TJobletPtr joblet, EJobReinstallReason reason)
{
    Controller->UpdateEstimatedHistogram(joblet, reason);
    Controller->ReleaseChunkLists(joblet->ChunkListIds);
    if (reason != EJobReinstallReason::Failed) {
        if (joblet->StderrTableChunkListId) {
            Controller->ReleaseChunkLists({joblet->StderrTableChunkListId});
        }
        if (joblet->CoreTableChunkListId) {
            Controller->ReleaseChunkLists({joblet->CoreTableChunkListId});
        }
    }

    auto* chunkPoolOutput = GetChunkPoolOutput();

    auto list = HasInputLocality()
        ? chunkPoolOutput->GetStripeList(joblet->OutputCookie)
        : nullptr;

    switch (reason) {
        case EJobReinstallReason::Failed:
            chunkPoolOutput->Failed(joblet->OutputCookie);
            break;
        case EJobReinstallReason::Aborted:
            chunkPoolOutput->Aborted(joblet->OutputCookie);
            break;
        default:
            Y_UNREACHABLE();
    }

    if (HasInputLocality()) {
        for (const auto& stripe : list->Stripes) {
            Controller->AddTaskLocalityHint(this, stripe);
        }
    }

    AddPendingHint();
}

void TOperationControllerBase::TTask::OnJobFailed(TJobletPtr joblet, const TFailedJobSummary& jobSummary)
{
    ReinstallJob(joblet, EJobReinstallReason::Failed);

    Controller->RegisterStderr(joblet, jobSummary);
    Controller->RegisterCores(joblet, jobSummary);
}

void TOperationControllerBase::TTask::OnJobAborted(TJobletPtr joblet, const TAbortedJobSummary& /* jobSummary */)
{
    ReinstallJob(joblet, EJobReinstallReason::Aborted);
}

void TOperationControllerBase::TTask::OnJobLost(TCompletedJobPtr completedJob)
{
    YCHECK(LostJobCookieMap.insert(std::make_pair(
        completedJob->OutputCookie,
        completedJob->InputCookie)).second);
}

void TOperationControllerBase::TTask::OnTaskCompleted()
{
    LOG_DEBUG("Task completed");
}

bool TOperationControllerBase::TTask::CanScheduleJob(
    ISchedulingContext* /*context*/,
    const TJobResources& /*jobLimits*/)
{
    return true;
}

void TOperationControllerBase::TTask::DoCheckResourceDemandSanity(
    const TJobResources& neededResources)
{
    if (Controller->ShouldSkipSanityCheck()) {
        return;
    }

    const auto& nodeDescriptors = Controller->GetExecNodeDescriptors();
    for (const auto& descriptor : nodeDescriptors) {
        if (Dominates(descriptor.ResourceLimits, neededResources)) {
            return;
        }
    }

    // It seems nobody can satisfy the demand.
    Controller->OnOperationFailed(
        TError("No online node can satisfy the resource demand")
            << TErrorAttribute("task", GetId())
            << TErrorAttribute("needed_resources", neededResources));
}

void TOperationControllerBase::TTask::CheckResourceDemandSanity(
    const TJobResources& neededResources)
{
    // Run sanity check to see if any node can provide enough resources.
    // Don't run these checks too often to avoid jeopardizing performance.
    auto now = TInstant::Now();
    if (now < LastDemandSanityCheckTime + Controller->Config->ResourceDemandSanityCheckPeriod) {
        return;
    }
    LastDemandSanityCheckTime = now;

    // Schedule check in controller thread.
    Controller->GetCancelableInvoker()->Invoke(BIND(
        &TTask::DoCheckResourceDemandSanity,
        MakeWeak(this),
        neededResources));
}

void TOperationControllerBase::TTask::CheckResourceDemandSanity(
    const TJobResources& nodeResourceLimits,
    const TJobResources& neededResources)
{
    // The task is requesting more than some node is willing to provide it.
    // Maybe it's OK and we should wait for some time.
    // Or maybe it's not and the task is requesting something no one is able to provide.

    // First check if this very node has enough resources (including those currently
    // allocated by other jobs).
    if (Dominates(nodeResourceLimits, neededResources))
        return;

    CheckResourceDemandSanity(neededResources);
}

void TOperationControllerBase::TTask::AddPendingHint()
{
    Controller->AddTaskPendingHint(this);
}

void TOperationControllerBase::TTask::AddLocalityHint(TNodeId nodeId)
{
    Controller->AddTaskLocalityHint(this, nodeId);
}

std::unique_ptr<TNodeDirectoryBuilder> TOperationControllerBase::TTask::MakeNodeDirectoryBuilder(
    TSchedulerJobSpecExt* schedulerJobSpec)
{
    return Controller->OperationType == EOperationType::RemoteCopy
        ? std::make_unique<TNodeDirectoryBuilder>(
            Controller->InputNodeDirectory,
            schedulerJobSpec->mutable_input_node_directory())
        : nullptr;
}

void TOperationControllerBase::TTask::AddSequentialInputSpec(
    TJobSpec* jobSpec,
    TJobletPtr joblet)
{
    auto* schedulerJobSpecExt = jobSpec->MutableExtension(TSchedulerJobSpecExt::scheduler_job_spec_ext);
    auto directoryBuilder = MakeNodeDirectoryBuilder(schedulerJobSpecExt);
    auto* inputSpec = schedulerJobSpecExt->add_input_table_specs();
    inputSpec->set_table_reader_options(ConvertToYsonString(GetTableReaderOptions()).GetData());
    const auto& list = joblet->InputStripeList;
    for (const auto& stripe : list->Stripes) {
        AddChunksToInputSpec(directoryBuilder.get(), inputSpec, stripe);
    }
    UpdateInputSpecTotals(jobSpec, joblet);
}

void TOperationControllerBase::TTask::AddParallelInputSpec(
    TJobSpec* jobSpec,
    TJobletPtr joblet)
{
    auto* schedulerJobSpecExt = jobSpec->MutableExtension(TSchedulerJobSpecExt::scheduler_job_spec_ext);
    auto directoryBuilder = MakeNodeDirectoryBuilder(schedulerJobSpecExt);
    const auto& list = joblet->InputStripeList;
    for (const auto& stripe : list->Stripes) {
        auto* inputSpec = stripe->Foreign
            ? schedulerJobSpecExt->add_foreign_input_table_specs()
            : schedulerJobSpecExt->add_input_table_specs();
        inputSpec->set_table_reader_options(ConvertToYsonString(GetTableReaderOptions()).GetData());
        AddChunksToInputSpec(directoryBuilder.get(), inputSpec, stripe);
    }
    UpdateInputSpecTotals(jobSpec, joblet);
}

const TTableSchema& TOperationControllerBase::TTask::GetInputTableSchema(int tableIndex) const
{
    static TTableSchema trivialSchema;
    if (tableIndex == -1) {
        return trivialSchema;
    } else {
        YCHECK(tableIndex >= 0 && tableIndex < Controller->InputTables.size());
        return Controller->InputTables[tableIndex].Schema;
    }
}

const TTimestamp TOperationControllerBase::TTask::GetInputTableTimestamp(int tableIndex) const
{
    if (tableIndex == -1) {
        return AsyncLastCommittedTimestamp;
    } else {
        YCHECK(tableIndex >= 0 && tableIndex < Controller->InputTables.size());
        return Controller->InputTables[tableIndex].Path.GetTimestamp().Get(AsyncLastCommittedTimestamp);
    }
}

void TOperationControllerBase::TTask::AddChunksToInputSpec(
    TNodeDirectoryBuilder* directoryBuilder,
    TTableInputSpec* inputSpec,
    TChunkStripePtr stripe)
{
    for (const auto& dataSlice : stripe->DataSlices) {
        ToProto(
            inputSpec->add_data_slice_descriptors(),
            dataSlice,
            GetInputTableSchema(dataSlice->GetTableIndex()),
            GetInputTableTimestamp(dataSlice->GetTableIndex()));

        if (directoryBuilder) {
            for (const auto& chunkSlice : dataSlice->ChunkSlices) {
                auto replicas = chunkSlice->GetInputChunk()->GetReplicaList();
                directoryBuilder->Add(replicas);
            }
        }
    }
}

void TOperationControllerBase::TTask::UpdateInputSpecTotals(
    TJobSpec* jobSpec,
    TJobletPtr joblet)
{
    const auto& list = joblet->InputStripeList;
    auto* schedulerJobSpecExt = jobSpec->MutableExtension(TSchedulerJobSpecExt::scheduler_job_spec_ext);
    schedulerJobSpecExt->set_input_uncompressed_data_size(
        schedulerJobSpecExt->input_uncompressed_data_size() +
        list->TotalDataSize);
    schedulerJobSpecExt->set_input_row_count(
        schedulerJobSpecExt->input_row_count() +
        list->TotalRowCount);
}

void TOperationControllerBase::TTask::AddFinalOutputSpecs(
    TJobSpec* jobSpec,
    TJobletPtr joblet)
{
    YCHECK(joblet->ChunkListIds.size() == Controller->OutputTables.size());
    auto* schedulerJobSpecExt = jobSpec->MutableExtension(TSchedulerJobSpecExt::scheduler_job_spec_ext);
    for (int index = 0; index < Controller->OutputTables.size(); ++index) {
        const auto& table = Controller->OutputTables[index];
        auto* outputSpec = schedulerJobSpecExt->add_output_table_specs();
        outputSpec->set_table_writer_options(ConvertToYsonString(table.Options).GetData());
        if (table.WriterConfig) {
            outputSpec->set_table_writer_config(table.WriterConfig.GetData());
        }
        ToProto(outputSpec->mutable_table_schema(), table.TableUploadOptions.TableSchema);
        ToProto(outputSpec->mutable_chunk_list_id(), joblet->ChunkListIds[index]);
    }
}

void TOperationControllerBase::TTask::AddIntermediateOutputSpec(
    TJobSpec* jobSpec,
    TJobletPtr joblet,
    const TKeyColumns& keyColumns)
{
    YCHECK(joblet->ChunkListIds.size() == 1);
    auto* schedulerJobSpecExt = jobSpec->MutableExtension(TSchedulerJobSpecExt::scheduler_job_spec_ext);
    auto* outputSpec = schedulerJobSpecExt->add_output_table_specs();

    auto options = New<TTableWriterOptions>();
    options->Account = Controller->Spec->IntermediateDataAccount;
    options->ChunksVital = false;
    options->ChunksMovable = false;
    options->ReplicationFactor = Controller->Spec->IntermediateDataReplicationFactor;
    options->MediumName = Controller->Spec->IntermediateDataMediumName;
    options->CompressionCodec = Controller->Spec->IntermediateCompressionCodec;
    // Distribute intermediate chunks uniformly across storage locations.
    options->PlacementId = Controller->OperationId;

    outputSpec->set_table_writer_options(ConvertToYsonString(options).GetData());

    ToProto(outputSpec->mutable_table_schema(), TTableSchema::FromKeyColumns(keyColumns));
    ToProto(outputSpec->mutable_chunk_list_id(), joblet->ChunkListIds[0]);
}

void TOperationControllerBase::TTask::ResetCachedMinNeededResources()
{
    CachedMinNeededResources.Reset();
}

TJobResources TOperationControllerBase::TTask::ApplyMemoryReserve(const TExtendedJobResources& jobResources) const
{
    TJobResources result;
    result.SetCpu(jobResources.GetCpu());
    result.SetUserSlots(jobResources.GetUserSlots());
    i64 memory = jobResources.GetFootprintMemory();
    memory += jobResources.GetJobProxyMemory() * Controller->GetJobProxyMemoryDigest(GetJobType())->GetQuantile(Controller->Config->JobProxyMemoryReserveQuantile);
    if (GetUserJobSpec()) {
        memory += jobResources.GetUserJobMemory() * Controller->GetUserJobMemoryDigest(GetJobType())->GetQuantile(Controller->Config->UserJobMemoryReserveQuantile);
    } else {
        YCHECK(jobResources.GetUserJobMemory() == 0);
    }
    result.SetMemory(memory);
    result.SetNetwork(jobResources.GetNetwork());
    return result;
}

void TOperationControllerBase::TTask::AddFootprintAndUserJobResources(TExtendedJobResources& jobResources) const
{
    jobResources.SetFootprintMemory(GetFootprintMemorySize());
    auto userJobSpec = GetUserJobSpec();
    if (userJobSpec) {
        jobResources.SetUserJobMemory(userJobSpec->MemoryLimit);
    }
}

TJobResources TOperationControllerBase::TTask::GetMinNeededResources() const
{
    if (!CachedMinNeededResources) {
        YCHECK(GetPendingJobCount() > 0);
        CachedMinNeededResources = GetMinNeededResourcesHeavy();
    }
    auto result = ApplyMemoryReserve(*CachedMinNeededResources);
    if (result.GetUserSlots() > 0 && result.GetMemory() == 0) {
        LOG_WARNING("Found min needed resources of task with non-zero user slots and zero memory");
    }
    return result;
}

void TOperationControllerBase::TTask::RegisterIntermediate(
    TJobletPtr joblet,
    TChunkStripePtr stripe,
    TTaskPtr destinationTask,
    bool attachToLivePreview)
{
    RegisterIntermediate(
        joblet,
        stripe,
        destinationTask->GetChunkPoolInput(),
        attachToLivePreview);

    if (destinationTask->HasInputLocality()) {
        Controller->AddTaskLocalityHint(destinationTask, stripe);
    }
    destinationTask->AddPendingHint();
}

void TOperationControllerBase::TTask::RegisterIntermediate(
    TJobletPtr joblet,
    TChunkStripePtr stripe,
    IChunkPoolInput* destinationPool,
    bool attachToLivePreview)
{
    IChunkPoolInput::TCookie inputCookie;

    auto lostIt = LostJobCookieMap.find(joblet->OutputCookie);
    if (lostIt == LostJobCookieMap.end()) {
        inputCookie = destinationPool->Add(stripe);
    } else {
        inputCookie = lostIt->second;
        destinationPool->Resume(inputCookie, stripe);
        LostJobCookieMap.erase(lostIt);
    }

    // Store recovery info.
    auto completedJob = New<TCompletedJob>(
        joblet->JobId,
        this,
        joblet->OutputCookie,
        joblet->InputStripeList->TotalDataSize,
        destinationPool,
        inputCookie,
        joblet->NodeDescriptor);

    Controller->RegisterIntermediate(
        joblet,
        completedJob,
        stripe,
        attachToLivePreview);
}

TChunkStripePtr TOperationControllerBase::TTask::BuildIntermediateChunkStripe(
    google::protobuf::RepeatedPtrField<NChunkClient::NProto::TChunkSpec>* chunkSpecs)
{
    auto stripe = New<TChunkStripe>();
    for (auto& chunkSpec : *chunkSpecs) {
        auto inputChunk = New<TInputChunk>(std::move(chunkSpec));
        auto chunkSlice = CreateInputChunkSlice(std::move(inputChunk));
        auto dataSlice = CreateUnversionedInputDataSlice(std::move(chunkSlice));
        stripe->DataSlices.emplace_back(std::move(dataSlice));
    }
    return stripe;
}

void TOperationControllerBase::TTask::RegisterOutput(
    TJobletPtr joblet,
    int key,
    const TCompletedJobSummary& jobSummary)
{
    Controller->RegisterOutput(joblet, key, jobSummary);
}

////////////////////////////////////////////////////////////////////

TOperationControllerBase::TOperationControllerBase(
    TSchedulerConfigPtr config,
    TOperationSpecBasePtr spec,
    TOperationOptionsPtr options,
    IOperationHost* host,
    TOperation* operation)
    : Config(config)
    , Host(host)
    , OperationId(operation->GetId())
    , OperationType(operation->GetType())
    , StartTime(operation->GetStartTime())
    , AuthenticatedUser(operation->GetAuthenticatedUser())
    , AuthenticatedMasterClient(CreateClient())
    , AuthenticatedInputMasterClient(AuthenticatedMasterClient)
    , AuthenticatedOutputMasterClient(AuthenticatedMasterClient)
    , Logger(OperationLogger)
    , CancelableContext(New<TCancelableContext>())
    , CancelableControlInvoker(CancelableContext->CreateInvoker(Host->GetControlInvoker()))
    , Invoker(Host->CreateOperationControllerInvoker())
    , SuspendableInvoker(CreateSuspendableInvoker(Invoker))
    , CancelableInvoker(CancelableContext->CreateInvoker(SuspendableInvoker))
    , JobCounter(0)
    , UserTransactionId(operation->GetUserTransaction() ? operation->GetUserTransaction()->GetId() : NullTransactionId)
    , SecureVault(operation->GetSecureVault())
    , Owners(operation->GetOwners())
    , Spec(spec)
    , Options(options)
    , CachedNeededResources(ZeroJobResources())
    , ScheduleJobStatistics_(New<TScheduleJobStatistics>())
    , CheckTimeLimitExecutor(New<TPeriodicExecutor>(
        GetCancelableInvoker(),
        BIND(&TThis::CheckTimeLimit, MakeWeak(this)),
        Config->OperationTimeLimitCheckPeriod))
    , ExecNodesCheckExecutor(New<TPeriodicExecutor>(
        GetCancelableInvoker(),
        BIND(&TThis::CheckAvailableExecNodes, MakeWeak(this)),
        Config->AvailableExecNodesCheckPeriod))
    , EventLogValueConsumer_(Host->CreateLogConsumer())
    , EventLogTableConsumer_(new TTableConsumer(EventLogValueConsumer_.get()))
    , CodicilData_(MakeOperationCodicilString(OperationId))
    , ProgressBuildExecutor_(New<TPeriodicExecutor>(
        GetCancelableInvoker(),
        BIND(&TThis::BuildAndSaveProgress, MakeWeak(this)),
        Config->OperationBuildProgressPeriod))
{
    Logger.AddTag("OperationId: %v", OperationId);
}

void TOperationControllerBase::InitializeConnections()
{ }

void TOperationControllerBase::InitializeReviving(TControllerTransactionsPtr controllerTransactions)
{
    VERIFY_THREAD_AFFINITY(ControlThread);

    LOG_INFO("Initializing operation for revive");

    InitializeConnections();

    std::atomic<bool> cleanStart = {false};


    // Check transactions.
    {
        auto checkTransaction = [&] (ITransactionPtr transaction) {
            if (cleanStart) {
                return;
            }
            if (!transaction) {
                cleanStart = true;
                LOG_INFO("Operation transaction is missing, will use clean start");
                return;
            }
        };

        // NB: Async transaction is not checked.
        checkTransaction(controllerTransactions->Sync);
        checkTransaction(controllerTransactions->Input);
        checkTransaction(controllerTransactions->Output);
        checkTransaction(controllerTransactions->DebugOutput);
    }

    // Downloading snapshot.
    if (!cleanStart) {
        auto snapshotOrError = WaitFor(Host->GetMasterConnector()->DownloadSnapshot(OperationId));
        if (!snapshotOrError.IsOK()) {
            LOG_INFO(snapshotOrError, "Failed to download snapshot, will use clean start");
            cleanStart = true;
        } else {
            LOG_INFO("Snapshot succesfully downloaded");
            Snapshot = snapshotOrError.Value();
        }
    }

    // Abort transactions if needed.
    {
        std::vector<TFuture<void>> asyncResults;

        auto scheduleAbort = [&] (ITransactionPtr transaction) {
            if (transaction) {
                asyncResults.push_back(transaction->Abort());
            }
        };

        // NB: Async transaction is always aborted.
        scheduleAbort(controllerTransactions->Async);

        if (cleanStart) {
            LOG_INFO("Aborting operation transactions");
            // NB: Don't touch user transaction.
            scheduleAbort(controllerTransactions->Sync);
            scheduleAbort(controllerTransactions->Input);
            scheduleAbort(controllerTransactions->Output);
            scheduleAbort(controllerTransactions->DebugOutput);
        } else {
            LOG_INFO("Reusing operation transactions");
            SyncSchedulerTransaction = controllerTransactions->Sync;
            InputTransaction = controllerTransactions->Input;
            OutputTransaction = controllerTransactions->Output;
            DebugOutputTransaction = controllerTransactions->DebugOutput;

            StartAsyncSchedulerTransaction();

            AreTransactionsActive = true;
        }

        WaitFor(Combine(asyncResults))
            .ThrowOnError();
    }


    if (cleanStart) {
        LOG_INFO("Using clean start instead of revive");

        Snapshot = TSharedRef();
        auto error = WaitFor(Host->GetMasterConnector()->RemoveSnapshot(OperationId));
        if (!error.IsOK()) {
            LOG_WARNING(error, "Failed to remove snapshot");
        }

        InitializeTransactions();
        InitializeStructures();
    }

    LOG_INFO("Operation initialized");
}


void TOperationControllerBase::Initialize()
{
    VERIFY_THREAD_AFFINITY(ControlThread);

    LOG_INFO("Initializing operation (Title: %v)",
        Spec->Title);

    auto initializeAction = BIND([this_ = MakeStrong(this), this] () {
        InitializeConnections();
        InitializeTransactions();
        InitializeStructures();
    });

    auto initializeFuture = initializeAction
        .AsyncVia(Host->GetControlInvoker())
        .Run()
        .WithTimeout(Config->OperationInitializationTimeout);

    WaitFor(initializeFuture)
        .ThrowOnError();

    LOG_INFO("Operation initialized");
}

void TOperationControllerBase::InitializeStructures()
{
    InputNodeDirectory = New<NNodeTrackerClient::TNodeDirectory>();

    for (const auto& path : GetInputTablePaths()) {
        TInputTable table;
        table.Path = path;
        InputTables.push_back(table);
    }

    for (const auto& path : GetOutputTablePaths()) {
        TOutputTable table;
        table.Path = path;

        auto rowCountLimit = path.GetRowCountLimit();
        if (rowCountLimit) {
            if (RowCountLimitTableIndex) {
                THROW_ERROR_EXCEPTION("Only one output table with row_count_limit is supported");
            }
            RowCountLimitTableIndex = OutputTables.size();
            RowCountLimit = rowCountLimit.Get();
        }

        OutputTables.push_back(table);
    }

    if (auto stderrTablePath = GetStderrTablePath()) {
        StderrTable.Emplace();
        StderrTable->Path = *stderrTablePath;
        StderrTable->OutputType = EOutputTableType::Stderr;
    }

    if (auto coreTablePath = GetCoreTablePath()) {
        CoreTable.Emplace();
        CoreTable->Path = *coreTablePath;
        CoreTable->OutputType = EOutputTableType::Core;
    }

    InitUpdatingTables();

    for (const auto& pair : GetFilePaths()) {
        TUserFile file;
        file.Path = pair.first;
        file.Stage = pair.second;
        Files.push_back(file);
    }

    if (InputTables.size() > Config->MaxInputTableCount) {
        THROW_ERROR_EXCEPTION(
            "Too many input tables: maximum allowed %v, actual %v",
            Config->MaxInputTableCount,
            InputTables.size());
    }

    DoInitialize();
}

void TOperationControllerBase::InitUpdatingTables()
{
    UpdatingTables.clear();

    for (auto& table : OutputTables) {
        UpdatingTables.push_back(&table);
    }

    if (StderrTable) {
        UpdatingTables.push_back(StderrTable.GetPtr());
    }

    if (CoreTable) {
        UpdatingTables.push_back(CoreTable.GetPtr());
    }
}

void TOperationControllerBase::DoInitialize()
{ }

void TOperationControllerBase::SafePrepare()
{
    YCHECK(!(Config->EnableFailControllerSpecOption && Spec->FailController));

    // Process input tables.
    {
        LockInputTables();
        GetInputTablesAttributes();
    }

    // Process files.
    {
        LockUserFiles();
        GetUserFilesAttributes();
    }

    // Process output and stderr tables.
    {
        GetUserObjectBasicAttributes<TOutputTable>(
            AuthenticatedOutputMasterClient,
            OutputTables,
            OutputTransaction->GetId(),
            Logger,
            EPermission::Write);

        GetUserObjectBasicAttributes<TOutputTable>(
            AuthenticatedMasterClient,
            StderrTable,
            DebugOutputTransaction->GetId(),
            Logger,
            EPermission::Write);

        GetUserObjectBasicAttributes<TOutputTable>(
            AuthenticatedMasterClient,
            CoreTable,
            DebugOutputTransaction->GetId(),
            Logger,
            EPermission::Write);

        yhash_set<TObjectId> updatingTableIds;
        for (const auto* table : UpdatingTables) {
            const auto& path = table->Path.GetPath();
            if (table->Type != EObjectType::Table) {
                THROW_ERROR_EXCEPTION("Object %v has invalid type: expected %Qlv, actual %Qlv",
                    path,
                    EObjectType::Table,
                    table->Type);
            }
            const bool insertedNew = updatingTableIds.insert(table->ObjectId).second;
            if (!insertedNew) {
                THROW_ERROR_EXCEPTION("Output table %v is specified multiple times",
                    path);
            }
        }

        GetOutputTablesSchema();
        PrepareOutputTables();

        BeginUploadOutputTables();
        GetOutputTablesUploadParams();
    }
}

void TOperationControllerBase::SafeMaterialize()
{
    if (RevivedFromSnapshot) {
        // Operation is successfully revived, skipping materialization.
        return;
    }

    try {
        FetchInputTables();
        FetchUserFiles();

        PickIntermediateDataCell();
        InitChunkListPool();

        CreateLivePreviewTables();

        LockLivePreviewTables();

        CollectTotals();

        CustomPrepare();

        InitializeHistograms();

        if (InputChunkMap.empty()) {
            // Possible reasons:
            // - All input chunks are unavailable && Strategy == Skip
            // - Merge decided to teleport all input chunks
            // - Anything else?
            LOG_INFO("No jobs needed");
            OnOperationCompleted(false /* interrupted */);
            return;
        }

        SuspendUnavailableInputStripes();

        AddAllTaskPendingHints();

        if (Config->EnableSnapshotCycleAfterMaterialization) {
            TStringStream stringStream;
            SaveSnapshot(&stringStream);
            auto sharedRef = TSharedRef::FromString(stringStream.Str());
            DoLoadSnapshot(sharedRef);
        }

        // Input chunk scraper initialization should be the last step to avoid races,
        // because input chunk scraper works in control thread.
        InitInputChunkScraper();
        InitIntermediateChunkScraper();

        CheckTimeLimitExecutor->Start();
        ProgressBuildExecutor_->Start();
        ExecNodesCheckExecutor->Start();

        State = EControllerState::Running;
    } catch (const std::exception& ex) {
        LOG_ERROR(ex, "Materialization failed");
        auto wrappedError = TError("Materialization failed") << ex;
        OnOperationFailed(wrappedError);
        return;
    }

    LOG_INFO("Materialization finished");
}

void TOperationControllerBase::SafeSaveSnapshot(TOutputStream* output)
{
    TSaveContext context;
    context.SetVersion(GetCurrentSnapshotVersion());
    context.SetOutput(output);

    Save(context, this);
}

void TOperationControllerBase::Revive()
{
    VERIFY_INVOKER_AFFINITY(CancelableInvoker);

    if (!Snapshot) {
        Prepare();
        return;
    }

    DoLoadSnapshot(Snapshot);
    Snapshot = TSharedRef();

    RevivedFromSnapshot = true;

    InitChunkListPool();

    LockLivePreviewTables();

    AbortAllJoblets();

    AddAllTaskPendingHints();

    // Input chunk scraper initialization should be the last step to avoid races.
    InitInputChunkScraper();
    InitIntermediateChunkScraper();

    ReinstallLivePreview();

    // To prevent operation failure on startup if available nodes are missing.
    AvaialableNodesLastSeenTime_ = TInstant::Now();

    CheckTimeLimitExecutor->Start();
    ProgressBuildExecutor_->Start();
    ExecNodesCheckExecutor->Start();

    State = EControllerState::Running;
}

void TOperationControllerBase::InitializeTransactions()
{
    StartAsyncSchedulerTransaction();
    StartSyncSchedulerTransaction();
    StartInputTransaction(SyncSchedulerTransaction->GetId());
    StartOutputTransaction(SyncSchedulerTransaction->GetId());
    StartDebugOutputTransaction();
    AreTransactionsActive = true;
}

ITransactionPtr TOperationControllerBase::StartTransaction(
    ETransactionType type,
    INativeClientPtr client,
    const TTransactionId& parentTransactionId)
{
    LOG_INFO("Starting transaction (Type: %v)",
        type);

    TTransactionStartOptions options;
    options.AutoAbort = false;
    options.PingAncestors = false;
    auto attributes = CreateEphemeralAttributes();
    attributes->Set(
        "title",
        Format("Scheduler %Qlv transaction for operation %v",
            type,
            OperationId));
    attributes->Set("operation_id", OperationId);
    if (Spec->Title) {
        attributes->Set("operation_title", Spec->Title);
    }
    options.Attributes = std::move(attributes);
    options.ParentId = parentTransactionId;
    options.Timeout = Config->OperationTransactionTimeout;

    auto transactionOrError = WaitFor(
        client->StartTransaction(NTransactionClient::ETransactionType::Master, options));
    THROW_ERROR_EXCEPTION_IF_FAILED(
        transactionOrError,
        "Error starting %Qlv transaction",
        type);
    auto transaction = transactionOrError.Value();

    LOG_INFO("Transaction started (Type: %v, TransactionId: %v)",
        type,
        transaction->GetId());

    return transaction;
}

void TOperationControllerBase::StartSyncSchedulerTransaction()
{
    SyncSchedulerTransaction = StartTransaction(
        ETransactionType::Sync,
        AuthenticatedMasterClient,
        UserTransactionId);
}

void TOperationControllerBase::StartAsyncSchedulerTransaction()
{
    AsyncSchedulerTransaction = StartTransaction(
        ETransactionType::Async,
        AuthenticatedMasterClient);
}

void TOperationControllerBase::StartInputTransaction(const TTransactionId& parentTransactionId)
{
    InputTransaction = StartTransaction(
        ETransactionType::Input,
        AuthenticatedInputMasterClient,
        parentTransactionId);
}

void TOperationControllerBase::StartOutputTransaction(const TTransactionId& parentTransactionId)
{
    OutputTransaction = StartTransaction(
        ETransactionType::Output,
        AuthenticatedOutputMasterClient,
        parentTransactionId);
}

void TOperationControllerBase::StartDebugOutputTransaction()
{
    DebugOutputTransaction = StartTransaction(
        ETransactionType::DebugOutput,
        AuthenticatedMasterClient);
}

void TOperationControllerBase::PickIntermediateDataCell()
{
    auto connection = AuthenticatedOutputMasterClient->GetNativeConnection();
    const auto& secondaryCellTags = connection->GetSecondaryMasterCellTags();
    IntermediateOutputCellTag = secondaryCellTags.empty()
        ? connection->GetPrimaryMasterCellTag()
        : secondaryCellTags[rand() % secondaryCellTags.size()];
}

void TOperationControllerBase::InitChunkListPool()
{
    ChunkListPool = New<TChunkListPool>(
        Config,
        AuthenticatedOutputMasterClient,
        CancelableInvoker,
        OperationId,
        OutputTransaction->GetId());

    CellTagToOutputRequiredChunkList.clear();
    for (const auto* table : UpdatingTables) {
        ++CellTagToOutputRequiredChunkList[table->CellTag];
    }

    CellTagToIntermediateRequiredChunkList.clear();
    ++CellTagToIntermediateRequiredChunkList[IntermediateOutputCellTag];
    if (StderrTable) {
        ++CellTagToIntermediateRequiredChunkList[StderrTable->CellTag];
    }
    if (CoreTable) {
        ++CellTagToIntermediateRequiredChunkList[CoreTable->CellTag];
    }
}

void TOperationControllerBase::InitInputChunkScraper()
{
    yhash_set<TChunkId> chunkIds;
    for (const auto& pair : InputChunkMap) {
        chunkIds.insert(pair.first);
    }

    YCHECK(!InputChunkScraper);
    InputChunkScraper = New<TChunkScraper>(
        Config->ChunkScraper,
        CancelableInvoker,
        Host->GetChunkLocationThrottlerManager(),
        AuthenticatedInputMasterClient,
        InputNodeDirectory,
        std::move(chunkIds),
        BIND(&TThis::OnInputChunkLocated, MakeWeak(this)),
        Logger);

    if (UnavailableInputChunkCount > 0) {
        LOG_INFO("Waiting for %v unavailable input chunks", UnavailableInputChunkCount);
        InputChunkScraper->Start();
    }
}

void TOperationControllerBase::InitIntermediateChunkScraper()
{
    IntermediateChunkScraper = New<TIntermediateChunkScraper>(
        Config->ChunkScraper,
        CancelableInvoker,
        Host->GetChunkLocationThrottlerManager(),
        AuthenticatedInputMasterClient,
        InputNodeDirectory,
        [weakThis = MakeWeak(this)] () {
            if (auto this_ = weakThis.Lock()) {
                return this_->GetAliveIntermediateChunks();
            } else {
                return yhash_set<TChunkId>();
            }
        },
        BIND(&TThis::OnIntermediateChunkLocated, MakeWeak(this)),
        Logger);
}

yhash_set<TChunkId> TOperationControllerBase::GetAliveIntermediateChunks() const
{
    yhash_set<TChunkId> intermediateChunks;

    for (const auto& pair : ChunkOriginMap) {
        if (!pair.second->Lost) {
            intermediateChunks.insert(pair.first);
        }
    }

    return intermediateChunks;
}

void TOperationControllerBase::SuspendUnavailableInputStripes()
{
    YCHECK(UnavailableInputChunkCount == 0);

    for (const auto& pair : InputChunkMap) {
        const auto& chunkDescriptor = pair.second;
        if (chunkDescriptor.State == EInputChunkState::Waiting) {
            LOG_TRACE("Input chunk is unavailable (ChunkId: %v)", pair.first);
            for (const auto& inputStripe : chunkDescriptor.InputStripes) {
                if (inputStripe.Stripe->WaitingChunkCount == 0) {
                    inputStripe.Task->GetChunkPoolInput()->Suspend(inputStripe.Cookie);
                }
                ++inputStripe.Stripe->WaitingChunkCount;
            }
            ++UnavailableInputChunkCount;
        }
    }
}

void TOperationControllerBase::ReinstallLivePreview()
{
    auto masterConnector = Host->GetMasterConnector();

    if (IsOutputLivePreviewSupported()) {
        for (const auto& table : OutputTables) {
            std::vector<TChunkTreeId> childIds;
            childIds.reserve(table.OutputChunkTreeIds.size());
            for (const auto& pair : table.OutputChunkTreeIds) {
                childIds.push_back(pair.second);
            }
            masterConnector->AttachToLivePreview(
                OperationId,
                AsyncSchedulerTransaction->GetId(),
                table.LivePreviewTableId,
                childIds);
        }
    }

    if (IsIntermediateLivePreviewSupported()) {
        std::vector<TChunkTreeId> childIds;
        childIds.reserve(ChunkOriginMap.size());
        for (const auto& pair : ChunkOriginMap) {
            if (!pair.second->Lost) {
                childIds.push_back(pair.first);
            }
        }
        masterConnector->AttachToLivePreview(
            OperationId,
            AsyncSchedulerTransaction->GetId(),
            IntermediateTable.LivePreviewTableId,
            childIds);
    }
}

void TOperationControllerBase::AbortAllJoblets()
{
    for (const auto& pair : JobletMap) {
        auto joblet = pair.second;
        JobCounter.Aborted(1, EAbortReason::Scheduler);
        joblet->Task->OnJobAborted(joblet, TAbortedJobSummary(pair.first, EAbortReason::Scheduler));
    }
    JobletMap.clear();
}

void TOperationControllerBase::DoLoadSnapshot(const TSharedRef& snapshot)
{
    LOG_INFO("Started loading snapshot");

    TMemoryInput input(snapshot.Begin(), snapshot.Size());

    TLoadContext context;
    context.SetInput(&input);
    context.SetRowBuffer(RowBuffer);
    // NB: Currently scheduler snapshots are not backward-compatible.
    // The version is being checked when the snapshot is discovered.
    // If the version does not match the expected one, the snapshot is discarded.
    // We still need to provide the proper version for the loaders to work properly.
    context.SetVersion(GetCurrentSnapshotVersion());

    NPhoenix::TSerializer::InplaceLoad(context, this);

    LOG_INFO("Finished loading snapshot");
}

void TOperationControllerBase::SafeCommit()
{
    // XXX(babenko): hotfix for YT-4636
    {
        const auto& client = Host->GetMasterClient();

        // NB: use root credentials.
        auto channel = client->GetMasterChannelOrThrow(EMasterChannelKind::Leader);
        TObjectServiceProxy proxy(channel);

        auto path = GetOperationPath(OperationId) + "/@committing";

        {
            auto req = TYPathProxy::Exists(path);
            auto rsp = WaitFor(proxy.Execute(req))
                .ValueOrThrow();
            if (ConvertTo<bool>(rsp->value())) {
                THROW_ERROR_EXCEPTION("Operation is already committing");
            }
        }

        {
            auto req = TYPathProxy::Set(path);
            req->set_value(ConvertToYsonString(true).GetData());
            WaitFor(proxy.Execute(req))
                .ThrowOnError();
        }
    }

    TeleportOutputChunks();
    AttachOutputChunks(UpdatingTables);
    EndUploadOutputTables(UpdatingTables);
    CustomCommit();

    CommitTransactions();

    LOG_INFO("Results committed");
}

void TOperationControllerBase::CommitTransactions()
{
    LOG_INFO("Committing scheduler transactions");

    AreTransactionsActive = false;

    CommitTransaction(InputTransaction);
    CommitTransaction(OutputTransaction);
    CommitTransaction(SyncSchedulerTransaction);
    CommitTransaction(DebugOutputTransaction);

    LOG_INFO("Scheduler transactions committed");

    // NB: Never commit async transaction since it's used for writing Live Preview tables.
    AsyncSchedulerTransaction->Abort();
}

void TOperationControllerBase::TeleportOutputChunks()
{
    auto teleporter = New<TChunkTeleporter>(
        Config,
        AuthenticatedOutputMasterClient,
        CancelableInvoker,
        OutputTransaction->GetId(),
        Logger);

    for (auto& table : OutputTables) {
        for (const auto& pair : table.OutputChunkTreeIds) {
            const auto& id = pair.second;
            if (TypeFromId(id) == EObjectType::ChunkList)
                continue;
            table.ChunkPropertiesUpdateNeeded = true;
            teleporter->RegisterChunk(id, table.CellTag);
        }
    }

    WaitFor(teleporter->Run())
        .ThrowOnError();
}

void TOperationControllerBase::AttachOutputChunks(const std::vector<TOutputTable*>& tableList)
{
    for (auto* table : tableList) {
        auto objectIdPath = FromObjectId(table->ObjectId);
        const auto& path = table->Path.GetPath();

        LOG_INFO("Attaching output chunks (Path: %v)",
            path);

        auto channel = AuthenticatedOutputMasterClient->GetMasterChannelOrThrow(
            EMasterChannelKind::Leader,
            table->CellTag);
        TChunkServiceProxy proxy(channel);

        // Split large outputs into separate requests.
        TChunkServiceProxy::TReqExecuteBatch::TAttachChunkTreesSubrequest* req = nullptr;
        TChunkServiceProxy::TReqExecuteBatchPtr batchReq;

        auto flushCurrentReq = [&] (bool requestStatistics) {
            if (req) {
                req->set_request_statistics(requestStatistics);

                auto batchRspOrError = WaitFor(batchReq->Invoke());
                THROW_ERROR_EXCEPTION_IF_FAILED(GetCumulativeError(batchRspOrError), "Error attaching chunks to output table %v",
                    path);

                const auto& batchRsp = batchRspOrError.Value();
                const auto& rsp = batchRsp->attach_chunk_trees_subresponses(0);
                if (requestStatistics) {
                    table->DataStatistics = rsp.statistics();
                }
            }

            req = nullptr;
            batchReq.Reset();
        };

        auto addChunkTree = [&] (const TChunkTreeId& chunkTreeId) {
            if (req && req->child_ids_size() >= Config->MaxChildrenPerAttachRequest) {
                // NB: No need for a statistics for an intermediate request.
                flushCurrentReq(false);
            }

            if (!req) {
                batchReq = proxy.ExecuteBatch();
                GenerateMutationId(batchReq);
                batchReq->set_suppress_upstream_sync(true);
                req = batchReq->add_attach_chunk_trees_subrequests();
                ToProto(req->mutable_parent_id(), table->OutputChunkListId);
            }

            ToProto(req->add_child_ids(), chunkTreeId);
        };

        if (table->TableUploadOptions.TableSchema.IsSorted() && ShouldVerifySortedOutput()) {
            // Sorted output generated by user operation requires rearranging.
            LOG_DEBUG("Sorting %v boundary key pairs %v", table->BoundaryKeys.size(), path);
            std::sort(
                table->BoundaryKeys.begin(),
                table->BoundaryKeys.end(),
                [&] (const TJobBoundaryKeys& lhs, const TJobBoundaryKeys& rhs) -> bool {
                    auto minKeyResult = CompareRows(lhs.MinKey, rhs.MinKey);
                    if (minKeyResult != 0) {
                        return minKeyResult < 0;
                    }
                    return lhs.MaxKey < rhs.MaxKey;
                });

            for (auto current = table->BoundaryKeys.begin(); current != table->BoundaryKeys.end(); ++current) {
                auto next = current + 1;
                if (next != table->BoundaryKeys.end()) {
                    int cmp = CompareRows(next->MinKey, current->MaxKey);

                    if (cmp < 0) {
                        THROW_ERROR_EXCEPTION("Output table %v is not sorted: job outputs have overlapping key ranges",
                            table->Path.GetPath())
                            << TErrorAttribute("current_range_max_key", current->MaxKey)
                            << TErrorAttribute("next_range_min_key", next->MinKey);
                    }

                    if (cmp == 0 && table->Options->ValidateUniqueKeys) {
                        THROW_ERROR_EXCEPTION("Output table %v contains duplicate keys: job outputs have overlapping key ranges",
                            table->Path.GetPath())
                            << TErrorAttribute("current_range_max_key", current->MaxKey)
                            << TErrorAttribute("next_range_min_key", next->MinKey);
                    }
                }

                if (current->ChunkTreeId) {
                    // Chunk tree may be absent if no data was written in the job.
                    addChunkTree(current->ChunkTreeId);
                }
            }
        } else {
            for (const auto& pair : table->OutputChunkTreeIds) {
                addChunkTree(pair.second);
            }
        }

        // NB: Don't forget to ask for the statistics in the last request.
        flushCurrentReq(true);

        LOG_INFO("Output chunks attached (Path: %v, Statistics: %v)",
            path,
            table->DataStatistics);
    }
}

void TOperationControllerBase::CustomCommit()
{ }

void TOperationControllerBase::EndUploadOutputTables(const std::vector<TOutputTable*>& tableList)
{
    auto channel = AuthenticatedOutputMasterClient->GetMasterChannelOrThrow(EMasterChannelKind::Leader);
    TObjectServiceProxy proxy(channel);

    auto batchReq = proxy.ExecuteBatch();

    for (const auto* table : tableList) {
        auto objectIdPath = FromObjectId(table->ObjectId);
        const auto& path = table->Path.GetPath();

        LOG_INFO("Finishing upload to output table (Path: %v, Schema: %v)",
            path,
            table->TableUploadOptions.TableSchema);

        {
            auto req = TTableYPathProxy::EndUpload(objectIdPath);
            *req->mutable_statistics() = table->DataStatistics;
            req->set_chunk_properties_update_needed(table->ChunkPropertiesUpdateNeeded);
            ToProto(req->mutable_table_schema(), table->TableUploadOptions.TableSchema);
            req->set_schema_mode(static_cast<int>(table->TableUploadOptions.SchemaMode));
            SetTransactionId(req, table->UploadTransactionId);
            GenerateMutationId(req);
            batchReq->AddRequest(req, "end_upload");
        }
    }

    auto batchRspOrError = WaitFor(batchReq->Invoke());
    THROW_ERROR_EXCEPTION_IF_FAILED(GetCumulativeError(batchRspOrError), "Error finishing upload to output tables");
}

void TOperationControllerBase::SafeOnJobStarted(const TJobId& jobId, TInstant startTime)
{
    auto joblet = GetJoblet(jobId);
    joblet->StartTime = startTime;

    LogEventFluently(ELogEventType::JobStarted)
        .Item("job_id").Value(jobId)
        .Item("operation_id").Value(OperationId)
        .Item("resource_limits").Value(joblet->ResourceLimits)
        .Item("node_address").Value(joblet->NodeDescriptor.Address)
        .Item("job_type").Value(joblet->JobType);
}

void TOperationControllerBase::UpdateMemoryDigests(TJobletPtr joblet, const TStatistics& statistics)
{
    auto jobType = joblet->JobType;
    bool taskUpdateNeeded = false;

    auto userJobMaxMemoryUsage = FindNumericValue(statistics, "/user_job/max_memory");
    if (userJobMaxMemoryUsage) {
        auto* digest = GetUserJobMemoryDigest(jobType);
        double actualFactor = static_cast<double>(*userJobMaxMemoryUsage) / joblet->EstimatedResourceUsage.GetUserJobMemory();
        LOG_TRACE("Adding sample to the job proxy memory digest (JobType: %v, Sample: %v, JobId: %v)",
            jobType,
            actualFactor,
            joblet->JobId);
        digest->AddSample(actualFactor);
        taskUpdateNeeded = true;
    }

    auto jobProxyMaxMemoryUsage = FindNumericValue(statistics, "/job_proxy/max_memory");
    if (jobProxyMaxMemoryUsage) {
        auto* digest = GetJobProxyMemoryDigest(jobType);
        double actualFactor = static_cast<double>(*jobProxyMaxMemoryUsage) /
            (joblet->EstimatedResourceUsage.GetJobProxyMemory() + joblet->EstimatedResourceUsage.GetFootprintMemory());
        LOG_TRACE("Adding sample to the user job memory digest (JobType: %v, Sample: %v, JobId: %v)",
            jobType,
            actualFactor,
            joblet->JobId);
        digest->AddSample(actualFactor);
        taskUpdateNeeded = true;
    }

    if (taskUpdateNeeded) {
        UpdateAllTasksIfNeeded();
    }
}

void TOperationControllerBase::InitializeHistograms()
{
    if (IsInputDataSizeHistogramSupported()) {
        EstimatedInputDataSizeHistogram_ = CreateHistogram();
        InputDataSizeHistogram_ = CreateHistogram();
    }
}

void TOperationControllerBase::UpdateEstimatedHistogram(TJobletPtr joblet)
{
    if (EstimatedInputDataSizeHistogram_) {
        EstimatedInputDataSizeHistogram_->AddValue(joblet->InputStripeList->TotalDataSize);
    }
}

void TOperationControllerBase::UpdateEstimatedHistogram(TJobletPtr joblet, EJobReinstallReason reason)
{
    if (EstimatedInputDataSizeHistogram_) {
        EstimatedInputDataSizeHistogram_->RemoveValue(joblet->InputStripeList->TotalDataSize);
    }
}

void TOperationControllerBase::UpdateActualHistogram(const TStatistics& statistics)
{
    if (InputDataSizeHistogram_) {
        auto dataSize = FindNumericValue(statistics, "/data/input/uncompressed_data_size");
        if (dataSize && *dataSize > 0) {
            InputDataSizeHistogram_->AddValue(*dataSize);
        }
    }
}

void TOperationControllerBase::SafeOnJobCompleted(std::unique_ptr<TCompletedJobSummary> jobSummary)
{
    const auto& jobId = jobSummary->Id;
    const auto& result = jobSummary->Result;

    const auto& schedulerResultExt = result.GetExtension(TSchedulerJobResultExt::scheduler_job_result_ext);

    // Validate all node ids of the output chunks and populate the local node directory.
    // In case any id is not known, abort the job.
    const auto& globalNodeDirectory = Host->GetNodeDirectory();
    for (const auto& chunkSpec : schedulerResultExt.output_chunk_specs()) {
        auto replicas = FromProto<TChunkReplicaList>(chunkSpec.replicas());
        for (auto replica : replicas) {
            auto nodeId = replica.GetNodeId();
            if (InputNodeDirectory->FindDescriptor(nodeId)) {
                continue;
            }

            const auto* descriptor = globalNodeDirectory->FindDescriptor(nodeId);
            if (!descriptor) {
                LOG_DEBUG("Job is considered aborted since its output contains unresolved node id "
                    "(JobId: %v, NodeId: %v)",
                    jobId,
                    nodeId);
                auto abortedJobSummary = std::make_unique<TAbortedJobSummary>(*jobSummary, EAbortReason::Other);
                OnJobAborted(std::move(abortedJobSummary));
                return;
            }

            InputNodeDirectory->AddDescriptor(nodeId, *descriptor);
        }
    }

    jobSummary->ParseStatistics();

    JobCounter.Completed(1);

    auto joblet = GetJoblet(jobId);

    UpdateMemoryDigests(joblet, jobSummary->Statistics);
    UpdateActualHistogram(jobSummary->Statistics);

    FinalizeJoblet(joblet, jobSummary.get());
    LogFinishedJobFluently(ELogEventType::JobCompleted, joblet, *jobSummary);

    UpdateJobStatistics(*jobSummary);

    joblet->Task->OnJobCompleted(joblet, *jobSummary);
    if (jobSummary->Interrupted) {
        OnJobInterrupted(*jobSummary);
    }

    RemoveJoblet(jobId);

    UpdateTask(joblet->Task);

    if (IsCompleted()) {
        OnOperationCompleted(false /* interrupted */);
        return;
    }

    if (RowCountLimitTableIndex) {
        switch (joblet->JobType) {
            case EJobType::Map:
            case EJobType::OrderedMap:
            case EJobType::SortedReduce:
            case EJobType::JoinReduce:
            case EJobType::PartitionReduce: {
                auto path = Format("/data/output/%v/row_count%v", *RowCountLimitTableIndex, jobSummary->StatisticsSuffix);
                i64 count = GetNumericValue(JobStatistics, path);
                if (count >= RowCountLimit) {
                    OnOperationCompleted(true /* interrupted */);
                }
                break;
            }
            default:
                break;
        }
    }
}

void TOperationControllerBase::SafeOnJobFailed(std::unique_ptr<TFailedJobSummary> jobSummary)
{
    jobSummary->ParseStatistics();

    const auto& jobId = jobSummary->Id;
    const auto& result = jobSummary->Result;

    auto error = FromProto<TError>(result.error());

    JobCounter.Failed(1);

    auto joblet = GetJoblet(jobId);

    FinalizeJoblet(joblet, jobSummary.get());
    LogFinishedJobFluently(ELogEventType::JobFailed, joblet, *jobSummary)
        .Item("error").Value(error);

    UpdateJobStatistics(*jobSummary);

    joblet->Task->OnJobFailed(joblet, *jobSummary);

    RemoveJoblet(jobId);

    if (error.Attributes().Get<bool>("fatal", false)) {
        auto wrappedError = TError("Job failed with fatal error") << error;
        OnOperationFailed(wrappedError);
        return;
    }

    int failedJobCount = JobCounter.GetFailed();
    int maxFailedJobCount = Spec->MaxFailedJobCount;
    if (failedJobCount >= maxFailedJobCount) {
        OnOperationFailed(TError("Failed jobs limit exceeded")
            << TErrorAttribute("max_failed_job_count", maxFailedJobCount));
    }
}

void TOperationControllerBase::SafeOnJobAborted(std::unique_ptr<TAbortedJobSummary> jobSummary)
{
    jobSummary->ParseStatistics();

    const auto& jobId = jobSummary->Id;
    auto abortReason = jobSummary->AbortReason;

    JobCounter.Aborted(1, abortReason);

    auto joblet = GetJoblet(jobId);
    if (abortReason == EAbortReason::ResourceOverdraft) {
        UpdateMemoryDigests(joblet, jobSummary->Statistics);
    }

    if (jobSummary->ShouldLog) {
        FinalizeJoblet(joblet, jobSummary.get());
        LogFinishedJobFluently(ELogEventType::JobAborted, joblet, *jobSummary)
            .Item("reason").Value(abortReason);

        UpdateJobStatistics(*jobSummary);
    }

    if (abortReason == EAbortReason::FailedChunks) {
        const auto& result = jobSummary->Result;
        const auto& schedulerResultExt = result.GetExtension(TSchedulerJobResultExt::scheduler_job_result_ext);
        for (const auto& chunkId : schedulerResultExt.failed_chunk_ids()) {
            OnChunkFailed(FromProto<TChunkId>(chunkId));
        }
    }

    joblet->Task->OnJobAborted(joblet, *jobSummary);

    RemoveJoblet(jobId);
}

void TOperationControllerBase::FinalizeJoblet(
    const TJobletPtr& joblet,
    TJobSummary* jobSummary)
{
    auto& statistics = jobSummary->Statistics;

    joblet->FinishTime = jobSummary->FinishTime;
    {
        auto duration = joblet->FinishTime - joblet->StartTime;
        statistics.AddSample("/time/total", duration.MilliSeconds());
    }

    if (jobSummary->PrepareDuration) {
        statistics.AddSample("/time/prepare", jobSummary->PrepareDuration->MilliSeconds());
    }
    if (jobSummary->DownloadDuration) {
        statistics.AddSample("/time/artifacts_download", jobSummary->DownloadDuration->MilliSeconds());
    }
    if (jobSummary->ExecDuration) {
        statistics.AddSample("/time/exec", jobSummary->ExecDuration->MilliSeconds());
    }

    statistics.AddSample("/job_proxy/memory_reserve_factor_x10000", static_cast<int>(1e4 * joblet->JobProxyMemoryReserveFactor));
}

TFluentLogEvent TOperationControllerBase::LogFinishedJobFluently(
    ELogEventType eventType,
    const TJobletPtr& joblet,
    const TJobSummary& jobSummary)
{
    return LogEventFluently(eventType)
        .Item("job_id").Value(joblet->JobId)
        .Item("operation_id").Value(OperationId)
        .Item("start_time").Value(joblet->StartTime)
        .Item("finish_time").Value(joblet->FinishTime)
        .Item("resource_limits").Value(joblet->ResourceLimits)
        .Item("statistics").Value(jobSummary.Statistics)
        .Item("node_address").Value(joblet->NodeDescriptor.Address)
        .Item("job_type").Value(joblet->JobType);
}

IYsonConsumer* TOperationControllerBase::GetEventLogConsumer()
{
    VERIFY_THREAD_AFFINITY_ANY();

    return EventLogTableConsumer_.get();
}

void TOperationControllerBase::OnChunkFailed(const TChunkId& chunkId)
{
    auto it = InputChunkMap.find(chunkId);
    if (it == InputChunkMap.end()) {
        LOG_DEBUG("Intermediate chunk has failed (ChunkId: %v)", chunkId);
        if (!OnIntermediateChunkUnavailable(chunkId)) {
            return;
        }

        IntermediateChunkScraper->Start();
    } else {
        LOG_DEBUG("Input chunk has failed (ChunkId: %v)", chunkId);
        OnInputChunkUnavailable(chunkId, it->second);
    }
}

void TOperationControllerBase::OnIntermediateChunkLocated(const TChunkId& chunkId, const TChunkReplicaList& replicas)
{
    // Intermediate chunks are always replicated.
    if (IsUnavailable(replicas, NErasure::ECodec::None)) {
        OnIntermediateChunkUnavailable(chunkId);
    }
}

void TOperationControllerBase::OnInputChunkLocated(const TChunkId& chunkId, const TChunkReplicaList& replicas)
{
    auto it = InputChunkMap.find(chunkId);
    YCHECK(it != InputChunkMap.end());

    auto& descriptor = it->second;
    YCHECK(!descriptor.InputChunks.empty());
    auto& chunkSpec = descriptor.InputChunks.front();
    auto codecId = NErasure::ECodec(chunkSpec->GetErasureCodec());

    if (IsUnavailable(replicas, codecId, IsParityReplicasFetchEnabled())) {
        OnInputChunkUnavailable(chunkId, descriptor);
    } else {
        OnInputChunkAvailable(chunkId, descriptor, replicas);
    }
}

void TOperationControllerBase::OnInputChunkAvailable(const TChunkId& chunkId, TInputChunkDescriptor& descriptor, const TChunkReplicaList& replicas)
{
    VERIFY_INVOKER_AFFINITY(CancelableInvoker);

    if (descriptor.State != EInputChunkState::Waiting)
        return;

    LOG_TRACE("Input chunk is available (ChunkId: %v)", chunkId);

    --UnavailableInputChunkCount;
    YCHECK(UnavailableInputChunkCount >= 0);

    if (UnavailableInputChunkCount == 0) {
        InputChunkScraper->Stop();
    }

    // Update replicas in place for all input chunks with current chunkId.
    for (auto& chunkSpec : descriptor.InputChunks) {
        chunkSpec->SetReplicaList(replicas);
    }

    descriptor.State = EInputChunkState::Active;

    for (const auto& inputStripe : descriptor.InputStripes) {
        --inputStripe.Stripe->WaitingChunkCount;
        if (inputStripe.Stripe->WaitingChunkCount > 0)
            continue;

        auto task = inputStripe.Task;
        task->GetChunkPoolInput()->Resume(inputStripe.Cookie, inputStripe.Stripe);
        if (task->HasInputLocality()) {
            AddTaskLocalityHint(task, inputStripe.Stripe);
        }
        AddTaskPendingHint(task);
    }
}

void TOperationControllerBase::OnInputChunkUnavailable(const TChunkId& chunkId, TInputChunkDescriptor& descriptor)
{
    VERIFY_INVOKER_AFFINITY(CancelableInvoker);

    if (descriptor.State != EInputChunkState::Active)
        return;

    ++ChunkLocatedCallCount;
    if (ChunkLocatedCallCount >= Config->ChunkScraper->MaxChunksPerRequest) {
        ChunkLocatedCallCount = 0;
        LOG_DEBUG("Located another batch of chunks (Count: %v, UnavailableInputChunkCount: %v)",
            Config->ChunkScraper->MaxChunksPerRequest,
            UnavailableInputChunkCount);
    }

    LOG_TRACE("Input chunk is unavailable (ChunkId: %v)", chunkId);

    ++UnavailableInputChunkCount;

    switch (Spec->UnavailableChunkTactics) {
        case EUnavailableChunkAction::Fail:
            OnOperationFailed(TError("Input chunk %v is unavailable",
                chunkId));
            break;

        case EUnavailableChunkAction::Skip: {
            descriptor.State = EInputChunkState::Skipped;
            for (const auto& inputStripe : descriptor.InputStripes) {
                inputStripe.Task->GetChunkPoolInput()->Suspend(inputStripe.Cookie);

                // Remove given chunk from the stripe list.
                SmallVector<TInputDataSlicePtr, 1> slices;
                std::swap(inputStripe.Stripe->DataSlices, slices);

                std::copy_if(
                    slices.begin(),
                    slices.end(),
                    inputStripe.Stripe->DataSlices.begin(),
                    [&] (TInputDataSlicePtr slice) {
                        try {
                            return chunkId != slice->GetSingleUnversionedChunkOrThrow()->ChunkId();
                        } catch (const std::exception& ex) {
                            //FIXME(savrus) allow data slices to be unavailable.
                            THROW_ERROR_EXCEPTION("Dynamic table chunk became unavailable") << ex;
                        }
                    });

                // Reinstall patched stripe.
                inputStripe.Task->GetChunkPoolInput()->Resume(inputStripe.Cookie, inputStripe.Stripe);
                AddTaskPendingHint(inputStripe.Task);
            }
            InputChunkScraper->Start();
            break;
        }

        case EUnavailableChunkAction::Wait: {
            descriptor.State = EInputChunkState::Waiting;
            for (const auto& inputStripe : descriptor.InputStripes) {
                if (inputStripe.Stripe->WaitingChunkCount == 0) {
                    inputStripe.Task->GetChunkPoolInput()->Suspend(inputStripe.Cookie);
                }
                ++inputStripe.Stripe->WaitingChunkCount;
            }
            InputChunkScraper->Start();
            break;
        }

        default:
            Y_UNREACHABLE();
    }
}

bool TOperationControllerBase::OnIntermediateChunkUnavailable(const TChunkId& chunkId)
{
    auto it = ChunkOriginMap.find(chunkId);
    YCHECK(it != ChunkOriginMap.end());
    auto completedJob = it->second;
    if (completedJob->Lost)
        return false;

    LOG_DEBUG("Job is lost (Address: %v, JobId: %v, SourceTask: %v, OutputCookie: %v, InputCookie: %v)",
        completedJob->NodeDescriptor.Address,
        completedJob->JobId,
        completedJob->SourceTask->GetId(),
        completedJob->OutputCookie,
        completedJob->InputCookie);

    JobCounter.Lost(1);
    completedJob->Lost = true;
    completedJob->DestinationPool->Suspend(completedJob->InputCookie);
    completedJob->SourceTask->GetChunkPoolOutput()->Lost(completedJob->OutputCookie);
    completedJob->SourceTask->OnJobLost(completedJob);
    AddTaskPendingHint(completedJob->SourceTask);
    return true;
}

bool TOperationControllerBase::IsOutputLivePreviewSupported() const
{
    return false;
}

bool TOperationControllerBase::IsIntermediateLivePreviewSupported() const
{
    return false;
}

std::vector<ITransactionPtr> TOperationControllerBase::GetTransactions()
{
    if (AreTransactionsActive) {
        return {
            AsyncSchedulerTransaction,
            SyncSchedulerTransaction,
            InputTransaction,
            OutputTransaction,
            DebugOutputTransaction
        };
    } else {
        return {};
    }
}

bool TOperationControllerBase::IsInputDataSizeHistogramSupported() const
{
    return false;
}

void TOperationControllerBase::SafeAbort()
{
    LOG_INFO("Aborting operation");

    auto abortTransaction = [&] (ITransactionPtr transaction) {
        if (transaction) {
            // Fire-and-forget.
            transaction->Abort();
        }
    };

    AreTransactionsActive = false;

    try {
        if (StderrTable && StderrTable->IsBeginUploadCompleted()) {
            AttachOutputChunks({StderrTable.GetPtr()});
            EndUploadOutputTables({StderrTable.GetPtr()});
        }

        if (CoreTable && CoreTable->IsBeginUploadCompleted()) {
            AttachOutputChunks({CoreTable.GetPtr()});
            EndUploadOutputTables({CoreTable.GetPtr()});
        }

        CommitTransaction(DebugOutputTransaction);
    } catch (const std::exception& ex) {
        // Bad luck we can't commit transaction.
        // Such a pity can happen for example if somebody aborted our transaction manualy.
        LOG_ERROR(ex, "Failed to commit debug output transaction");
    }

    abortTransaction(InputTransaction);
    abortTransaction(OutputTransaction);
    abortTransaction(SyncSchedulerTransaction);
    abortTransaction(AsyncSchedulerTransaction);

    State = EControllerState::Finished;

    CancelableContext->Cancel();

    LOG_INFO("Operation aborted");
}

void TOperationControllerBase::SafeForget()
{
    LOG_INFO("Forgetting operation");

    CancelableContext->Cancel();

    LOG_INFO("Operation forgotten");
}

void TOperationControllerBase::SafeComplete()
{
    BIND(&TOperationControllerBase::OnOperationCompleted, MakeStrong(this), true /* interrupted */)
        .Via(GetCancelableInvoker())
        .Run();
}

void TOperationControllerBase::CheckTimeLimit()
{
    VERIFY_INVOKER_AFFINITY(CancelableInvoker);

    auto timeLimit = Config->OperationTimeLimit;
    if (Spec->TimeLimit) {
        timeLimit = Spec->TimeLimit;
    }

    if (timeLimit) {
        if (TInstant::Now() - StartTime > *timeLimit) {
            OnOperationFailed(TError("Operation is running for too long, aborted")
                << TErrorAttribute("time_limit", *timeLimit));
        }
    }
}

void TOperationControllerBase::CheckAvailableExecNodes()
{
    VERIFY_INVOKER_AFFINITY(CancelableInvoker);

    if (ShouldSkipSanityCheck()) {
        return;
    }

    if (GetExecNodeDescriptors().empty()) {
        if (AvaialableNodesLastSeenTime_ + Spec->AvailableNodesMissingTimeout < TInstant::Now()) {
            OnOperationFailed(TError("No online nodes match operation scheduling tag filter")
                << TErrorAttribute("operation_id", OperationId)
                << TErrorAttribute("scheduling_tag_filter", Spec->SchedulingTagFilter));
        }
    } else {
        AvaialableNodesLastSeenTime_ = TInstant::Now();
    }
}

TScheduleJobResultPtr TOperationControllerBase::SafeScheduleJob(
    ISchedulingContextPtr context,
    const TJobResources& jobLimits)
{
    // SafeScheduleJob must be synchronous; context switches are prohibited.
    TContextSwitchGuard contextSwitchGuard([] { Y_UNREACHABLE(); });

    NProfiling::TScopedTimer timer;
    auto scheduleJobResult = New<TScheduleJobResult>();
    DoScheduleJob(context.Get(), jobLimits, scheduleJobResult.Get());
    if (scheduleJobResult->JobStartRequest) {
        JobCounter.Start(1);
    }
    scheduleJobResult->Duration = timer.GetElapsed();

    ScheduleJobStatistics_->RecordJobResult(scheduleJobResult);
    if (ScheduleJobStatisticsLogTime + Config->ScheduleJobStatisticsLogBackoff < TInstant::Now()) {
        LOG_DEBUG("Schedule job statistics (Count: %v, TotalDuration: %v, FailureReasons: %v)",
            ScheduleJobStatistics_->Count,
            ScheduleJobStatistics_->Duration,
            ScheduleJobStatistics_->Failed);
        ScheduleJobStatisticsLogTime = TInstant::Now();
    }

    return scheduleJobResult;
}

void TOperationControllerBase::UpdateConfig(TSchedulerConfigPtr config)
{
    VERIFY_INVOKER_AFFINITY(CancelableInvoker);

    Config = config;
}

void TOperationControllerBase::CustomizeJoblet(TJobletPtr /* joblet */)
{ }

void TOperationControllerBase::CustomizeJobSpec(TJobletPtr /* joblet */, TJobSpec* /* jobSpec */)
{ }

void TOperationControllerBase::RegisterTask(TTaskPtr task)
{
    Tasks.push_back(std::move(task));
}

void TOperationControllerBase::RegisterTaskGroup(TTaskGroupPtr group)
{
    TaskGroups.push_back(std::move(group));
}

void TOperationControllerBase::UpdateTask(TTaskPtr task)
{
    int oldPendingJobCount = CachedPendingJobCount;
    int newPendingJobCount = CachedPendingJobCount + task->GetPendingJobCountDelta();
    CachedPendingJobCount = newPendingJobCount;

    int oldTotalJobCount = JobCounter.GetTotal();
    JobCounter.Increment(task->GetTotalJobCountDelta());
    int newTotalJobCount = JobCounter.GetTotal();

    IncreaseNeededResources(task->GetTotalNeededResourcesDelta());

    LOG_DEBUG_IF(
        newPendingJobCount != oldPendingJobCount || newTotalJobCount != oldTotalJobCount,
        "Task updated (Task: %v, PendingJobCount: %v -> %v, TotalJobCount: %v -> %v, NeededResources: %v)",
        task->GetId(),
        oldPendingJobCount,
        newPendingJobCount,
        oldTotalJobCount,
        newTotalJobCount,
        FormatResources(CachedNeededResources));

    i64 outputTablesTimesJobsCount = OutputTables.size() * newTotalJobCount;
    if (outputTablesTimesJobsCount > Config->MaxOutputTablesTimesJobsCount) {
        OnOperationFailed(TError(
                "Maximum allowed number of output tables times job count violated: %v > %v",
                outputTablesTimesJobsCount,
                Config->MaxOutputTablesTimesJobsCount)
            << TErrorAttribute("output_table_count", OutputTables.size())
            << TErrorAttribute("job_count", newTotalJobCount));
    }

    task->CheckCompleted();
}

void TOperationControllerBase::UpdateAllTasks()
{
    for (const auto& task: Tasks) {
        UpdateTask(task);
    }
}

void TOperationControllerBase::UpdateAllTasksIfNeeded()
{
    if (TInstant::Now() - LastTaskUpdateTime_ >= Config->TaskUpdatePeriod) {
        UpdateAllTasks();
        LastTaskUpdateTime_ = TInstant::Now();
    }
}

void TOperationControllerBase::MoveTaskToCandidates(
    TTaskPtr task,
    std::multimap<i64, TTaskPtr>& candidateTasks)
{
    const auto& neededResources = task->GetMinNeededResources();
    task->CheckResourceDemandSanity(neededResources);
    i64 minMemory = neededResources.GetMemory();
    candidateTasks.insert(std::make_pair(minMemory, task));
    LOG_DEBUG("Task moved to candidates (Task: %v, MinMemory: %v)",
        task->GetId(),
        minMemory / (1024 * 1024));

}

void TOperationControllerBase::AddTaskPendingHint(TTaskPtr task)
{
    if (task->GetPendingJobCount() > 0) {
        auto group = task->GetGroup();
        if (group->NonLocalTasks.insert(task).second) {
            LOG_DEBUG("Task pending hint added (Task: %v)", task->GetId());
            MoveTaskToCandidates(task, group->CandidateTasks);
        }
    }
    UpdateTask(task);
}

void TOperationControllerBase::AddAllTaskPendingHints()
{
    for (const auto& task : Tasks) {
        AddTaskPendingHint(task);
    }
}

void TOperationControllerBase::DoAddTaskLocalityHint(TTaskPtr task, TNodeId nodeId)
{
    auto group = task->GetGroup();
    if (group->NodeIdToTasks[nodeId].insert(task).second) {
        LOG_TRACE("Task locality hint added (Task: %v, Address: %v)",
            task->GetId(),
            InputNodeDirectory->GetDescriptor(nodeId).GetDefaultAddress());
    }
}

void TOperationControllerBase::AddTaskLocalityHint(TTaskPtr task, TNodeId nodeId)
{
    DoAddTaskLocalityHint(task, nodeId);
    UpdateTask(task);
}

void TOperationControllerBase::AddTaskLocalityHint(TTaskPtr task, TChunkStripePtr stripe)
{
    for (const auto& dataSlice : stripe->DataSlices) {
        for (const auto& chunkSlice : dataSlice->ChunkSlices) {
            for (auto replica : chunkSlice->GetInputChunk()->GetReplicaList()) {
                auto locality = chunkSlice->GetLocality(replica.GetReplicaIndex());
                if (locality > 0) {
                    DoAddTaskLocalityHint(task, replica.GetNodeId());
                }
            }
        }
    }
    UpdateTask(task);
}

void TOperationControllerBase::ResetTaskLocalityDelays()
{
    LOG_DEBUG("Task locality delays are reset");
    for (auto group : TaskGroups) {
        for (const auto& pair : group->DelayedTasks) {
            auto task = pair.second;
            if (task->GetPendingJobCount() > 0) {
                MoveTaskToCandidates(task, group->CandidateTasks);
            } else {
                LOG_DEBUG("Task pending hint removed (Task: %v)",
                    task->GetId());
                YCHECK(group->NonLocalTasks.erase(task) == 1);
            }
        }
        group->DelayedTasks.clear();
    }
}

bool TOperationControllerBase::CheckJobLimits(
    TTaskPtr task,
    const TJobResources& jobLimits,
    const TJobResources& nodeResourceLimits)
{
    auto neededResources = task->GetMinNeededResources();
    if (Dominates(jobLimits, neededResources)) {
        return true;
    }
    task->CheckResourceDemandSanity(nodeResourceLimits, neededResources);
    return false;
}

void TOperationControllerBase::DoScheduleJob(
    ISchedulingContext* context,
    const TJobResources& jobLimits,
    TScheduleJobResult* scheduleJobResult)
{
    VERIFY_INVOKER_AFFINITY(CancelableInvoker);

    if (Spec->TestingOperationOptions) {
        Sleep(Spec->TestingOperationOptions->SchedulingDelay);
    }

    if (!IsRunning()) {
        LOG_TRACE("Operation is not running, scheduling request ignored");
        scheduleJobResult->RecordFail(EScheduleJobFailReason::OperationNotRunning);
    } else if (GetPendingJobCount() == 0) {
        LOG_TRACE("No pending jobs left, scheduling request ignored");
        scheduleJobResult->RecordFail(EScheduleJobFailReason::NoPendingJobs);
    } else {
        DoScheduleLocalJob(context, jobLimits, scheduleJobResult);
        if (!scheduleJobResult->JobStartRequest) {
            DoScheduleNonLocalJob(context, jobLimits, scheduleJobResult);
        }
    }
}

void TOperationControllerBase::DoScheduleLocalJob(
    ISchedulingContext* context,
    const TJobResources& jobLimits,
    TScheduleJobResult* scheduleJobResult)
{
    const auto& nodeResourceLimits = context->ResourceLimits();
    const auto& address = context->GetNodeDescriptor().Address;
    auto nodeId = context->GetNodeDescriptor().Id;

    for (const auto& group : TaskGroups) {
        if (!Dominates(jobLimits, group->MinNeededResources)) {
            scheduleJobResult->RecordFail(EScheduleJobFailReason::NotEnoughResources);
            continue;
        }

        auto localTasksIt = group->NodeIdToTasks.find(nodeId);
        if (localTasksIt == group->NodeIdToTasks.end()) {
            continue;
        }

        i64 bestLocality = 0;
        TTaskPtr bestTask = nullptr;

        auto& localTasks = localTasksIt->second;
        auto it = localTasks.begin();
        while (it != localTasks.end()) {
            auto jt = it++;
            auto task = *jt;

            // Make sure that the task has positive locality.
            // Remove pending hint if not.
            auto locality = task->GetLocality(nodeId);
            if (locality <= 0) {
                localTasks.erase(jt);
                LOG_TRACE("Task locality hint removed (Task: %v, Address: %v)",
                    task->GetId(),
                    address);
                continue;
            }

            if (locality <= bestLocality) {
                continue;
            }

            if (task->GetPendingJobCount() == 0) {
                UpdateTask(task);
                continue;
            }

            if (!CheckJobLimits(task, jobLimits, nodeResourceLimits)) {
                scheduleJobResult->RecordFail(EScheduleJobFailReason::NotEnoughResources);
                continue;
            }

            bestLocality = locality;
            bestTask = task;
        }

        if (!IsRunning()) {
            scheduleJobResult->RecordFail(EScheduleJobFailReason::OperationNotRunning);
            return;
        }

        if (bestTask) {
            LOG_DEBUG(
                "Attempting to schedule a local job (Task: %v, Address: %v, Locality: %v, JobLimits: %v, "
                "PendingDataSize: %v, PendingJobCount: %v)",
                bestTask->GetId(),
                address,
                bestLocality,
                FormatResources(jobLimits),
                bestTask->GetPendingDataSize(),
                bestTask->GetPendingJobCount());

            if (!HasEnoughChunkLists(bestTask->IsIntermediateOutput(), bestTask->IsStderrTableEnabled(), bestTask->IsCoreTableEnabled())) {
                LOG_DEBUG("Job chunk list demand is not met");
                scheduleJobResult->RecordFail(EScheduleJobFailReason::NotEnoughChunkLists);
                return;
            }

            bestTask->ScheduleJob(context, jobLimits, scheduleJobResult);
            if (scheduleJobResult->JobStartRequest) {
                UpdateTask(bestTask);
                return;
            }
        } else {
            // NB: This is one of the possible reasons, hopefully the most probable.
            scheduleJobResult->RecordFail(EScheduleJobFailReason::NoLocalJobs);
        }
    }
}

void TOperationControllerBase::DoScheduleNonLocalJob(
    ISchedulingContext* context,
    const TJobResources& jobLimits,
    TScheduleJobResult* scheduleJobResult)
{
    auto now = context->GetNow();
    const auto& nodeResourceLimits = context->ResourceLimits();
    const auto& address = context->GetNodeDescriptor().Address;

    for (const auto& group : TaskGroups) {
        if (!Dominates(jobLimits, group->MinNeededResources)) {
            scheduleJobResult->RecordFail(EScheduleJobFailReason::NotEnoughResources);
            continue;
        }

        auto& nonLocalTasks = group->NonLocalTasks;
        auto& candidateTasks = group->CandidateTasks;
        auto& delayedTasks = group->DelayedTasks;

        // Move tasks from delayed to candidates.
        while (!delayedTasks.empty()) {
            auto it = delayedTasks.begin();
            auto deadline = it->first;
            if (now < deadline) {
                break;
            }
            auto task = it->second;
            delayedTasks.erase(it);
            if (task->GetPendingJobCount() == 0) {
                LOG_DEBUG("Task pending hint removed (Task: %v)",
                    task->GetId());
                YCHECK(nonLocalTasks.erase(task) == 1);
                UpdateTask(task);
            } else {
                LOG_DEBUG("Task delay deadline reached (Task: %v)", task->GetId());
                MoveTaskToCandidates(task, candidateTasks);
            }
        }

        // Consider candidates in the order of increasing memory demand.
        {
            int processedTaskCount = 0;
            int noPendingJobsTaskCount = 0;
            auto it = candidateTasks.begin();
            while (it != candidateTasks.end()) {
                ++processedTaskCount;
                auto task = it->second;

                // Make sure that the task is ready to launch jobs.
                // Remove pending hint if not.
                if (task->GetPendingJobCount() == 0) {
                    LOG_DEBUG("Task pending hint removed (Task: %v)", task->GetId());
                    candidateTasks.erase(it++);
                    YCHECK(nonLocalTasks.erase(task) == 1);
                    UpdateTask(task);
                    ++noPendingJobsTaskCount;
                    continue;
                }

                // Check min memory demand for early exit.
                if (task->GetMinNeededResources().GetMemory() > jobLimits.GetMemory()) {
                    scheduleJobResult->RecordFail(EScheduleJobFailReason::NotEnoughResources);
                    break;
                }

                if (!CheckJobLimits(task, jobLimits, nodeResourceLimits)) {
                    ++it;
                    scheduleJobResult->RecordFail(EScheduleJobFailReason::NotEnoughResources);
                    continue;
                }

                if (!task->GetDelayedTime()) {
                    task->SetDelayedTime(now);
                }

                auto deadline = *task->GetDelayedTime() + task->GetLocalityTimeout();
                if (deadline > now) {
                    LOG_DEBUG("Task delayed (Task: %v, Deadline: %v)",
                        task->GetId(),
                        deadline);
                    delayedTasks.insert(std::make_pair(deadline, task));
                    candidateTasks.erase(it++);
                    scheduleJobResult->RecordFail(EScheduleJobFailReason::TaskDelayed);
                    continue;
                }

                if (!IsRunning()) {
                    scheduleJobResult->RecordFail(EScheduleJobFailReason::OperationNotRunning);
                    return;
                }

                LOG_DEBUG(
                    "Attempting to schedule a non-local job (Task: %v, Address: %v, JobLimits: %v, "
                    "PendingDataSize: %v, PendingJobCount: %v)",
                    task->GetId(),
                    address,
                    FormatResources(jobLimits),
                    task->GetPendingDataSize(),
                    task->GetPendingJobCount());

                if (!HasEnoughChunkLists(task->IsIntermediateOutput(), task->IsStderrTableEnabled(), task->IsCoreTableEnabled())) {
                    LOG_DEBUG("Job chunk list demand is not met");
                    scheduleJobResult->RecordFail(EScheduleJobFailReason::NotEnoughChunkLists);
                    return;
                }

                task->ScheduleJob(context, jobLimits, scheduleJobResult);
                if (scheduleJobResult->JobStartRequest) {
                    UpdateTask(task);
                    LOG_DEBUG("Processed %v tasks", processedTaskCount);
                    return;
                }

                // If task failed to schedule job, its min resources might have been updated.
                auto minMemory = task->GetMinNeededResources().GetMemory();
                if (it->first == minMemory) {
                    ++it;
                } else {
                    it = candidateTasks.erase(it);
                    candidateTasks.insert(std::make_pair(minMemory, task));
                }
            }
            if (processedTaskCount == noPendingJobsTaskCount) {
                scheduleJobResult->RecordFail(EScheduleJobFailReason::NoCandidateTasks);
            }

            LOG_DEBUG("Processed %v tasks", processedTaskCount);
        }
    }
}

TCancelableContextPtr TOperationControllerBase::GetCancelableContext() const
{
    VERIFY_THREAD_AFFINITY_ANY();

    return CancelableContext;
}

IInvokerPtr TOperationControllerBase::GetCancelableControlInvoker() const
{
    VERIFY_THREAD_AFFINITY_ANY();

    return CancelableControlInvoker;
}

IInvokerPtr TOperationControllerBase::GetCancelableInvoker() const
{
    VERIFY_THREAD_AFFINITY_ANY();

    return CancelableInvoker;
}

IInvokerPtr TOperationControllerBase::GetInvoker() const
{
    VERIFY_THREAD_AFFINITY_ANY();

    return SuspendableInvoker;
}

TFuture<void> TOperationControllerBase::Suspend()
{
    VERIFY_THREAD_AFFINITY(ControlThread);

    return SuspendableInvoker->Suspend();
}

void TOperationControllerBase::Resume()
{
    VERIFY_THREAD_AFFINITY(ControlThread);

    SuspendableInvoker->Resume();
}

int TOperationControllerBase::GetPendingJobCount() const
{
    VERIFY_THREAD_AFFINITY_ANY();

    // Avoid accessing the state while not prepared.
    if (!IsPrepared()) {
        return 0;
    }

    // NB: For suspended operations we still report proper pending job count
    // but zero demand.
    if (!IsRunning()) {
        return 0;
    }

    return CachedPendingJobCount;
}

int TOperationControllerBase::GetTotalJobCount() const
{
    VERIFY_INVOKER_AFFINITY(CancelableInvoker);

    // Avoid accessing the state while not prepared.
    if (!IsPrepared()) {
        return 0;
    }

    return JobCounter.GetTotal();
}

void TOperationControllerBase::IncreaseNeededResources(const TJobResources& resourcesDelta)
{
    VERIFY_THREAD_AFFINITY_ANY();

    TWriterGuard guard(CachedNeededResourcesLock);
    CachedNeededResources += resourcesDelta;
}

TJobResources TOperationControllerBase::GetNeededResources() const
{
    VERIFY_THREAD_AFFINITY_ANY();

    TReaderGuard guard(CachedNeededResourcesLock);
    return CachedNeededResources;
}

i64 TOperationControllerBase::ComputeUserJobMemoryReserve(EJobType jobType, TUserJobSpecPtr userJobSpec) const
{
    if (userJobSpec) {
        return userJobSpec->MemoryLimit * GetUserJobMemoryDigest(jobType)->GetQuantile(Config->UserJobMemoryReserveQuantile);
    } else {
        return 0;
    }
}

void TOperationControllerBase::OnOperationCompleted(bool interrupted)
{
    VERIFY_INVOKER_AFFINITY(CancelableInvoker);
    Y_UNUSED(interrupted);

    // This can happen if operation failed during completion in derived class (e.x. SortController).
    if (IsFinished()) {
        return;
    }

    State = EControllerState::Finished;

    BuildAndSaveProgress();

    Host->OnOperationCompleted(OperationId);
}

void TOperationControllerBase::OnOperationFailed(const TError& error)
{
    VERIFY_THREAD_AFFINITY_ANY();

    // During operation failing job aborting can lead to another operation fail, we don't want to invoke it twice.
    if (IsFinished()) {
        return;
    }

    State = EControllerState::Finished;

    BuildAndSaveProgress();

    Host->OnOperationFailed(OperationId, error);
}

void TOperationControllerBase::FailOperation(const TAssertionFailedException& ex)
{
    OnOperationFailed(TError("Operation controller crashed; please file a ticket at YTADMINREQ and attach a link to this operation")
        << TErrorAttribute("failed_condition", ex.GetExpression())
        << TErrorAttribute("stack_trace", ex.GetStackTrace())
        << TErrorAttribute("core_path", ex.GetCorePath())
        << TErrorAttribute("operation_id", OperationId));
}

bool TOperationControllerBase::IsPrepared() const
{
    return State != EControllerState::Preparing;
}

bool TOperationControllerBase::IsRunning() const
{
    return State == EControllerState::Running;
}

bool TOperationControllerBase::IsFinished() const
{
    return State == EControllerState::Finished;
}

void TOperationControllerBase::CreateLivePreviewTables()
{
    const auto& client = Host->GetMasterClient();
    auto connection = client->GetNativeConnection();

    // NB: use root credentials.
    auto channel = client->GetMasterChannelOrThrow(EMasterChannelKind::Leader);
    TObjectServiceProxy proxy(channel);

    auto batchReq = proxy.ExecuteBatch();

    auto addRequest = [&] (
        const Stroka& path,
        TCellTag cellTag,
        int replicationFactor,
        NCompression::ECodec compressionCodec,
        const Stroka& key,
        const TYsonString& acl,
        TNullable<TTableSchema> schema)
    {
        auto req = TCypressYPathProxy::Create(path);
        req->set_type(static_cast<int>(EObjectType::Table));
        req->set_ignore_existing(true);
        req->set_enable_accounting(false);

        auto attributes = CreateEphemeralAttributes();
        attributes->Set("replication_factor", replicationFactor);
        // Does this affect anything or is this for viewing only? Should we set the 'media' ('primary_medium') property?
        attributes->Set("compression_codec", compressionCodec);
        if (cellTag == connection->GetPrimaryMasterCellTag()) {
            attributes->Set("external", false);
        } else {
            attributes->Set("external_cell_tag", cellTag);
        }
        attributes->Set("acl", acl);
        attributes->Set("inherit_acl", false);
        if (schema) {
            attributes->Set("schema", *schema);
        }
        ToProto(req->mutable_node_attributes(), *attributes);

        batchReq->AddRequest(req, key);
    };

    if (IsOutputLivePreviewSupported()) {
        LOG_INFO("Creating live preview for output tables");

        for (int index = 0; index < OutputTables.size(); ++index) {
            const auto& table = OutputTables[index];
            auto path = GetLivePreviewOutputPath(OperationId, index);
            addRequest(
                path,
                table.CellTag,
                table.Options->ReplicationFactor,
                table.Options->CompressionCodec,
                "create_output",
                table.EffectiveAcl,
                table.TableUploadOptions.TableSchema);
        }
    }

    if (StderrTable) {
        LOG_INFO("Creating live preview for stderr table");
        auto path = GetLivePreviewStderrTablePath(OperationId);
        addRequest(
            path,
            StderrTable->CellTag,
            StderrTable->Options->ReplicationFactor,
            StderrTable->Options->CompressionCodec,
            "create_stderr",
            StderrTable->EffectiveAcl,
            StderrTable->TableUploadOptions.TableSchema);
    }

    if (IsIntermediateLivePreviewSupported()) {
        LOG_INFO("Creating live preview for intermediate table");

        auto path = GetLivePreviewIntermediatePath(OperationId);
        addRequest(
            path,
            IntermediateOutputCellTag,
            1,
            Spec->IntermediateCompressionCodec,
            "create_intermediate",
<<<<<<< HEAD
            BuildYsonStringFluently()
                .BeginList()
                    .Item().BeginMap()
                        .Item("action").Value("allow")
                        .Item("subjects").BeginList()
                            .Item().Value(AuthenticatedUser)
                            .DoFor(Owners, [] (TFluentList fluent, const Stroka& owner) {
                                fluent.Item().Value(owner);
                            })
                        .EndList()
                        .Item("permissions").BeginList()
                            .Item().Value("read")
                        .EndList()
                    .EndMap()
                    .DoFor(Spec->IntermediateDataAcl->AsList()->GetChildren(), [] (TFluentList fluent, const INodePtr& node) {
                        fluent.Item().Value(node);
                    })
                    .DoFor(Config->AdditionalIntermediateDataAcl->AsList()->GetChildren(), [] (TFluentList fluent, const INodePtr& node) {
                        fluent.Item().Value(node);
                    })
                .EndList());
=======
            ConvertToYsonString(Spec->IntermediateDataAcl),
            Null);
>>>>>>> 777fd3af
    }

    auto batchRspOrError = WaitFor(batchReq->Invoke());
    THROW_ERROR_EXCEPTION_IF_FAILED(GetCumulativeError(batchRspOrError), "Error creating live preview tables");
    const auto& batchRsp = batchRspOrError.Value();

    auto handleResponse = [&] (TLivePreviewTableBase& table, TCypressYPathProxy::TRspCreatePtr rsp) {
        table.LivePreviewTableId = FromProto<NCypressClient::TNodeId>(rsp->node_id());
    };

    if (IsOutputLivePreviewSupported()) {
        auto rspsOrError = batchRsp->GetResponses<TCypressYPathProxy::TRspCreate>("create_output");
        YCHECK(rspsOrError.size() == OutputTables.size());
        for (int index = 0; index < OutputTables.size(); ++index) {
            handleResponse(OutputTables[index], rspsOrError[index].Value());
        }

        LOG_INFO("Live preview for output tables created");
    }

    if (StderrTable) {
        auto rspOrError = batchRsp->GetResponse<TCypressYPathProxy::TRspCreate>("create_stderr");
        handleResponse(*StderrTable, rspOrError.Value());

        LOG_INFO("Live preview for stderr table created");
    }

    if (IsIntermediateLivePreviewSupported()) {
        auto rspOrError = batchRsp->GetResponse<TCypressYPathProxy::TRspCreate>("create_intermediate");
        handleResponse(IntermediateTable, rspOrError.Value());

        LOG_INFO("Live preview for intermediate table created");
    }
}

void TOperationControllerBase::LockLivePreviewTables()
{
    auto channel = Host->GetMasterClient()->GetMasterChannelOrThrow(EMasterChannelKind::Leader);
    TObjectServiceProxy proxy(channel);

    auto batchReq = proxy.ExecuteBatch();

    auto addRequest = [&] (const TLivePreviewTableBase& table, const Stroka& key) {
        auto req = TCypressYPathProxy::Lock(FromObjectId(table.LivePreviewTableId));
        req->set_mode(static_cast<int>(ELockMode::Exclusive));
        SetTransactionId(req, AsyncSchedulerTransaction->GetId());
        batchReq->AddRequest(req, key);
    };

    if (IsOutputLivePreviewSupported()) {
        LOG_INFO("Locking live preview for output tables");
        for (const auto& table : OutputTables) {
            addRequest(table, "lock_output");
        }
    }

    if (StderrTable) {
        LOG_INFO("Locking live preview for stderr table");
        addRequest(*StderrTable, "lock_output");
    }

    if (IsIntermediateLivePreviewSupported()) {
        LOG_INFO("Locking live preview for intermediate table");
        addRequest(IntermediateTable, "lock_intermediate");
    }

    if (batchReq->GetSize() == 0) {
        return;
    }

    auto batchRspOrError = WaitFor(batchReq->Invoke());
    THROW_ERROR_EXCEPTION_IF_FAILED(GetCumulativeError(batchRspOrError), "Error locking live preview tables");

    LOG_INFO("Live preview tables locked");
}

void TOperationControllerBase::FetchInputTables()
{
    for (int tableIndex = 0; tableIndex < static_cast<int>(InputTables.size()); ++tableIndex) {
        auto& table = InputTables[tableIndex];
        auto objectIdPath = FromObjectId(table.ObjectId);
        const auto& path = table.Path.GetPath();
        const auto& ranges = table.Path.GetRanges();
        if (ranges.empty()) {
            continue;
        }

        if (ranges.size() > Config->MaxRangesOnTable) {
            THROW_ERROR_EXCEPTION(
                "Too many ranges on table: maximum allowed %v, actual %v",
                Config->MaxRangesOnTable,
                ranges.size())
                << TErrorAttribute("table_path", table.Path.GetPath());
        }

        LOG_INFO("Fetching input table (Path: %v, RangeCount: %v)",
            path,
            ranges.size());

        auto channel = AuthenticatedInputMasterClient->GetMasterChannelOrThrow(
            EMasterChannelKind::Follower,
            table.CellTag);
        TObjectServiceProxy proxy(channel);

        auto batchReq = proxy.ExecuteBatch();
        std::vector<int> rangeIndices;

        if (!table.IsDynamic) {
            for (int rangeIndex = 0; rangeIndex < static_cast<int>(ranges.size()); ++rangeIndex) {
                for (i64 index = 0; index * Config->MaxChunksPerFetch < table.ChunkCount; ++index) {
                    auto adjustedRange = ranges[rangeIndex];
                    auto chunkCountLowerLimit = index * Config->MaxChunksPerFetch;
                    if (adjustedRange.LowerLimit().HasChunkIndex()) {
                        chunkCountLowerLimit = std::max(chunkCountLowerLimit, adjustedRange.LowerLimit().GetChunkIndex());
                    }
                    adjustedRange.LowerLimit().SetChunkIndex(chunkCountLowerLimit);

                    auto chunkCountUpperLimit = (index + 1) * Config->MaxChunksPerFetch;
                    if (adjustedRange.UpperLimit().HasChunkIndex()) {
                        chunkCountUpperLimit = std::min(chunkCountUpperLimit, adjustedRange.UpperLimit().GetChunkIndex());
                    }
                    adjustedRange.UpperLimit().SetChunkIndex(chunkCountUpperLimit);

                    auto req = TTableYPathProxy::Fetch(FromObjectId(table.ObjectId));
                    InitializeFetchRequest(req.Get(), table.Path);
                    ToProto(req->mutable_ranges(), std::vector<TReadRange>({adjustedRange}));
                    req->set_fetch_all_meta_extensions(false);
                    req->add_extension_tags(TProtoExtensionTag<NChunkClient::NProto::TMiscExt>::Value);
                    if (IsBoundaryKeysFetchEnabled()) {
                        req->add_extension_tags(TProtoExtensionTag<TBoundaryKeysExt>::Value);
                    }
                    req->set_fetch_parity_replicas(IsParityReplicasFetchEnabled());
                    SetTransactionId(req, InputTransaction->GetId());
                    batchReq->AddRequest(req, "fetch");
                    rangeIndices.push_back(rangeIndex);
                }
            }
        } else {
            if (ranges.size() != 1 || !ranges[0].LowerLimit().IsTrivial() || !ranges[0].UpperLimit().IsTrivial()) {
                THROW_ERROR_EXCEPTION("Ranges are not supported for dynamic table inputs")
                    << TErrorAttribute("table_path", table.Path.GetPath());
            }

            rangeIndices.push_back(0);

            auto req = TTableYPathProxy::Fetch(FromObjectId(table.ObjectId));
            InitializeFetchRequest(req.Get(), table.Path);
            // TODO: support ranges
            //ToProto(req->mutable_ranges(), std::vector<TReadRange>(ranges[0]));
            req->set_fetch_all_meta_extensions(false);
            req->add_extension_tags(TProtoExtensionTag<NChunkClient::NProto::TMiscExt>::Value);
            req->add_extension_tags(TProtoExtensionTag<TBoundaryKeysExt>::Value);
            req->set_fetch_parity_replicas(IsParityReplicasFetchEnabled());
            SetTransactionId(req, InputTransaction->GetId());
            batchReq->AddRequest(req, "fetch");
        }

        auto batchRspOrError = WaitFor(batchReq->Invoke());
        THROW_ERROR_EXCEPTION_IF_FAILED(GetCumulativeError(batchRspOrError), "Error fetching input table %v",
            path);
        const auto& batchRsp = batchRspOrError.Value();

        auto rspsOrError = batchRsp->GetResponses<TTableYPathProxy::TRspFetch>("fetch");
        for (int resultIndex = 0; resultIndex < static_cast<int>(rspsOrError.size()); ++resultIndex) {
            const auto& rsp = rspsOrError[resultIndex].Value();
            std::vector<NChunkClient::NProto::TChunkSpec> chunkSpecs;
            ProcessFetchResponse(
                AuthenticatedInputMasterClient,
                rsp,
                table.CellTag,
                InputNodeDirectory,
                Config->MaxChunksPerLocateRequest,
                rangeIndices[resultIndex],
                Logger,
                &chunkSpecs);

            for (const auto& chunkSpec : chunkSpecs) {
                auto inputChunk = New<TInputChunk>(chunkSpec);
                inputChunk->SetTableIndex(tableIndex);
                table.Chunks.emplace_back(std::move(inputChunk));
            }
        }

        LOG_INFO("Input table fetched (Path: %v, ChunkCount: %v)",
            path,
            table.Chunks.size());
    }
}

void TOperationControllerBase::LockInputTables()
{
    //! TODO(ignat): Merge in with lock input files method.
    LOG_INFO("Locking input tables");

    auto channel = AuthenticatedInputMasterClient->GetMasterChannelOrThrow(EMasterChannelKind::Leader);
    TObjectServiceProxy proxy(channel);

    auto batchReq = proxy.ExecuteBatch();

    for (const auto& table : InputTables) {
        auto req = TTableYPathProxy::Lock(table.Path.GetPath());
        req->set_mode(static_cast<int>(ELockMode::Snapshot));
        SetTransactionId(req, InputTransaction->GetId());
        GenerateMutationId(req);
        batchReq->AddRequest(req);
    }

    auto batchRspOrError = WaitFor(batchReq->Invoke());
    THROW_ERROR_EXCEPTION_IF_FAILED(GetCumulativeError(batchRspOrError), "Error locking input tables");

    const auto& batchRsp = batchRspOrError.Value()->GetResponses<TCypressYPathProxy::TRspLock>();
    for (int index = 0; index < InputTables.size(); ++index) {
        auto& table = InputTables[index];
        const auto& path = table.Path.GetPath();
        const auto& rspOrError = batchRsp[index];
        THROW_ERROR_EXCEPTION_IF_FAILED(rspOrError, "Failed to lock input table %Qv", path);
        const auto& rsp = rspOrError.Value();
        table.ObjectId = FromProto<TObjectId>(rsp->node_id());
    }
}

void TOperationControllerBase::GetInputTablesAttributes()
{
    LOG_INFO("Getting input tables attributes");

    GetUserObjectBasicAttributes<TInputTable>(
        AuthenticatedInputMasterClient,
        InputTables,
        InputTransaction->GetId(),
        Logger,
        EPermission::Read);

    for (const auto& table : InputTables) {
        if (table.Type != EObjectType::Table) {
            THROW_ERROR_EXCEPTION("Object %v has invalid type: expected %Qlv, actual %Qlv",
                table.Path.GetPath(),
                EObjectType::Table,
                table.Type);
        }
    }

    {
        auto channel = AuthenticatedInputMasterClient->GetMasterChannelOrThrow(EMasterChannelKind::Follower);
        TObjectServiceProxy proxy(channel);

        auto batchReq = proxy.ExecuteBatch();

        for (const auto& table : InputTables) {
            auto objectIdPath = FromObjectId(table.ObjectId);
            {
                auto req = TTableYPathProxy::Get(objectIdPath + "/@");
                std::vector<Stroka> attributeKeys{
                    "dynamic",
                    "chunk_count",
                    "retained_timestamp",
                    "schema_mode",
                    "schema",
                    "unflushed_timestamp"
                };
                ToProto(req->mutable_attributes()->mutable_keys(), attributeKeys);
                SetTransactionId(req, InputTransaction->GetId());
                batchReq->AddRequest(req, "get_attributes");
            }
        }

        auto batchRspOrError = WaitFor(batchReq->Invoke());
        THROW_ERROR_EXCEPTION_IF_FAILED(GetCumulativeError(batchRspOrError), "Error getting attributes of input tables");
        const auto& batchRsp = batchRspOrError.Value();

        auto lockInRspsOrError = batchRsp->GetResponses<TTableYPathProxy::TRspLock>("lock");
        auto getInAttributesRspsOrError = batchRsp->GetResponses<TTableYPathProxy::TRspGet>("get_attributes");
        for (int index = 0; index < InputTables.size(); ++index) {
            auto& table = InputTables[index];
            auto path = table.Path.GetPath();
            {
                const auto& rsp = getInAttributesRspsOrError[index].Value();
                auto attributes = ConvertToAttributes(TYsonString(rsp->value()));

                table.IsDynamic = attributes->Get<bool>("dynamic");
                table.Schema = attributes->Get<TTableSchema>("schema");
                table.SchemaMode = attributes->Get<ETableSchemaMode>("schema_mode");
                table.ChunkCount = attributes->Get<int>("chunk_count");

                // Validate that timestamp is correct.
                ValidateDynamicTableTimestamp(table.Path, table.IsDynamic, table.Schema, *attributes);
            }
            LOG_INFO("Input table locked (Path: %v, Schema: %v, ChunkCount: %v)",
                path,
                table.Schema,
                table.ChunkCount);
        }
    }
}

void TOperationControllerBase::GetOutputTablesSchema()
{
    LOG_INFO("Getting output tables schema");

    {
        auto channel = AuthenticatedOutputMasterClient->GetMasterChannelOrThrow(EMasterChannelKind::Follower);
        TObjectServiceProxy proxy(channel);
        auto batchReq = proxy.ExecuteBatch();

        for (auto* table : UpdatingTables) {
            auto objectIdPath = FromObjectId(table->ObjectId);
            {
                auto req = TTableYPathProxy::Get(objectIdPath + "/@");
                std::vector<Stroka> attributeKeys{
                    "schema_mode",
                    "schema"
                };
                ToProto(req->mutable_attributes()->mutable_keys(), attributeKeys);
                if (table->OutputType == EOutputTableType::Output) {
                    SetTransactionId(req, OutputTransaction->GetId());
                } else {
                    YCHECK(table->OutputType == EOutputTableType::Stderr || table->OutputType == EOutputTableType::Core);
                    SetTransactionId(req, DebugOutputTransaction->GetId());
                }
                batchReq->AddRequest(req, "get_attributes");
            }
        }

        auto batchRspOrError = WaitFor(batchReq->Invoke());
        THROW_ERROR_EXCEPTION_IF_FAILED(GetCumulativeError(batchRspOrError), "Error getting attributes of output tables");
        const auto& batchRsp = batchRspOrError.Value();

        auto getOutAttributesRspsOrError = batchRsp->GetResponses<TTableYPathProxy::TRspGet>("get_attributes");
        for (int index = 0; index < UpdatingTables.size(); ++index) {
            auto* table = UpdatingTables[index];
            const auto& path = table->Path;

            const auto& rsp = getOutAttributesRspsOrError[index].Value();
            auto attributes = ConvertToAttributes(TYsonString(rsp->value()));

            table->TableUploadOptions = GetTableUploadOptions(
                path,
                attributes->Get<TTableSchema>("schema"),
                attributes->Get<ETableSchemaMode>("schema_mode"),
                0); // Here we assume zero row count, we will do additional check later.

            LOG_DEBUG("Received output table schema (Path: %v, Schema: %v, SchemaMode: %v, LockMode: %v)",
                path,
                table->TableUploadOptions.TableSchema,
                table->TableUploadOptions.SchemaMode,
                table->TableUploadOptions.LockMode);
        }

        if (StderrTable) {
            StderrTable->TableUploadOptions.TableSchema = GetStderrBlobTableSchema().ToTableSchema();
            StderrTable->TableUploadOptions.SchemaMode = ETableSchemaMode::Strong;
            if (StderrTable->TableUploadOptions.UpdateMode == EUpdateMode::Append) {
                THROW_ERROR_EXCEPTION("Cannot write stderr table in append mode.");
            }
        }

        if (CoreTable) {
            CoreTable->TableUploadOptions.TableSchema = GetCoreBlobTableSchema().ToTableSchema();
            CoreTable->TableUploadOptions.SchemaMode = ETableSchemaMode::Strong;
            if (CoreTable->TableUploadOptions.UpdateMode == EUpdateMode::Append) {
                THROW_ERROR_EXCEPTION("Cannot write core table in append mode.");
            }
        }
    }
}

void TOperationControllerBase::PrepareOutputTables()
{ }

void TOperationControllerBase::BeginUploadOutputTables()
{
    LOG_INFO("Locking output tables");

    {
        auto channel = AuthenticatedOutputMasterClient->GetMasterChannelOrThrow(EMasterChannelKind::Leader);
        TObjectServiceProxy proxy(channel);

        {
            auto batchReq = proxy.ExecuteBatch();
            for (const auto* table : UpdatingTables) {
                auto objectIdPath = FromObjectId(table->ObjectId);
                auto req = TTableYPathProxy::BeginUpload(objectIdPath);
                if (table->OutputType == EOutputTableType::Output) {
                    SetTransactionId(req, OutputTransaction->GetId());
                } else {
                    YCHECK(table->OutputType == EOutputTableType::Stderr || table->OutputType == EOutputTableType::Core);
                    SetTransactionId(req, DebugOutputTransaction->GetId());
                }
                GenerateMutationId(req);
                req->set_update_mode(static_cast<int>(table->TableUploadOptions.UpdateMode));
                req->set_lock_mode(static_cast<int>(table->TableUploadOptions.LockMode));
                batchReq->AddRequest(req, "begin_upload");
            }
            auto batchRspOrError = WaitFor(batchReq->Invoke());
            THROW_ERROR_EXCEPTION_IF_FAILED(
                GetCumulativeError(batchRspOrError),
                "Error starting upload transactions for output tables");
            const auto& batchRsp = batchRspOrError.Value();

            auto beginUploadRspsOrError = batchRsp->GetResponses<TTableYPathProxy::TRspBeginUpload>("begin_upload");
            for (int index = 0; index < UpdatingTables.size(); ++index) {
                auto* table = UpdatingTables[index];
                const auto& rsp = beginUploadRspsOrError[index].Value();
                table->UploadTransactionId = FromProto<TTransactionId>(rsp->upload_transaction_id());
            }
        }
    }

    LOG_INFO("Getting output tables attributes");

    {
        auto channel = AuthenticatedOutputMasterClient->GetMasterChannelOrThrow(EMasterChannelKind::Follower);
        TObjectServiceProxy proxy(channel);
        auto batchReq = proxy.ExecuteBatch();

        for (const auto* table : UpdatingTables) {
            auto objectIdPath = FromObjectId(table->ObjectId);
            {
                auto req = TTableYPathProxy::Get(objectIdPath + "/@");

                std::vector<Stroka> attributeKeys{
                    "account",
                    "chunk_writer",
                    "compression_codec",
                    "effective_acl",
                    "erasure_codec",
                    "optimize_for",
                    "primary_medium",
                    "replication_factor",
                    "row_count",
                    "vital"
                };
                ToProto(req->mutable_attributes()->mutable_keys(), attributeKeys);
                SetTransactionId(req, table->UploadTransactionId);
                batchReq->AddRequest(req, "get_attributes");
            }
        }

        auto batchRspOrError = WaitFor(batchReq->Invoke());
        THROW_ERROR_EXCEPTION_IF_FAILED(
            GetCumulativeError(batchRspOrError),
            "Error getting attributes of output tables");
        const auto& batchRsp = batchRspOrError.Value();

        auto getOutAttributesRspsOrError = batchRsp->GetResponses<TTableYPathProxy::TRspGet>("get_attributes");
        for (int index = 0; index < UpdatingTables.size(); ++index) {
            auto* table = UpdatingTables[index];
            const auto& path = table->Path.GetPath();
            {
                const auto& rsp = getOutAttributesRspsOrError[index].Value();
                auto attributes = ConvertToAttributes(TYsonString(rsp->value()));

                if (attributes->Get<i64>("row_count") > 0 &&
                    table->TableUploadOptions.TableSchema.IsSorted() &&
                    table->TableUploadOptions.UpdateMode == EUpdateMode::Append)
                {
                    THROW_ERROR_EXCEPTION("Cannot append sorted data to non-empty output table %v",
                        path);
                }

                if (table->TableUploadOptions.TableSchema.IsSorted()) {
                    table->Options->ValidateSorted = true;
                    table->Options->ValidateUniqueKeys = table->TableUploadOptions.TableSchema.GetUniqueKeys();
                } else {
                    table->Options->ValidateSorted = false;
                }

                table->Options->CompressionCodec = attributes->Get<NCompression::ECodec>("compression_codec");
                table->Options->ErasureCodec = attributes->Get<NErasure::ECodec>("erasure_codec", NErasure::ECodec::None);
                table->Options->ReplicationFactor = attributes->Get<int>("replication_factor");
                table->Options->MediumName = attributes->Get<Stroka>("primary_medium");
                table->Options->Account = attributes->Get<Stroka>("account");
                table->Options->ChunksVital = attributes->Get<bool>("vital");
                table->Options->OptimizeFor = attributes->Get<EOptimizeFor>("optimize_for", EOptimizeFor::Lookup);
                table->Options->EvaluateComputedColumns = table->TableUploadOptions.TableSchema.HasComputedColumns();

                // Workaround for YT-5827.
                if (table->TableUploadOptions.TableSchema.Columns().empty() &&
                    table->TableUploadOptions.TableSchema.GetStrict())
                {
                    table->Options->OptimizeFor = EOptimizeFor::Lookup;
                }

                table->EffectiveAcl = attributes->GetYson("effective_acl");
                table->WriterConfig = attributes->FindYson("chunk_writer");
            }
            LOG_INFO("Output table locked (Path: %v, Options: %v, UploadTransactionId: %v)",
                path,
                ConvertToYsonString(table->Options, EYsonFormat::Text).GetData(),
                table->UploadTransactionId);
        }
    }
}

void TOperationControllerBase::GetOutputTablesUploadParams()
{
    yhash<TCellTag, std::vector<TOutputTable*>> cellTagToTables;
    for (auto* table : UpdatingTables) {
        cellTagToTables[table->CellTag].push_back(table);
    }

    for (const auto& pair : cellTagToTables) {
        auto cellTag = pair.first;
        const auto& tables = pair.second;

        LOG_INFO("Getting output tables upload parameters (CellTag: %v)", cellTag);

        auto channel = AuthenticatedOutputMasterClient->GetMasterChannelOrThrow(
            EMasterChannelKind::Follower,
            cellTag);
        TObjectServiceProxy proxy(channel);

        auto batchReq = proxy.ExecuteBatch();
        for (const auto& table : tables) {
            auto objectIdPath = FromObjectId(table->ObjectId);
            {
                auto req = TTableYPathProxy::GetUploadParams(objectIdPath);
                SetTransactionId(req, table->UploadTransactionId);
                batchReq->AddRequest(req, "get_upload_params");
            }
        }

        auto batchRspOrError = WaitFor(batchReq->Invoke());
        THROW_ERROR_EXCEPTION_IF_FAILED(batchRspOrError, "Error getting upload parameters of output tables");
        const auto& batchRsp = batchRspOrError.Value();

        auto getUploadParamsRspsOrError = batchRsp->GetResponses<TTableYPathProxy::TRspGetUploadParams>("get_upload_params");
        for (int index = 0; index < tables.size(); ++index) {
            auto* table = tables[index];
            const auto& path = table->Path.GetPath();
            {
                const auto& rspOrError = getUploadParamsRspsOrError[index];
                THROW_ERROR_EXCEPTION_IF_FAILED(rspOrError, "Error getting upload parameters of output table %v",
                    path);

                const auto& rsp = rspOrError.Value();
                table->OutputChunkListId = FromProto<TChunkListId>(rsp->chunk_list_id());

                LOG_INFO("Upload parameters of output table received (Path: %v, ChunkListId: %v)",
                    path,
                    table->OutputChunkListId);
            }
        }
    }
}

void TOperationControllerBase::FetchUserFiles()
{
    for (auto& file : Files) {
        auto objectIdPath = FromObjectId(file.ObjectId);
        const auto& path = file.Path.GetPath();

        LOG_INFO("Fetching user file (Path: %v)",
            path);

        auto channel = AuthenticatedInputMasterClient->GetMasterChannelOrThrow(
            EMasterChannelKind::Follower,
            file.CellTag);
        TObjectServiceProxy proxy(channel);

        auto batchReq = proxy.ExecuteBatch();

        {
            auto req = TChunkOwnerYPathProxy::Fetch(objectIdPath);
            ToProto(req->mutable_ranges(), std::vector<TReadRange>({TReadRange()}));
            switch (file.Type) {
                case EObjectType::Table:
                    req->set_fetch_all_meta_extensions(true);
                    InitializeFetchRequest(req.Get(), file.Path);
                    break;

                case EObjectType::File:
                    req->add_extension_tags(TProtoExtensionTag<NChunkClient::NProto::TMiscExt>::Value);
                    break;

                default:
                    Y_UNREACHABLE();
            }
            SetTransactionId(req, InputTransaction->GetId());
            batchReq->AddRequest(req, "fetch");
        }

        auto batchRspOrError = WaitFor(batchReq->Invoke());
        THROW_ERROR_EXCEPTION_IF_FAILED(GetCumulativeError(batchRspOrError), "Error fetching user file %v",
             path);
        const auto& batchRsp = batchRspOrError.Value();

        {
            auto rsp = batchRsp->GetResponse<TChunkOwnerYPathProxy::TRspFetch>("fetch").Value();
            ProcessFetchResponse(
                AuthenticatedInputMasterClient,
                rsp,
                file.CellTag,
                nullptr,
                Config->MaxChunksPerLocateRequest,
                Null,
                Logger,
                &file.ChunkSpecs);
        }

        LOG_INFO("User file fetched (Path: %v, FileName: %v)",
            path,
            file.FileName);
    }
}

void TOperationControllerBase::ValidateDynamicTableTimestamp(
    const TRichYPath& path,
    bool dynamic,
    const TTableSchema& schema,
    const IAttributeDictionary& attributes) const
{
    auto nullableRequested = path.GetTimestamp();
    if (nullableRequested && !(dynamic && schema.IsSorted())) {
        THROW_ERROR_EXCEPTION("Invalid attribute %Qv: table %Qv is not sorted dynamic",
            "timestamp",
            path.GetPath());
    }

    auto requested = nullableRequested.Get(AsyncLastCommittedTimestamp);
    if (requested != AsyncLastCommittedTimestamp) {
        auto retained = attributes.Get<TTimestamp>("retained_timestamp");
        auto unflushed = attributes.Get<TTimestamp>("unflushed_timestamp");
        if (requested < retained || requested >= unflushed) {
            THROW_ERROR_EXCEPTION("Requested timestamp is out of range for table %v",
                path.GetPath())
                << TErrorAttribute("requested_timestamp", requested)
                << TErrorAttribute("retained_timestamp", retained)
                << TErrorAttribute("unflushed_timestamp", unflushed);
        }
    }


}

void TOperationControllerBase::LockUserFiles()
{
    LOG_INFO("Locking user files");

    auto channel = AuthenticatedOutputMasterClient->GetMasterChannelOrThrow(EMasterChannelKind::Leader);
    TObjectServiceProxy proxy(channel);
    auto batchReq = proxy.ExecuteBatch();

    for (const auto& file : Files) {
        auto req = TCypressYPathProxy::Lock(file.Path.GetPath());
        req->set_mode(static_cast<int>(ELockMode::Snapshot));
        GenerateMutationId(req);
        SetTransactionId(req, InputTransaction->GetId());
        batchReq->AddRequest(req);
    }

    auto batchRspOrError = WaitFor(batchReq->Invoke());
    THROW_ERROR_EXCEPTION_IF_FAILED(GetCumulativeError(batchRspOrError), "Error locking user files");

    const auto& batchRsp = batchRspOrError.Value()->GetResponses<TCypressYPathProxy::TRspLock>();
    for (int index = 0; index < Files.size(); ++index) {
        auto& file = Files[index];
        const auto& path = file.Path.GetPath();
        const auto& rspOrError = batchRsp[index];
        THROW_ERROR_EXCEPTION_IF_FAILED(rspOrError, "Failed to lock user file %Qv", path);
        const auto& rsp = rspOrError.Value();
        file.ObjectId = FromProto<TObjectId>(rsp->node_id());
    }
}

void TOperationControllerBase::GetUserFilesAttributes()
{
    LOG_INFO("Getting user files attributes");

    GetUserObjectBasicAttributes<TUserFile>(
        AuthenticatedMasterClient,
        Files,
        InputTransaction->GetId(),
        Logger,
        EPermission::Read);

    for (const auto& file : Files) {
        const auto& path = file.Path.GetPath();
        if (file.Type != EObjectType::Table && file.Type != EObjectType::File) {
            THROW_ERROR_EXCEPTION("Object %v has invalid type: expected %Qlv or %Qlv, actual %Qlv",
                path,
                EObjectType::Table,
                EObjectType::File,
                file.Type);
        }
    }

    {
        auto channel = AuthenticatedOutputMasterClient->GetMasterChannelOrThrow(EMasterChannelKind::Follower);
        TObjectServiceProxy proxy(channel);
        auto batchReq = proxy.ExecuteBatch();

        for (const auto& file : Files) {
            auto objectIdPath = FromObjectId(file.ObjectId);
            {
                auto req = TYPathProxy::Get(objectIdPath + "/@");
                SetTransactionId(req, InputTransaction->GetId());
                std::vector<Stroka> attributeKeys;
                attributeKeys.push_back("file_name");
                switch (file.Type) {
                    case EObjectType::File:
                        attributeKeys.push_back("executable");
                        break;

                    case EObjectType::Table:
                        attributeKeys.push_back("format");
                        attributeKeys.push_back("dynamic");
                        attributeKeys.push_back("schema");
                        attributeKeys.push_back("retained_timestamp");
                        attributeKeys.push_back("unflushed_timestamp");
                        break;

                    default:
                        Y_UNREACHABLE();
                }
                attributeKeys.push_back("key");
                attributeKeys.push_back("chunk_count");
                attributeKeys.push_back("uncompressed_data_size");
                ToProto(req->mutable_attributes()->mutable_keys(), attributeKeys);
                batchReq->AddRequest(req, "get_attributes");
            }

            {
                auto req = TYPathProxy::Get(file.Path.GetPath() + "&/@");
                SetTransactionId(req, InputTransaction->GetId());
                std::vector<Stroka> attributeKeys;
                attributeKeys.push_back("key");
                attributeKeys.push_back("file_name");
                ToProto(req->mutable_attributes()->mutable_keys(), attributeKeys);
                batchReq->AddRequest(req, "get_link_attributes");
            }
        }

        auto batchRspOrError = WaitFor(batchReq->Invoke());
        THROW_ERROR_EXCEPTION_IF_FAILED(batchRspOrError, "Error getting attributes of user files");
        const auto& batchRsp = batchRspOrError.Value();

        TEnumIndexedVector<yhash_set<Stroka>, EOperationStage> userFileNames;
        auto validateUserFileName = [&] (const TUserFile& file) {
            // TODO(babenko): more sanity checks?
            auto path = file.Path.GetPath();
            const auto& fileName = file.FileName;
            if (fileName.empty()) {
                THROW_ERROR_EXCEPTION("Empty user file name for %v",
                    path);
            }
            if (!userFileNames[file.Stage].insert(fileName).second) {
                THROW_ERROR_EXCEPTION("Duplicate user file name %Qv for %v",
                    fileName,
                    path);
            }
        };

        auto getAttributesRspsOrError = batchRsp->GetResponses<TYPathProxy::TRspGetKey>("get_attributes");
        auto getLinkAttributesRspsOrError = batchRsp->GetResponses<TYPathProxy::TRspGetKey>("get_link_attributes");
        for (int index = 0; index < Files.size(); ++index) {
            auto& file = Files[index];
            const auto& path = file.Path.GetPath();

            {
                const auto& rspOrError = getAttributesRspsOrError[index];
                THROW_ERROR_EXCEPTION_IF_FAILED(rspOrError, "Error getting attributes of user file %Qv", path);
                const auto& rsp = rspOrError.Value();
                const auto& linkRsp = getLinkAttributesRspsOrError[index];

                file.Attributes = ConvertToAttributes(TYsonString(rsp->value()));
                const auto& attributes = *file.Attributes;

                try {
                    if (linkRsp.IsOK()) {
                        auto linkAttributes = ConvertToAttributes(TYsonString(linkRsp.Value()->value()));
                        file.FileName = linkAttributes->Get<Stroka>("key");
                        file.FileName = linkAttributes->Find<Stroka>("file_name").Get(file.FileName);
                    } else {
                        file.FileName = attributes.Get<Stroka>("key");
                        file.FileName = attributes.Find<Stroka>("file_name").Get(file.FileName);
                    }
                    file.FileName = file.Path.GetFileName().Get(file.FileName);
                } catch (const std::exception& ex) {
                    // NB: Some of the above Gets and Finds may throw due to, e.g., type mismatch.
                    THROW_ERROR_EXCEPTION("Error parsing attributes of user file %v",
                        path) << ex;
                }

                switch (file.Type) {
                    case EObjectType::File:
                        file.Executable = attributes.Find<bool>("executable").Get(file.Executable);
                        file.Executable = file.Path.GetExecutable().Get(file.Executable);
                        break;

                    case EObjectType::Table:
                        file.IsDynamic = attributes.Get<bool>("dynamic");
                        file.Schema = attributes.Get<TTableSchema>("schema");
                        file.Format = attributes.FindYson("format");
                        if (!file.Format) {
                            file.Format = file.Path.GetFormat();
                        }
                        // Validate that format is correct.
                        try {
                            if (!file.Format) {
                                THROW_ERROR_EXCEPTION("Format is missing");
                            }
                            ConvertTo<TFormat>(file.Format);
                        } catch (const std::exception& ex) {
                            THROW_ERROR_EXCEPTION("Failed to parse format of table file %v",
                                file.Path) << ex;
                        }
                        // Validate that timestamp is correct.
                        ValidateDynamicTableTimestamp(file.Path, file.IsDynamic, file.Schema, attributes);

                        break;

                    default:
                        Y_UNREACHABLE();
                }

                i64 fileSize = attributes.Get<i64>("uncompressed_data_size");
                if (fileSize > Config->MaxFileSize) {
                    THROW_ERROR_EXCEPTION(
                        "User file %v exceeds size limit: %v > %v",
                        path,
                        fileSize,
                        Config->MaxFileSize);
                }

                i64 chunkCount = attributes.Get<i64>("chunk_count");
                if (chunkCount > Config->MaxChunksPerFetch) {
                    THROW_ERROR_EXCEPTION(
                        "User file %v exceeds chunk count limit: %v > %v",
                        path,
                        chunkCount,
                        Config->MaxChunksPerFetch);
                }

                LOG_INFO("User file locked (Path: %v, Stage: %v, FileName: %v)",
                    path,
                    file.Stage,
                    file.FileName);
            }

            validateUserFileName(file);
        }
    }
}

void TOperationControllerBase::InitQuerySpec(
    NProto::TSchedulerJobSpecExt* schedulerJobSpecExt,
    const Stroka& queryString,
    const TTableSchema& schema)
{
    auto externalCGInfo = New<TExternalCGInfo>();
    auto nodeDirectory = New<NNodeTrackerClient::TNodeDirectory>();
    auto fetchFunctions = [&] (const std::vector<Stroka>& names, const TTypeInferrerMapPtr& typeInferrers) {
        MergeFrom(typeInferrers.Get(), *BuiltinTypeInferrersMap);

        std::vector<Stroka> externalNames;
        for (const auto& name : names) {
            auto found = typeInferrers->find(name);
            if (found == typeInferrers->end()) {
                externalNames.push_back(name);
            }
        }

        if (externalNames.empty()) {
            return;
        }

        if (!Config->UdfRegistryPath) {
            THROW_ERROR_EXCEPTION("External UDF registry is not configured");
        }

        auto descriptors = LookupAllUdfDescriptors(externalNames, Config->UdfRegistryPath.Get(), Host->GetMasterClient());

        AppendUdfDescriptors(typeInferrers, externalCGInfo, externalNames, descriptors);
    };

    auto query = PrepareJobQuery(queryString, schema, fetchFunctions);

    auto* querySpec = schedulerJobSpecExt->mutable_input_query_spec();
    ToProto(querySpec->mutable_query(), query);
    ToProto(querySpec->mutable_external_functions(), externalCGInfo->Functions);
}

void TOperationControllerBase::CollectTotals()
{
    for (const auto& table : InputTables) {
        for (const auto& chunkSpec : table.Chunks) {
            if (IsUnavailable(chunkSpec, IsParityReplicasFetchEnabled())) {
                const auto& chunkId = chunkSpec->ChunkId();
                if (table.IsDynamic && table.Schema.IsSorted()) {
                    THROW_ERROR_EXCEPTION("Input chunk %v of sorted dynamic table %v is unavailable",
                        chunkId,
                        table.Path.GetPath());
                }

                switch (Spec->UnavailableChunkStrategy) {
                    case EUnavailableChunkAction::Fail:
                        THROW_ERROR_EXCEPTION("Input chunk %v is unavailable",
                            chunkId);

                    case EUnavailableChunkAction::Skip:
                        LOG_TRACE("Skipping unavailable chunk (ChunkId: %v)",
                            chunkId);
                        continue;

                    case EUnavailableChunkAction::Wait:
                        // Do nothing.
                        break;

                    default:
                        Y_UNREACHABLE();
                }
            }

            if (table.IsPrimary()) {
                PrimaryInputDataSize += chunkSpec->GetUncompressedDataSize();
            }

            TotalEstimatedInputDataSize += chunkSpec->GetUncompressedDataSize();
            TotalEstimatedInputRowCount += chunkSpec->GetRowCount();
            TotalEstimatedCompressedDataSize += chunkSpec->GetCompressedDataSize();
            ++TotalEstimatedInputChunkCount;
        }
    }

    LOG_INFO("Estimated input totals collected (ChunkCount: %v, RowCount: %v, UncompressedDataSize: %v, CompressedDataSize: %v)",
        TotalEstimatedInputChunkCount,
        TotalEstimatedInputRowCount,
        TotalEstimatedInputDataSize,
        TotalEstimatedCompressedDataSize);
}

void TOperationControllerBase::CustomPrepare()
{ }

void TOperationControllerBase::ClearInputChunkBoundaryKeys()
{
    for (auto& pair : InputChunkMap) {
        auto& inputChunkDescriptor = pair.second;
        for (auto chunkSpec : inputChunkDescriptor.InputChunks) {
            // We don't need boundary key ext after preparation phase (for primary tables only).
            if (InputTables[chunkSpec->GetTableIndex()].IsPrimary()) {
                chunkSpec->ReleaseBoundaryKeys();
            }
        }
    }
}

// NB: must preserve order of chunks in the input tables, no shuffling.
std::vector<TInputChunkPtr> TOperationControllerBase::CollectPrimaryChunks(bool versioned) const
{
    std::vector<TInputChunkPtr> result;
    for (const auto& table : InputTables) {
        if (!table.IsForeign() && ((table.IsDynamic && table.Schema.IsSorted()) == versioned)) {
            for (const auto& chunk : table.Chunks) {
                if (!table.IsDynamic && IsUnavailable(chunk, IsParityReplicasFetchEnabled())) {
                    switch (Spec->UnavailableChunkStrategy) {
                        case EUnavailableChunkAction::Skip:
                            continue;

                        case EUnavailableChunkAction::Wait:
                            // Do nothing.
                            break;

                        default:
                            Y_UNREACHABLE();
                    }
                }
                result.push_back(chunk);
            }
        }
    }
    return result;
}

std::vector<TInputChunkPtr> TOperationControllerBase::CollectPrimaryUnversionedChunks() const
{
    return CollectPrimaryChunks(false);
}

std::vector<TInputChunkPtr> TOperationControllerBase::CollectPrimaryVersionedChunks() const
{
    return CollectPrimaryChunks(true);
}

std::pair<i64, i64> TOperationControllerBase::CalculatePrimaryVersionedChunksStatistics() const
{
    i64 dataSize = 0;
    i64 rowCount = 0;
    for (const auto& table : InputTables) {
        if (!table.IsForeign() && table.IsDynamic && table.Schema.IsSorted()) {
            for (const auto& chunk : table.Chunks) {
                dataSize += chunk->GetUncompressedDataSize();
                rowCount += chunk->GetRowCount();
            }
        }
    }
    return std::make_pair(dataSize, rowCount);
}

std::vector<TInputDataSlicePtr> TOperationControllerBase::CollectPrimaryVersionedDataSlices(i64 sliceSize) const
{
    TScrapeChunksCallback scraperCallback;
    if (Spec->UnavailableChunkStrategy == EUnavailableChunkAction::Wait) {
        scraperCallback = CreateScrapeChunksSessionCallback(
            Config->ChunkScraper,
            GetCancelableInvoker(),
            Host->GetChunkLocationThrottlerManager(),
            AuthenticatedInputMasterClient,
            InputNodeDirectory,
            Logger);
    }

    std::vector<TFuture<void>> asyncResults;
    std::vector<TDataSliceFetcherPtr> fetchers;

    for (const auto& table : InputTables) {
        if (!table.IsForeign() && table.IsDynamic && table.Schema.IsSorted()) {
            auto fetcher = New<TDataSliceFetcher>(
                Config->Fetcher,
                sliceSize,
                table.Schema.GetKeyColumns(),
                true,
                InputNodeDirectory,
                GetCancelableInvoker(),
                scraperCallback,
                Host->GetMasterClient(),
                RowBuffer,
                Logger);

            for (const auto& chunk : table.Chunks) {
                fetcher->AddChunk(chunk);
            }

            asyncResults.emplace_back(fetcher->Fetch());
            fetchers.emplace_back(std::move(fetcher));
        }
    }

    WaitFor(Combine(asyncResults))
        .ThrowOnError();

    std::vector<TInputDataSlicePtr> result;
    for (const auto& fetcher : fetchers) {
        for (auto& dataSlice : fetcher->GetDataSlices()) {
            LOG_TRACE("Added dynamic table slice (TablePath: %v, Range: %v..%v, ChunkIds: %v)",
                InputTables[dataSlice->GetTableIndex()].Path.GetPath(),
                dataSlice->LowerLimit(),
                dataSlice->UpperLimit(),
                dataSlice->ChunkSlices);
            result.emplace_back(std::move(dataSlice));
        }
    }

    return result;
}

std::vector<std::deque<TInputDataSlicePtr>> TOperationControllerBase::CollectForeignInputDataSlices(int foreignKeyColumnCount) const
{
    std::vector<std::deque<TInputDataSlicePtr>> result;
    for (const auto& table : InputTables) {
        if (table.IsForeign()) {
            result.push_back(std::deque<TInputDataSlicePtr>());

            if (table.IsDynamic && table.Schema.IsSorted()) {
                std::vector<TInputChunkSlicePtr> chunkSlices;
                chunkSlices.reserve(table.Chunks.size());
                for (const auto& chunkSpec : table.Chunks) {
                    chunkSlices.push_back(CreateInputChunkSlice(
                        chunkSpec,
                        RowBuffer->Capture(chunkSpec->BoundaryKeys()->MinKey.Get()),
                        GetKeySuccessor(chunkSpec->BoundaryKeys()->MaxKey.Get(), RowBuffer)));
                }

                auto dataSlices = CombineVersionedChunkSlices(chunkSlices);
                for (const auto& dataSlice : dataSlices) {
                    if (IsUnavailable(dataSlice, IsParityReplicasFetchEnabled())) {
                        switch (Spec->UnavailableChunkStrategy) {
                            case EUnavailableChunkAction::Skip:
                                continue;

                            case EUnavailableChunkAction::Wait:
                                // Do nothing.
                                break;

                            default:
                                Y_UNREACHABLE();
                        }
                    }
                    result.back().push_back(dataSlice);
                }
            } else {
                for (const auto& chunkSpec : table.Chunks) {
                    if (IsUnavailable(chunkSpec, IsParityReplicasFetchEnabled())) {
                        switch (Spec->UnavailableChunkStrategy) {
                            case EUnavailableChunkAction::Skip:
                                continue;

                            case EUnavailableChunkAction::Wait:
                                // Do nothing.
                                break;

                            default:
                                Y_UNREACHABLE();
                        }
                    }
                    result.back().push_back(CreateUnversionedInputDataSlice(CreateInputChunkSlice(
                        chunkSpec,
                        GetKeyPrefix(chunkSpec->BoundaryKeys()->MinKey.Get(), foreignKeyColumnCount, RowBuffer),
                        GetKeyPrefixSuccessor(chunkSpec->BoundaryKeys()->MaxKey.Get(), foreignKeyColumnCount, RowBuffer))));
                }
            }
        }
    }
    return result;
}

bool TOperationControllerBase::InputHasDynamicTables() const
{
    for (const auto& table : InputTables) {
        if (table.IsDynamic) {
            return true;
        }
    }
    return false;
}

bool TOperationControllerBase::InputHasVersionedTables() const
{
    for (const auto& table : InputTables) {
        if (table.IsDynamic && table.Schema.IsSorted()) {
            return true;
        }
    }
    return false;
}

void TOperationControllerBase::SliceUnversionedChunks(
    const std::vector<TInputChunkPtr>& unversionedChunks,
    const IJobSizeConstraintsPtr& jobSizeConstraints,
    std::vector<TChunkStripePtr>* result) const
{
    auto appendStripes = [&] (const std::vector<TInputChunkSlicePtr>& slices) {
        for (const auto& slice : slices) {
            result->push_back(New<TChunkStripe>(CreateUnversionedInputDataSlice(slice)));
        }
    };

    for (const auto& chunkSpec : unversionedChunks) {
        int oldSize = result->size();

        bool hasNontrivialLimits = !chunkSpec->IsCompleteChunk();

        auto codecId = NErasure::ECodec(chunkSpec->GetErasureCodec());
        if (hasNontrivialLimits || codecId == NErasure::ECodec::None) {
            auto slices = SliceChunkByRowIndexes(
                chunkSpec,
                jobSizeConstraints->GetInputSliceDataSize(),
                jobSizeConstraints->GetInputSliceRowCount());

            appendStripes(slices);
        } else {
            for (const auto& slice : CreateErasureInputChunkSlices(chunkSpec, codecId)) {
                auto slices = slice->SliceEvenly(
                    jobSizeConstraints->GetInputSliceDataSize(),
                    jobSizeConstraints->GetInputSliceRowCount());

                appendStripes(slices);
            }
        }

        LOG_TRACE("Slicing chunk (ChunkId: %v, SliceCount: %v)",
            chunkSpec->ChunkId(),
            result->size() - oldSize);
    }
}

void TOperationControllerBase::SlicePrimaryUnversionedChunks(
    const IJobSizeConstraintsPtr& jobSizeConstraints,
    std::vector<TChunkStripePtr>* result) const
{
    SliceUnversionedChunks(CollectPrimaryUnversionedChunks(), jobSizeConstraints, result);
}

void TOperationControllerBase::SlicePrimaryVersionedChunks(
    const IJobSizeConstraintsPtr& jobSizeConstraints,
    std::vector<TChunkStripePtr>* result) const
{
    for (const auto& dataSlice : CollectPrimaryVersionedDataSlices(jobSizeConstraints->GetInputSliceDataSize())) {
        result->push_back(New<TChunkStripe>(dataSlice));
    }
}

bool TOperationControllerBase::IsJobInterruptible() const
{
    return false;
}

void TOperationControllerBase::OnJobInterrupted(const TCompletedJobSummary& jobSummary)
{
    JobCounter.Interrupted(1);

    const auto& inputDataSlices = ExtractInputDataSlices(jobSummary);

    LOG_DEBUG("Job interrupted (JobId: %v, UnreadDataSliceCount: %v)",
        jobSummary.Id,
        inputDataSlices.size());

    ReinstallUnreadInputDataSlices(inputDataSlices);
}

std::vector<TInputDataSlicePtr> TOperationControllerBase::ExtractInputDataSlices(const TCompletedJobSummary& jobSummary) const
{
    std::vector<TInputDataSlicePtr> dataSliceList;

    const auto& result = jobSummary.Result;
    const auto& schedulerResultExt = result.GetExtension(TSchedulerJobResultExt::scheduler_job_result_ext);
    auto dataSliceDescriptors = FromProto<std::vector<TDataSliceDescriptor>>(schedulerResultExt.unread_input_data_slice_descriptors());

    for (const auto& dataSliceDescriptor : dataSliceDescriptors) {
        std::vector<TInputChunkSlicePtr> chunkSliceList;
        chunkSliceList.reserve(dataSliceDescriptor.ChunkSpecs.size());
        for (const auto& protoChunkSpec : dataSliceDescriptor.ChunkSpecs) {
            auto chunkId = FromProto<TChunkId>(protoChunkSpec.chunk_id());
            auto it = InputChunkMap.find(chunkId);
            YCHECK(it != InputChunkMap.end());
            const auto& inputChunks = it->second.InputChunks;
            auto chunkIt = std::find_if(
                inputChunks.begin(),
                inputChunks.end(),
                [&] (const TInputChunkPtr& inputChunk) -> bool {
                    return inputChunk->GetTableIndex() == protoChunkSpec.table_index() &&
                        inputChunk->GetRangeIndex() == protoChunkSpec.range_index();
                });
            YCHECK(chunkIt != inputChunks.end());
            auto chunkSlice = New<TInputChunkSlice>(*chunkIt, RowBuffer, protoChunkSpec);
            chunkSliceList.emplace_back(std::move(chunkSlice));
        }
        if (dataSliceDescriptor.Type == EDataSliceDescriptorType::VersionedTable) {
            dataSliceList.emplace_back(CreateVersionedInputDataSlice(chunkSliceList));
        } else {
            YCHECK(dataSliceDescriptor.Type == EDataSliceDescriptorType::UnversionedTable);
            YCHECK(chunkSliceList.size() == 1);
            dataSliceList.emplace_back(CreateUnversionedInputDataSlice(chunkSliceList[0]));
        }
    }
    return dataSliceList;
}

void TOperationControllerBase::ReinstallUnreadInputDataSlices(const std::vector<TInputDataSlicePtr>& inputDataSlices)
{
    Y_UNREACHABLE();
}

TKeyColumns TOperationControllerBase::CheckInputTablesSorted(
    const TKeyColumns& keyColumns,
    std::function<bool(const TInputTable& table)> inputTableFilter)
{
    YCHECK(!InputTables.empty());

    for (const auto& table : InputTables) {
        if (inputTableFilter(table) && !table.Schema.IsSorted()) {
            THROW_ERROR_EXCEPTION("Input table %v is not sorted",
                table.Path.GetPath());
        }
    }

    auto validateColumnFilter = [] (const TInputTable& table, const TKeyColumns& keyColumns) {
        for (const auto& keyColumn : keyColumns) {
            if (!table.Path.GetChannel().Contains(keyColumn)) {
                THROW_ERROR_EXCEPTION("Column filter for input table %v doesn't include key column %Qv",
                    table.Path.GetPath(),
                    keyColumn);
            }
        }
    };

    if (!keyColumns.empty()) {
        for (const auto& table : InputTables) {
            if (!inputTableFilter(table)) {
                continue;
            }

            if (!CheckKeyColumnsCompatible(table.Schema.GetKeyColumns(), keyColumns)) {
                THROW_ERROR_EXCEPTION("Input table %v is sorted by columns %v that are not compatible "
                    "with the requested columns %v",
                    table.Path.GetPath(),
                    table.Schema.GetKeyColumns(),
                    keyColumns);
            }
            validateColumnFilter(table, keyColumns);
        }
        return keyColumns;
    } else {
        for (const auto& referenceTable : InputTables) {
            if (inputTableFilter(referenceTable)) {
                for (const auto& table : InputTables) {
                    if (!inputTableFilter(table)) {
                        continue;
                    }

                    if (table.Schema.GetKeyColumns() != referenceTable.Schema.GetKeyColumns()) {
                        THROW_ERROR_EXCEPTION("Key columns do not match: input table %v is sorted by columns %v "
                            "while input table %v is sorted by columns %v",
                            table.Path.GetPath(),
                            table.Schema.GetKeyColumns(),
                            referenceTable.Path.GetPath(),
                            referenceTable.Schema.GetKeyColumns());
                    }
                    validateColumnFilter(table, referenceTable.Schema.GetKeyColumns());
                }
                return referenceTable.Schema.GetKeyColumns();
            }
        }
    }
    Y_UNREACHABLE();
}

bool TOperationControllerBase::CheckKeyColumnsCompatible(
    const TKeyColumns& fullColumns,
    const TKeyColumns& prefixColumns)
{
    if (fullColumns.size() < prefixColumns.size()) {
        return false;
    }

    for (int index = 0; index < prefixColumns.size(); ++index) {
        if (fullColumns[index] != prefixColumns[index]) {
            return false;
        }
    }

    return true;
}


bool TOperationControllerBase::ShouldVerifySortedOutput() const
{
    return true;
}

bool TOperationControllerBase::IsParityReplicasFetchEnabled() const
{
    return false;
}

bool TOperationControllerBase::IsBoundaryKeysFetchEnabled() const
{
    return false;
}

void TOperationControllerBase::RegisterOutput(
    const TChunkTreeId& chunkTreeId,
    int key,
    int tableIndex,
    TOutputTable& table)
{
    if (!chunkTreeId) {
        return;
    }

    table.OutputChunkTreeIds.insert(std::make_pair(key, chunkTreeId));

    if (IsOutputLivePreviewSupported()) {
        auto masterConnector = Host->GetMasterConnector();
        masterConnector->AttachToLivePreview(
            OperationId,
            AsyncSchedulerTransaction->GetId(),
            table.LivePreviewTableId,
            {chunkTreeId});
    }

    LOG_DEBUG("Output chunk tree registered (Table: %v, ChunkTreeId: %v, Key: %v)",
        tableIndex,
        chunkTreeId,
        key);
}

void TOperationControllerBase::RegisterStderr(TJobletPtr joblet, const TJobSummary& jobSummary)
{
    if (!joblet->StderrTableChunkListId) {
        return;
    }

    YCHECK(StderrTable);

    const auto& chunkListId = joblet->StderrTableChunkListId;
    const auto& result = jobSummary.Result;

    if (!result.HasExtension(TSchedulerJobResultExt::scheduler_job_result_ext)) {
        return;
    }
    const auto& schedulerResultExt = result.GetExtension(TSchedulerJobResultExt::scheduler_job_result_ext);

    YCHECK(schedulerResultExt.has_stderr_table_boundary_keys());

    StderrTable->OutputChunkTreeIds.emplace(0, chunkListId);
    const auto& boundaryKeys = schedulerResultExt.stderr_table_boundary_keys();
    RegisterBoundaryKeys(boundaryKeys, chunkListId, StderrTable.GetPtr());

    auto masterConnector = Host->GetMasterConnector();
    masterConnector->AttachToLivePreview(
        OperationId,
        AsyncSchedulerTransaction->GetId(),
        StderrTable->LivePreviewTableId,
        {chunkListId});
    LOG_DEBUG("Stderr chunk tree registered (ChunkListId: %v)",
        chunkListId);
}

void TOperationControllerBase::RegisterCores(TJobletPtr joblet, const TJobSummary& jobSummary)
{
    if (!joblet->CoreTableChunkListId) {
        return;
    }

    YCHECK(CoreTable);

    const auto& chunkListId = joblet->CoreTableChunkListId;
    const auto& result = jobSummary.Result;

    if (!result.HasExtension(TSchedulerJobResultExt::scheduler_job_result_ext)) {
        return;
    }
    const auto& schedulerResultExt = result.GetExtension(TSchedulerJobResultExt::scheduler_job_result_ext);

    for (const auto& coreInfo : schedulerResultExt.core_infos()) {
        LOG_DEBUG("Core file (JobId: %v, ProcessId: %v, ExecutableName: %v, Size: %v, Error: %v)",
            joblet->JobId,
            coreInfo.process_id(),
            coreInfo.executable_name(),
            coreInfo.size(),
            coreInfo.has_error() ? FromProto<TError>(coreInfo.error()) : TError());
    }

    const auto& boundaryKeys = schedulerResultExt.core_table_boundary_keys();
    RegisterBoundaryKeys(boundaryKeys, chunkListId, CoreTable.GetPtr());
}

void TOperationControllerBase::RegisterBoundaryKeys(
    const TOutputResult& boundaryKeys,
    const TChunkTreeId& chunkTreeId,
    TOutputTable* outputTable)
{
    if (boundaryKeys.empty()) {
        return;
    }

    YCHECK(boundaryKeys.sorted());
    YCHECK(!outputTable->Options->ValidateUniqueKeys || boundaryKeys.unique_keys());

    auto trimAndCaptureKey = [&] (const TOwningKey& key) {
        int limit = outputTable->TableUploadOptions.TableSchema.GetKeyColumnCount();
        if (key.GetCount() > limit) {
            // NB: This can happen for a teleported chunk from a table with a wider key in sorted (but not unique_keys) mode.
            YCHECK(!outputTable->Options->ValidateUniqueKeys);
            return RowBuffer->Capture(key.Begin(), limit);
        } else {
            return RowBuffer->Capture(key.Begin(), key.GetCount());
        }
    };

    outputTable->BoundaryKeys.push_back(TJobBoundaryKeys{
        trimAndCaptureKey(FromProto<TOwningKey>(boundaryKeys.min())),
        trimAndCaptureKey(FromProto<TOwningKey>(boundaryKeys.max())),
        chunkTreeId
    });
}

void TOperationControllerBase::RegisterOutput(
    TInputChunkPtr chunkSpec,
    int key,
    int tableIndex)
{
    auto& table = OutputTables[tableIndex];

    if (table.TableUploadOptions.TableSchema.IsSorted() && ShouldVerifySortedOutput()) {
        YCHECK(chunkSpec->BoundaryKeys());

        TOutputResult resultBoundaryKeys;
        // Chunk must have at least one row.
        YCHECK(chunkSpec->GetRowCount() > 0);
        resultBoundaryKeys.set_empty(false);
        resultBoundaryKeys.set_sorted(true);
        resultBoundaryKeys.set_unique_keys(chunkSpec->GetUniqueKeys());
        ToProto(resultBoundaryKeys.mutable_min(), chunkSpec->BoundaryKeys()->MinKey);
        ToProto(resultBoundaryKeys.mutable_max(), chunkSpec->BoundaryKeys()->MaxKey);

        RegisterBoundaryKeys(resultBoundaryKeys, chunkSpec->ChunkId(), &table);
    }

    RegisterOutput(chunkSpec->ChunkId(), key, tableIndex, table);
}

void TOperationControllerBase::RegisterOutput(
    TJobletPtr joblet,
    int key,
    const TCompletedJobSummary& jobSummary)
{
    const auto& result = jobSummary.Result;
    const auto& schedulerResultExt = result.GetExtension(TSchedulerJobResultExt::scheduler_job_result_ext);

    for (int tableIndex = 0; tableIndex < OutputTables.size(); ++tableIndex) {
        auto& table = OutputTables[tableIndex];
        RegisterOutput(joblet->ChunkListIds[tableIndex], key, tableIndex, table);

        if (table.TableUploadOptions.TableSchema.IsSorted() && ShouldVerifySortedOutput() && !jobSummary.Abandoned) {
            YCHECK(tableIndex < schedulerResultExt.output_boundary_keys_size());
            const auto& boundaryKeys = schedulerResultExt.output_boundary_keys(tableIndex);
            RegisterBoundaryKeys(boundaryKeys, joblet->ChunkListIds[tableIndex], &table);
        }
    }
}

void TOperationControllerBase::RegisterInputStripe(TChunkStripePtr stripe, TTaskPtr task)
{
    yhash_set<TChunkId> visitedChunks;

    TStripeDescriptor stripeDescriptor;
    stripeDescriptor.Stripe = stripe;
    stripeDescriptor.Task = task;
    stripeDescriptor.Cookie = task->GetChunkPoolInput()->Add(stripe);

    for (const auto& dataSlice : stripe->DataSlices) {
        for (const auto& slice : dataSlice->ChunkSlices) {
            auto chunkSpec = slice->GetInputChunk();
            const auto& chunkId = chunkSpec->ChunkId();

            // Insert an empty TInputChunkDescriptor if a new chunkId is encountered.
            auto& chunkDescriptor = InputChunkMap[chunkId];

            if (InputChunkSpecs.insert(chunkSpec).second) {
                chunkDescriptor.InputChunks.push_back(chunkSpec);
            }

            if (IsUnavailable(chunkSpec, IsParityReplicasFetchEnabled())) {
                chunkDescriptor.State = EInputChunkState::Waiting;
            }

            if (visitedChunks.insert(chunkId).second) {
                chunkDescriptor.InputStripes.push_back(stripeDescriptor);
            }
        }
    }
}

void TOperationControllerBase::RegisterIntermediate(
    TJobletPtr joblet,
    TCompletedJobPtr completedJob,
    TChunkStripePtr stripe,
    bool attachToLivePreview)
{
    for (const auto& dataSlice : stripe->DataSlices) {
        // NB: intermediate slice must be trivial.
        const auto& chunkId = dataSlice->GetSingleUnversionedChunkOrThrow()->ChunkId();
        YCHECK(ChunkOriginMap.insert(std::make_pair(chunkId, completedJob)).second);

        if (attachToLivePreview && IsIntermediateLivePreviewSupported()) {
            auto masterConnector = Host->GetMasterConnector();
            masterConnector->AttachToLivePreview(
                OperationId,
                AsyncSchedulerTransaction->GetId(),
                IntermediateTable.LivePreviewTableId,
                {chunkId});
        }
    }

    IntermediateChunkScraper->Restart();
}

bool TOperationControllerBase::HasEnoughChunkLists(bool intermediate, bool isWritingStderrTable, bool isWritingCoreTable)
{
    const auto& cellTagToRequiredChunkList = intermediate
        ? CellTagToIntermediateRequiredChunkList
        : CellTagToOutputRequiredChunkList;
    for (const auto& pair : cellTagToRequiredChunkList) {
        const auto cellTag = pair.first;
        auto requiredChunkList = pair.second;
        if (StderrTable && !isWritingStderrTable && StderrTable->CellTag == cellTag) {
            --requiredChunkList;
        }
        if (CoreTable && !isWritingCoreTable && CoreTable->CellTag == cellTag) {
            --requiredChunkList;
        }
        if (requiredChunkList && !ChunkListPool->HasEnough(cellTag, requiredChunkList)) {
            return false;
        }
    }
    return true;
}

TChunkListId TOperationControllerBase::ExtractChunkList(TCellTag cellTag)
{
    return ChunkListPool->Extract(cellTag);
}

void TOperationControllerBase::ReleaseChunkLists(const std::vector<TChunkListId>& ids)
{
    ChunkListPool->Release(ids);
}

void TOperationControllerBase::RegisterJoblet(TJobletPtr joblet)
{
    YCHECK(JobletMap.insert(std::make_pair(joblet->JobId, joblet)).second);
}

TOperationControllerBase::TJobletPtr TOperationControllerBase::FindJoblet(const TJobId& jobId) const
{
    auto it = JobletMap.find(jobId);
    return it == JobletMap.end() ? nullptr : it->second;
}

TOperationControllerBase::TJobletPtr TOperationControllerBase::GetJoblet(const TJobId& jobId) const
{
    auto joblet = FindJoblet(jobId);
    YCHECK(joblet);
    return joblet;
}

TOperationControllerBase::TJobletPtr TOperationControllerBase::GetJobletOrThrow(const TJobId& jobId) const
{
    auto joblet = FindJoblet(jobId);
    if (!joblet) {
        THROW_ERROR_EXCEPTION(
            NScheduler::EErrorCode::NoSuchJob,
            "No such job %v",
            jobId);
    }
    return joblet;
}

void TOperationControllerBase::RemoveJoblet(const TJobId& jobId)
{
    YCHECK(JobletMap.erase(jobId) == 1);
}

bool TOperationControllerBase::HasProgress() const
{
    return IsPrepared() &&
        ProgressString_.GetType() != EYsonType::None &&
        BriefProgressString_.GetType() != EYsonType::None;
}

void TOperationControllerBase::BuildOperationAttributes(IYsonConsumer* consumer) const
{
    VERIFY_THREAD_AFFINITY(ControlThread);

    BuildYsonMapFluently(consumer)
        .Item("sync_scheduler_transaction_id").Value(SyncSchedulerTransaction ? SyncSchedulerTransaction->GetId() : NullTransactionId)
        .Item("async_scheduler_transaction_id").Value(AsyncSchedulerTransaction ? AsyncSchedulerTransaction->GetId() : NullTransactionId)
        .Item("input_transaction_id").Value(InputTransaction ? InputTransaction->GetId() : NullTransactionId)
        .Item("output_transaction_id").Value(OutputTransaction ? OutputTransaction->GetId() : NullTransactionId)
        .Item("debug_output_transaction_id").Value(DebugOutputTransaction ? DebugOutputTransaction->GetId() : NullTransactionId);
}

void TOperationControllerBase::BuildProgress(IYsonConsumer* consumer) const
{
    BuildYsonMapFluently(consumer)
        .Item("build_time").Value(TInstant::Now())
        .Item("jobs").Value(JobCounter)
        .Item("ready_job_count").Value(GetPendingJobCount())
        .Item("job_statistics").Value(JobStatistics)
        .Item("estimated_input_statistics").BeginMap()
            .Item("chunk_count").Value(TotalEstimatedInputChunkCount)
            .Item("uncompressed_data_size").Value(TotalEstimatedInputDataSize)
            .Item("compressed_data_size").Value(TotalEstimatedCompressedDataSize)
            .Item("row_count").Value(TotalEstimatedInputRowCount)
            .Item("unavailable_chunk_count").Value(UnavailableInputChunkCount)
        .EndMap()
        .Item("live_preview").BeginMap()
            .Item("output_supported").Value(IsOutputLivePreviewSupported())
            .Item("intermediate_supported").Value(IsIntermediateLivePreviewSupported())
            .Item("stderr_supported").Value(StderrTable.HasValue())
        .EndMap()
        .DoIf(EstimatedInputDataSizeHistogram_.operator bool(), [=] (TFluentMap fluent) {
            EstimatedInputDataSizeHistogram_->BuildHistogramView();
            fluent
                .Item("estimated_input_data_size_histogram").Value(*EstimatedInputDataSizeHistogram_);
        })
        .DoIf(InputDataSizeHistogram_.operator bool(), [=] (TFluentMap fluent) {
            InputDataSizeHistogram_->BuildHistogramView();
            fluent
                .Item("input_data_size_histogram").Value(*InputDataSizeHistogram_);
        });
}

void TOperationControllerBase::BuildBriefProgress(IYsonConsumer* consumer) const
{
    BuildYsonMapFluently(consumer)
        .Item("jobs").Value(JobCounter);
}

void TOperationControllerBase::BuildAndSaveProgress()
{
    auto progressString = BuildYsonStringFluently()
        .BeginMap()
            .Do(BIND([=] (IYsonConsumer* consumer) {
                WaitFor(
                    BIND(&IOperationController::BuildProgress, MakeStrong(this))
                        .AsyncVia(GetInvoker())
                        .Run(consumer));
            }))
        .EndMap();

    auto briefProgressString = BuildYsonStringFluently()
        .BeginMap()
            .Do(BIND([=] (IYsonConsumer* consumer) {
                WaitFor(
                    BIND(&IOperationController::BuildBriefProgress, MakeStrong(this))
                        .AsyncVia(GetInvoker())
                        .Run(consumer));
            }))
        .EndMap();

    {
        TGuard<TSpinLock> guard(ProgressLock_);
        ProgressString_ = progressString;
        BriefProgressString_ = briefProgressString;
    }
}

TYsonString TOperationControllerBase::GetProgress() const
{
    TGuard<TSpinLock> guard(ProgressLock_);
    return ProgressString_;
}

TYsonString TOperationControllerBase::GetBriefProgress() const
{
    TGuard<TSpinLock> guard(ProgressLock_);
    return BriefProgressString_;
}

void TOperationControllerBase::UpdateJobStatistics(const TJobSummary& jobSummary)
{
    // NB: There is a copy happening here that can be eliminated.
    auto statistics = jobSummary.Statistics;
    LOG_TRACE("Job data statistics (JobId: %v, Input: %v, Output: %v)",
        jobSummary.Id,
        GetTotalInputDataStatistics(statistics),
        GetTotalOutputDataStatistics(statistics));

    statistics.AddSuffixToNames(jobSummary.StatisticsSuffix);
    JobStatistics.Update(statistics);
}

void TOperationControllerBase::BuildBriefSpec(IYsonConsumer* consumer) const
{
    VERIFY_THREAD_AFFINITY_ANY();

    BuildYsonMapFluently(consumer)
        .DoIf(Spec->Title.HasValue(), [&] (TFluentMap fluent) {
            fluent
                .Item("title").Value(*Spec->Title);
        })
        .Item("input_table_paths").ListLimited(GetInputTablePaths(), 1)
        .Item("output_table_paths").ListLimited(GetOutputTablePaths(), 1);
}

TYsonString TOperationControllerBase::BuildInputPathYson(const TJobId& jobId) const
{
    VERIFY_INVOKER_AFFINITY(CancelableInvoker);

    auto joblet = GetJobletOrThrow(jobId);
    return BuildInputPaths(
        GetInputTablePaths(),
        joblet->InputStripeList,
        OperationType,
        joblet->JobType);
}

std::vector<TOperationControllerBase::TPathWithStage> TOperationControllerBase::GetFilePaths() const
{
    return std::vector<TPathWithStage>();
}

bool TOperationControllerBase::IsRowCountPreserved() const
{
    return false;
}

void TOperationControllerBase::InitUserJobSpecTemplate(
    NScheduler::NProto::TUserJobSpec* jobSpec,
    TUserJobSpecPtr config,
    const std::vector<TUserFile>& files,
    const Stroka& fileAccount)
{
    jobSpec->set_shell_command(config->Command);
    if (config->JobTimeLimit) {
        jobSpec->set_job_time_limit(config->JobTimeLimit.Get().MilliSeconds());
    }
    jobSpec->set_memory_limit(config->MemoryLimit);
    jobSpec->set_include_memory_mapped_files(config->IncludeMemoryMappedFiles);
    jobSpec->set_use_yamr_descriptors(config->UseYamrDescriptors);
    jobSpec->set_check_input_fully_consumed(config->CheckInputFullyConsumed);
    jobSpec->set_max_stderr_size(config->MaxStderrSize);
    jobSpec->set_custom_statistics_count_limit(config->CustomStatisticsCountLimit);
    jobSpec->set_copy_files(config->CopyFiles);
    jobSpec->set_file_account(fileAccount);

    if (config->TmpfsPath && Config->EnableTmpfs) {
        auto tmpfsSize = config->TmpfsSize
            ? *config->TmpfsSize
            : config->MemoryLimit;
        jobSpec->set_tmpfs_size(tmpfsSize);
        jobSpec->set_tmpfs_path(*config->TmpfsPath);
    }

    if (Config->IopsThreshold) {
        jobSpec->set_iops_threshold(*Config->IopsThreshold);
        if (Config->IopsThrottlerLimit) {
            jobSpec->set_iops_throttler_limit(*Config->IopsThrottlerLimit);
        }
    }

    {
        // Set input and output format.
        TFormat inputFormat(EFormatType::Yson);
        TFormat outputFormat(EFormatType::Yson);

        if (config->Format) {
            inputFormat = outputFormat = *config->Format;
        }

        if (config->InputFormat) {
            inputFormat = *config->InputFormat;
        }

        if (config->OutputFormat) {
            outputFormat = *config->OutputFormat;
        }

        jobSpec->set_input_format(ConvertToYsonString(inputFormat).GetData());
        jobSpec->set_output_format(ConvertToYsonString(outputFormat).GetData());
    }

    auto fillEnvironment = [&] (yhash_map<Stroka, Stroka>& env) {
        for (const auto& pair : env) {
            jobSpec->add_environment(Format("%v=%v", pair.first, pair.second));
        }
    };

    // Global environment.
    fillEnvironment(Config->Environment);

    // Local environment.
    fillEnvironment(config->Environment);

    jobSpec->add_environment(Format("YT_OPERATION_ID=%v", OperationId));

    for (const auto& file : files) {
        auto* descriptor = jobSpec->add_files();
        descriptor->set_type(static_cast<int>(file.Type));
        descriptor->set_file_name(file.FileName);

        if (file.Type == EObjectType::Table && file.IsDynamic && file.Schema.IsSorted()) {
            auto dataSliceDescriptor = MakeVersionedDataSliceDescriptor(
                file.ChunkSpecs,
                file.Schema,
                file.Path.GetTimestamp().Get(AsyncLastCommittedTimestamp));
            ToProto(descriptor->add_data_slice_descriptors(), dataSliceDescriptor);
        } else {
            for (const auto& chunkSpec : file.ChunkSpecs) {
                auto dataSliceDescriptor = file.Type == EObjectType::File
                    ? MakeFileDataSliceDescriptor(chunkSpec)
                    : MakeUnversionedDataSliceDescriptor(chunkSpec);
                ToProto(descriptor->add_data_slice_descriptors(), dataSliceDescriptor);
            }
        }

        switch (file.Type) {
            case EObjectType::File:
                descriptor->set_executable(file.Executable);
                break;
            case EObjectType::Table:
                descriptor->set_format(file.Format.GetData());
                break;
            default:
                Y_UNREACHABLE();
        }
    }
}

void TOperationControllerBase::InitUserJobSpec(
    NScheduler::NProto::TUserJobSpec* jobSpec,
    TJobletPtr joblet)
{
    ToProto(jobSpec->mutable_async_scheduler_transaction_id(), AsyncSchedulerTransaction->GetId());

    i64 memoryReserve = joblet->EstimatedResourceUsage.GetUserJobMemory() * joblet->UserJobMemoryReserveFactor;
    // Memory reserve should greater than or equal to tmpfs_size (see YT-5518 for more details).
    // This is ensured by adjusting memory reserve factor in user job config as initialization,
    // but just in case we also limit the actual memory_reserve value here.
    if (jobSpec->has_tmpfs_size()) {
        memoryReserve = std::max(memoryReserve, jobSpec->tmpfs_size());
    }
    jobSpec->set_memory_reserve(memoryReserve);

    jobSpec->add_environment(Format("YT_JOB_INDEX=%v", joblet->JobIndex));
    jobSpec->add_environment(Format("YT_JOB_ID=%v", joblet->JobId));
    if (joblet->StartRowIndex >= 0) {
        jobSpec->add_environment(Format("YT_START_ROW_INDEX=%v", joblet->StartRowIndex));
    }

    if (SecureVault) {
        // NB: These environment variables should be added to user job spec, not to the user job spec template.
        // They may contain sensitive information that should not be persisted with a controller.

        // We add a single variable storing the whole secure vault and all top-level scalar values.
        jobSpec->add_environment(Format("YT_SECURE_VAULT=%v",
            ConvertToYsonString(SecureVault, EYsonFormat::Text)));

        for (const auto& pair : SecureVault->GetChildren()) {
            Stroka value;
            auto node = pair.second;
            if (node->GetType() == ENodeType::Int64) {
                value = ToString(node->GetValue<i64>());
            } else if (node->GetType() == ENodeType::Uint64) {
                value = ToString(node->GetValue<ui64>());
            } else if (node->GetType() == ENodeType::Boolean) {
                value = ToString(node->GetValue<bool>());
            } else if (node->GetType() == ENodeType::Double) {
                value = ToString(node->GetValue<double>());
            } else if (node->GetType() == ENodeType::String) {
                value = node->GetValue<Stroka>();
            } else {
                // We do not export composite values as a separate environment variables.
                continue;
            }
            jobSpec->add_environment(Format("YT_SECURE_VAULT_%v=%v", pair.first, value));
        }
    }

    if (joblet->StderrTableChunkListId) {
        AddStderrOutputSpecs(jobSpec, joblet);
    }
    if (joblet->CoreTableChunkListId) {
        AddCoreOutputSpecs(jobSpec, joblet);
    }
}

void TOperationControllerBase::AddStderrOutputSpecs(
    NScheduler::NProto::TUserJobSpec* jobSpec,
    TJobletPtr joblet)
{
    auto* stderrTableSpec = jobSpec->mutable_stderr_table_spec();
    auto* outputSpec = stderrTableSpec->mutable_output_table_spec();
    outputSpec->set_table_writer_options(ConvertToYsonString(StderrTable->Options).GetData());
    ToProto(outputSpec->mutable_table_schema(), StderrTable->TableUploadOptions.TableSchema);
    ToProto(outputSpec->mutable_chunk_list_id(), joblet->StderrTableChunkListId);

    auto writerConfig = GetStderrTableWriterConfig();
    YCHECK(writerConfig);
    stderrTableSpec->set_blob_table_writer_config(ConvertToYsonString(writerConfig).GetData());
}

void TOperationControllerBase::AddCoreOutputSpecs(
    NScheduler::NProto::TUserJobSpec* jobSpec,
    TJobletPtr joblet)
{
    auto* coreTableSpec = jobSpec->mutable_core_table_spec();
    auto* outputSpec = coreTableSpec->mutable_output_table_spec();
    outputSpec->set_table_writer_options(ConvertToYsonString(CoreTable->Options).GetData());
    ToProto(outputSpec->mutable_table_schema(), CoreTable->TableUploadOptions.TableSchema);
    ToProto(outputSpec->mutable_chunk_list_id(), joblet->CoreTableChunkListId);

    auto writerConfig = GetCoreTableWriterConfig();
    YCHECK(writerConfig);
    coreTableSpec->set_blob_table_writer_config(ConvertToYsonString(writerConfig).GetData());
}


i64 TOperationControllerBase::GetFinalOutputIOMemorySize(TJobIOConfigPtr ioConfig) const
{
    i64 result = 0;
    for (const auto& outputTable : OutputTables) {
        if (outputTable.Options->ErasureCodec == NErasure::ECodec::None) {
            i64 maxBufferSize = std::max(
                ioConfig->TableWriter->MaxRowWeight,
                ioConfig->TableWriter->MaxBufferSize);
            result += GetOutputWindowMemorySize(ioConfig) + maxBufferSize;
        } else {
            auto* codec = NErasure::GetCodec(outputTable.Options->ErasureCodec);
            double replicationFactor = (double) codec->GetTotalPartCount() / codec->GetDataPartCount();
            result += static_cast<i64>(ioConfig->TableWriter->DesiredChunkSize * replicationFactor);
        }
    }
    return result;
}

i64 TOperationControllerBase::GetFinalIOMemorySize(
    TJobIOConfigPtr ioConfig,
    const TChunkStripeStatisticsVector& stripeStatistics) const
{
    i64 result = 0;
    for (const auto& stat : stripeStatistics) {
        result += GetInputIOMemorySize(ioConfig, stat);
    }
    result += GetFinalOutputIOMemorySize(ioConfig);
    return result;
}

void TOperationControllerBase::InitIntermediateOutputConfig(TJobIOConfigPtr config)
{
    // Don't replicate intermediate output.
    config->TableWriter->UploadReplicationFactor = Spec->IntermediateDataReplicationFactor;
    config->TableWriter->MinUploadReplicationFactor = 1;

    // Cache blocks on nodes.
    config->TableWriter->PopulateCache = true;

    // Don't sync intermediate chunks.
    config->TableWriter->SyncOnClose = false;
}

void TOperationControllerBase::InitFinalOutputConfig(TJobIOConfigPtr /* config */)
{ }

NTableClient::TTableReaderOptionsPtr TOperationControllerBase::CreateTableReaderOptions(TJobIOConfigPtr ioConfig)
{
    auto options = New<TTableReaderOptions>();
    options->EnableRowIndex = ioConfig->ControlAttributes->EnableRowIndex;
    options->EnableTableIndex = ioConfig->ControlAttributes->EnableTableIndex;
    options->EnableRangeIndex = ioConfig->ControlAttributes->EnableRangeIndex;
    return options;
}

NTableClient::TTableReaderOptionsPtr TOperationControllerBase::CreateIntermediateTableReaderOptions()
{
    auto options = New<TTableReaderOptions>();
    options->AllowFetchingSeedsFromMaster = false;
    return options;
}

INativeClientPtr TOperationControllerBase::CreateClient()
{
    TClientOptions options;
    options.User = AuthenticatedUser;
    return Host
        ->GetMasterClient()
        ->GetNativeConnection()
        ->CreateNativeClient(options);
}

void TOperationControllerBase::ValidateUserFileCount(TUserJobSpecPtr spec, const Stroka& operation)
{
    if (spec && spec->FilePaths.size() > Config->MaxUserFileCount) {
        THROW_ERROR_EXCEPTION("Too many user files in %v: maximum allowed %v, actual %v",
            operation,
            Config->MaxUserFileCount,
            spec->FilePaths.size());
    }
}

void TOperationControllerBase::GetExecNodesInformation()
{
    auto now = TInstant::Now();
    if (LastGetExecNodesInformationTime_ + Config->ControllerUpdateExecNodesInformationDelay > now) {
        return;
    }

    ExecNodeCount_ = Host->GetExecNodeCount();

    ExecNodesDescriptors_ = Host->GetExecNodeDescriptors(TSchedulingTagFilter(Spec->SchedulingTagFilter));

    LastGetExecNodesInformationTime_ = TInstant::Now();
}

int TOperationControllerBase::GetExecNodeCount()
{
    GetExecNodesInformation();
    return ExecNodeCount_;
}

const std::vector<TExecNodeDescriptor>& TOperationControllerBase::GetExecNodeDescriptors()
{
    GetExecNodesInformation();
    return ExecNodesDescriptors_;
}

bool TOperationControllerBase::ShouldSkipSanityCheck()
{
    auto nodeCount = GetExecNodeCount();
    if (nodeCount < Config->SafeOnlineNodeCount) {
        return true;
    }

    if (TInstant::Now() < Host->GetConnectionTime() + Config->SafeSchedulerOnlineTime) {
        return true;
    }

    return false;
}

void TOperationControllerBase::BuildMemoryDigestStatistics(IYsonConsumer* consumer) const
{
    VERIFY_INVOKER_AFFINITY(Invoker);

    BuildYsonMapFluently(consumer)
        .Item("job_proxy_memory_digest")
        .DoMapFor(JobProxyMemoryDigests_, [&] (
                TFluentMap fluent,
                const TMemoryDigestMap::value_type& item)
        {
            BuildYsonMapFluently(fluent)
                .Item(ToString(item.first)).Value(
                    item.second->GetQuantile(Config->JobProxyMemoryReserveQuantile));
        })
        .Item("user_job_memory_digest")
        .DoMapFor(JobProxyMemoryDigests_, [&] (
                TFluentMap fluent,
                const TMemoryDigestMap::value_type& item)
        {
            BuildYsonMapFluently(fluent)
                .Item(ToString(item.first)).Value(
                    item.second->GetQuantile(Config->UserJobMemoryReserveQuantile));
        });
}

void TOperationControllerBase::RegisterUserJobMemoryDigest(EJobType jobType, double memoryReserveFactor)
{
    YCHECK(UserJobMemoryDigests_.find(jobType) == UserJobMemoryDigests_.end());
    auto config = New<TLogDigestConfig>();
    config->LowerBound = memoryReserveFactor;
    config->UpperBound = 1.0;
    config->RelativePrecision = Config->UserJobMemoryDigestPrecision;
    UserJobMemoryDigests_[jobType] = CreateLogDigest(config);
}

IDigest* TOperationControllerBase::GetUserJobMemoryDigest(EJobType jobType)
{
    auto iter = UserJobMemoryDigests_.find(jobType);
    YCHECK(iter != UserJobMemoryDigests_.end());
    return iter->second.get();
}

const IDigest* TOperationControllerBase::GetUserJobMemoryDigest(EJobType jobType) const
{
    auto iter = UserJobMemoryDigests_.find(jobType);
    YCHECK(iter != UserJobMemoryDigests_.end());
    return iter->second.get();
}

void TOperationControllerBase::RegisterJobProxyMemoryDigest(EJobType jobType, const TLogDigestConfigPtr& config)
{
    YCHECK(JobProxyMemoryDigests_.find(jobType) == JobProxyMemoryDigests_.end());
    JobProxyMemoryDigests_[jobType] = CreateLogDigest(config);
}

void TOperationControllerBase::InferSchemaFromInput(const TKeyColumns& keyColumns)
{
    // We infer schema only for operations with one output table.
    YCHECK(OutputTables.size() == 1);
    YCHECK(InputTables.size() >= 1);

    OutputTables[0].TableUploadOptions.SchemaMode = InputTables[0].SchemaMode;
    for (const auto& table : InputTables) {
        if (table.SchemaMode != OutputTables[0].TableUploadOptions.SchemaMode) {
            THROW_ERROR_EXCEPTION("Cannot infer output schema from input, tables have different schema modes");
        }
    }

    if (OutputTables[0].TableUploadOptions.SchemaMode == ETableSchemaMode::Weak) {
        OutputTables[0].TableUploadOptions.TableSchema = TTableSchema::FromKeyColumns(keyColumns);
    } else {
        auto schema = InputTables[0].Schema
            .ToStrippedColumnAttributes()
            .ToCanonical();

        for (const auto& table : InputTables) {
            if (table.Schema.ToStrippedColumnAttributes().ToCanonical() != schema) {
                THROW_ERROR_EXCEPTION("Cannot infer output schema from input in strong schema mode, tables have incompatible schemas");
            }
        }

        OutputTables[0].TableUploadOptions.TableSchema = InputTables[0].Schema
            .ToSorted(keyColumns)
            .ToSortedStrippedColumnAttributes()
            .ToCanonical();
    }
}

void TOperationControllerBase::InferSchemaFromInputOrdered()
{
    // We infer schema only for operations with one output table.
    YCHECK(OutputTables.size() == 1);
    YCHECK(InputTables.size() >= 1);

    auto& outputUploadOptions = OutputTables[0].TableUploadOptions;

    if (InputTables.size() == 1 && outputUploadOptions.UpdateMode == EUpdateMode::Overwrite) {
        // If only only one input table given, we inherit the whole schema including column attributes.
        outputUploadOptions.SchemaMode = InputTables[0].SchemaMode;
        outputUploadOptions.TableSchema = InputTables[0].Schema;
        return;
    }

    InferSchemaFromInput();
}

void TOperationControllerBase::ValidateOutputSchemaOrdered() const
{
    YCHECK(OutputTables.size() == 1);
    YCHECK(InputTables.size() >= 1);

    if (InputTables.size() > 1 && OutputTables[0].TableUploadOptions.TableSchema.IsSorted()) {
        THROW_ERROR_EXCEPTION("Cannot generate sorted output for ordered operation with multiple input tables")
            << TErrorAttribute("output_schema", OutputTables[0].TableUploadOptions.TableSchema);
    }
}

IDigest* TOperationControllerBase::GetJobProxyMemoryDigest(EJobType jobType)
{
    auto iter = JobProxyMemoryDigests_.find(jobType);
    YCHECK(iter != JobProxyMemoryDigests_.end());
    return iter->second.get();
}

const IDigest* TOperationControllerBase::GetJobProxyMemoryDigest(EJobType jobType) const
{
    auto iter = JobProxyMemoryDigests_.find(jobType);
    YCHECK(iter != JobProxyMemoryDigests_.end());
    return iter->second.get();
}

void TOperationControllerBase::Persist(const TPersistenceContext& context)
{
    using NYT::Persist;

    Persist(context, TotalEstimatedInputChunkCount);
    Persist(context, TotalEstimatedInputDataSize);
    Persist(context, TotalEstimatedInputRowCount);
    Persist(context, TotalEstimatedCompressedDataSize);

    Persist(context, UnavailableInputChunkCount);

    Persist(context, JobCounter);

    Persist(context, InputNodeDirectory);

    Persist(context, InputTables);

    Persist(context, OutputTables);

    Persist(context, StderrTable);

    Persist(context, CoreTable);

    Persist(context, IntermediateTable);

    Persist(context, Files);

    Persist(context, Tasks);

    Persist(context, TaskGroups);

    Persist(context, InputChunkMap);

    Persist(context, IntermediateOutputCellTag);

    Persist(context, CellTagToOutputRequiredChunkList);

    Persist(context, CachedPendingJobCount);

    Persist(context, CachedNeededResources);

    Persist(context, ChunkOriginMap);

    Persist(context, JobletMap);

    // NB: Scheduler snapshots need not be stable.
    Persist<
        TSetSerializer<
            TDefaultSerializer,
            TUnsortedTag
        >
    >(context, InputChunkSpecs);

    Persist(context, JobIndexGenerator);

    Persist(context, JobStatistics);

    Persist(context, ScheduleJobStatistics_);

    Persist(context, RowCountLimitTableIndex);
    Persist(context, RowCountLimit);

    Persist<
        TMapSerializer<
            TDefaultSerializer,
            TDefaultSerializer,
            TUnsortedTag
        >
    >(context, JobProxyMemoryDigests_);

    Persist<
        TMapSerializer<
            TDefaultSerializer,
            TDefaultSerializer,
            TUnsortedTag
        >
    >(context, UserJobMemoryDigests_);

    Persist(context, EstimatedInputDataSizeHistogram_);
    Persist(context, InputDataSizeHistogram_);

    if (context.IsLoad()) {
        for (const auto& task : Tasks) {
            task->Initialize();
        }
        InitUpdatingTables();
    }
}

TCodicilGuard TOperationControllerBase::MakeCodicilGuard() const
{
    return TCodicilGuard(CodicilData_);
}

TBlobTableWriterConfigPtr TOperationControllerBase::GetStderrTableWriterConfig() const
{
    return nullptr;
}

TNullable<TRichYPath> TOperationControllerBase::GetStderrTablePath() const
{
    return Null;
}

TBlobTableWriterConfigPtr TOperationControllerBase::GetCoreTableWriterConfig() const
{
    return nullptr;
}

TNullable<TRichYPath> TOperationControllerBase::GetCoreTablePath() const
{
    return Null;
}

////////////////////////////////////////////////////////////////////

//! Ensures that operation controllers are being destroyed in a
//! dedicated invoker.
class TOperationControllerWrapper
    : public IOperationController
{
public:
    TOperationControllerWrapper(
        const TOperationId& id,
        IOperationControllerPtr underlying,
        IInvokerPtr dtorInvoker)
        : Id_(id)
        , Underlying_(std::move(underlying))
        , DtorInvoker_(std::move(dtorInvoker))
    { }

    virtual ~TOperationControllerWrapper()
    {
        DtorInvoker_->Invoke(BIND([underlying = std::move(Underlying_), id = Id_] () mutable {
            auto Logger = OperationLogger;
            Logger.AddTag("OperationId: %v", id);
            LOG_INFO("Started destroying operation controller");
            underlying.Reset();
            LOG_INFO("Finished destroying operation controller");
        }));
    }

    virtual void Initialize() override
    {
        Underlying_->Initialize();
    }

    virtual void InitializeReviving(TControllerTransactionsPtr controllerTransactions) override
    {
        Underlying_->InitializeReviving(controllerTransactions);
    }

    virtual void Prepare() override
    {
        Underlying_->Prepare();
    }

    virtual void Materialize() override
    {
        Underlying_->Materialize();
    }

    virtual void Commit() override
    {
        Underlying_->Commit();
    }

    virtual void SaveSnapshot(TOutputStream* stream) override
    {
        Underlying_->SaveSnapshot(stream);
    }

    virtual void Revive() override
    {
        Underlying_->Revive();
    }

    virtual void Abort() override
    {
        Underlying_->Abort();
    }

    virtual void Forget() override
    {
        Underlying_->Forget();
    }

    virtual std::vector<ITransactionPtr> GetTransactions() override
    {
        return Underlying_->GetTransactions();
    }

    virtual void Complete() override
    {
        Underlying_->Complete();
    }

    virtual TCancelableContextPtr GetCancelableContext() const override
    {
        return Underlying_->GetCancelableContext();
    }

    virtual IInvokerPtr GetCancelableControlInvoker() const override
    {
        return Underlying_->GetCancelableControlInvoker();
    }

    virtual IInvokerPtr GetCancelableInvoker() const override
    {
        return Underlying_->GetCancelableInvoker();
    }

    virtual IInvokerPtr GetInvoker() const override
    {
        return Underlying_->GetInvoker();
    }

    virtual TFuture<void> Suspend() override
    {
        return Underlying_->Suspend();
    }

    virtual void Resume() override
    {
        Underlying_->Resume();
    }

    virtual int GetPendingJobCount() const override
    {
        return Underlying_->GetPendingJobCount();
    }

    virtual int GetTotalJobCount() const override
    {
        return Underlying_->GetTotalJobCount();
    }

    virtual TJobResources GetNeededResources() const override
    {
        return Underlying_->GetNeededResources();
    }

    virtual void OnJobStarted(const TJobId& jobId, TInstant startTime) override
    {
        Underlying_->OnJobStarted(jobId, startTime);
    }

    virtual void OnJobCompleted(std::unique_ptr<TCompletedJobSummary> jobSummary) override
    {
        Underlying_->OnJobCompleted(std::move(jobSummary));
    }

    virtual void OnJobFailed(std::unique_ptr<TFailedJobSummary> jobSummary) override
    {
        Underlying_->OnJobFailed(std::move(jobSummary));
    }

    virtual void OnJobAborted(std::unique_ptr<TAbortedJobSummary> jobSummary) override
    {
        Underlying_->OnJobAborted(std::move(jobSummary));
    }

    virtual TScheduleJobResultPtr ScheduleJob(
        ISchedulingContextPtr context,
        const TJobResources& jobLimits) override
    {
        return Underlying_->ScheduleJob(std::move(context), jobLimits);
    }

    virtual void UpdateConfig(TSchedulerConfigPtr config) override
    {
        Underlying_->UpdateConfig(std::move(config));
    }

    virtual bool HasProgress() const override
    {
        return Underlying_->HasProgress();
    }

    virtual void BuildOperationAttributes(NYson::IYsonConsumer* consumer) const override
    {
        Underlying_->BuildOperationAttributes(consumer);
    }

    virtual void BuildProgress(IYsonConsumer* consumer) const override
    {
        Underlying_->BuildProgress(consumer);
    }

    virtual void BuildBriefProgress(IYsonConsumer* consumer) const override
    {
        Underlying_->BuildBriefProgress(consumer);
    }

    virtual Stroka GetLoggingProgress() const override
    {
        return Underlying_->GetLoggingProgress();
    }

    virtual void BuildMemoryDigestStatistics(IYsonConsumer* consumer) const override
    {
        Underlying_->BuildMemoryDigestStatistics(consumer);
    }

    virtual void BuildBriefSpec(IYsonConsumer* consumer) const override
    {
        Underlying_->BuildBriefSpec(consumer);
    }

    virtual TYsonString BuildInputPathYson(const TJobId& jobId) const override
    {
        return Underlying_->BuildInputPathYson(jobId);
    }

    virtual TYsonString GetProgress() const override
    {
        return Underlying_->GetProgress();
    }

    virtual TYsonString GetBriefProgress() const override
    {
        return Underlying_->GetBriefProgress();
    }

private:
    const TOperationId Id_;
    const IOperationControllerPtr Underlying_;
    const IInvokerPtr DtorInvoker_;
};

////////////////////////////////////////////////////////////////////

IOperationControllerPtr CreateControllerWrapper(
    const TOperationId& id,
    const IOperationControllerPtr& controller,
    const IInvokerPtr& dtorInvoker)
{
    return New<TOperationControllerWrapper>(id, controller, dtorInvoker);
}

////////////////////////////////////////////////////////////////////

} // namespace NScheduler
} // namespace NYT<|MERGE_RESOLUTION|>--- conflicted
+++ resolved
@@ -3221,7 +3221,6 @@
             1,
             Spec->IntermediateCompressionCodec,
             "create_intermediate",
-<<<<<<< HEAD
             BuildYsonStringFluently()
                 .BeginList()
                     .Item().BeginMap()
@@ -3242,11 +3241,8 @@
                     .DoFor(Config->AdditionalIntermediateDataAcl->AsList()->GetChildren(), [] (TFluentList fluent, const INodePtr& node) {
                         fluent.Item().Value(node);
                     })
-                .EndList());
-=======
-            ConvertToYsonString(Spec->IntermediateDataAcl),
+                .EndList(),
             Null);
->>>>>>> 777fd3af
     }
 
     auto batchRspOrError = WaitFor(batchReq->Invoke());
@@ -4884,9 +4880,7 @@
 
 bool TOperationControllerBase::HasProgress() const
 {
-    return IsPrepared() &&
-        ProgressString_.GetType() != EYsonType::None &&
-        BriefProgressString_.GetType() != EYsonType::None;
+    return IsPrepared() && ProgressString_ && BriefProgressString_;
 }
 
 void TOperationControllerBase::BuildOperationAttributes(IYsonConsumer* consumer) const
