--- conflicted
+++ resolved
@@ -4559,7 +4559,6 @@
 {
     if (!joblet->CoreTableChunkListId) {
         return;
-<<<<<<< HEAD
     }
 
     YCHECK(CoreTable);
@@ -4570,18 +4569,6 @@
     if (!result.HasExtension(TSchedulerJobResultExt::scheduler_job_result_ext)) {
         return;
     }
-=======
-    }
-
-    YCHECK(CoreTable);
-
-    const auto& chunkListId = joblet->CoreTableChunkListId;
-    const auto& result = jobSummary.Result;
-
-    if (!result.HasExtension(TSchedulerJobResultExt::scheduler_job_result_ext)) {
-        return;
-    }
->>>>>>> 9758f60a
     const auto& schedulerResultExt = result.GetExtension(TSchedulerJobResultExt::scheduler_job_result_ext);
 
     for (const auto& coreInfo : schedulerResultExt.core_infos()) {
