#include "stdafx.h"
#include "operation_controller_detail.h"
#include "private.h"
#include "chunk_list_pool.h"
#include "chunk_pool.h"
#include "helpers.h"
#include "master_connector.h"

#include <ytlib/transaction_client/transaction.h>

#include <ytlib/node_tracker_client/node_directory_builder.h>

#include <ytlib/chunk_client/chunk_list_ypath_proxy.h>
#include <ytlib/chunk_client/key.h>
#include <ytlib/chunk_client/schema.h>

#include <ytlib/object_client/object_service_proxy.h>
#include <ytlib/object_client/object_ypath_proxy.h>

#include <ytlib/cypress_client/cypress_ypath_proxy.h>

#include <ytlib/ytree/fluent.h>
#include <ytlib/ytree/convert.h>

#include <ytlib/formats/format.h>

#include <ytlib/chunk_client/chunk_meta_extensions.h>

#include <ytlib/transaction_client/transaction_ypath_proxy.h>
#include <ytlib/transaction_client/transaction_manager.h>

#include <ytlib/scheduler/config.h>
#include <ytlib/scheduler/helpers.h>

#include <ytlib/chunk_client/input_chunk.h>

#include <ytlib/meta_state/rpc_helpers.h>

#include <ytlib/security_client/rpc_helpers.h>

#include <cmath>

namespace NYT {
namespace NScheduler {

using namespace NNodeTrackerClient;
using namespace NCypressClient;
using namespace NTransactionClient;
using namespace NFileClient;
using namespace NTableClient;
using namespace NChunkClient;
using namespace NObjectClient;
using namespace NYTree;
using namespace NYson;
using namespace NYPath;
using namespace NFormats;
using namespace NJobProxy;
using namespace NSecurityClient;
using namespace NJobTrackerClient;
using namespace NNodeTrackerClient;
using namespace NScheduler::NProto;
using namespace NJobTrackerClient::NProto;
using namespace NNodeTrackerClient::NProto;

////////////////////////////////////////////////////////////////////

TOperationControllerBase::TTask::TTask(TOperationControllerBase* controller)
    : Controller(controller)
    , CachedPendingJobCount(0)
    , CachedTotalNeededResources(ZeroNodeResources())
    , LastDemandSanityCheckTime(TInstant::Zero())
    , CompletedFired(false)
    , Logger(Controller->Logger)
{ }

int TOperationControllerBase::TTask::GetPendingJobCount() const
{
    return GetChunkPoolOutput()->GetPendingJobCount();
}

int TOperationControllerBase::TTask::GetPendingJobCountDelta()
{
    int oldValue = CachedPendingJobCount;
    int newValue = GetPendingJobCount();
    CachedPendingJobCount = newValue;
    return newValue - oldValue;
}

TNodeResources TOperationControllerBase::TTask::GetTotalNeededResourcesDelta()
{
    auto oldValue = CachedTotalNeededResources;
    auto newValue = GetTotalNeededResources();
    CachedTotalNeededResources = newValue;
    newValue -= oldValue;
    return newValue;
}

TNodeResources TOperationControllerBase::TTask::GetTotalNeededResources() const
{
    i64 count = GetPendingJobCount();
    // NB: Don't call GetMinNeededResources if there are no pending jobs.
    return count == 0 ? ZeroNodeResources() : GetMinNeededResources() * count;
}

i64 TOperationControllerBase::TTask::GetLocality(const Stroka& address) const
{
    return GetChunkPoolOutput()->GetLocality(address);
}

bool TOperationControllerBase::TTask::HasInputLocality()
{
    return true;
}

IChunkPoolInput::TCookie TOperationControllerBase::TTask::AddInput(TChunkStripePtr stripe)
{
    auto cookie = GetChunkPoolInput()->Add(stripe);
    if (HasInputLocality()) {
        Controller->AddTaskLocalityHint(this, stripe);
    }
    AddPendingHint();
    return cookie;
}

void TOperationControllerBase::TTask::AddInput(const std::vector<TChunkStripePtr>& stripes)
{
    FOREACH (auto stripe, stripes) {
        AddInput(stripe);
    }
}

void TOperationControllerBase::TTask::FinishInput()
{
    LOG_DEBUG("Task input finished (Task: %s)", ~GetId());

    GetChunkPoolInput()->Finish();
    AddPendingHint();
}

void TOperationControllerBase::TTask::CheckCompleted()
{
    if (!CompletedFired && IsCompleted()) {
        CompletedFired = true;
        OnTaskCompleted();
    }
}

TJobPtr TOperationControllerBase::TTask::ScheduleJob(
    ISchedulingContext* context,
    const TNodeResources& jobLimits)
{
    int chunkListCount = GetChunkListCountPerJob();
    if (!Controller->HasEnoughChunkLists(chunkListCount)) {
        LOG_DEBUG("Job chunk list demand is not met (Task: %s)", ~GetId());
        return nullptr;
    }

    int jobIndex = Controller->JobIndexGenerator.Next();
    auto joblet = New<TJoblet>(this, jobIndex);

    auto node = context->GetNode();
    const auto& address = node->GetAddress();
    auto* chunkPoolOutput = GetChunkPoolOutput();
    joblet->OutputCookie = chunkPoolOutput->Extract(address);
    if (joblet->OutputCookie == IChunkPoolOutput::NullCookie) {
        LOG_DEBUG("Job input is empty (Task: %s)", ~GetId());
        return nullptr;
    }

    joblet->InputStripeList = chunkPoolOutput->GetStripeList(joblet->OutputCookie);
    auto neededResources = GetNeededResources(joblet);

    // Check the usage against the limits. This is the last chance to give up.
    if (!Dominates(jobLimits, neededResources)) {
        LOG_DEBUG("Job actual resource demand is not met (Task: %s, Limits: {%s}, Demand: {%s})",
            ~GetId(),
            ~FormatResources(jobLimits),
            ~FormatResources(neededResources));
        CheckResourceDemandSanity(node, neededResources);
        chunkPoolOutput->Aborted(joblet->OutputCookie);
        // Seems like cached min needed resources are too optimistic.
        CachedMinNeededResources = GetMinNeededResourcesHeavy();
        return nullptr;
    }

    auto jobType = GetJobType();

    // Async part.
    auto this_ = MakeStrong(this);
    auto jobSpecBuilder = BIND([=] (TJobSpec* jobSpec) -> TVoid {
        this_->BuildJobSpec(joblet, jobSpec);
        this_->Controller->CustomizeJobSpec(joblet, jobSpec);

        // Adjust sizes if approximation flag is set.
        if (joblet->InputStripeList->IsApproximate) {
            auto* schedulerJobSpecExt = jobSpec->MutableExtension(TSchedulerJobSpecExt::scheduler_job_spec_ext);
            schedulerJobSpecExt->set_input_uncompressed_data_size(static_cast<i64>(
                schedulerJobSpecExt->input_uncompressed_data_size() *
                ApproximateSizesBoostFactor));
            schedulerJobSpecExt->set_input_row_count(static_cast<i64>(
                schedulerJobSpecExt->input_row_count() *
                ApproximateSizesBoostFactor));
        }

        return TVoid();
    });

    joblet->Job = context->StartJob(
        Controller->Operation,
        jobType,
        neededResources,
        jobSpecBuilder);

    LOG_INFO(
        "Job scheduled (JobId: %s, OperationId: %s, JobType: %s, Address: %s, Task: %s, JobIndex: %d, ChunkCount: %d (%d local), "
        "Approximate: %s, DataSize: %" PRId64 ", RowCount: %" PRId64 ", ResourceLimits: {%s})",
        ~ToString(joblet->Job->GetId()),
        ~ToString(Controller->Operation->GetOperationId()),
        ~jobType.ToString(),
        ~context->GetNode()->GetAddress(),
        ~GetId(),
        jobIndex,
        joblet->InputStripeList->TotalChunkCount,
        joblet->InputStripeList->LocalChunkCount,
        ~FormatBool(joblet->InputStripeList->IsApproximate),
        joblet->InputStripeList->TotalDataSize,
        joblet->InputStripeList->TotalRowCount,
        ~FormatResources(neededResources));

    // Prepare chunk lists.
    for (int index = 0; index < chunkListCount; ++index) {
        auto id = Controller->ExtractChunkList();
        joblet->ChunkListIds.push_back(id);
    }

    // Sync part.
    PrepareJoblet(joblet);
    Controller->CustomizeJoblet(joblet);

    Controller->RegisterJoblet(joblet);

    OnJobStarted(joblet);

    return joblet->Job;
}

bool TOperationControllerBase::TTask::IsPending() const
{
    return GetChunkPoolOutput()->GetPendingJobCount() > 0;
}

bool TOperationControllerBase::TTask::IsCompleted() const
{
    return GetChunkPoolOutput()->IsCompleted();
}

i64 TOperationControllerBase::TTask::GetTotalDataSize() const
{
    return GetChunkPoolOutput()->GetTotalDataSize();
}

i64 TOperationControllerBase::TTask::GetCompletedDataSize() const
{
    return GetChunkPoolOutput()->GetCompletedDataSize();
}

i64 TOperationControllerBase::TTask::GetPendingDataSize() const
{
    return GetChunkPoolOutput()->GetPendingDataSize();
}

void TOperationControllerBase::TTask::PrepareJoblet(TJobletPtr joblet)
{
    UNUSED(joblet);
}

void TOperationControllerBase::TTask::OnJobStarted(TJobletPtr joblet)
{
    UNUSED(joblet);
}

void TOperationControllerBase::TTask::OnJobCompleted(TJobletPtr joblet)
{
    GetChunkPoolOutput()->Completed(joblet->OutputCookie);
}

void TOperationControllerBase::TTask::ReinstallJob(TJobletPtr joblet, EJobReinstallReason reason)
{
    Controller->ChunkListPool->Release(joblet->ChunkListIds);

    auto* chunkPoolOutput = GetChunkPoolOutput();

    auto list =
        HasInputLocality()
        ? chunkPoolOutput->GetStripeList(joblet->OutputCookie)
        : nullptr;

    switch (reason) {
        case EJobReinstallReason::Failed:
            chunkPoolOutput->Failed(joblet->OutputCookie);
            break;
        case EJobReinstallReason::Aborted:
            chunkPoolOutput->Aborted(joblet->OutputCookie);
            break;
        default:
            YUNREACHABLE();
    }

    if (HasInputLocality()) {
        FOREACH (const auto& stripe, list->Stripes) {
            Controller->AddTaskLocalityHint(this, stripe);
        }
    }

    AddPendingHint();
}

void TOperationControllerBase::TTask::OnJobFailed(TJobletPtr joblet)
{
    ReinstallJob(joblet, EJobReinstallReason::Failed);
}

void TOperationControllerBase::TTask::OnJobAborted(TJobletPtr joblet)
{
    ReinstallJob(joblet, EJobReinstallReason::Aborted);
}

void TOperationControllerBase::TTask::OnTaskCompleted()
{
    LOG_DEBUG("Task completed (Task: %s)", ~GetId());
}

void TOperationControllerBase::TTask::DoCheckResourceDemandSanity(
    const TNodeResources& neededResources)
{
    auto nodes = Controller->Host->GetExecNodes();
    FOREACH (auto node, nodes) {
        if (Dominates(node->ResourceLimits(), neededResources))
            return;
    }

    // It seems nobody can satisfy the demand.
    Controller->OnOperationFailed(
        TError("No online exec node can satisfy the resource demand")
            << TErrorAttribute("task", TRawString(GetId()))
            << TErrorAttribute("needed_resources", neededResources));
}

void TOperationControllerBase::TTask::CheckResourceDemandSanity(
    const TNodeResources& neededResources)
{
    // Run sanity check to see if any node can provide enough resources.
    // Don't run these checks too often to avoid jeopardizing performance.
    auto now = TInstant::Now();
    if (now < LastDemandSanityCheckTime + Controller->Config->ResourceDemandSanityCheckPeriod)
        return;
    LastDemandSanityCheckTime = now;

    // Schedule check in control thread.
    Controller->GetCancelableControlInvoker()->Invoke(BIND(
        &TTask::DoCheckResourceDemandSanity,
        MakeWeak(this),
        neededResources));
}

void TOperationControllerBase::TTask::CheckResourceDemandSanity(
    TExecNodePtr node,
    const TNodeResources& neededResources)
{
    // The task is requesting more than some node is willing to provide it.
    // Maybe it's OK and we should wait for some time.
    // Or maybe it's not and the task is requesting something no one is able to provide.

    // First check if this very node has enough resources (including those currently
    // allocated by other jobs).
    if (Dominates(node->ResourceLimits(), neededResources))
        return;

    CheckResourceDemandSanity(neededResources);
}

void TOperationControllerBase::TTask::AddPendingHint()
{
    Controller->AddTaskPendingHint(this);
}

void TOperationControllerBase::TTask::AddLocalityHint(const Stroka& address)
{
    Controller->AddTaskLocalityHint(this, address);
}

void TOperationControllerBase::TTask::AddSequentialInputSpec(
    TJobSpec* jobSpec,
    TJobletPtr joblet,
    bool enableTableIndex)
{
    auto* schedulerJobSpecExt = jobSpec->MutableExtension(TSchedulerJobSpecExt::scheduler_job_spec_ext);
    TNodeDirectoryBuilder directoryBuilder(Controller->NodeDirectory, schedulerJobSpecExt->mutable_node_directory());
    auto* inputSpec = schedulerJobSpecExt->add_input_specs();
    auto list = joblet->InputStripeList;
    FOREACH (const auto& stripe, list->Stripes) {
        AddChunksToInputSpec(&directoryBuilder, inputSpec, stripe, list->PartitionTag, enableTableIndex);
    }
    UpdateInputSpecTotals(jobSpec, joblet);
}

void TOperationControllerBase::TTask::AddParallelInputSpec(
    TJobSpec* jobSpec,
    TJobletPtr joblet,
    bool enableTableIndex)
{
    auto* schedulerJobSpecExt = jobSpec->MutableExtension(TSchedulerJobSpecExt::scheduler_job_spec_ext);
    TNodeDirectoryBuilder directoryBuilder(Controller->NodeDirectory, schedulerJobSpecExt->mutable_node_directory());
    auto list = joblet->InputStripeList;
    FOREACH (const auto& stripe, list->Stripes) {
        auto* inputSpec = schedulerJobSpecExt->add_input_specs();
        AddChunksToInputSpec(&directoryBuilder, inputSpec, stripe, list->PartitionTag, enableTableIndex);
    }
    UpdateInputSpecTotals(jobSpec, joblet);
}

void TOperationControllerBase::TTask::AddChunksToInputSpec(
    TNodeDirectoryBuilder* directoryBuilder,
    TTableInputSpec* inputSpec,
    TChunkStripePtr stripe,
    TNullable<int> partitionTag,
    bool enableTableIndex)
{
    FOREACH (const auto& stripeChunk, stripe->Chunks) {
        auto* inputChunk = inputSpec->add_chunks();
        *inputChunk = *stripeChunk;
        FOREACH (ui32 protoReplica, stripeChunk->replicas()) {
            auto replica = FromProto<TChunkReplica>(protoReplica);
            directoryBuilder->Add(replica);
        }
        if (!enableTableIndex) {
            inputChunk->clear_table_index();
        }
        if (partitionTag) {
            inputChunk->set_partition_tag(partitionTag.Get());
        }
    }
}

void TOperationControllerBase::TTask::UpdateInputSpecTotals(
    TJobSpec* jobSpec,
    TJobletPtr joblet)
{
    auto list = joblet->InputStripeList;
    auto* schedulerJobSpecExt = jobSpec->MutableExtension(TSchedulerJobSpecExt::scheduler_job_spec_ext);
    schedulerJobSpecExt->set_input_uncompressed_data_size(
        schedulerJobSpecExt->input_uncompressed_data_size() +
        list->TotalDataSize);
    schedulerJobSpecExt->set_input_row_count(
        schedulerJobSpecExt->input_row_count() +
        list->TotalRowCount);
}

void TOperationControllerBase::TTask::AddFinalOutputSpecs(
    TJobSpec* jobSpec,
    TJobletPtr joblet)
{
    YCHECK(joblet->ChunkListIds.size() == Controller->OutputTables.size());
    auto* schedulerJobSpecExt = jobSpec->MutableExtension(TSchedulerJobSpecExt::scheduler_job_spec_ext);
    for (int index = 0; index < static_cast<int>(Controller->OutputTables.size()); ++index) {
        const auto& table = Controller->OutputTables[index];
        auto* outputSpec = schedulerJobSpecExt->add_output_specs();
        outputSpec->set_table_writer_options(ConvertToYsonString(table.Options).Data());
        ToProto(outputSpec->mutable_chunk_list_id(), joblet->ChunkListIds[index]);
    }
}

void TOperationControllerBase::TTask::AddIntermediateOutputSpec(
    TJobSpec* jobSpec,
    TJobletPtr joblet)
{
    YCHECK(joblet->ChunkListIds.size() == 1);
    auto* schedulerJobSpecExt = jobSpec->MutableExtension(TSchedulerJobSpecExt::scheduler_job_spec_ext);
    auto* outputSpec = schedulerJobSpecExt->add_output_specs();
    auto options = New<TTableWriterOptions>();
    options->Account = Controller->Spec->IntermediateDataAccount;
    options->ReplicationFactor = 1;
    outputSpec->set_table_writer_options(ConvertToYsonString(options).Data());
    ToProto(outputSpec->mutable_chunk_list_id(), joblet->ChunkListIds[0]);
}

const TNodeResources& TOperationControllerBase::TTask::GetMinNeededResources() const
{
    if (!CachedMinNeededResources) {
        YCHECK(GetPendingJobCount() > 0);
        CachedMinNeededResources = GetMinNeededResourcesHeavy();
    }
    return *CachedMinNeededResources;
}

TNodeResources TOperationControllerBase::TTask::GetNeededResources(TJobletPtr joblet) const
{
    UNUSED(joblet);
    return GetMinNeededResources();
}

void TOperationControllerBase::TTask::RegisterIntermediate(
    TJobletPtr joblet,
    IChunkPoolInput* destinationPool)
{
    IChunkPoolInput::TCookie inputCookie;

    auto stripe = joblet->OutputStripe;
    auto lostIt = LostJobCookieMap.find(joblet->OutputCookie);
    if (lostIt == LostJobCookieMap.end()) {
        inputCookie = destinationPool->Add(stripe);
    } else {
        inputCookie = lostIt->second;
        destinationPool->Resume(inputCookie, stripe);
        LostJobCookieMap.erase(lostIt);
    }

    // Store recovery info.
    auto completedJob = New<TCompletedJob>(
        joblet->Job->GetId(),
        this,
        joblet->OutputCookie,
        destinationPool,
        inputCookie,
        joblet->Job->GetNode());

    FOREACH (const auto& chunk, stripe->Chunks) {
        auto chunkId = FromProto<TChunkId>(chunk->chunk_id());
        YCHECK(Controller->ChunkOriginMap.insert(std::make_pair(chunkId, completedJob)).second);
    }
}

TChunkStripePtr TOperationControllerBase::TTask::BuildIntermediateChunkStripe(
    google::protobuf::RepeatedPtrField<NChunkClient::NProto::TInputChunk>* inputChunks)
{
    auto stripe = New<TChunkStripe>();
    FOREACH (auto& inputChunk, *inputChunks) {
        stripe->Chunks.push_back(New<TRefCountedInputChunk>(std::move(inputChunk)));
    }
    return stripe;
}

void TOperationControllerBase::TTask::RegisterOutput(TJobletPtr joblet, int key)
{
    Controller->RegisterOutput(joblet, key);
}

////////////////////////////////////////////////////////////////////

TOperationControllerBase::TOperationControllerBase(
    TSchedulerConfigPtr config,
    TOperationSpecBasePtr spec,
    IOperationHost* host,
    TOperation* operation)
    : Config(config)
    , Host(host)
    , Operation(operation)
    , AuthenticatedMasterChannel(CreateAuthenticatedChannel(
        host->GetMasterChannel(),
        operation->GetAuthenticatedUser()))
    , Logger(OperationLogger)
    , CancelableContext(New<TCancelableContext>())
    , CancelableControlInvoker(CancelableContext->CreateInvoker(Host->GetControlInvoker()))
    , CancelableBackgroundInvoker(CancelableContext->CreateInvoker(Host->GetBackgroundInvoker()))
    , Running(false)
    , TotalInputChunkCount(0)
    , TotalInputDataSize(0)
    , TotalInputRowCount(0)
    , TotalInputValueCount(0)
    , NodeDirectory(New<NNodeTrackerClient::TNodeDirectory>())
    , Spec(spec)
    , CachedPendingJobCount(0)
    , CachedNeededResources(ZeroNodeResources())
{
    Logger.AddTag(Sprintf("OperationId: %s", ~ToString(operation->GetOperationId())));
}

void TOperationControllerBase::Initialize()
{
    VERIFY_THREAD_AFFINITY(ControlThread);

    LOG_INFO("Initializing operation");

    FOREACH (const auto& path, GetInputTablePaths()) {
        TInputTable table;
        table.Path = path;
        InputTables.push_back(table);
    }

    FOREACH (const auto& path, GetOutputTablePaths()) {
        TOutputTable table;
        table.Path = path;
        if (NChunkClient::ExtractOverwriteFlag(path.Attributes())) {
            table.Clear = true;
            table.Overwrite = true;
            table.LockMode = ELockMode::Exclusive;
        }

        table.Options->KeyColumns = path.Attributes().Find< std::vector<Stroka> >("sorted_by");
        if (table.Options->KeyColumns) {
            if (!IsSortedOutputSupported()) {
                THROW_ERROR_EXCEPTION("Sorted outputs are not supported");
            } else {
                table.Clear = true;
                table.LockMode = ELockMode::Exclusive;
            }
        }

        OutputTables.push_back(table);
    }

    if (OutputTables.size() > Config->MaxOutputTableCount) {
        THROW_ERROR_EXCEPTION(
            "Too many output tables: maximum allowed %d, actual %" PRISZT,
            Config->MaxOutputTableCount,
            OutputTables.size());
    }

    if (Host->GetExecNodes().empty()) {
        THROW_ERROR_EXCEPTION("No online exec nodes to start operation");
    }

    DoInitialize();

    LOG_INFO("Operation initialized");
}

void TOperationControllerBase::DoInitialize()
{
    Operation->SetMaxStdErrCount(Spec->MaxStdErrCount.Get(Config->MaxStdErrCount));
}

TFuture<TError> TOperationControllerBase::Prepare()
{
    VERIFY_THREAD_AFFINITY(ControlThread);

    auto this_ = MakeStrong(this);
    auto pipeline = StartAsyncPipeline(CancelableBackgroundInvoker)
        ->Add(BIND(&TThis::GetObjectIds, this_))
        ->Add(BIND(&TThis::OnObjectIdsReceived, this_))
        ->Add(BIND(&TThis::GetInputTypes, this_))
        ->Add(BIND(&TThis::OnInputTypesReceived, this_))
        ->Add(BIND(&TThis::RequestInputs, this_))
        ->Add(BIND(&TThis::OnInputsReceived, this_))
        ->Add(BIND(&TThis::CreateLivePreviewTables, this_))
        ->Add(BIND(&TThis::OnLivePreviewTablesCreated, this_))
        ->Add(BIND(&TThis::PrepareLivePreviewTablesForUpdate, this_))
        ->Add(BIND(&TThis::OnLivePreviewTablesPreparedForUpdate, this_))
        ->Add(BIND(&TThis::CompletePreparation, this_));
     pipeline = CustomizePreparationPipeline(pipeline);
     return pipeline
        ->Run()
        .Apply(BIND([=] (TValueOrError<void> result) -> TError {
            if (result.IsOK()) {
                this_->Running = true;
            }
            return result;
        }));
}

void TOperationControllerBase::SaveSnapshot(TOutputStream* stream)
{
    *stream << "Hello! This is operation " << ToString(Operation->GetOperationId()) << ". Now is "
        << ToString(TInstant::Now());
}

TFuture<TError> TOperationControllerBase::Revive(TInputStream* stream)
{
    VERIFY_THREAD_AFFINITY(ControlThread);
    UNUSED(stream);

    try {
        Initialize();
    } catch (const std::exception& ex) {
        return MakeFuture(TError(ex));
    }

    return Prepare();
}

TFuture<TError> TOperationControllerBase::Commit()
{
    VERIFY_THREAD_AFFINITY(ControlThread);

    auto this_ = MakeStrong(this);
    return StartAsyncPipeline(CancelableBackgroundInvoker)
        ->Add(BIND(&TThis::CommitResults, this_))
        ->Add(BIND(&TThis::OnResultsCommitted, this_))
        ->Run()
        .Apply(BIND([] (TValueOrError<void> result) -> TError {
            return result;
        }));
}

void TOperationControllerBase::OnJobRunning(TJobPtr job, const TJobStatus& status)
{
    VERIFY_THREAD_AFFINITY(ControlThread);
    UNUSED(job);
    UNUSED(status);
}

void TOperationControllerBase::OnJobStarted(TJobPtr job)
{
    VERIFY_THREAD_AFFINITY(ControlThread);
    UNUSED(job);

    JobCounter.Start(1);
}

void TOperationControllerBase::OnJobCompleted(TJobPtr job)
{
    VERIFY_THREAD_AFFINITY(ControlThread);

    JobCounter.Completed(1);

    auto joblet = GetJoblet(job);

    auto& result = joblet->Job->Result();
    const auto& schedulerResultEx = result.GetExtension(TSchedulerJobResultExt::scheduler_job_result_ext);

    // Populate node directory by adding additional nodes returned from the job.
    NodeDirectory->MergeFrom(schedulerResultEx.node_directory());

    // Construct a stripe representing job result.
    joblet->OutputStripe = New<TChunkStripe>();
    FOREACH (auto& inputChunk, schedulerResultEx.chunks()) {
        joblet->OutputStripe->Chunks.push_back(New<TRefCountedInputChunk>(std::move(inputChunk)));
    }

    joblet->Task->OnJobCompleted(joblet);

    RemoveJoblet(job);

    OnTaskUpdated(joblet->Task);

    if (JobCounter.GetRunning() == 0 && GetPendingJobCount() == 0) {
        OnOperationCompleted();
    }
}

void TOperationControllerBase::OnJobFailed(TJobPtr job)
{
    VERIFY_THREAD_AFFINITY(ControlThread);

    const auto& result = job->Result();
    const auto& schedulerResultExt = result.GetExtension(TSchedulerJobResultExt::scheduler_job_result_ext);

    // If some input chunks have failed then the job is considered aborted rather than failed.
    if (schedulerResultExt.failed_chunk_ids_size() > 0) {
        job->SetState(EJobState::Aborted);
        OnJobAborted(job);
        FOREACH (const auto& chunkId, schedulerResultExt.failed_chunk_ids()) {
            OnChunkFailed(FromProto<TChunkId>(chunkId));
        }
        return;
    }

    JobCounter.Failed(1);

    auto joblet = GetJoblet(job);
    joblet->Task->OnJobFailed(joblet);

    RemoveJoblet(job);

    auto error = FromProto(job->Result().error());
    if (error.Attributes().Get<bool>("fatal", false)) {
        OnOperationFailed(error);
        return;
    }

    int failedJobCount = JobCounter.GetFailed();
    int maxFailedJobCount = Spec->MaxFailedJobCount.Get(Config->MaxFailedJobCount);
    if (failedJobCount >= maxFailedJobCount) {
        OnOperationFailed(TError("Failed jobs limit %d has been reached",
            maxFailedJobCount));
        return;
    }
}

void TOperationControllerBase::OnJobAborted(TJobPtr job)
{
    VERIFY_THREAD_AFFINITY(ControlThread);

    JobCounter.Aborted(1);

    auto joblet = GetJoblet(job);
    joblet->Task->OnJobAborted(joblet);

    RemoveJoblet(job);
}

void TOperationControllerBase::TTask::OnJobLost(TCompleteJobPtr completedJob)
{
    YCHECK(LostJobCookieMap.insert(std::make_pair(
        completedJob->OutputCookie,
        completedJob->InputCookie)).second);
}

void TOperationControllerBase::OnChunkFailed(const TChunkId& chunkId)
{
    if (InputChunkIds.find(chunkId) == InputChunkIds.end()) {
        LOG_WARNING("Intermediate chunk %s has failed", ~ToString(chunkId));
        OnIntermediateChunkFailed(chunkId);
    } else {
        LOG_WARNING("Input chunk %s has failed", ~ToString(chunkId));
        OnInputChunkFailed(chunkId);
    }
}

void TOperationControllerBase::OnInputChunkFailed(const TChunkId& chunkId)
{
    OnOperationFailed(TError("Unable to read input chunk %s", ~ToString(chunkId)));
}

void TOperationControllerBase::OnIntermediateChunkFailed(const TChunkId& chunkId)
{
    auto it = ChunkOriginMap.find(chunkId);
    YCHECK(it != ChunkOriginMap.end());
    auto completedJob = it->second;
    if (completedJob->IsLost)
        return;

    LOG_INFO("Job is lost (Address: %s, JobId: %s, SourceTask: %s, OutputCookie: %d, InputCookie: %d)",
        ~completedJob->ExecNode->GetAddress(),
        ~ToString(completedJob->JobId),
        ~completedJob->SourceTask->GetId(),
        completedJob->OutputCookie,
        completedJob->InputCookie);

    JobCounter.Lost(1);
    completedJob->IsLost = true;
    completedJob->DestinationPool->Suspend(completedJob->InputCookie);
    completedJob->SourceTask->GetChunkPoolOutput()->Lost(completedJob->OutputCookie);
    completedJob->SourceTask->OnJobLost(completedJob);
    AddTaskPendingHint(completedJob->SourceTask);
}

bool TOperationControllerBase::IsOutputLivePreviewSupported() const
{
    return false;
}

bool TOperationControllerBase::IsIntermediateLivePreviewSupported() const
{
    return false;
}

void TOperationControllerBase::Abort()
{
    VERIFY_THREAD_AFFINITY(ControlThread);

    LOG_INFO("Aborting operation");

    Running = false;
    CancelableContext->Cancel();

    LOG_INFO("Operation aborted");
}

void TOperationControllerBase::OnNodeOnline(TExecNodePtr node)
{
    VERIFY_THREAD_AFFINITY(ControlThread);
    UNUSED(node);
}

void TOperationControllerBase::OnNodeOffline(TExecNodePtr node)
{
    VERIFY_THREAD_AFFINITY(ControlThread);
    UNUSED(node);
}

TJobPtr TOperationControllerBase::ScheduleJob(
    ISchedulingContext* context,
    const TNodeResources& jobLimits)
{
    VERIFY_THREAD_AFFINITY(ControlThread);

    if (!Running) {
        LOG_TRACE("Operation is not running, scheduling request ignored");
        return nullptr;
    }

    if (GetPendingJobCount() == 0) {
        LOG_TRACE("No pending jobs left, scheduling request ignored");
        return nullptr;
    }

    auto job = DoScheduleJob(context, jobLimits);
    if (!job) {
        return nullptr;
    }

    OnJobStarted(job);

    return job;
}

void TOperationControllerBase::CustomizeJoblet(TJobletPtr joblet)
{
    UNUSED(joblet);
}

void TOperationControllerBase::CustomizeJobSpec(TJobletPtr joblet, TJobSpec* jobSpec)
{
    UNUSED(joblet);
    UNUSED(jobSpec);
}

void TOperationControllerBase::RegisterTaskGroup(TTaskGroup* group)
{
    TaskGroups.push_back(group);
}

void TOperationControllerBase::OnTaskUpdated(TTaskPtr task)
{
    int oldJobCount = CachedPendingJobCount;
    int newJobCount = CachedPendingJobCount + task->GetPendingJobCountDelta();
    CachedPendingJobCount = newJobCount;

    CachedNeededResources += task->GetTotalNeededResourcesDelta();

    LOG_DEBUG_IF(newJobCount != oldJobCount, "Pending job count updated (JobCount: %d -> %d, NeededResources: {%s})",
        oldJobCount,
        newJobCount,
        ~FormatResources(CachedNeededResources));

    task->CheckCompleted();
}

void TOperationControllerBase::MoveTaskToCandidates(
    TTaskPtr task,
    std::multimap<i64, TTaskPtr>& candidateTasks)
{
    const auto& neededResources = task->GetMinNeededResources();
    task->CheckResourceDemandSanity(neededResources);
    i64 minMemory = neededResources.memory();
    candidateTasks.insert(std::make_pair(minMemory, task));
    LOG_DEBUG("Task moved to candidates (Task: %s, MinMemory: %" PRId64 ")",
        ~task->GetId(),
        minMemory);

}

void TOperationControllerBase::AddTaskPendingHint(TTaskPtr task)
{
    if (task->GetPendingJobCount() > 0) {
        auto* group = task->GetGroup();
        if (group->NonLocalTasks.insert(task).second) {
            LOG_DEBUG("Task pending hint added (Task: %s)", ~task->GetId());
            MoveTaskToCandidates(task, group->CandidateTasks);
        }
    }
    OnTaskUpdated(task);
}

void TOperationControllerBase::DoAddTaskLocalityHint(TTaskPtr task, const Stroka& address)
{
    auto* group = task->GetGroup();
    if (group->LocalTasks[address].insert(task).second) {
        LOG_TRACE("Task locality hint added (Task: %s, Address: %s)",
            ~task->GetId(),
            ~address);
    }
}

void TOperationControllerBase::AddTaskLocalityHint(TTaskPtr task, const Stroka& address)
{
    DoAddTaskLocalityHint(task, address);
    OnTaskUpdated(task);
}

void TOperationControllerBase::AddTaskLocalityHint(TTaskPtr task, TChunkStripePtr stripe)
{
    FOREACH (const auto& chunk, stripe->Chunks) {
        FOREACH (ui32 protoReplica, chunk->replicas()) {
            auto replica = FromProto<NChunkClient::TChunkReplica>(protoReplica);
            const auto& descriptor = NodeDirectory->GetDescriptor(replica);
            DoAddTaskLocalityHint(task, descriptor.Address);
        }
    }
    OnTaskUpdated(task);
}

void TOperationControllerBase::ResetTaskLocalityDelays()
{
    LOG_DEBUG("Task locality delays are reset");
    FOREACH (auto* group, TaskGroups) {
        FOREACH (const auto& pair, group->DelayedTasks) {
            auto task = pair.second;
            if (task->GetPendingJobCount() > 0) {
                MoveTaskToCandidates(task, group->CandidateTasks);
            }
        }
        group->DelayedTasks.clear();
    }
}

bool TOperationControllerBase::CheckJobLimits(TExecNodePtr node, TTaskPtr task, const TNodeResources& jobLimits)
{
    auto neededResources = task->GetMinNeededResources();
    if (Dominates(jobLimits, neededResources)) {
        return true;
    }
    task->CheckResourceDemandSanity(node, neededResources);
    return false;
}

TJobPtr TOperationControllerBase::DoScheduleJob(
    ISchedulingContext* context,
    const TNodeResources& jobLimits)
{
    auto localJob = DoScheduleLocalJob(context, jobLimits);
    if (localJob) {
        return localJob;
    }

    auto nonLocalJob = DoScheduleNonLocalJob(context, jobLimits);
    if (nonLocalJob) {
        return nonLocalJob;
    }

    return nullptr;
}

TJobPtr TOperationControllerBase::DoScheduleLocalJob(
    ISchedulingContext* context,
    const TNodeResources& jobLimits)
{
    auto node = context->GetNode();
    const auto& address = node->GetAddress();

    FOREACH (auto* group, TaskGroups) {
        if (!Dominates(jobLimits, group->MinNeededResources)) {
            continue;
        }

        auto localTasksIt = group->LocalTasks.find(address);
        if (localTasksIt == group->LocalTasks.end()) {
            continue;
        }

        i64 bestLocality = 0;
        TTaskPtr bestTask = nullptr;

        auto& localTasks = localTasksIt->second;
        auto it = localTasks.begin();
        while (it != localTasks.end()) {
            auto jt = it++;
            auto task = *jt;

            // Make sure that the task have positive locality.
            // Remove pending hint if not.
            i64 locality = task->GetLocality(address);
            if (locality <= 0) {
                localTasks.erase(jt);
                LOG_TRACE("Task locality hint removed (Task: %s, Address: %s)",
                    ~task->GetId(),
                    ~address);
                continue;
            }

            if (locality <= bestLocality) {
                continue;
            }

            if (task->GetPendingJobCount() == 0) {
                OnTaskUpdated(task);
                continue;
            }

            if (!CheckJobLimits(node, task, jobLimits)) {
                continue;
            }

            bestLocality = locality;
            bestTask = task;
        }

        if (!Running) {
            return nullptr;
        }

        if (bestTask) {
            LOG_DEBUG(
                "Attempting to schedule a local job (Task: %s, Address: %s, Locality: %" PRId64 ", JobLimits: {%s}, "
                "PendingDataSize: %" PRId64 ", PendingJobCount: %d)",
                ~bestTask->GetId(),
                ~address,
                bestLocality,
                ~FormatResources(jobLimits),
                bestTask->GetPendingDataSize(),
                bestTask->GetPendingJobCount());
            auto job = bestTask->ScheduleJob(context, jobLimits);
            if (job) {
                bestTask->SetDelayedTime(Null);
                OnTaskUpdated(bestTask);
                return job;
            }
        }
    }
    return nullptr;
}

TJobPtr TOperationControllerBase::DoScheduleNonLocalJob(
    ISchedulingContext* context,
    const TNodeResources& jobLimits)
{
    auto now = TInstant::Now();
    const auto& node = context->GetNode();
    const auto& address = node->GetAddress();

    FOREACH (auto* group, TaskGroups) {
        if (!Dominates(jobLimits, group->MinNeededResources)) {
            continue;
        }

        auto& nonLocalTasks = group->NonLocalTasks;
        auto& candidateTasks = group->CandidateTasks;
        auto& delayedTasks = group->DelayedTasks;

        // Move tasks from delayed to candidates.
        while (!delayedTasks.empty()) {
            auto it = delayedTasks.begin();
            auto deadline = it->first;
            if (now < deadline) {
                break;
            }
            auto task = it->second;
            delayedTasks.erase(it);
            if (task->GetPendingJobCount() == 0) {
                LOG_DEBUG("Task pending hint removed (Task: %s)",
                    ~task->GetId());
                YCHECK(nonLocalTasks.erase(task) == 1);
                OnTaskUpdated(task);
            } else {
                LOG_DEBUG("Task delay deadline reached (Task: %s)", ~task->GetId());
                MoveTaskToCandidates(task, candidateTasks);
            }
        }

        // Consider candidates in the order of increasing memory demand.
        {
            auto it = candidateTasks.begin();
            while (it != candidateTasks.end()) {
                auto task = it->second;

                // Check min memory demand for early exit.
                if (task->GetMinNeededResources().memory() > jobLimits.memory()) {
                    break;
                }

                // Make sure that the task is ready to launch jobs.
                // Remove pending hint if not.
                if (task->GetPendingJobCount() == 0) {
                    LOG_DEBUG("Task pending hint removed (Task: %s)", ~task->GetId());
                    candidateTasks.erase(it++);
                    YCHECK(nonLocalTasks.erase(task) == 1);
                    OnTaskUpdated(task);
                    continue;
                }

                if (!CheckJobLimits(node, task, jobLimits)) {
                    ++it;
                    continue;
                }

                if (!task->GetDelayedTime()) {
                    task->SetDelayedTime(now);
                }

                auto deadline = task->GetDelayedTime().Get() + task->GetLocalityTimeout();
                if (deadline > now) {
                    LOG_DEBUG("Task delayed (Task: %s, Deadline: %s)",
                        ~task->GetId(),
                        ~ToString(deadline));
                    delayedTasks.insert(std::make_pair(deadline, task));
                    candidateTasks.erase(it++);
                    continue;
                }

                if (!Running) {
                    return nullptr;
                }

                LOG_DEBUG(
                    "Attempting to schedule a non-local job (Task: %s, Address: %s, JobLimits: {%s}, "
                    "PendingDataSize: %" PRId64 ", PendingJobCount: %d)",
                    ~task->GetId(),
                    ~address,
                    ~FormatResources(jobLimits),
                    task->GetPendingDataSize(),
                    task->GetPendingJobCount());

                auto job = task->ScheduleJob(context, jobLimits);
                if (job) {
                    OnTaskUpdated(task);
                    return job;
                }

                // If task failed to schedule job, its min resources might have been updated.
                auto minMemory = task->GetMinNeededResources().memory();
                if (it->first == minMemory) {
                    ++it;
                } else {
                    it = candidateTasks.erase(it);
                    candidateTasks.insert(std::make_pair(minMemory, task));
                }
            }
        }
    }
    return nullptr;
}

TCancelableContextPtr TOperationControllerBase::GetCancelableContext()
{
    VERIFY_THREAD_AFFINITY_ANY();

    return CancelableContext;
}

IInvokerPtr TOperationControllerBase::GetCancelableControlInvoker()
{
    VERIFY_THREAD_AFFINITY_ANY();

    return CancelableControlInvoker;
}

IInvokerPtr TOperationControllerBase::GetCancelableBackgroundInvoker()
{
    VERIFY_THREAD_AFFINITY_ANY();

    return CancelableBackgroundInvoker;
}

int TOperationControllerBase::GetPendingJobCount()
{
    VERIFY_THREAD_AFFINITY(ControlThread);

    return CachedPendingJobCount;
}

TNodeResources TOperationControllerBase::GetNeededResources()
{
    VERIFY_THREAD_AFFINITY(ControlThread);

    return CachedNeededResources;
}

void TOperationControllerBase::OnOperationCompleted()
{
    VERIFY_THREAD_AFFINITY_ANY();

    CancelableControlInvoker->Invoke(BIND(&TThis::DoOperationCompleted, MakeStrong(this)));
}

void TOperationControllerBase::DoOperationCompleted()
{
    VERIFY_THREAD_AFFINITY(ControlThread);

    LOG_INFO("Operation completed");

    JobCounter.Finalize();

    Running = false;

    Host->OnOperationCompleted(Operation);
}

void TOperationControllerBase::OnOperationFailed(const TError& error)
{
    VERIFY_THREAD_AFFINITY_ANY();

    CancelableControlInvoker->Invoke(BIND(&TThis::DoOperationFailed, MakeStrong(this), error));
}

void TOperationControllerBase::DoOperationFailed(const TError& error)
{
    VERIFY_THREAD_AFFINITY(ControlThread);

    Running = false;

    Host->OnOperationFailed(Operation, error);
}

TObjectServiceProxy::TInvExecuteBatch TOperationControllerBase::CommitResults()
{
    VERIFY_THREAD_AFFINITY(BackgroundThread);

    LOG_INFO("Committing results");

    TObjectServiceProxy proxy(AuthenticatedMasterChannel);
    auto batchReq = proxy.ExecuteBatch();

    FOREACH (auto& table, OutputTables) {
        auto path = FromObjectId(table.ObjectId);
        // Split large outputs into separate requests.
        {
            TChunkListYPathProxy::TReqAttachPtr req;
            int reqSize = 0;
            auto flushReq = [&] () {
                if (req) {
                    batchReq->AddRequest(req, "attach_out");
                    reqSize = 0;
                    req.Reset();
                }
            };

            auto addChunkTree = [&] (const NChunkServer::TChunkTreeId chunkTreeId) {
                if (!req) {
                    req = TChunkListYPathProxy::Attach(FromObjectId(table.OutputChunkListId));
                    NMetaState::GenerateMutationId(req);
                }
                ToProto(req->add_children_ids(), chunkTreeId);
                ++reqSize;
                if (reqSize >= Config->MaxChildrenPerAttachRequest) {
                    flushReq();
                }
            };

            if (table.Options->KeyColumns && IsSortedOutputSupported()) {
                // Sorted output generated by user operation requires rearranging.
                YCHECK(table.Endpoints.size() % 2 == 0);

                LOG_DEBUG("Sorting %d endpoints", static_cast<int>(table.Endpoints.size()));
                std::sort(
                    table.Endpoints.begin(),
                    table.Endpoints.end(),
                    [=] (const TOutputTable::TEndpoint& lhs, const TOutputTable::TEndpoint& rhs) -> bool {
                        // First sort by keys.
                        // Then sort by ChunkTreeKeys.
                        auto keysResult = NChunkClient::NProto::CompareKeys(lhs.Key, rhs.Key);
                        if (keysResult != 0) {
                            return keysResult < 0;
                        }
                        return (lhs.ChunkTreeKey - rhs.ChunkTreeKey) < 0;
                });

                auto outputCount = static_cast<int>(table.Endpoints.size()) / 2;
                for (int outputIndex = 0; outputIndex < outputCount; ++outputIndex) {
                    auto& leftEndpoint = table.Endpoints[2 * outputIndex];
                    auto& rightEndpoint = table.Endpoints[2 * outputIndex + 1];
                    if (leftEndpoint.ChunkTreeKey != rightEndpoint.ChunkTreeKey) {
                        auto error = TError("Output table %s is not sorted: job outputs have overlapping key ranges",
                            ~table.Path.GetPath());

                        LOG_DEBUG(error);
                        THROW_ERROR error;
                    }

                    auto pair = table.OutputChunkTreeIds.equal_range(leftEndpoint.ChunkTreeKey);
                    auto it = pair.first;
                    addChunkTree(it->second);
                    // In user operations each ChunkTreeKey corresponds to a single OutputChunkTreeId.
                    // Let's check it.
                    YCHECK(++it == pair.second);
                }
            } else {
                FOREACH (const auto& pair, table.OutputChunkTreeIds) {
                    addChunkTree(pair.second);
                }
            }

            flushReq();
        }

        if (table.Options->KeyColumns) {
            LOG_INFO("Table %s will be marked as sorted by %s",
                ~table.Path.GetPath(),
                ~ConvertToYsonString(table.Options->KeyColumns.Get(), EYsonFormat::Text).Data());
            auto req = TTableYPathProxy::SetSorted(path);
            ToProto(req->mutable_key_columns(), table.Options->KeyColumns.Get());
            SetTransactionId(req, Operation->GetOutputTransaction());
            NMetaState::GenerateMutationId(req);
            batchReq->AddRequest(req, "set_out_sorted");
        }
    }

    return batchReq->Invoke();
}

void TOperationControllerBase::OnResultsCommitted(TObjectServiceProxy::TRspExecuteBatchPtr batchRsp)
{
    VERIFY_THREAD_AFFINITY(BackgroundThread);

    THROW_ERROR_EXCEPTION_IF_FAILED(batchRsp->GetCumulativeError(), "Error committing results");

    LOG_INFO("Results committed");
}

TObjectServiceProxy::TInvExecuteBatch TOperationControllerBase::CreateLivePreviewTables()
{
    VERIFY_THREAD_AFFINITY(BackgroundThread);

    // NB: use root credentials.
    TObjectServiceProxy proxy(Host->GetMasterChannel());
    auto batchReq = proxy.ExecuteBatch();

    auto processTable = [&] (const Stroka& path, const Stroka& key) {
        auto req = TCypressYPathProxy::Create(path);
        req->set_type(EObjectType::Table);
        req->set_ignore_existing(true);
        batchReq->AddRequest(req, key);
    };

    LOG_INFO("Creating output tables for live preview");
    if (IsOutputLivePreviewSupported()) {
        LOG_INFO("Creating output tables for live preview");

        for (int index = 0; index < static_cast<int>(OutputTables.size()); ++index) {
            auto path = GetLivePreviewOutputPath(Operation->GetOperationId(), index);
            processTable(path, "create_output");
        }
    }

    if (IsIntermediateLivePreviewSupported()) {
        LOG_INFO("Creating intermediate table for live preview");

        auto path = GetLivePreviewIntermediatePath(Operation->GetOperationId());
        processTable(path, "create_intermediate");
    }

    return batchReq->Invoke();
}

void TOperationControllerBase::OnLivePreviewTablesCreated(TObjectServiceProxy::TRspExecuteBatchPtr batchRsp)
{
    VERIFY_THREAD_AFFINITY(BackgroundThread);

    THROW_ERROR_EXCEPTION_IF_FAILED(batchRsp->GetCumulativeError(), "Error creating live preview tables");

    auto processTable = [&] (TLivePreviewTableBase& table, TCypressYPathProxy::TRspCreatePtr rsp) {
        table.LivePreviewTableId = FromProto<NCypressClient::TNodeId>(rsp->node_id());
    };

    if (IsOutputLivePreviewSupported()) {
        auto rsps = batchRsp->GetResponses<TCypressYPathProxy::TRspCreate>("create_output");
        YCHECK(rsps.size() == OutputTables.size());
        for (int index = 0; index < static_cast<int>(OutputTables.size()); ++index) {
            processTable(OutputTables[index], rsps[index]);
        }

        LOG_INFO("Output live preview tables created");
    }

    if (IsIntermediateLivePreviewSupported()) {
        auto rsp = batchRsp->GetResponse<TCypressYPathProxy::TRspCreate>("create_intermediate");
        processTable(IntermediateTable, rsp);

        LOG_INFO("Intermediate live preview table created");
    }
}

TObjectServiceProxy::TInvExecuteBatch TOperationControllerBase::PrepareLivePreviewTablesForUpdate()
{
    VERIFY_THREAD_AFFINITY(BackgroundThread);

    // NB: use root credentials.
    TObjectServiceProxy proxy(Host->GetMasterChannel());
    auto batchReq = proxy.ExecuteBatch();

    auto processTable = [&] (const TLivePreviewTableBase& table, const Stroka& key) {
        auto req = TTableYPathProxy::PrepareForUpdate(FromObjectId(table.LivePreviewTableId));
        req->set_mode(EUpdateMode::Overwrite);
        SetTransactionId(req, Operation->GetAsyncSchedulerTransaction());
        batchReq->AddRequest(req, key);
    };

    if (IsOutputLivePreviewSupported()) {
        LOG_INFO("Preparing live preview output tables for update");

        FOREACH (const auto& table, OutputTables) {
            processTable(table, "prepare_output");
        }
    }

    if (IsIntermediateLivePreviewSupported()) {
        LOG_INFO("Preparing live preview intermediate table for update");

        processTable(IntermediateTable, "prepare_intermediate");
    }

    return batchReq->Invoke();
}

void TOperationControllerBase::OnLivePreviewTablesPreparedForUpdate(TObjectServiceProxy::TRspExecuteBatchPtr batchRsp)
{
    VERIFY_THREAD_AFFINITY(BackgroundThread);

    THROW_ERROR_EXCEPTION_IF_FAILED(batchRsp->GetCumulativeError(), "Error preparing live preview tables for update");

    auto processTable = [&] (TLivePreviewTableBase& table, TTableYPathProxy::TRspPrepareForUpdatePtr rsp) {
        table.LivePreviewChunkListId = FromProto<NCypressClient::TNodeId>(rsp->chunk_list_id());
    };

    if (IsOutputLivePreviewSupported()) {
        auto rsps = batchRsp->GetResponses<TTableYPathProxy::TRspPrepareForUpdate>("prepare_output");
        YCHECK(rsps.size() == OutputTables.size());
        for (int index = 0; index < static_cast<int>(OutputTables.size()); ++index) {
            processTable(OutputTables[index], rsps[index]);
        }

        LOG_INFO("Output live preview tables prepared for update");
    }

    if (IsIntermediateLivePreviewSupported()) {
        auto rsp = batchRsp->GetResponse<TTableYPathProxy::TRspPrepareForUpdate>("prepare_intermediate");
        processTable(IntermediateTable, rsp);

        LOG_INFO("Intermediate live preview table prepared for update");
    }
}

TObjectServiceProxy::TInvExecuteBatch TOperationControllerBase::GetObjectIds()
{
    VERIFY_THREAD_AFFINITY(BackgroundThread);

    LOG_INFO("Getting object ids");

    TObjectServiceProxy proxy(AuthenticatedMasterChannel);
    auto batchReq = proxy.ExecuteBatch();

    FOREACH (const auto& table, InputTables) {
        auto req = TObjectYPathProxy::GetId(table.Path.GetPath());
        SetTransactionId(req, Operation->GetInputTransaction());
        batchReq->AddRequest(req, "get_in_id");
    }

    FOREACH (const auto& table, OutputTables) {
        auto req = TObjectYPathProxy::GetId(table.Path.GetPath());
        SetTransactionId(req, Operation->GetInputTransaction());
        batchReq->AddRequest(req, "get_out_id");
    }

    return batchReq->Invoke();
}

void TOperationControllerBase::OnObjectIdsReceived(TObjectServiceProxy::TRspExecuteBatchPtr batchRsp)
{
    VERIFY_THREAD_AFFINITY(BackgroundThread);

    THROW_ERROR_EXCEPTION_IF_FAILED(*batchRsp, "Error getting ids for input objects");

    {
        auto getInIdRsps = batchRsp->GetResponses<TObjectYPathProxy::TRspGetId>("get_in_id");
        for (int index = 0; index < static_cast<int>(InputTables.size()); ++index) {
            auto& table = InputTables[index];
            {
                auto rsp = getInIdRsps[index];
                THROW_ERROR_EXCEPTION_IF_FAILED(*rsp, "Error getting id for input table %s",
                    ~table.Path.GetPath());
                table.ObjectId = FromProto<TObjectId>(rsp->object_id());
            }
        }
    }

    {
        auto getOutIdRsps = batchRsp->GetResponses<TObjectYPathProxy::TRspGetId>("get_out_id");
        for (int index = 0; index < static_cast<int>(OutputTables.size()); ++index) {
            auto& table = OutputTables[index];
            {
                auto rsp = getOutIdRsps[index];
                THROW_ERROR_EXCEPTION_IF_FAILED(*rsp, "Error getting id for output table %s",
                    ~table.Path.GetPath());
                table.ObjectId = FromProto<TObjectId>(rsp->object_id());
            }
        }
    }

    LOG_INFO("Object ids received");
}

TObjectServiceProxy::TInvExecuteBatch TOperationControllerBase::GetInputTypes()
{
    VERIFY_THREAD_AFFINITY(BackgroundThread);

    LOG_INFO("Getting input object types");

    TObjectServiceProxy proxy(AuthenticatedMasterChannel);
    auto batchReq = proxy.ExecuteBatch();

    FOREACH (const auto& table, InputTables) {
        auto req = TObjectYPathProxy::Get(FromObjectId(table.ObjectId) + "/@type");
        SetTransactionId(req, Operation->GetInputTransaction());
        batchReq->AddRequest(req, "get_input_types");
    }

    FOREACH (const auto& table, OutputTables) {
        auto req = TObjectYPathProxy::Get(FromObjectId(table.ObjectId) + "/@type");
        SetTransactionId(req, Operation->GetInputTransaction());
        batchReq->AddRequest(req, "get_output_types");
    }

    FOREACH (const auto& pair, GetFilePaths()) {
        const auto& path = pair.first;
        auto req = TObjectYPathProxy::Get(path.GetPath() + "/@type");
        SetTransactionId(req, Operation->GetInputTransaction());
        batchReq->AddRequest(req, "get_file_types");
    }

    return batchReq->Invoke();
}

void TOperationControllerBase::OnInputTypesReceived(TObjectServiceProxy::TRspExecuteBatchPtr batchRsp)
{
    VERIFY_THREAD_AFFINITY(BackgroundThread);

    THROW_ERROR_EXCEPTION_IF_FAILED(*batchRsp, "Error getting input object types");

    {
        auto getInputTypes = batchRsp->GetResponses<TObjectYPathProxy::TRspGet>("get_input_types");
        for (int index = 0; index < static_cast<int>(InputTables.size()); ++index) {
            auto& table = InputTables[index];
            auto path = table.Path.GetPath();
            auto rsp = getInputTypes[index];
            THROW_ERROR_EXCEPTION_IF_FAILED(*rsp, "Error getting type for input %s",
                ~path);

            auto type = ConvertTo<EObjectType>(TYsonString(rsp->value()));
            if (type != EObjectType::Table) {
                THROW_ERROR_EXCEPTION("Object %s has invalid type: expected %s, actual %s",
                    ~path,
                    ~FormatEnum(EObjectType(EObjectType::Table)).Quote(),
                    ~FormatEnum(type).Quote());
            }
        }
    }

    {
        auto getOutputTypes = batchRsp->GetResponses<TObjectYPathProxy::TRspGet>("get_output_types");
        for (int index = 0; index < static_cast<int>(OutputTables.size()); ++index) {
            auto& table = OutputTables[index];
            auto path = table.Path.GetPath();
            auto rsp = getOutputTypes[index];
            THROW_ERROR_EXCEPTION_IF_FAILED(*rsp, "Error getting type for output %s",
                ~path);

            auto type = ConvertTo<EObjectType>(TYsonString(rsp->value()));
            if (type != EObjectType::Table) {
                THROW_ERROR_EXCEPTION("Object %s has invalid type: expected %s, actual %s",
                    ~path,
                    ~FormatEnum(EObjectType(EObjectType::Table)).Quote(),
                    ~FormatEnum(type).Quote());
            }
        }
    }

    {
        auto paths = GetFilePaths();
        auto getFileTypes = batchRsp->GetResponses<TObjectYPathProxy::TRspGet>("get_file_types");
        for (int index = 0; index < static_cast<int>(paths.size()); ++index) {
            auto richPath = paths[index].first;
            auto path = richPath.GetPath();
            auto stage = paths[index].second;
            auto rsp = getFileTypes[index];
            THROW_ERROR_EXCEPTION_IF_FAILED(*rsp, "Error getting type for file %s",
                ~path);

            auto type = ConvertTo<EObjectType>(TYsonString(rsp->value()));
            TUserFile* file;
            switch (type) {
                case EObjectType::File:
                    RegularFiles.push_back(TRegularUserFile());
                    file = &RegularFiles.back();
                    break;
                case EObjectType::Table:
                    TableFiles.push_back(TUserTableFile());
                    file = &TableFiles.back();
                    break;
                default:
                    THROW_ERROR_EXCEPTION("Object %s has invalid type: expected %s or %s, actual %s",
                        ~path,
                        ~FormatEnum(EObjectType(EObjectType::File)).Quote(),
                        ~FormatEnum(EObjectType(EObjectType::Table)).Quote(),
                        ~FormatEnum(type).Quote());
            }
            file->Stage = stage;
            file->Path = richPath;
        }
    }

    LOG_INFO("Input types received");
}

TObjectServiceProxy::TInvExecuteBatch TOperationControllerBase::RequestInputs()
{
    VERIFY_THREAD_AFFINITY(BackgroundThread);

    LOG_INFO("Requesting inputs");

    TObjectServiceProxy proxy(AuthenticatedMasterChannel);
    auto batchReq = proxy.ExecuteBatch();

    FOREACH (const auto& table, InputTables) {
        auto path = FromObjectId(table.ObjectId);
        {
            auto req = TCypressYPathProxy::Lock(path);
            req->set_mode(ELockMode::Snapshot);
            SetTransactionId(req, Operation->GetInputTransaction());
            NMetaState::GenerateMutationId(req);
            batchReq->AddRequest(req, "lock_in");
        }
        {
            auto attributes = table.Path.Attributes().Clone();
            if (table.ComplementFetch) {
                attributes->Set("complement", !attributes->Get("complement", false));
            }
            auto req = TTableYPathProxy::Fetch(path);
            req->set_fetch_all_meta_extensions(true);
            req->set_skip_unavailable_chunks(Spec->SkipUnavailableChunks);
            ToProto(req->mutable_attributes(), *attributes);
            SetTransactionId(req, Operation->GetInputTransaction());
            batchReq->AddRequest(req, "fetch_in");
        }
        {
            auto req = TYPathProxy::Get(path);
            TAttributeFilter attributeFilter(EAttributeFilterMode::MatchingOnly);
            attributeFilter.Keys.push_back("sorted");
            attributeFilter.Keys.push_back("sorted_by");
            ToProto(req->mutable_attribute_filter(), attributeFilter);
            SetTransactionId(req, Operation->GetInputTransaction());
            batchReq->AddRequest(req, "get_in_attributes");
        }
    }

    FOREACH (const auto& table, OutputTables) {
        auto path = FromObjectId(table.ObjectId);
        {
            auto req = TCypressYPathProxy::Lock(path);
            req->set_mode(table.LockMode);
            NMetaState::GenerateMutationId(req);
            SetTransactionId(req, Operation->GetOutputTransaction());
            batchReq->AddRequest(req, "lock_out");
        }
        {
            auto req = TYPathProxy::Get(path);
            TAttributeFilter attributeFilter(EAttributeFilterMode::MatchingOnly);
            attributeFilter.Keys.push_back("channels");
            attributeFilter.Keys.push_back("compression_codec");
            attributeFilter.Keys.push_back("row_count");
            attributeFilter.Keys.push_back("replication_factor");
            attributeFilter.Keys.push_back("account");
            ToProto(req->mutable_attribute_filter(), attributeFilter);
            SetTransactionId(req, Operation->GetOutputTransaction());
            batchReq->AddRequest(req, "get_out_attributes");
        }
        {
            auto req = TTableYPathProxy::PrepareForUpdate(path);
            req->set_mode(table.Clear ? ETableUpdateMode::Overwrite : ETableUpdateMode::Append);
            SetTransactionId(req, Operation->GetOutputTransaction());
            NMetaState::GenerateMutationId(req);
<<<<<<< HEAD
            req->set_mode(table.Clear ? NChunkClient::EUpdateMode::Overwrite : NChunkClient::EUpdateMode::Append);
=======
>>>>>>> 99abc4e1
            batchReq->AddRequest(req, "prepare_for_update");
        }
    }

    FOREACH (const auto& file, RegularFiles) {
        auto path = file.Path.GetPath();
        {
            auto req = TCypressYPathProxy::Lock(path);
            req->set_mode(ELockMode::Snapshot);
            NMetaState::GenerateMutationId(req);
            SetTransactionId(req, Operation->GetInputTransaction());
            batchReq->AddRequest(req, "lock_regular_file");
        }
        {
            auto req = TYPathProxy::GetKey(path);
            SetTransactionId(req, Operation->GetInputTransaction()->GetId());
            batchReq->AddRequest(req, "get_regular_file_name");
        }
        {
            auto req = TYPathProxy::Get(path);
            SetTransactionId(req, Operation->GetOutputTransaction());
            TAttributeFilter attributeFilter(EAttributeFilterMode::MatchingOnly);
            attributeFilter.Keys.push_back("executable");
            attributeFilter.Keys.push_back("file_name");
            ToProto(req->mutable_attribute_filter(), attributeFilter);
            batchReq->AddRequest(req, "get_regular_file_attributes");
        }
        {
            auto req = TFileYPathProxy::Fetch(path);
            SetTransactionId(req, Operation->GetInputTransaction()->GetId());
            req->add_extension_tags(TProtoExtensionTag<NChunkClient::NProto::TMiscExt>::Value);
            batchReq->AddRequest(req, "fetch_regular_file");
        }
    }

    FOREACH (const auto& file, TableFiles) {
        auto path = file.Path.GetPath();
        {
            auto req = TCypressYPathProxy::Lock(path);
            req->set_mode(ELockMode::Snapshot);
            NMetaState::GenerateMutationId(req);
            SetTransactionId(req, Operation->GetInputTransaction());
            batchReq->AddRequest(req, "lock_table_file");
        }
        {
            auto req = TTableYPathProxy::Fetch(path);
            req->set_fetch_all_meta_extensions(true);
            ToProto(req->mutable_attributes(), file.Path.Attributes());
            SetTransactionId(req, Operation->GetInputTransaction()->GetId());
            batchReq->AddRequest(req, "fetch_table_file_chunks");
        }
        {
            auto req = TYPathProxy::GetKey(path);
            SetTransactionId(req, Operation->GetInputTransaction()->GetId());
            batchReq->AddRequest(req, "get_table_file_name");
        }
        {
            auto req = TYPathProxy::Get(path + "/@uncompressed_data_size");
            SetTransactionId(req, Operation->GetInputTransaction()->GetId());
            batchReq->AddRequest(req, "get_table_file_size");
        }
    }

    RequestCustomInputs(batchReq);

    return batchReq->Invoke();
}

void TOperationControllerBase::OnInputsReceived(TObjectServiceProxy::TRspExecuteBatchPtr batchRsp)
{
    VERIFY_THREAD_AFFINITY(BackgroundThread);

    THROW_ERROR_EXCEPTION_IF_FAILED(*batchRsp, "Error requesting inputs");

    {
        auto fetchInRsps = batchRsp->GetResponses<TTableYPathProxy::TRspFetch>("fetch_in");
        auto lockInRsps = batchRsp->GetResponses<TCypressYPathProxy::TRspLock>("lock_in");
        auto getInAttributesRsps = batchRsp->GetResponses<TYPathProxy::TRspGet>("get_in_attributes");
        for (int index = 0; index < static_cast<int>(InputTables.size()); ++index) {
            auto& table = InputTables[index];
            auto path = table.Path.GetPath();
            {
                auto rsp = lockInRsps[index];
                THROW_ERROR_EXCEPTION_IF_FAILED(*rsp, "Error locking input table %s",
                    ~path);

                LOG_INFO("Input table %s locked",
                    ~path);
            }
            {
                auto rsp = fetchInRsps[index];
                THROW_ERROR_EXCEPTION_IF_FAILED(*rsp, "Error fetching input table %s",
                    ~path);

                NodeDirectory->MergeFrom(rsp->node_directory());

                table.FetchResponse = rsp;
                FOREACH (const auto& chunk, rsp->chunks()) {
                    auto chunkId = FromProto<TChunkId>(chunk.chunk_id());
                    YCHECK(chunk.replicas_size() > 0);
                    InputChunkIds.insert(chunkId);
                }
                LOG_INFO("Input table %s has %d chunks",
                    ~path,
                    rsp->chunks_size());
            }
            {
                auto rsp = getInAttributesRsps[index];
                THROW_ERROR_EXCEPTION_IF_FAILED(*rsp, "Error getting attributes for input table %s",
                    ~path);

                auto node = ConvertToNode(TYsonString(rsp->value()));
                const auto& attributes = node->Attributes();

                if (attributes.Get<bool>("sorted")) {
                    table.KeyColumns = attributes.Get< std::vector<Stroka> >("sorted_by");
                    LOG_INFO("Input table %s is sorted by %s",
                        ~path,
                        ~ConvertToYsonString(table.KeyColumns.Get(), EYsonFormat::Text).Data());
                } else {
                    LOG_INFO("Input table %s is not sorted",
                        ~path);
                }
            }
        }
    }

    {
        auto lockOutRsps = batchRsp->GetResponses<TCypressYPathProxy::TRspLock>("lock_out");
        auto getOutAttributesRsps = batchRsp->GetResponses<TYPathProxy::TRspGet>("get_out_attributes");
        auto prepareForUpdateRsps = batchRsp->GetResponses<TTableYPathProxy::TRspPrepareForUpdate>("prepare_for_update");
        for (int index = 0; index < static_cast<int>(OutputTables.size()); ++index) {
            auto& table = OutputTables[index];
            auto path = table.Path.GetPath();
            {
                auto rsp = lockOutRsps[index];
                THROW_ERROR_EXCEPTION_IF_FAILED(*rsp, "Error locking output table %s",
                    ~path);

                LOG_INFO("Output table %s locked",
                    ~path);
            }
            {
                auto rsp = getOutAttributesRsps[index];
                THROW_ERROR_EXCEPTION_IF_FAILED(*rsp, "Error getting attributes for output table %s",
                    ~path);

                auto node = ConvertToNode(TYsonString(rsp->value()));
                const auto& attributes = node->Attributes();

                Deserialize(
                    table.Options->Channels,
                    ConvertToNode(attributes.GetYson("channels")));

                i64 initialRowCount = attributes.Get<i64>("row_count");
                if (initialRowCount > 0 && table.Clear && !table.Overwrite) {
                    THROW_ERROR_EXCEPTION("Output table %s must be empty (use \"overwrite\" attribute to force clearing it)",
                        ~table.Path.GetPath());
                }
                table.Options->Codec = ParseEnum<NCompression::ECodec>(attributes.Get<Stroka>("compression_codec"));
                table.Options->ReplicationFactor = attributes.Get<int>("replication_factor");
                table.Options->Account = attributes.Get<Stroka>("account");

                LOG_INFO("Output table %s attributes received (Options: %s)",
                    ~path,
                    ~ConvertToYsonString(table.Options, EYsonFormat::Text).Data());
            }
            {
                auto rsp = prepareForUpdateRsps[index];
                THROW_ERROR_EXCEPTION_IF_FAILED(*rsp, "Error preparing output table %s for update",
                    ~path);

                table.OutputChunkListId = FromProto<TChunkListId>(rsp->chunk_list_id());
                LOG_INFO("Output table %s has output chunk list %s",
                    ~path,
                    ~ToString(table.OutputChunkListId));
            }
        }
    }

    {
        auto lockRegularFileRsps = batchRsp->GetResponses<TCypressYPathProxy::TRspLock>("lock_regular_file");
        auto fetchRegularFileRsps = batchRsp->GetResponses<TFileYPathProxy::TRspFetch>("fetch_regular_file");
        auto getRegularFileNameRsps = batchRsp->GetResponses<TYPathProxy::TRspGetKey>("get_regular_file_name");
        auto getRegularFileAttributesRsps = batchRsp->GetResponses<TYPathProxy::TRspGetKey>("get_regular_file_attributes");
        for (int index = 0; index < static_cast<int>(RegularFiles.size()); ++index) {
            auto& file = RegularFiles[index];
<<<<<<< HEAD
            Stroka fileName;
=======
            auto path = file.Path.GetPath();
>>>>>>> 99abc4e1
            {
                auto rsp = lockRegularFileRsps[index];
                THROW_ERROR_EXCEPTION_IF_FAILED(*rsp, "Error locking regular file %s",
                    ~path);

                LOG_INFO("Regular file %s locked",
                    ~path);
            }
            {
                auto rsp = getRegularFileNameRsps[index];
                THROW_ERROR_EXCEPTION_IF_FAILED(
                    *rsp,
                    "Error getting file name for regular file %s",
                    ~file.Path.GetPath());

                fileName = rsp->value();
            }
            {
                auto rsp = getRegularFileAttributesRsps[index];
                THROW_ERROR_EXCEPTION_IF_FAILED(*rsp, "Error getting attributes for regular file %s",
                    ~file.Path.GetPath());

                auto node = ConvertToNode(TYsonString(rsp->value()));
                const auto& attributes = node->Attributes();

                fileName = attributes.Get<Stroka>("file_name", fileName);
                file.Executable = attributes.Get<bool>("executable", false);
            }
            {
                auto rsp = fetchRegularFileRsps[index];
                THROW_ERROR_EXCEPTION_IF_FAILED(
                    *rsp,
                    "Error fetching regular file %s",
                    ~file.Path.GetPath());

                file.FetchResponse = rsp;
<<<<<<< HEAD
                LOG_INFO("File %s attributes received",
                    ~file.Path.GetPath());
=======
                LOG_INFO("File %s attributes received (ChunkId: %s)",
                    ~path,
                    ~ToString(FromProto<TChunkId>(rsp->chunk_id())));
>>>>>>> 99abc4e1
            }

            LOG_INFO("File %s attributes received", ~file.Path.GetPath());
            file.FileName = file.Path.Attributes().Get<Stroka>("file_name", fileName);
        }
    }

    {
        auto lockTableFileRsps = batchRsp->GetResponses<TCypressYPathProxy::TRspLock>("lock_table_file");
        auto getTableFileSizeRsps = batchRsp->GetResponses<TTableYPathProxy::TRspGet>("get_table_file_size");
        auto fetchTableFileRsps = batchRsp->GetResponses<TTableYPathProxy::TRspFetch>("fetch_table_file_chunks");
        auto getTableFileNameRsps = batchRsp->GetResponses<TYPathProxy::TRspGetKey>("get_table_file_name");
        for (int index = 0; index < static_cast<int>(TableFiles.size()); ++index) {
            auto& file = TableFiles[index];
            auto path = file.Path.GetPath();
            {
                auto rsp = lockTableFileRsps[index];
                THROW_ERROR_EXCEPTION_IF_FAILED(*rsp, "Error locking table file %s",
                    ~path);

                LOG_INFO("Table file %s locked",
                    ~path);
            }
            {
                auto rsp = getTableFileSizeRsps[index];
                THROW_ERROR_EXCEPTION_IF_FAILED(*rsp, "Error getting table file size");
                i64 tableSize = ConvertTo<i64>(TYsonString(rsp->value()));
                if (tableSize > Config->MaxTableFileSize) {
                    THROW_ERROR_EXCEPTION(
                        "Table file %s exceeds the size limit: " PRId64 " > " PRId64,
                        ~path,
                        tableSize,
                        Config->MaxTableFileSize);
                }
            }
            {
                auto rsp = fetchTableFileRsps[index];
                THROW_ERROR_EXCEPTION_IF_FAILED(*rsp, "Error fetching table file chunks");
                NodeDirectory->MergeFrom(rsp->node_directory());
                file.FetchResponse = rsp;
            }
            {
                auto rsp = getTableFileNameRsps[index];
                THROW_ERROR_EXCEPTION_IF_FAILED(*rsp, "Error getting table file name");
                auto key = ConvertTo<Stroka>(TYsonString(rsp->value()));
                file.FileName = file.Path.Attributes().Get<Stroka>("file_name", key);
                file.Format = file.Path.Attributes().GetYson("format");
            }
            {
                std::vector<TChunkId> chunkIds;
                FOREACH (const auto& chunk, file.FetchResponse->chunks()) {
                    chunkIds.push_back(FromProto<TChunkId>(chunk.chunk_id()));
                }
                LOG_INFO("Table file %s attributes received (FileName: %s, Format: %s, ChunkIds: [%s])",
                    ~path,
                    ~file.FileName,
                    ~file.Format.Data(),
                    ~JoinToString(chunkIds));
            }
        }
    }

    OnCustomInputsRecieved(batchRsp);

    LOG_INFO("Inputs received");
}

void TOperationControllerBase::RequestCustomInputs(TObjectServiceProxy::TReqExecuteBatchPtr batchReq)
{
    UNUSED(batchReq);
}

void TOperationControllerBase::OnCustomInputsRecieved(TObjectServiceProxy::TRspExecuteBatchPtr batchRsp)
{
    UNUSED(batchRsp);
}

TFuture<void> TOperationControllerBase::CompletePreparation()
{
    VERIFY_THREAD_AFFINITY(BackgroundThread);

    FOREACH (const auto& table, InputTables) {
        FOREACH (const auto& chunk, table.FetchResponse->chunks()) {
            i64 chunkDataSize;
            i64 chunkRowCount;
            i64 chunkValueCount;
            NChunkClient::GetStatistics(chunk, &chunkDataSize, &chunkRowCount, &chunkValueCount);

            TotalInputDataSize += chunkDataSize;
            TotalInputRowCount += chunkRowCount;
            TotalInputValueCount += chunkValueCount;
            ++TotalInputChunkCount;
        }
    }

    LOG_INFO("Input totals collected (ChunkCount: %d, DataSize: %" PRId64 ", RowCount: % " PRId64 ", ValueCount: %" PRId64 ")",
        TotalInputChunkCount,
        TotalInputDataSize,
        TotalInputRowCount,
        TotalInputValueCount);

    // Check for empty inputs.
    if (TotalInputChunkCount == 0) {
        LOG_INFO("Empty input");
        CancelableControlInvoker->Invoke(BIND(&TThis::OnOperationCompleted, MakeStrong(this)));
        return NewPromise<void>();
    }

    ChunkListPool = New<TChunkListPool>(
        Config,
        Host->GetMasterChannel(),
        CancelableControlInvoker,
        Operation->GetOperationId(),
        Operation->GetOutputTransaction()->GetId());

    return MakeFuture();
}

TAsyncPipeline<void>::TPtr TOperationControllerBase::CustomizePreparationPipeline(TAsyncPipeline<void>::TPtr pipeline)
{
    return pipeline;
}

std::vector<TRefCountedInputChunkPtr> TOperationControllerBase::CollectInputChunks()
{
    std::vector<TRefCountedInputChunkPtr> result;
    for (int tableIndex = 0; tableIndex < InputTables.size(); ++tableIndex) {
        const auto& table = InputTables[tableIndex];
        FOREACH (const auto& inputChunk, table.FetchResponse->chunks()) {
            result.push_back(New<TRefCountedInputChunk>(inputChunk, tableIndex));
        }
    }
    return result;
}

std::vector<TChunkStripePtr> TOperationControllerBase::SliceInputChunks(i64 maxSliceDataSize, int* jobCount)
{
    auto inputChunks = CollectInputChunks();

    i64 sliceDataSize = std::min(maxSliceDataSize, TotalInputDataSize / (*jobCount) + 1);
    YCHECK(sliceDataSize > 0);

    // Ensure that no input chunk has size larger than sliceSize.
    std::vector<TChunkStripePtr> stripes;
    FOREACH (auto inputChunk, inputChunks) {
        auto chunkId = FromProto<TChunkId>(inputChunk->chunk_id());

        i64 dataSize;
        GetStatistics(*inputChunk, &dataSize);

        if (dataSize > sliceDataSize) {
            int sliceCount = (int) std::ceil((double) dataSize / (double) sliceDataSize);
            auto slicedInputChunks = SliceChunkEvenly(inputChunk, sliceCount);
            FOREACH (auto slicedInputChunk, slicedInputChunks) {
                auto stripe = New<TChunkStripe>(slicedInputChunk);
                stripes.push_back(stripe);
            }
            LOG_TRACE("Slicing chunk (ChunkId: %s, SliceCount: %d)",
                ~ToString(chunkId),
                sliceCount);
        } else {
            auto stripe = New<TChunkStripe>(inputChunk);
            stripes.push_back(stripe);
            LOG_TRACE("Taking whole chunk (ChunkId: %s)",
                ~ToString(chunkId));
        }
    }

    *jobCount = std::min(*jobCount, static_cast<int>(stripes.size()));

    LOG_DEBUG("Sliced chunks prepared (InputChunkCount: %d, SlicedChunkCount: %d, JobCount: %d, MaxSliceDataSize: %" PRId64 ", SliceDataSize: %" PRId64 ")",
        static_cast<int>(inputChunks.size()),
        static_cast<int>(stripes.size()),
        *jobCount,
        maxSliceDataSize,
        sliceDataSize);


    return stripes;
}

std::vector<Stroka> TOperationControllerBase::CheckInputTablesSorted(const TNullable< std::vector<Stroka> >& keyColumns)
{
    YCHECK(!InputTables.empty());

    FOREACH (const auto& table, InputTables) {
        if (!table.KeyColumns) {
            THROW_ERROR_EXCEPTION("Input table %s is not sorted",
                ~table.Path.GetPath());
        }
    }

    if (keyColumns) {
        FOREACH (const auto& table, InputTables) {
            if (!CheckKeyColumnsCompatible(table.KeyColumns.Get(), keyColumns.Get())) {
                THROW_ERROR_EXCEPTION("Input table %s is sorted by columns %s that are not compatible with the requested columns %s",
                    ~table.Path.GetPath(),
                    ~ConvertToYsonString(table.KeyColumns.Get(), EYsonFormat::Text).Data(),
                    ~ConvertToYsonString(keyColumns.Get(), EYsonFormat::Text).Data());
            }
        }
        return keyColumns.Get();
    } else {
        const auto& referenceTable = InputTables[0];
        FOREACH (const auto& table, InputTables) {
            if (table.KeyColumns != referenceTable.KeyColumns) {
                THROW_ERROR_EXCEPTION("Key columns do not match: input table %s is sorted by columns %s while input table %s is sorted by columns %s",
                    ~table.Path.GetPath(),
                    ~ConvertToYsonString(table.KeyColumns.Get(), EYsonFormat::Text).Data(),
                    ~referenceTable.Path.GetPath(),
                    ~ConvertToYsonString(referenceTable.KeyColumns.Get(), EYsonFormat::Text).Data());
            }
        }
        return referenceTable.KeyColumns.Get();
    }
}

bool TOperationControllerBase::CheckKeyColumnsCompatible(
    const std::vector<Stroka>& fullColumns,
    const std::vector<Stroka>& prefixColumns)
{
    if (fullColumns.size() < prefixColumns.size()) {
        return false;
    }

    for (int index = 0; index < static_cast<int>(prefixColumns.size()); ++index) {
        if (fullColumns[index] != prefixColumns[index]) {
            return false;
        }
    }

    return true;
}

bool TOperationControllerBase::IsSortedOutputSupported() const
{
    return false;
}

void TOperationControllerBase::RegisterOutput(
    const NChunkServer::TChunkTreeId& chunkTreeId,
    int key,
    int tableIndex,
    TOutputTable& table)
{
    table.OutputChunkTreeIds.insert(std::make_pair(key, chunkTreeId));

    if (IsOutputLivePreviewSupported()) {
        auto masterConnector = Host->GetMasterConnector();
        masterConnector->AttachLivePreviewChunkTree(
            Operation,
            table.LivePreviewChunkListId,
            chunkTreeId);
    }

    LOG_DEBUG("Output chunk tree registered (Table: %d, ChunkTreeId: %s, Key: %d)",
        tableIndex,
        ~ToString(chunkTreeId),
        key);
}

void TOperationControllerBase::RegisterOutput(
    const NChunkServer::TChunkTreeId& chunkTreeId,
    int key,
    int tableIndex)
{
    auto& table = OutputTables[tableIndex];
    RegisterOutput(chunkTreeId, key, tableIndex, table);
}

void TOperationControllerBase::RegisterOutput(TJobletPtr joblet, int key)
{
    const auto* userJobResult = FindUserJobResult(joblet);

    for (int tableIndex = 0; tableIndex < static_cast<int>(OutputTables.size()); ++tableIndex) {
        auto& table = OutputTables[tableIndex];
        RegisterOutput(joblet->ChunkListIds[tableIndex], key, tableIndex, table);

        if (table.Options->KeyColumns && IsSortedOutputSupported()) {
            YCHECK(userJobResult);
            auto& boundaryKeys = userJobResult->output_boundary_keys(tableIndex);
            YCHECK(boundaryKeys.start() <= boundaryKeys.end());
            {
                TOutputTable::TEndpoint endpoint;
                endpoint.Key = boundaryKeys.start();
                endpoint.Left = true;
                endpoint.ChunkTreeKey = key;
                table.Endpoints.push_back(endpoint);
            }
            {
                TOutputTable::TEndpoint endpoint;
                endpoint.Key = boundaryKeys.end();
                endpoint.Left = false;
                endpoint.ChunkTreeKey = key;
                table.Endpoints.push_back(endpoint);
            }
        }
    }
}

void TOperationControllerBase::RegisterIntermediate(
    TCompleteJobPtr completedJob,
    TChunkStripePtr stripe)
{
    FOREACH (const auto& chunk, stripe->Chunks) {
        auto chunkId = FromProto<TChunkId>(chunk->chunk_id());
        YCHECK(ChunkOriginMap.insert(std::make_pair(chunkId, completedJob)).second);

        if (IsIntermediateLivePreviewSupported()) {
            auto masterConnector = Host->GetMasterConnector();
            masterConnector->AttachLivePreviewChunkTree(
                Operation,
                IntermediateTable.LivePreviewChunkListId,
                chunkId);
        }
    }
}

bool TOperationControllerBase::HasEnoughChunkLists(int requestedCount)
{
    return ChunkListPool->HasEnough(requestedCount);
}

TChunkListId TOperationControllerBase::ExtractChunkList()
{
    return ChunkListPool->Extract();
}

void TOperationControllerBase::RegisterJoblet(TJobletPtr joblet)
{
    YCHECK(JobletMap.insert(std::make_pair(joblet->Job, joblet)).second);
}

TOperationControllerBase::TJobletPtr TOperationControllerBase::GetJoblet(TJobPtr job)
{
    auto it = JobletMap.find(job);
    YCHECK(it != JobletMap.end());
    return it->second;
}

void TOperationControllerBase::RemoveJoblet(TJobPtr job)
{
    YCHECK(JobletMap.erase(job) == 1);
}

void TOperationControllerBase::BuildProgressYson(IYsonConsumer* consumer)
{
    VERIFY_THREAD_AFFINITY(ControlThread);

    BuildYsonMapFluently(consumer)
        .Item("jobs").BeginMap()
            .Item("total").Value(JobCounter.GetCompleted() + JobCounter.GetRunning() + GetPendingJobCount())
            .Item("pending").Value(GetPendingJobCount())
            .Item("running").Value(JobCounter.GetRunning())
            .Item("completed").Value(JobCounter.GetCompleted())
            .Item("failed").Value(JobCounter.GetFailed())
            .Item("aborted").Value(JobCounter.GetAborted())
            .Item("lost").Value(JobCounter.GetLost())
        .EndMap()
        .Item("job_statistics").BeginMap()
            .Item("completed").Value(Operation->CompletedJobStatistics())
            .Item("failed").Value(Operation->FailedJobStatistics())
            .Item("aborted").Value(Operation->AbortedJobStatistics())
        .EndMap();
}

void TOperationControllerBase::BuildResultYson(IYsonConsumer* consumer)
{
    VERIFY_THREAD_AFFINITY(ControlThread);

    auto error = FromProto(Operation->Result().error());
    BuildYsonFluently(consumer)
        .BeginMap()
            .Item("error").Value(error)
        .EndMap();
}

std::vector<TOperationControllerBase::TPathWithStage> TOperationControllerBase::GetFilePaths() const
{
    return std::vector<TPathWithStage>();
}

int TOperationControllerBase::SuggestJobCount(
    i64 totalDataSize,
    i64 dataSizePerJob,
    TNullable<int> configJobCount) const
{
    i64 suggestionBySize = 1 + totalDataSize / dataSizePerJob;
    i64 jobCount = configJobCount.Get(suggestionBySize);
    return static_cast<int>(Clamp(jobCount, 1, Config->MaxJobCount));
}

void TOperationControllerBase::InitUserJobSpec(
    NScheduler::NProto::TUserJobSpec* jobSpec,
    TUserJobSpecPtr config,
    const std::vector<TRegularUserFile>& regularFiles,
    const std::vector<TUserTableFile>& tableFiles)
{
    jobSpec->set_shell_command(config->Command);
    jobSpec->set_memory_limit(config->MemoryLimit);
    i64 memoryReserve = static_cast<i64>(config->MemoryLimit * config->MemoryReserveFactor);
    jobSpec->set_memory_reserve(memoryReserve);
    jobSpec->set_use_yamr_descriptors(config->UseYamrDescriptors);
    jobSpec->set_max_stderr_size(config->MaxStderrSize);

    {
        if (Operation->GetStdErrCount() < Operation->GetMaxStdErrCount()) {
            auto stdErrTransactionId = Operation->GetAsyncSchedulerTransaction()->GetId();
            ToProto(jobSpec->mutable_stderr_transaction_id(), stdErrTransactionId);
        }
    }

    {
        // Set input and output format.
        TFormat inputFormat(EFormatType::Yson);
        TFormat outputFormat(EFormatType::Yson);

        if (config->Format) {
            inputFormat = outputFormat = config->Format.Get();
        }

        if (config->InputFormat) {
            inputFormat = config->InputFormat.Get();
        }

        if (config->OutputFormat) {
            outputFormat = config->OutputFormat.Get();
        }

        jobSpec->set_input_format(ConvertToYsonString(inputFormat).Data());
        jobSpec->set_output_format(ConvertToYsonString(outputFormat).Data());
    }

    auto fillEnvironment = [&] (yhash_map<Stroka, Stroka>& env) {
        FOREACH (const auto& pair, env) {
            jobSpec->add_environment(Sprintf("%s=%s", ~pair.first, ~pair.second));
        }
    };

    // Global environment.
    fillEnvironment(Config->Environment);

    // Local environment.
    fillEnvironment(config->Environment);

    jobSpec->add_environment(Sprintf("YT_OPERATION_ID=%s",
        ~ToString(Operation->GetOperationId())));

    FOREACH (const auto& file, regularFiles) {
        auto *descriptor = jobSpec->add_regular_files();
        *descriptor->mutable_file() = *file.FetchResponse;
        descriptor->set_executable(file.Executable);
        descriptor->set_file_name(file.FileName);
    }

    FOREACH (const auto& file, tableFiles) {
        auto* descriptor = jobSpec->add_table_files();
        *descriptor->mutable_table() = *file.FetchResponse;
        descriptor->set_file_name(file.FileName);
        descriptor->set_format(file.Format.Data());
    }
}

void TOperationControllerBase::AddUserJobEnvironment(
    NScheduler::NProto::TUserJobSpec* proto,
    TJobletPtr joblet)
{
    proto->add_environment(Sprintf("YT_JOB_INDEX=%d", joblet->JobIndex));
    proto->add_environment(Sprintf("YT_JOB_ID=%s", ~ToString(joblet->Job->GetId())));
    if (joblet->StartRowIndex >= 0) {
        proto->add_environment(Sprintf("YT_START_ROW_INDEX=%" PRId64, joblet->StartRowIndex));
    }
}

void TOperationControllerBase::InitIntermediateInputConfig(TJobIOConfigPtr config)
{
    // Disable master requests.
    config->TableReader->AllowFetchingSeedsFromMaster = false;
}

void TOperationControllerBase::InitIntermediateOutputConfig(TJobIOConfigPtr config)
{
    // Don't replicate intermediate output.
    config->TableWriter->UploadReplicationFactor = 1;

    // Cache blocks on nodes.
    config->TableWriter->EnableNodeCaching = true;

    // Don't move intermediate chunks.
    config->TableWriter->ChunksMovable = false;
    config->TableWriter->ChunksVital = false;
}

void TOperationControllerBase::InitFinalOutputConfig(TJobIOConfigPtr config)
{
    UNUSED(config);
}

const NProto::TUserJobResult* TOperationControllerBase::FindUserJobResult(TJobletPtr joblet)
{
    const auto& result = joblet->Job->Result();

    if (result.HasExtension(TReduceJobResultExt::reduce_job_result_ext)) {
        return &result
               .GetExtension(TReduceJobResultExt::reduce_job_result_ext)
               .reducer_result();
    }

    if (result.HasExtension(TMapJobResultExt::map_job_result_ext)) {
        return &result
               .GetExtension(TMapJobResultExt::map_job_result_ext)
               .mapper_result();
    }

    return nullptr;
}

////////////////////////////////////////////////////////////////////

} // namespace NScheduler
} // namespace NYT
<|MERGE_RESOLUTION|>--- conflicted
+++ resolved
@@ -1745,13 +1745,9 @@
         }
         {
             auto req = TTableYPathProxy::PrepareForUpdate(path);
-            req->set_mode(table.Clear ? ETableUpdateMode::Overwrite : ETableUpdateMode::Append);
             SetTransactionId(req, Operation->GetOutputTransaction());
             NMetaState::GenerateMutationId(req);
-<<<<<<< HEAD
             req->set_mode(table.Clear ? NChunkClient::EUpdateMode::Overwrite : NChunkClient::EUpdateMode::Append);
-=======
->>>>>>> 99abc4e1
             batchReq->AddRequest(req, "prepare_for_update");
         }
     }
@@ -1939,11 +1935,8 @@
         auto getRegularFileAttributesRsps = batchRsp->GetResponses<TYPathProxy::TRspGetKey>("get_regular_file_attributes");
         for (int index = 0; index < static_cast<int>(RegularFiles.size()); ++index) {
             auto& file = RegularFiles[index];
-<<<<<<< HEAD
+            auto path = file.Path.GetPath();
             Stroka fileName;
-=======
-            auto path = file.Path.GetPath();
->>>>>>> 99abc4e1
             {
                 auto rsp = lockRegularFileRsps[index];
                 THROW_ERROR_EXCEPTION_IF_FAILED(*rsp, "Error locking regular file %s",
@@ -1957,14 +1950,14 @@
                 THROW_ERROR_EXCEPTION_IF_FAILED(
                     *rsp,
                     "Error getting file name for regular file %s",
-                    ~file.Path.GetPath());
+                    ~path);
 
                 fileName = rsp->value();
             }
             {
                 auto rsp = getRegularFileAttributesRsps[index];
                 THROW_ERROR_EXCEPTION_IF_FAILED(*rsp, "Error getting attributes for regular file %s",
-                    ~file.Path.GetPath());
+                    ~path);
 
                 auto node = ConvertToNode(TYsonString(rsp->value()));
                 const auto& attributes = node->Attributes();
@@ -1977,20 +1970,13 @@
                 THROW_ERROR_EXCEPTION_IF_FAILED(
                     *rsp,
                     "Error fetching regular file %s",
-                    ~file.Path.GetPath());
+                    ~path);
 
                 file.FetchResponse = rsp;
-<<<<<<< HEAD
-                LOG_INFO("File %s attributes received",
-                    ~file.Path.GetPath());
-=======
-                LOG_INFO("File %s attributes received (ChunkId: %s)",
-                    ~path,
-                    ~ToString(FromProto<TChunkId>(rsp->chunk_id())));
->>>>>>> 99abc4e1
-            }
-
-            LOG_INFO("File %s attributes received", ~file.Path.GetPath());
+                LOG_INFO("File %s attributes received", ~path);
+            }
+
+            LOG_INFO("File %s attributes received", ~path);
             file.FileName = file.Path.Attributes().Get<Stroka>("file_name", fileName);
         }
     }
