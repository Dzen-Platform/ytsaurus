--- conflicted
+++ resolved
@@ -1830,15 +1830,8 @@
             case EJobType::Map:
             case EJobType::OrderedMap:
             case EJobType::SortedReduce:
-<<<<<<< HEAD
             case EJobType::PartitionReduce: {
-                auto getValue = [] (const TSummary& summary) {
-                    return summary.GetSum();
-                };
-=======
-            case EJobType::PartitionReduce:
->>>>>>> e7908b0a
-                auto path = Format("/data/output/%d/row_count%s", *RowCountLimitTableIndex, jobSummary->StatisticsSuffix);
+                auto path = Format("/data/output/%v/row_count%v", *RowCountLimitTableIndex, jobSummary->StatisticsSuffix);
                 i64 count = GetNumericValue(JobStatistics, path);
                 if (count >= RowCountLimit) {
                     OnOperationCompleted(true /* interrupted */);
