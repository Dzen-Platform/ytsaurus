--- conflicted
+++ resolved
@@ -42,7 +42,7 @@
 
     virtual TFuture<void> RegisterOrUpdateNode(
         NNodeTrackerClient::TNodeId nodeId,
-        const yhash_set<TString>& tags) = 0;
+        const THashSet<TString>& tags) = 0;
 
     virtual void UnregisterNode(NNodeTrackerClient::TNodeId nodeId) = 0;
 
@@ -175,11 +175,11 @@
         : public TRefCounted
     {
     public:
-        DEFINE_BYREF_RW_PROPERTY(yhash_set<TJobId>, RecentlyCompletedJobIds);
+        DEFINE_BYREF_RW_PROPERTY(THashSet<TJobId>, RecentlyCompletedJobIds);
 
         //! List of all jobs that should be added to jobs_to_remove
         //! in the next heartbeat response for each node defined by its id.
-        using TJobIdsToRemove = yhash<NNodeTrackerClient::TNodeId, std::vector<TJobId>>;
+        using TJobIdsToRemove = THashMap<NNodeTrackerClient::TNodeId, std::vector<TJobId>>;
         DEFINE_BYREF_RW_PROPERTY(TJobIdsToRemove, JobIdsToRemove);
 
     public:
@@ -198,17 +198,11 @@
         void StartReviving();
 
     private:
-<<<<<<< HEAD
         TNodeShard* const Shard_;
         const NLogging::TLogger& Logger;
 
-        yhash_set<NNodeTrackerClient::TNodeId> NodeIdsThatSentAllStoredJobs_;
-        yhash_set<TJobPtr> NotConfirmedJobs_;
-=======
-        TNodeShard* const Host_;
         THashSet<NNodeTrackerClient::TNodeId> NodeIdsThatSentAllStoredJobs_;
         THashSet<TJobPtr> NotConfirmedJobs_;
->>>>>>> e754f8d4
         bool Active_ = false;
         bool ShouldSkipUnknownJobs_ = false;
 
@@ -249,7 +243,7 @@
     NConcurrency::TReaderWriterSpinLock CachedExecNodeDescriptorsLock_;
     TExecNodeDescriptorListPtr CachedExecNodeDescriptors_ = New<TExecNodeDescriptorList>();
 
-    yhash<NNodeTrackerClient::TNodeId, TExecNodePtr> IdToNode_;
+    THashMap<NNodeTrackerClient::TNodeId, TExecNodePtr> IdToNode_;
     // Exec node is the node that is online and has user slots.
     std::atomic<int> ExecNodeCount_ = {0};
     std::atomic<int> TotalNodeCount_ = {0};
@@ -271,28 +265,16 @@
             : Controller(std::move(controller))
         { }
 
-<<<<<<< HEAD
-        yhash<TJobId, TJobPtr> Jobs;
+        THashMap<TJobId, TJobPtr> Jobs;
         NControllerAgent::IOperationControllerSchedulerHostPtr Controller;
-=======
-        THashMap<TJobId, TJobPtr> Jobs;
-        NControllerAgent::IOperationControllerPtr Controller;
->>>>>>> e754f8d4
         bool Terminated = false;
         bool JobsAborted = false;
     };
 
-<<<<<<< HEAD
-    yhash<TOperationId, TOperationState> IdToOpertionState_;
+    THashMap<TOperationId, TOperationState> IdToOpertionState_;
 
 
     void DoProcessHeartbeat(const TScheduler::TCtxNodeHeartbeatPtr& context);
-=======
-    THashMap<TOperationId, TOperationState> OperationStates_;
-
-    typedef THashMap<NNodeTrackerClient::TNodeId, TExecNodePtr> TExecNodeByIdMap;
-    TExecNodeByIdMap IdToNode_;
->>>>>>> e754f8d4
 
     NLogging::TLogger CreateJobLogger(const TJobId& jobId, EJobState state, const TString& address);
 
