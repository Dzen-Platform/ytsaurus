#include "master_connector.h"
#include "config.h"
#include "helpers.h"
#include "scheduler.h"
#include "scheduler_strategy.h"
#include "bootstrap.h"

#include <yt/server/controller_agent/helpers.h>

#include <yt/server/misc/update_executor.h>

#include <yt/ytlib/chunk_client/chunk_service_proxy.h>
#include <yt/ytlib/chunk_client/helpers.h>

#include <yt/ytlib/cypress_client/cypress_ypath_proxy.h>
#include <yt/ytlib/cypress_client/rpc_helpers.h>

#include <yt/ytlib/file_client/file_ypath_proxy.h>

#include <yt/ytlib/table_client/table_ypath_proxy.h>

#include <yt/ytlib/hive/cluster_directory.h>
#include <yt/ytlib/hive/cluster_directory_synchronizer.h>

#include <yt/ytlib/object_client/helpers.h>

#include <yt/ytlib/scheduler/helpers.h>

#include <yt/ytlib/transaction_client/helpers.h>

#include <yt/ytlib/api/native_connection.h>
#include <yt/ytlib/api/transaction.h>

#include <yt/core/concurrency/thread_affinity.h>

#include <yt/core/utilex/random.h>

#include <yt/core/actions/cancelable_context.h>

namespace NYT {
namespace NScheduler {

using namespace NYTree;
using namespace NYson;
using namespace NYPath;
using namespace NCypressClient;
using namespace NTableClient;
using namespace NObjectClient;
using namespace NObjectClient::NProto;
using namespace NChunkClient;
using namespace NFileClient;
using namespace NTransactionClient;
using namespace NHiveClient;
using namespace NRpc;
using namespace NApi;
using namespace NSecurityClient;
using namespace NConcurrency;

using NNodeTrackerClient::TAddressMap;
using NNodeTrackerClient::GetDefaultAddress;

using std::placeholders::_1;

using NYT::FromProto;
using NYT::ToProto;

////////////////////////////////////////////////////////////////////////////////

static const auto& Logger = SchedulerLogger;

////////////////////////////////////////////////////////////////////////////////

class TMasterConnector::TImpl
    : public TRefCounted
{
public:
    TImpl(
        TSchedulerConfigPtr config,
        TBootstrap* bootstrap)
        : Config_(config)
        , Bootstrap_(bootstrap)
    { }

    void Start()
    {
        VERIFY_THREAD_AFFINITY_ANY();

        Bootstrap_
            ->GetMasterClient()
            ->GetNativeConnection()
            ->GetClusterDirectorySynchronizer()
            ->SubscribeSynchronized(BIND(&TImpl::OnClusterDirectorySynchronized, MakeWeak(this))
                .Via(Bootstrap_->GetControlInvoker(EControlQueue::MasterConnector)));

        StartConnecting(true);
    }

    EMasterConnectorState GetState() const
    {
        VERIFY_THREAD_AFFINITY_ANY();

        return State_.load();
    }

    TInstant GetConnectionTime() const
    {
        VERIFY_THREAD_AFFINITY_ANY();

        return ConnectionTime_.load();
    }

    const NApi::ITransactionPtr& GetLockTransaction() const
    {
        VERIFY_THREAD_AFFINITY(ControlThread);

        return LockTransaction_;
    }

    void Disconnect(const TError& error)
    {
        VERIFY_THREAD_AFFINITY(ControlThread);

        DoDisconnect(error);
    }

    const IInvokerPtr& GetCancelableControlInvoker(EControlQueue queue = EControlQueue::MasterConnector) const
    {
        VERIFY_THREAD_AFFINITY(ControlThread);
        YCHECK(State_ != EMasterConnectorState::Disconnected);

        return CancelableControlInvokers_[queue];
    }

    void StartOperationNodeUpdates(const TOperationPtr& operation)
    {
        VERIFY_THREAD_AFFINITY(ControlThread);
        YCHECK(State_ != EMasterConnectorState::Disconnected);

        OperationNodesUpdateExecutor_->AddUpdate(operation->GetId(), TOperationNodeUpdate(operation));
    }

    TFuture<void> CreateOperationNode(TOperationPtr operation)
    {
        VERIFY_THREAD_AFFINITY(ControlThread);
        YCHECK(State_ != EMasterConnectorState::Disconnected);

        auto operationId = operation->GetId();
        LOG_INFO("Creating operation node (OperationId: %v)",
            operationId);

        auto batchReq = StartObjectBatchRequest();

        auto operationYson = BuildYsonStringFluently()
            .BeginAttributes()
                .Do(BIND(&BuildMinimalOperationAttributes, operation))
                .Item("opaque").Value(true)
                .Item("acl").Do(std::bind(&TImpl::BuildOperationAcl, operation, _1))
                .Item("owners").Value(operation->GetOwners())
            .EndAttributes()
            .BeginMap()
                .Item("jobs").BeginAttributes()
                    .Item("opaque").Value(true)
                .EndAttributes()
                .BeginMap().EndMap()
            .EndMap()
            .GetData();

        auto paths = GetCompatibilityOperationPaths(operationId);
        auto secureVaultPaths = GetCompatibilityOperationPaths(operationId, "secure_vault");

        for (const auto& path : paths) {
            auto req = TYPathProxy::Set(path);
            req->set_value(operationYson);
            req->set_recursive(true);
            GenerateMutationId(req);
            batchReq->AddRequest(req);
        }

        if (operation->GetSecureVault()) {
            // Create secure vault.
            auto attributes = CreateEphemeralAttributes();
            attributes->Set("inherit_acl", false);
            attributes->Set("value", operation->GetSecureVault());
            attributes->Set("acl", BuildYsonStringFluently()
                .Do(std::bind(&TImpl::BuildOperationAcl, operation, _1)));

            for (const auto& path : secureVaultPaths) {
                auto req = TCypressYPathProxy::Create(path);
                req->set_type(static_cast<int>(EObjectType::Document));
                ToProto(req->mutable_node_attributes(), *attributes);
                GenerateMutationId(req);
                batchReq->AddRequest(req);
            }
        }

        return batchReq->Invoke().Apply(
            BIND(&TImpl::OnOperationNodeCreated, MakeStrong(this), operation)
                .AsyncVia(GetCancelableControlInvoker()));
    }

    TFuture<void> UpdateInitializedOperationNode(const TOperationPtr& operation)
    {
        VERIFY_THREAD_AFFINITY(ControlThread);
        YCHECK(State_ != EMasterConnectorState::Disconnected);

        auto operationId = operation->GetId();
        LOG_INFO("Updating initialized operation node (OperationId: %v)",
            operationId);

        auto strategy = Bootstrap_->GetScheduler()->GetStrategy();

        auto batchReq = StartObjectBatchRequest();

        bool isReviving = operation->GetState() == EOperationState::Reviving;
        auto attributes = ConvertToAttributes(BuildYsonStringFluently()
            .BeginMap()
                .DoIf(!isReviving, BIND(&ISchedulerStrategy::BuildOperationAttributes, strategy, operationId))
                .Do(BIND(&BuildFullOperationAttributes, operation))
                .Item("brief_spec").BeginMap()
                    .Items(operation->ControllerAttributes().InitializationAttributes->BriefSpec)
                    .Do(BIND(&ISchedulerStrategy::BuildBriefSpec, strategy, operationId))
                .EndMap()
            .EndMap());

        auto paths = GetCompatibilityOperationPaths(operationId);
        for (const auto& path : paths) {
            auto req = TYPathProxy::Multiset(path + "/@");
            GenerateMutationId(req);
            for (const auto& key : attributes->List()) {
                auto* subrequest = req->add_subrequests();
                subrequest->set_key(key);
                subrequest->set_value(attributes->GetYson(key).GetData());
            }
            batchReq->AddRequest(req);
        }

        return batchReq->Invoke().Apply(
            BIND(
                &TImpl::OnInitializedOperationNodeUpdated,
                MakeStrong(this),
                operation)
            .AsyncVia(GetCancelableControlInvoker()));
    }

    TFuture<void> FlushOperationNode(const TOperationPtr& operation)
    {
        VERIFY_THREAD_AFFINITY(ControlThread);
        YCHECK(State_ != EMasterConnectorState::Disconnected);

        LOG_INFO("Flushing operation node (OperationId: %v)",
            operation->GetId());

        return OperationNodesUpdateExecutor_->ExecuteUpdate(operation->GetId());
    }

    TFuture<void> FetchOperationRevivalDescriptors(const std::vector<TOperationPtr>& operations)
    {
        VERIFY_THREAD_AFFINITY(ControlThread);
        YCHECK(State_ != EMasterConnectorState::Disconnected);

        return BIND(&TImpl::DoFetchOperationRevivalDescriptors, MakeStrong(this))
            .AsyncVia(GetCancelableControlInvoker())
            .Run(operations);
    }

    void AttachJobContext(
        const TYPath& path,
        const TChunkId& chunkId,
        const TOperationId& operationId,
        const TJobId& jobId,
        const TString& user)
    {
        VERIFY_THREAD_AFFINITY(ControlThread);

        try {
            TJobFile file{
                jobId,
                path,
                chunkId,
                "input_context"
            };
            auto client = CreateNativeClient(Bootstrap_->GetMasterClient()->GetNativeConnection(), TClientOptions(user));
            SaveJobFiles(client, operationId, { file });
        } catch (const std::exception& ex) {
            THROW_ERROR_EXCEPTION("Error saving input context for job %v into %v", jobId, path)
                << ex;
        }
    }

    TFuture<void> FlushOperationRuntimeParameters(
        TOperationPtr operation,
        const TOperationRuntimeParametersPtr& params)
    {
        VERIFY_THREAD_AFFINITY(ControlThread);

        return BIND(&TImpl::DoFlushOperationRuntimeParameters, MakeStrong(this))
            .AsyncVia(GetCancelableControlInvoker())
            .Run(operation, params);
    }

    void DoFlushOperationRuntimeParameters(
        TOperationPtr operation,
        const TOperationRuntimeParametersPtr& params)
    {
        VERIFY_THREAD_AFFINITY(ControlThread);
        YCHECK(State_ != EMasterConnectorState::Disconnected);

        LOG_INFO("Flushing operation runtime parameters (OperationId: %v)",
            operation->GetId());

        auto strategy = Bootstrap_->GetScheduler()->GetStrategy();

        auto batchReq = StartObjectBatchRequest();
        auto paths = GetCompatibilityOperationPaths(operation->GetId());

        auto node = BuildYsonNodeFluently()
            .BeginMap()
                .Do(BIND(&ISchedulerStrategy::BuildOperationRuntimeParams, strategy, operation->GetId(), params))
            .EndMap();

        auto mapNode = node->AsMap();

        for (const auto& operationPath : paths) {
            for (const auto& pair : mapNode->GetChildren()) {
                const auto& key = pair.first;
                const auto& value = pair.second;

                auto req = TYPathProxy::Set(operationPath + "/@" + key);
                req->set_value(ConvertToYsonString(value).GetData());

                batchReq->AddRequest(req);
            }
        }

        auto rspOrError = WaitFor(batchReq->Invoke());
        auto error = GetCumulativeError(rspOrError);
        THROW_ERROR_EXCEPTION_IF_FAILED(error, "Error updating operation %v runtime params", operation->GetId());

        LOG_INFO("Flushed operation runtime parameters (OperationId: %v)",
            operation->GetId());
    }

    void SetSchedulerAlert(ESchedulerAlertType alertType, const TError& alert)
    {
        VERIFY_THREAD_AFFINITY(ControlThread);

        Alerts_[alertType] = alert;
    }

    void AddGlobalWatcherRequester(TWatcherRequester requester)
    {
        VERIFY_THREAD_AFFINITY(ControlThread);

        GlobalWatcherRequesters_.push_back(requester);
    }

    void AddGlobalWatcherHandler(TWatcherHandler handler)
    {
        VERIFY_THREAD_AFFINITY(ControlThread);

        GlobalWatcherHandlers_.push_back(handler);
    }

    void AddGlobalWatcher(TWatcherRequester requester, TWatcherHandler handler, TDuration period)
    {
        VERIFY_THREAD_AFFINITY(ControlThread);

        CustomGlobalWatcherRecords_.push_back(TPeriodicExecutorRecord{std::move(requester), std::move(handler), period});
    }

    void AddOperationWatcherRequester(const TOperationPtr& operation, TWatcherRequester requester)
    {
        VERIFY_THREAD_AFFINITY(ControlThread);
        YCHECK(State_ != EMasterConnectorState::Disconnected);

        auto* list = GetOrCreateWatcherList(operation);
        list->WatcherRequesters.push_back(requester);
    }

    void AddOperationWatcherHandler(const TOperationPtr& operation, TWatcherHandler handler)
    {
        VERIFY_THREAD_AFFINITY(ControlThread);
        YCHECK(State_ != EMasterConnectorState::Disconnected);

        auto* list = GetOrCreateWatcherList(operation);
        list->WatcherHandlers.push_back(handler);
    }

    void UpdateConfig(const TSchedulerConfigPtr& config)
    {
        VERIFY_THREAD_AFFINITY(ControlThread);

        Config_ = config;

        if (OperationNodesUpdateExecutor_) {
            OperationNodesUpdateExecutor_->SetPeriod(Config_->OperationsUpdatePeriod);
        }
        if (WatchersExecutor_) {
            WatchersExecutor_->SetPeriod(Config_->WatchersUpdatePeriod);
        }
        if (AlertsExecutor_) {
            AlertsExecutor_->SetPeriod(Config_->AlertsUpdatePeriod);
        }

        ScheduleTestingDisconnect();
    }

    DEFINE_SIGNAL(void(), MasterConnecting);
    DEFINE_SIGNAL(void(const TMasterHandshakeResult& result), MasterHandshake);
    DEFINE_SIGNAL(void(), MasterConnected);
    DEFINE_SIGNAL(void(), MasterDisconnected);

private:
    TSchedulerConfigPtr Config_;
    TBootstrap* const Bootstrap_;

    TCancelableContextPtr CancelableContext_;
    TEnumIndexedVector<IInvokerPtr, EControlQueue> CancelableControlInvokers_;

    std::atomic<EMasterConnectorState> State_ = {EMasterConnectorState::Disconnected};
    std::atomic<TInstant> ConnectionTime_;

    ITransactionPtr LockTransaction_;

    TPeriodicExecutorPtr WatchersExecutor_;
    TPeriodicExecutorPtr AlertsExecutor_;

    struct TPeriodicExecutorRecord
    {
        TWatcherRequester Requester;
        TWatcherHandler Handler;
        TDuration Period;
    };

    std::vector<TWatcherRequester> GlobalWatcherRequesters_;
    std::vector<TWatcherHandler>   GlobalWatcherHandlers_;

    std::vector<TPeriodicExecutorRecord> CustomGlobalWatcherRecords_;
    std::vector<TPeriodicExecutorPtr> CustomGlobalWatcherExecutors_;

    TEnumIndexedVector<TError, ESchedulerAlertType> Alerts_;

    struct TOperationNodeUpdate
    {
        explicit TOperationNodeUpdate(const TOperationPtr& operation)
            : Operation(operation)
        { }

        TOperationPtr Operation;
    };

    TIntrusivePtr<TUpdateExecutor<TOperationId, TOperationNodeUpdate>> OperationNodesUpdateExecutor_;

    struct TWatcherList
    {
        explicit TWatcherList(const TOperationPtr& operation)
            : Operation(operation)
        { }

        TOperationPtr Operation;
        std::vector<TWatcherRequester> WatcherRequesters;
        std::vector<TWatcherHandler>   WatcherHandlers;
    };

    THashMap<TOperationId, TWatcherList> WatcherLists;

    DECLARE_THREAD_AFFINITY_SLOT(ControlThread);


    void ScheduleTestingDisconnect()
    {
        if (Config_->TestingOptions->EnableRandomMasterDisconnection) {
            TDelayedExecutor::Submit(
                BIND(&TImpl::RandomDisconnect, MakeStrong(this))
                    .Via(Bootstrap_->GetControlInvoker()),
                RandomDuration(Config_->TestingOptions->RandomMasterDisconnectionMaxBackoff));
        }
    }

    void RandomDisconnect()
    {
        VERIFY_THREAD_AFFINITY(ControlThread);

        if (Config_->TestingOptions->EnableRandomMasterDisconnection) {
            DoDisconnect(TError("Disconnecting scheduler due to enabled random disconnection"));
        }
    }

    void StartConnecting(bool immediate)
    {
        TDelayedExecutor::Submit(
            BIND(&TImpl::DoStartConnecting, MakeStrong(this))
                .Via(Bootstrap_->GetControlInvoker()),
            immediate ? TDuration::Zero() : Config_->ConnectRetryBackoffTime);
    }

    void DoStartConnecting()
    {
        VERIFY_THREAD_AFFINITY(ControlThread);

        if (State_ != EMasterConnectorState::Disconnected) {
            return;
        }
        State_ = EMasterConnectorState::Connecting;

        LOG_INFO("Connecting to master");

        YCHECK(!CancelableContext_);
        CancelableContext_ = New<TCancelableContext>();

        for (auto queue : TEnumTraits<EControlQueue>::GetDomainValues()) {
            YCHECK(!CancelableControlInvokers_[queue]);
            CancelableControlInvokers_[queue] = CancelableContext_->CreateInvoker(
                Bootstrap_->GetControlInvoker(queue));
        }

        OperationNodesUpdateExecutor_ = New<TUpdateExecutor<TOperationId, TOperationNodeUpdate>>(
            GetCancelableControlInvoker(),
            BIND(&TImpl::UpdateOperationNode, Unretained(this)),
            BIND(&TImpl::IsOperationInFinishedState, Unretained(this)),
            BIND(&TImpl::OnOperationUpdateFailed, Unretained(this)),
            Config_->OperationsUpdatePeriod,
            Logger);

        WatchersExecutor_ = New<TPeriodicExecutor>(
            GetCancelableControlInvoker(),
            BIND(&TImpl::UpdateWatchers, MakeWeak(this)),
            Config_->WatchersUpdatePeriod,
            EPeriodicExecutorMode::Automatic);

        AlertsExecutor_ = New<TPeriodicExecutor>(
            GetCancelableControlInvoker(),
            BIND(&TImpl::UpdateAlerts, MakeWeak(this)),
            Config_->AlertsUpdatePeriod,
            EPeriodicExecutorMode::Automatic);

        for (const auto& record : CustomGlobalWatcherRecords_) {
            auto executor = New<TPeriodicExecutor>(
                GetCancelableControlInvoker(),
                BIND(&TImpl::ExecuteCustomWatcherUpdate, MakeWeak(this), record.Requester, record.Handler),
                record.Period,
                EPeriodicExecutorMode::Automatic);
            CustomGlobalWatcherExecutors_.push_back(executor);
        }

        auto pipeline = New<TRegistrationPipeline>(this);
        BIND(&TRegistrationPipeline::Run, pipeline)
            .AsyncVia(GetCancelableControlInvoker())
            .Run()
            .Subscribe(BIND(&TImpl::OnConnected, MakeStrong(this))
                .Via(GetCancelableControlInvoker()));
    }

    void OnConnected(const TError& error) noexcept
    {
        VERIFY_THREAD_AFFINITY(ControlThread);
        YCHECK(State_ == EMasterConnectorState::Connecting);

        if (!error.IsOK()) {
            LOG_WARNING(error, "Error connecting to master");
            DoCleanup();
            StartConnecting(false);
            return;
        }

        TForbidContextSwitchGuard contextSwitchGuard;

        State_.store(EMasterConnectorState::Connected);
        ConnectionTime_.store(TInstant::Now());

        LOG_INFO("Master connected");

        LockTransaction_->SubscribeAborted(
            BIND(&TImpl::OnLockTransactionAborted, MakeWeak(this))
                .Via(GetCancelableControlInvoker()));

        StartPeriodicActivities();

        MasterConnected_.Fire();

        ScheduleTestingDisconnect();
    }

    void OnLockTransactionAborted()
    {
        VERIFY_THREAD_AFFINITY(ControlThread);

        Disconnect(TError("Lock transaction aborted"));
    }


    class TRegistrationPipeline
        : public TRefCounted
    {
    public:
        explicit TRegistrationPipeline(TIntrusivePtr<TImpl> owner)
            : Owner_(owner)
            , ServiceAddresses_(Owner_->Bootstrap_->GetLocalAddresses())
        { }

        void Run()
        {
            FireConnecting();
            RegisterInstance();
            StartLockTransaction();
            TakeLock();
            AssumeControl();
            UpdateGlobalWatchers();
            SyncClusterDirectory();
            ListOperations();
            RequestOperationAttributes();
            FireHandshake();
        }

    private:
        const TIntrusivePtr<TImpl> Owner_;
        const TAddressMap ServiceAddresses_;

        std::vector<TOperationId> OperationIds_;
        TMasterHandshakeResult Result_;

        void FireConnecting()
        {
            Owner_->MasterConnecting_.Fire();
        }

        // - Register scheduler instance.
        void RegisterInstance()
        {
            TObjectServiceProxy proxy(Owner_
                ->Bootstrap_
                ->GetMasterClient()
                ->GetMasterChannelOrThrow(EMasterChannelKind::Leader));
            auto batchReq = proxy.ExecuteBatch();
            auto path = "//sys/scheduler/instances/" + ToYPathLiteral(GetDefaultAddress(ServiceAddresses_));
            {
                auto req = TCypressYPathProxy::Create(path);
                req->set_ignore_existing(true);
                req->set_type(static_cast<int>(EObjectType::MapNode));
                GenerateMutationId(req);
                batchReq->AddRequest(req);
            }
            {
                auto req = TCypressYPathProxy::Create(path + "/orchid");
                req->set_ignore_existing(true);
                req->set_type(static_cast<int>(EObjectType::Orchid));
                auto attributes = CreateEphemeralAttributes();
                attributes->Set("remote_addresses", ServiceAddresses_);
                ToProto(req->mutable_node_attributes(), *attributes);
                GenerateMutationId(req);
                batchReq->AddRequest(req);
            }

            auto batchRspOrError = WaitFor(batchReq->Invoke());
            THROW_ERROR_EXCEPTION_IF_FAILED(GetCumulativeError(batchRspOrError));
        }

        // - Start lock transaction.
        void StartLockTransaction()
        {
            TTransactionStartOptions options;
            options.AutoAbort = true;
            options.Timeout = Owner_->Config_->LockTransactionTimeout;
            auto attributes = CreateEphemeralAttributes();
            attributes->Set("title", Format("Scheduler lock at %v", GetDefaultAddress(ServiceAddresses_)));
            options.Attributes = std::move(attributes);

            auto client = Owner_->Bootstrap_->GetMasterClient();
            auto transactionOrError = WaitFor(Owner_->Bootstrap_->GetMasterClient()->StartTransaction(
                ETransactionType::Master,
                options));
            THROW_ERROR_EXCEPTION_IF_FAILED(transactionOrError, "Error starting lock transaction");

            Owner_->LockTransaction_ = transactionOrError.Value();

            LOG_INFO("Lock transaction is %v", Owner_->LockTransaction_->GetId());
        }

        // - Take lock.
        void TakeLock()
        {
            auto result = WaitFor(Owner_->LockTransaction_->LockNode("//sys/scheduler/lock", ELockMode::Exclusive));
            THROW_ERROR_EXCEPTION_IF_FAILED(result, "Error taking scheduler lock");
        }

        // - Publish scheduler address.
        // - Update orchid address.
        void AssumeControl()
        {
            auto batchReq = Owner_->StartObjectBatchRequest();
            auto addresses = Owner_->Bootstrap_->GetLocalAddresses();
            {
                auto req = TYPathProxy::Set("//sys/scheduler/@addresses");
                req->set_value(ConvertToYsonString(addresses).GetData());
                GenerateMutationId(req);
                batchReq->AddRequest(req);
            }
            {
                auto req = TYPathProxy::Set("//sys/scheduler/orchid/@remote_addresses");
                req->set_value(ConvertToYsonString(addresses).GetData());
                GenerateMutationId(req);
                batchReq->AddRequest(req);
            }
            {
                auto req = TYPathProxy::Set("//sys/scheduler/@connection_time");
                req->set_value(ConvertToYsonString(TInstant::Now()).GetData());
                GenerateMutationId(req);
                batchReq->AddRequest(req);
            }

            auto batchRspOrError = WaitFor(batchReq->Invoke());
            THROW_ERROR_EXCEPTION_IF_FAILED(GetCumulativeError(batchRspOrError));
        }

        void SyncClusterDirectory()
        {
            WaitFor(Owner_
                ->Bootstrap_
                ->GetMasterClient()
                ->GetNativeConnection()
                ->GetClusterDirectorySynchronizer()
                ->Sync())
                .ThrowOnError();
        }

        // - Request operations and their states.
        void ListOperations()
        {
            LOG_INFO("Started listing existing operations");

            static const std::vector<TString> attributeKeys = {
                "state"
            };

            auto batchReq = Owner_->StartObjectBatchRequest(EMasterChannelKind::Follower);
            for (int hash = 0x0; hash <= 0xFF; ++hash) {
                auto hashStr = Format("%02x", hash);
                auto req = TYPathProxy::List("//sys/operations/" + hashStr);
                ToProto(req->mutable_attributes()->mutable_keys(), attributeKeys);
                batchReq->AddRequest(req, "list_operations_" + hashStr);
            }

            auto batchRsp = WaitFor(batchReq->Invoke())
                .ValueOrThrow();

            for (int hash = 0x0; hash <= 0xFF; ++hash) {
                auto rspOrError = batchRsp->GetResponse<TYPathProxy::TRspList>(
                    "list_operations_" + Format("%02x", hash));

                if (rspOrError.FindMatching(NYTree::EErrorCode::ResolveError)) {
                    continue;
                }

                auto hashBucketRsp = rspOrError.ValueOrThrow();
                auto hashBucketListNode = ConvertToNode(TYsonString(hashBucketRsp->value()));
                auto hashBucketList = hashBucketListNode->AsList();

                for (const auto& operationNode : hashBucketList->GetChildren()) {
                    auto id = TOperationId::FromString(operationNode->GetValue<TString>());
                    YCHECK((id.Parts32[0] & 0xff) == hash);

                    auto state = operationNode->Attributes().Get<EOperationState>("state");
                    if (IsOperationInProgress(state)) {
                        OperationIds_.push_back(id);
                        LOG_DEBUG("Found operation in Cypress (OperationId: %v, State: %v)",
                            id,
                            state);
                    }
                }
            }

            LOG_INFO("Finished listing existing operations");
        }

        // - Request attributes for unfinished operations.
        // - Recreate operation instance from fetched data.
        void RequestOperationAttributes()
        {
            // Keep stuff below in sync with #TryCreateOperationFromAttributes.
            static const std::vector<TString> attributeKeys = {
                "operation_type",
                "mutation_id",
                "user_transaction_id",
                "spec",
                "owners",
                "authenticated_user",
                "start_time",
                "state",
                "events",
                "slot_index_per_pool_tree",
                "scheduling_options_per_pool_tree"
            };

            auto batchReq = Owner_->StartObjectBatchRequest(EMasterChannelKind::Follower);
            {
                LOG_INFO("Fetching attributes and secure vaults for unfinished operations (UnfinishedOperationCount: %v)",
                    OperationIds_.size());

                for (const auto& operationId : OperationIds_) {
                    // Keep stuff below in sync with #TryCreateOperationFromAttributes.

                    auto  operationAttributesPath = GetOperationPath(operationId) + "/@";
                    auto secureVaultPath = GetSecureVaultPath(operationId);

                    // Retrieve operation attributes.
                    {
                        auto req = TYPathProxy::Get(operationAttributesPath);
                        ToProto(req->mutable_attributes()->mutable_keys(), attributeKeys);
                        batchReq->AddRequest(req, "get_op_attr_" + ToString(operationId));
                    }

                    // Retrieve operation completion transaction id.
                    {
                        auto req = TYPathProxy::Get(GetNewOperationPath(operationId) + "/@");
                        std::vector<TString> attributeKeys{
                            "output_completion_transaction_id",
                        };
                        ToProto(req->mutable_attributes()->mutable_keys(), attributeKeys);
                        batchReq->AddRequest(req, "get_op_completion_tx_id_" + ToString(operationId));
                    }

                    // Retrieve secure vault.
                    {
                        auto req = TYPathProxy::Get(secureVaultPath);
                        batchReq->AddRequest(req, "get_op_secure_vault_" + ToString(operationId));
                    }
                }
            }

            auto batchRspOrError = WaitFor(batchReq->Invoke());
            THROW_ERROR_EXCEPTION_IF_FAILED(batchRspOrError);
            const auto& batchRsp = batchRspOrError.Value();

            {
                for (const auto& operationId : OperationIds_) {
                    auto attributesRsp = batchRsp->GetResponse<TYPathProxy::TRspGet>(
                        "get_op_attr_" + ToString(operationId))
                        .ValueOrThrow();

                    auto completionTxIdRsp = batchRsp->GetResponse<TYPathProxy::TRspGet>(
                        "get_op_completion_tx_id_" + ToString(operationId))
                        .ValueOrThrow();

                    auto secureVaultRspOrError = batchRsp->GetResponse<TYPathProxy::TRspGet>(
                        "get_op_secure_vault_" + ToString(operationId));

                    auto attributesNode = ConvertToAttributes(TYsonString(attributesRsp->value()));
                    auto completionTxIdAttribute = ConvertToAttributes(TYsonString(completionTxIdRsp->value()));
                    attributesNode->MergeFrom(*completionTxIdAttribute);

                    IMapNodePtr secureVault;
                    if (secureVaultRspOrError.IsOK()) {
                        const auto& secureVaultRsp = secureVaultRspOrError.Value();
                        auto secureVaultNode = ConvertToNode(TYsonString(secureVaultRsp->value()));
                        // It is a pretty strange situation when the node type different
                        // from map, but still we should consider it.
                        if (secureVaultNode->GetType() == ENodeType::Map) {
                            secureVault = secureVaultNode->AsMap();
                        } else {
                            LOG_ERROR("Invalid secure vault node type (OperationId: %v, ActualType: %v, ExpectedType: %v)",
                                operationId,
                                secureVaultNode->GetType(),
                                ENodeType::Map);
                            // TODO(max42): (YT-5651) Do not just ignore such a situation!
                        }
                    } else if (secureVaultRspOrError.GetCode() != NYTree::EErrorCode::ResolveError) {
                        THROW_ERROR_EXCEPTION("Error while attempting to fetch the secure vault of operation (OperationId: %v)",
                            operationId)
                            << secureVaultRspOrError;
                    }

                    auto operation = TryCreateOperationFromAttributes(
                        operationId,
                        *attributesNode,
                        secureVault);
                    if (operation) {
                        Result_.Operations.push_back(operation);
                    }
                }
            }
        }

        TOperationPtr TryCreateOperationFromAttributes(
            const TOperationId& operationId,
            const IAttributeDictionary& attributes,
            const IMapNodePtr& secureVault)
        {
            auto specNode = attributes.Get<INodePtr>("spec")->AsMap();

            TOperationSpecBasePtr spec;
            try {
                spec = ConvertTo<TOperationSpecBasePtr>(specNode);
            } catch (const std::exception& ex) {
                LOG_ERROR(ex, "Error parsing operation spec (OperationId: %v)",
                    operationId);
                return nullptr;
            }

            auto runtimeParams = New<TOperationRuntimeParameters>();
            runtimeParams->Owners = attributes.Get<std::vector<TString>>("owners", spec->Owners);
            // Merge initial scheduling options and scheduling options set by user while operation was running.
            auto schedulingOptions = attributes.Find<INodePtr>("scheduling_options_per_pool_tree");
            if (schedulingOptions) {
                Deserialize(runtimeParams->SchedulingOptionsPerPoolTree, schedulingOptions);
            }

            auto operation = New<TOperation>(
                operationId,
                attributes.Get<EOperationType>("operation_type"),
                attributes.Get<TMutationId>("mutation_id"),
                attributes.Get<TTransactionId>("user_transaction_id"),
                specNode,
                secureVault,
                runtimeParams,
                attributes.Get<TString>("authenticated_user"),
                attributes.Get<TInstant>("start_time"),
                Owner_->Bootstrap_->GetControlInvoker(),
                attributes.Get<EOperationState>("state"),
                attributes.Get<std::vector<TOperationEvent>>("events", {}));

            auto slotIndexMap = attributes.Find<THashMap<TString, int>>("slot_index_per_pool_tree");
            if (slotIndexMap) {
                for (const auto& pair : *slotIndexMap) {
                    operation->SetSlotIndex(pair.first, pair.second);
                }
            }

            return operation;
        }

        void UpdateGlobalWatchers()
        {
            auto batchReq = Owner_->StartObjectBatchRequest(EMasterChannelKind::Follower);
            for (auto requester : Owner_->GlobalWatcherRequesters_) {
                requester.Run(batchReq);
            }
            for (const auto& record : Owner_->CustomGlobalWatcherRecords_) {
                record.Requester.Run(batchReq);
            }

            auto batchRspOrError = WaitFor(batchReq->Invoke());
            auto watcherResponses = batchRspOrError.ValueOrThrow();

            for (auto handler : Owner_->GlobalWatcherHandlers_) {
                handler.Run(watcherResponses);
            }
            for (const auto& record : Owner_->CustomGlobalWatcherRecords_) {
                record.Handler.Run(watcherResponses);
            }
        }

        void FireHandshake()
        {
            Owner_->MasterHandshake_.Fire(Result_);
        }
    };

    void DoFetchOperationRevivalDescriptors(const std::vector<TOperationPtr>& operations)
    {
        VERIFY_THREAD_AFFINITY(ControlThread);

        LOG_INFO("Fetching operation revival descriptors (OperationCount: %v)",
            operations.size());

        {
            static const std::vector<TString> attributeKeys = {
                "async_scheduler_transaction_id",
                "input_transaction_id",
                "output_transaction_id",
                "debug_transaction_id",
                "output_completion_transaction_id",
                "debug_completion_transaction_id",
            };

            auto batchReq = StartObjectBatchRequest(EMasterChannelKind::Follower);

            for (const auto& operation : operations) {
                const auto& operationId = operation->GetId();
                auto operationAttributesPath = GetOperationPath(operationId) + "/@";
                auto secureVaultPath = GetSecureVaultPath(operationId);

                // Retrieve operation attributes.
                {
                    auto req = TYPathProxy::Get(operationAttributesPath);
                    ToProto(req->mutable_attributes()->mutable_keys(), attributeKeys);
                    batchReq->AddRequest(req, "get_op_attr_" + ToString(operationId));
                }

                // Retrieve operation completion transaction id.
                {
                    auto req = TYPathProxy::Get(GetNewOperationPath(operationId) + "/@");
                    std::vector<TString> attributeKeys{
                        "output_completion_transaction_id",
                    };
                    ToProto(req->mutable_attributes()->mutable_keys(), attributeKeys);
                    batchReq->AddRequest(req, "get_op_completion_tx_id_" + ToString(operationId));
                }
            }

            auto batchRsp = WaitFor(batchReq->Invoke())
                .ValueOrThrow();

            for (const auto& operation : operations) {
                const auto& operationId = operation->GetId();

                auto attributesRsp = batchRsp->GetResponse<TYPathProxy::TRspGet>(
                    "get_op_attr_" + ToString(operationId))
                    .ValueOrThrow();

                auto completionTxIdRsp = batchRsp->GetResponse<TYPathProxy::TRspGet>(
                    "get_op_completion_tx_id_" + ToString(operationId))
                    .ValueOrThrow();

                auto attributes = ConvertToAttributes(TYsonString(attributesRsp->value()));
                auto completionTxIdAttribute = ConvertToAttributes(TYsonString(completionTxIdRsp->value()));
                attributes->MergeFrom(*completionTxIdAttribute);

                auto attachTransaction = [&] (const TTransactionId& transactionId, bool ping, const TString& name = TString()) -> ITransactionPtr {
                    if (!transactionId) {
                        if (name) {
                            LOG_DEBUG("Missing %v transaction (OperationId: %v, TransactionId: %v)",
                                name,
                                operationId,
                                transactionId);
                        }
                        return nullptr;
                    }
                    try {
                        auto connection = NControllerAgent::GetRemoteConnectionOrThrow(
                            Bootstrap_->GetMasterClient()->GetNativeConnection(),
                            CellTagFromId(transactionId));
                        auto client = connection->CreateNativeClient(TClientOptions(SchedulerUserName));

                        TTransactionAttachOptions options;
                        options.Ping = ping;
                        options.PingAncestors = false;
                        return client->AttachTransaction(transactionId, options);
                    } catch (const std::exception& ex) {
                        LOG_WARNING(ex, "Error attaching operation transaction (OperationId: %v, TransactionId: %v)",
                            operationId,
                            transactionId);
                        return nullptr;
                    }
                };

                TOperationRevivalDescriptor revivalDescriptor;
                revivalDescriptor.AsyncTransaction = attachTransaction(
                    attributes->Get<TTransactionId>("async_scheduler_transaction_id", NullTransactionId),
                    true,
                    "async");
                revivalDescriptor.InputTransaction = attachTransaction(
                    attributes->Get<TTransactionId>("input_transaction_id", NullTransactionId),
                    true,
                    "input");
                revivalDescriptor.OutputTransaction = attachTransaction(
                    attributes->Get<TTransactionId>("output_transaction_id", NullTransactionId),
                    true,
                    "output");
                revivalDescriptor.OutputCompletionTransaction = attachTransaction(
                    attributes->Get<TTransactionId>("output_completion_transaction_id", NullTransactionId),
                    true,
                    "output completion");
                revivalDescriptor.DebugTransaction = attachTransaction(
                    attributes->Get<TTransactionId>("debug_transaction_id", NullTransactionId),
                    true,
                    "debug");
                revivalDescriptor.DebugCompletionTransaction = attachTransaction(
                    attributes->Get<TTransactionId>("debug_completion_transaction_id", NullTransactionId),
                    true,
                    "debug completion");

                const auto& userTransactionId = operation->GetUserTransactionId();
                auto userTransaction = attachTransaction(userTransactionId, false);

                revivalDescriptor.UserTransactionAborted = !userTransaction && userTransactionId;

                for (const auto& event : operation->Events()) {
                    if (event.State == EOperationState::Aborting) {
                        revivalDescriptor.OperationAborting = true;
                        break;
                    }
                }

                operation->RevivalDescriptor() = std::move(revivalDescriptor);
            }
        }

        LOG_INFO("Fetching committed flags (OperationCount: %v)",
            operations.size());

        {
            std::vector<TOperationPtr> operationsWithOutputTransaction;

            auto getBatchKey = [] (const TOperationPtr& operation) {
                return "get_op_committed_attr_" + ToString(operation->GetId());
            };

            auto batchReq = StartObjectBatchRequest(EMasterChannelKind::Follower);

            for (const auto& operation : operations) {
                auto& revivalDescriptor = *operation->RevivalDescriptor();
                if (!revivalDescriptor.OutputTransaction) {
                    continue;
                }

                operationsWithOutputTransaction.push_back(operation);

                for (auto transactionId : {
                    revivalDescriptor.OutputTransaction->GetId(),
                    NullTransactionId})
                {
                    {
                        auto req = TYPathProxy::Get(GetOperationPath(operation->GetId()) + "/@");
                        std::vector<TString> attributeKeys{
                            "committed"
                        };
                        ToProto(req->mutable_attributes()->mutable_keys(), attributeKeys);
                        SetTransactionId(req, transactionId);
                        batchReq->AddRequest(req, getBatchKey(operation));
                    }
                    {
                        auto req = TYPathProxy::Get(GetNewOperationPath(operation->GetId()) + "/@");
                        std::vector<TString> attributeKeys{
                            "committed"
                        };
                        ToProto(req->mutable_attributes()->mutable_keys(), attributeKeys);
                        SetTransactionId(req, transactionId);
                        batchReq->AddRequest(req, getBatchKey(operation) + "_new");
                    }
                }
            }

            auto batchRsp = WaitFor(batchReq->Invoke())
                .ValueOrThrow();

            for (const auto& operation : operationsWithOutputTransaction) {
                auto& revivalDescriptor = *operation->RevivalDescriptor();
                auto rsps = batchRsp->GetResponses<TYPathProxy::TRspGet>(getBatchKey(operation));
                auto rspsNew = batchRsp->GetResponses<TYPathProxy::TRspGet>(getBatchKey(operation) + "_new");

                YCHECK(rsps.size() == 2);
                YCHECK(rspsNew.size() == 2);

                for (size_t rspIndex = 0; rspIndex < 2; ++rspIndex) {
                    std::unique_ptr<IAttributeDictionary> attributes;
                    auto updateAttributes = [&] (const TErrorOr<TIntrusivePtr<TYPathProxy::TRspGet>>& rspOrError) {
                        if (!rspOrError.IsOK()) {
                            return;
                        }

                        auto responseAttributes = ConvertToAttributes(TYsonString(rspOrError.Value()->value()));
                        if (attributes) {
                            attributes->MergeFrom(*responseAttributes);
                        } else {
                            attributes = std::move(responseAttributes);
                        }
                    };

                    updateAttributes(rsps[rspIndex]);
                    updateAttributes(rspsNew[rspIndex]);

                    // Commit transaction may be missing or aborted.
                    if (!attributes) {
                        continue;
                    }

                    if (attributes->Get<bool>("committed", false)) {
                        revivalDescriptor.OperationCommitted = true;
                        if (rspIndex == 0) {
                            revivalDescriptor.ShouldCommitOutputTransaction = true;
                        }
                        break;
                    }
                }
            }
        }
    }


    TObjectServiceProxy::TReqExecuteBatchPtr StartObjectBatchRequest(
        EMasterChannelKind channelKind = EMasterChannelKind::Leader,
        TCellTag cellTag = PrimaryMasterCellTag)
    {
        TObjectServiceProxy proxy(Bootstrap_
            ->GetMasterClient()
            ->GetMasterChannelOrThrow(channelKind, cellTag));
        auto batchReq = proxy.ExecuteBatch();
        YCHECK(LockTransaction_);
        auto* prerequisitesExt = batchReq->Header().MutableExtension(TPrerequisitesExt::prerequisites_ext);
        auto* prerequisiteTransaction = prerequisitesExt->add_transactions();
        ToProto(prerequisiteTransaction->mutable_transaction_id(), LockTransaction_->GetId());
        return batchReq;
    }


    void DoCleanup()
    {
        VERIFY_THREAD_AFFINITY(ControlThread);

        LockTransaction_.Reset();

        ClearWatcherLists();

        StopPeriodicActivities();

        if (CancelableContext_) {
            CancelableContext_->Cancel();
            CancelableContext_.Reset();
        }

        std::fill(CancelableControlInvokers_.begin(), CancelableControlInvokers_.end(), nullptr);

        State_.store(EMasterConnectorState::Disconnected);
        ConnectionTime_.store(TInstant::Zero());
    }

    void DoDisconnect(const TError& error) noexcept
    {
        VERIFY_THREAD_AFFINITY(ControlThread);

        TForbidContextSwitchGuard contextSwitchGuard;

<<<<<<< HEAD
        if (State_ == EMasterConnectorState::Connected) {
            LOG_WARNING(error, "Disconnecting master");
            MasterDisconnected_.Fire();
            LOG_WARNING("Master disconnected");
=======
        result.Operation = New<TOperation>(
            operationId,
            attributes.Get<EOperationType>("operation_type"),
            attributes.Get<TMutationId>("mutation_id"),
            userTransactionId,
            spec,
            runtimeParams,
            attributes.Get<TString>("authenticated_user"),
            attributes.Get<TInstant>("start_time"),
            Bootstrap->GetControlInvoker(),
            storageMode,
            attributes.Get<EOperationState>("state"),
            attributes.Get<bool>("suspended"),
            attributes.Get<std::vector<TOperationEvent>>("events", {}));

        result.Operation->SetShouldFlushAcl(true);

        auto slotIndexMap = attributes.Find<yhash<TString, int>>("slot_index_per_pool_tree");
        if (slotIndexMap) {
            for (const auto& pair : *slotIndexMap) {
                result.Operation->SetSlotIndex(pair.first, pair.second);
            }
>>>>>>> f51dec34
        }

        DoCleanup();
        StartConnecting(true);
    }

    static void BuildOperationAcl(const TOperationPtr& operation, TFluentAny fluent)
    {
        auto owners = operation->GetOwners();
        owners.push_back(operation->GetAuthenticatedUser());

        fluent
            .BeginList()
                .Item().BeginMap()
                    .Item("action").Value(ESecurityAction::Allow)
                    .Item("subjects").Value(owners)
                    .Item("permissions").BeginList()
                        .Item().Value(EPermission::Write)
                    .EndList()
                .EndMap()
            .EndList();
    }



    void StartPeriodicActivities()
    {
        OperationNodesUpdateExecutor_->Start();

        WatchersExecutor_->Start();

        AlertsExecutor_->Start();

        for (const auto& executor : CustomGlobalWatcherExecutors_) {
            executor->Start();
        }
    }

    void StopPeriodicActivities()
    {
        if (OperationNodesUpdateExecutor_) {
            OperationNodesUpdateExecutor_->Stop();
            OperationNodesUpdateExecutor_.Reset();
        }

        if (WatchersExecutor_) {
            WatchersExecutor_->Stop();
            WatchersExecutor_.Reset();
        }

        if (AlertsExecutor_) {
            AlertsExecutor_->Stop();
            AlertsExecutor_.Reset();
        }

        for (const auto& executor : CustomGlobalWatcherExecutors_) {
            executor->Stop();
        }
        CustomGlobalWatcherExecutors_.clear();
    }


    TWatcherList* GetOrCreateWatcherList(const TOperationPtr& operation)
    {
        auto it = WatcherLists.find(operation->GetId());
        if (it == WatcherLists.end()) {
            it = WatcherLists.insert(std::make_pair(
                operation->GetId(),
                TWatcherList(operation))).first;
        }
        return &it->second;
    }

    TWatcherList* FindWatcherList(const TOperationPtr& operation)
    {
        auto it = WatcherLists.find(operation->GetId());
        return it == WatcherLists.end() ? nullptr : &it->second;
    }

    void ClearWatcherLists()
    {
        WatcherLists.clear();
    }


    bool IsOperationInFinishedState(const TOperationNodeUpdate* update) const
    {
        VERIFY_THREAD_AFFINITY(ControlThread);

        const auto& operation = update->Operation;
        return operation->IsFinishedState();
    }

    void OnOperationUpdateFailed(const TError& error)
    {
        VERIFY_THREAD_AFFINITY(ControlThread);

        YCHECK(!error.IsOK());

        Disconnect(TError("Failed to update operation node") << error);
    }

    void DoUpdateOperationNode(const TOperationPtr& operation)
    {
        VERIFY_THREAD_AFFINITY(ControlThread);

        try {
            operation->SetShouldFlush(false);

            auto batchReq = StartObjectBatchRequest();
            GenerateMutationId(batchReq);

            auto paths = GetCompatibilityOperationPaths(operation->GetId());
            for (const auto& operationPath : paths) {
                // Set operation acl.
                {
                    auto aclBatchReq = StartObjectBatchRequest();
                    auto req = TYPathProxy::Set(operationPath + "/@acl");
                    req->set_value(BuildYsonStringFluently()
                        .Do(std::bind(&TImpl::BuildOperationAcl, operation, _1))
                        .GetData());
                    aclBatchReq->AddRequest(req, "set_acl");

                    auto aclBatchRspOrError = WaitFor(aclBatchReq->Invoke());
                    THROW_ERROR_EXCEPTION_IF_FAILED(aclBatchRspOrError);

                    auto rspOrErr = aclBatchRspOrError.Value()->GetResponse("set_acl");
                    if (!rspOrErr.IsOK()) {
                        auto error = TError("Failed to set operation ACL")
                            << TErrorAttribute("operation_id", operation->GetId())
                            << rspOrErr;
                        operation->MutableAlerts()[EOperationAlertType::InvalidAcl] = error;
                        LOG_INFO(error);
                    } else {
                        if (!operation->Alerts()[EOperationAlertType::InvalidAcl].IsOK()) {
                            operation->MutableAlerts()[EOperationAlertType::InvalidAcl] = TError();
                        }
                    }
                }

                auto multisetReq = TYPathProxy::Multiset(operationPath + "/@");

                // Set suspended flag.
                {
                    auto req = multisetReq->add_subrequests();
                    req->set_key("suspended");
                    req->set_value(ConvertToYsonString(operation->GetSuspended()).GetData());
                }

                // Set events.
                {
                    auto req = multisetReq->add_subrequests();
                    req->set_key("events");
                    req->set_value(ConvertToYsonString(operation->Events()).GetData());
                }

                // Set result.
                if (operation->IsFinishedState()) {
                    auto req = multisetReq->add_subrequests();
                    req->set_key("result");
                    auto error = FromProto<TError>(operation->Result().error());
                    auto errorString = BuildYsonStringFluently()
                        .BeginMap()
                            .Item("error").Value(error)
                        .EndMap();
                    req->set_value(errorString.GetData());
                }

                // Set end time, if given.
                if (operation->GetFinishTime()) {
                    auto req = multisetReq->add_subrequests();
                    req->set_key("finish_time");
                    req->set_value(ConvertToYsonString(*operation->GetFinishTime()).GetData());
                }

                // Set state.
                {
                    auto req = multisetReq->add_subrequests();
                    req->set_key("state");
                    req->set_value(ConvertToYsonString(operation->GetState()).GetData());
                }

                // Set alerts.
                {
                    auto req = multisetReq->add_subrequests();
                    req->set_key("alerts");
                    const auto& alerts = operation->Alerts();
                    req->set_value(BuildYsonStringFluently()
                        .DoMapFor(TEnumTraits<EOperationAlertType>::GetDomainValues(),
                            [&] (TFluentMap fluent, EOperationAlertType alertType) {
                                if (!alerts[alertType].IsOK()) {
                                    fluent.Item(FormatEnum(alertType)).Value(alerts[alertType]);
                                }
                            })
                        .GetData());
                }

                batchReq->AddRequest(multisetReq, "update_op_node");
            }

            auto batchRspOrError = WaitFor(batchReq->Invoke());
            THROW_ERROR_EXCEPTION_IF_FAILED(GetCumulativeError(batchRspOrError));

            LOG_DEBUG("Operation node updated (OperationId: %v)", operation->GetId());
        } catch (const std::exception& ex) {
            THROW_ERROR_EXCEPTION("Error updating operation node %v",
                operation->GetId())
                << ex;
        }
    }

    TCallback<TFuture<void>()> UpdateOperationNode(const TOperationId& /*operationId*/, TOperationNodeUpdate* update)
    {
        VERIFY_THREAD_AFFINITY(ControlThread);

        if (!update->Operation->GetShouldFlush()) {
            return {};
        }

        return BIND(&TImpl::DoUpdateOperationNode,
            MakeStrong(this),
            update->Operation)
            .AsyncVia(GetCancelableControlInvoker());
    }

    void OnOperationNodeCreated(
        const TOperationPtr& operation,
        const TObjectServiceProxy::TErrorOrRspExecuteBatchPtr& batchRspOrError)
    {
        VERIFY_THREAD_AFFINITY(ControlThread);

        auto operationId = operation->GetId();
        auto error = GetCumulativeError(batchRspOrError);
        THROW_ERROR_EXCEPTION_IF_FAILED(error, "Error creating operation node %v",
            operationId);

        LOG_INFO("Operation node created (OperationId: %v)",
            operationId);
    }

    void OnInitializedOperationNodeUpdated(
        const TOperationPtr& operation,
        const TObjectServiceProxy::TErrorOrRspExecuteBatchPtr& batchRspOrError)
    {
        VERIFY_THREAD_AFFINITY(ControlThread);

        auto operationId = operation->GetId();
        auto error = GetCumulativeError(batchRspOrError);
        THROW_ERROR_EXCEPTION_IF_FAILED(error, "Error updating initialized operation node %v",
            operationId);

        LOG_INFO("Initialized operation node updated (OperationId: %v)",
            operationId);
    }


    void ExecuteCustomWatcherUpdate(const TWatcherRequester& requester, const TWatcherHandler& handler)
    {
        VERIFY_THREAD_AFFINITY(ControlThread);

        auto batchReq = StartObjectBatchRequest(EMasterChannelKind::Follower);
        requester.Run(batchReq);
        auto batchRspOrError = WaitFor(batchReq->Invoke());
        if (!batchRspOrError.IsOK()) {
            LOG_ERROR(batchRspOrError, "Error updating custom watcher");
            return;
        }
        handler.Run(batchRspOrError.Value());
    }

    void UpdateWatchers()
    {
        VERIFY_THREAD_AFFINITY(ControlThread);
        YCHECK(State_ == EMasterConnectorState::Connected);

        LOG_DEBUG("Updating watchers");

        // Global watchers.
        {
            auto batchReq = StartObjectBatchRequest(EMasterChannelKind::Follower);
            for (auto requester : GlobalWatcherRequesters_) {
                requester.Run(batchReq);
            }
            batchReq->Invoke().Subscribe(
                BIND(&TImpl::OnGlobalWatchersUpdated, MakeStrong(this))
                    .Via(GetCancelableControlInvoker()));
        }

        // Purge obsolete watchers.
        {
            auto it = WatcherLists.begin();
            while (it != WatcherLists.end()) {
                auto jt = it++;
                const auto& list = jt->second;
                if (list.Operation->IsFinishedState()) {
                    WatcherLists.erase(jt);
                }
            }
        }

        // Per-operation watchers.
        for (const auto& pair : WatcherLists) {
            const auto& list = pair.second;
            auto operation = list.Operation;
            if (operation->GetState() != EOperationState::Running)
                continue;

            auto batchReq = StartObjectBatchRequest(EMasterChannelKind::Follower);
            for (auto requester : list.WatcherRequesters) {
                requester.Run(batchReq);
            }
            batchReq->Invoke().Subscribe(
                BIND(&TImpl::OnOperationWatchersUpdated, MakeStrong(this), operation)
                    .Via(GetCancelableControlInvoker()));
        }
    }

    void OnGlobalWatchersUpdated(const TObjectServiceProxy::TErrorOrRspExecuteBatchPtr& batchRspOrError)
    {
        VERIFY_THREAD_AFFINITY(ControlThread);
        YCHECK(State_ == EMasterConnectorState::Connected);

        if (!batchRspOrError.IsOK()) {
            LOG_ERROR(batchRspOrError, "Error updating global watchers");
            return;
        }

        const auto& batchRsp = batchRspOrError.Value();
        for (auto handler : GlobalWatcherHandlers_) {
            handler.Run(batchRsp);
        }

        LOG_DEBUG("Global watchers updated");
    }

    void OnOperationWatchersUpdated(
        const TOperationPtr& operation,
        const TObjectServiceProxy::TErrorOrRspExecuteBatchPtr& batchRspOrError)
    {
        VERIFY_THREAD_AFFINITY(ControlThread);
        YCHECK(State_ == EMasterConnectorState::Connected);

        if (!batchRspOrError.IsOK()) {
            LOG_ERROR(batchRspOrError, "Error updating operation watchers (OperationId: %v)",
                operation->GetId());
            return;
        }

        if (operation->GetState() != EOperationState::Running)
            return;

        auto* list = FindWatcherList(operation);
        if (!list)
            return;

        const auto& batchRsp = batchRspOrError.Value();
        for (auto handler : list->WatcherHandlers) {
            handler.Run(batchRsp);
        }

        LOG_DEBUG("Operation watchers updated (OperationId: %v)",
            operation->GetId());
    }


    void UpdateAlerts()
    {
        VERIFY_THREAD_AFFINITY(ControlThread);
        YCHECK(State_ == EMasterConnectorState::Connected);

        std::vector<TError> alerts;
        for (auto alertType : TEnumTraits<ESchedulerAlertType>::GetDomainValues()) {
            const auto& alert = Alerts_[alertType];
            if (!alert.IsOK()) {
                alerts.push_back(alert);
            }
        }

        TObjectServiceProxy proxy(Bootstrap_
            ->GetMasterClient()
            ->GetMasterChannelOrThrow(EMasterChannelKind::Leader, PrimaryMasterCellTag));
        auto req = TYPathProxy::Set("//sys/scheduler/@alerts");
        req->set_value(ConvertToYsonString(alerts).GetData());

        auto rspOrError = WaitFor(proxy.Execute(req));
        if (!rspOrError.IsOK()) {
            LOG_WARNING(rspOrError, "Error updating scheduler alerts");
        }
    }


    void OnClusterDirectorySynchronized(const TError& error)
    {
        VERIFY_THREAD_AFFINITY(ControlThread);

        SetSchedulerAlert(ESchedulerAlertType::SyncClusterDirectory, error);
    }
};

////////////////////////////////////////////////////////////////////////////////

TMasterConnector::TMasterConnector(
    TSchedulerConfigPtr config,
    TBootstrap* bootstrap)
    : Impl_(New<TImpl>(config, bootstrap))
{ }

TMasterConnector::~TMasterConnector() = default;

void TMasterConnector::Start()
{
    Impl_->Start();
}

EMasterConnectorState TMasterConnector::GetState() const
{
    return Impl_->GetState();
}

TInstant TMasterConnector::GetConnectionTime() const
{
    return Impl_->GetConnectionTime();
}

const NApi::ITransactionPtr& TMasterConnector::GetLockTransaction() const
{
    return Impl_->GetLockTransaction();
}

void TMasterConnector::Disconnect(const TError& error)
{
    Impl_->Disconnect(error);
}

const IInvokerPtr& TMasterConnector::GetCancelableControlInvoker(EControlQueue queue) const
{
    return Impl_->GetCancelableControlInvoker(queue);
}

void TMasterConnector::StartOperationNodeUpdates(const TOperationPtr& operation)
{
    Impl_->StartOperationNodeUpdates(operation);
}

TFuture<void> TMasterConnector::CreateOperationNode(const TOperationPtr& operation)
{
    return Impl_->CreateOperationNode(operation);
}

TFuture<void> TMasterConnector::UpdateInitializedOperationNode(const TOperationPtr& operation)
{
    return Impl_->UpdateInitializedOperationNode(operation);
}

TFuture<void> TMasterConnector::FlushOperationNode(const TOperationPtr& operation)
{
    return Impl_->FlushOperationNode(operation);
}

TFuture<void> TMasterConnector::FetchOperationRevivalDescriptors(const std::vector<TOperationPtr>& operations)
{
    return Impl_->FetchOperationRevivalDescriptors(operations);
}

void TMasterConnector::AttachJobContext(
    const TYPath& path,
    const TChunkId& chunkId,
    const TOperationId& operationId,
    const TJobId& jobId,
    const TString& user)
{
    return Impl_->AttachJobContext(path, chunkId, operationId, jobId, user);
}

TFuture<void> TMasterConnector::FlushOperationRuntimeParameters(
    TOperationPtr operation,
    const TOperationRuntimeParametersPtr& params)
{
    return Impl_->FlushOperationRuntimeParameters(operation, params);
}

void TMasterConnector::SetSchedulerAlert(ESchedulerAlertType alertType, const TError& alert)
{
    Impl_->SetSchedulerAlert(alertType, alert);
}

void TMasterConnector::UpdateConfig(const TSchedulerConfigPtr& config)
{
    Impl_->UpdateConfig(config);
}

void TMasterConnector::AddGlobalWatcherRequester(TWatcherRequester requester)
{
    Impl_->AddGlobalWatcherRequester(requester);
}

void TMasterConnector::AddGlobalWatcherHandler(TWatcherHandler handler)
{
    Impl_->AddGlobalWatcherHandler(handler);
}

void TMasterConnector::AddGlobalWatcher(TWatcherRequester requester, TWatcherHandler handler, TDuration period)
{
    Impl_->AddGlobalWatcher(std::move(requester), std::move(handler), period);
}

void TMasterConnector::AddOperationWatcherRequester(const TOperationPtr& operation, TWatcherRequester requester)
{
    Impl_->AddOperationWatcherRequester(operation, requester);
}

void TMasterConnector::AddOperationWatcherHandler(const TOperationPtr& operation, TWatcherHandler handler)
{
    Impl_->AddOperationWatcherHandler(operation, handler);
}

DELEGATE_SIGNAL(TMasterConnector, void(), MasterConnecting, *Impl_);
DELEGATE_SIGNAL(TMasterConnector, void(const TMasterHandshakeResult& result), MasterHandshake, *Impl_);
DELEGATE_SIGNAL(TMasterConnector, void(), MasterConnected, *Impl_);
DELEGATE_SIGNAL(TMasterConnector, void(), MasterDisconnected, *Impl_);

////////////////////////////////////////////////////////////////////////////////

} // namespace NScheduler
} // namespace NYT
<|MERGE_RESOLUTION|>--- conflicted
+++ resolved
@@ -917,6 +917,8 @@
                 Owner_->Bootstrap_->GetControlInvoker(),
                 attributes.Get<EOperationState>("state"),
                 attributes.Get<std::vector<TOperationEvent>>("events", {}));
+        
+            operation->SetShouldFlushAcl(true);
 
             auto slotIndexMap = attributes.Find<THashMap<TString, int>>("slot_index_per_pool_tree");
             if (slotIndexMap) {
@@ -1220,35 +1222,10 @@
 
         TForbidContextSwitchGuard contextSwitchGuard;
 
-<<<<<<< HEAD
         if (State_ == EMasterConnectorState::Connected) {
             LOG_WARNING(error, "Disconnecting master");
             MasterDisconnected_.Fire();
             LOG_WARNING("Master disconnected");
-=======
-        result.Operation = New<TOperation>(
-            operationId,
-            attributes.Get<EOperationType>("operation_type"),
-            attributes.Get<TMutationId>("mutation_id"),
-            userTransactionId,
-            spec,
-            runtimeParams,
-            attributes.Get<TString>("authenticated_user"),
-            attributes.Get<TInstant>("start_time"),
-            Bootstrap->GetControlInvoker(),
-            storageMode,
-            attributes.Get<EOperationState>("state"),
-            attributes.Get<bool>("suspended"),
-            attributes.Get<std::vector<TOperationEvent>>("events", {}));
-
-        result.Operation->SetShouldFlushAcl(true);
-
-        auto slotIndexMap = attributes.Find<yhash<TString, int>>("slot_index_per_pool_tree");
-        if (slotIndexMap) {
-            for (const auto& pair : *slotIndexMap) {
-                result.Operation->SetSlotIndex(pair.first, pair.second);
-            }
->>>>>>> f51dec34
         }
 
         DoCleanup();
