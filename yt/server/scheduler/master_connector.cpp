#include "stdafx.h"
#include "master_connector.h"
#include "scheduler.h"
#include "private.h"
#include "helpers.h"

#include <ytlib/misc/periodic_invoker.h>
#include <ytlib/misc/thread_affinity.h>
#include <ytlib/misc/delayed_invoker.h>
#include <ytlib/misc/address.h>

#include <ytlib/actions/async_pipeline.h>
#include <ytlib/actions/parallel_awaiter.h>

#include <ytlib/rpc/serialized_channel.h>

#include <ytlib/transaction_client/transaction_manager.h>
#include <ytlib/transaction_client/transaction.h>
#include <ytlib/transaction_client/transaction_ypath_proxy.h>

#include <ytlib/cypress_client/cypress_ypath_proxy.h>

#include <ytlib/ytree/ypath_proxy.h>
#include <ytlib/ytree/fluent.h>
#include <ytlib/ytree/node.h>

#include <ytlib/scheduler/helpers.h>

#include <ytlib/meta_state/rpc_helpers.h>

#include <ytlib/security_client/public.h>

#include <server/cell_scheduler/bootstrap.h>

namespace NYT {
namespace NScheduler {

using namespace NYTree;
using namespace NCypressClient;
using namespace NObjectClient;
using namespace NChunkClient;
using namespace NTransactionClient;
using namespace NMetaState;
using namespace NRpc;
using namespace NSecurityClient;
using namespace NTransactionClient::NProto;

////////////////////////////////////////////////////////////////////

static NLog::TLogger& Logger = SchedulerLogger;

////////////////////////////////////////////////////////////////////

class TMasterConnector::TImpl
    : public TRefCounted
{
public:
    TImpl(
        TSchedulerConfigPtr config,
        NCellScheduler::TBootstrap* bootstrap)
        : Config(config)
        , Bootstrap(bootstrap)
        , Proxy(Bootstrap->GetMasterChannel())
        , Connected(false)
    { }

    void Start()
    {
        Bootstrap->GetControlInvoker()->Invoke(BIND(
            &TImpl::StartConnecting,
            MakeStrong(this)));
    }

    bool IsConnected() const
    {
        return Connected;
    }


    TAsyncError CreateOperationNode(TOperationPtr operation)
    {
        VERIFY_THREAD_AFFINITY(ControlThread);
        YCHECK(Connected);

        auto id = operation->GetOperationId();
        LOG_INFO("Creating operation node (OperationId: %s)",
            ~ToString(id));

        auto* list = CreateUpdateList(operation);

        auto batchReq = StartBatchRequest(list);
        {
            auto req = TYPathProxy::Set(GetOperationPath(id));
            req->set_value(BuildOperationYson(operation).Data());
            GenerateRpcMutationId(req);
            batchReq->AddRequest(req);
        }

        return batchReq->Invoke().Apply(
            BIND(
                &TImpl::OnOperationNodeCreated,
                MakeStrong(this),
                operation,
                CancelableContext)
            .AsyncVia(Bootstrap->GetControlInvoker()));
    }

    TFuture<void> FlushOperationNode(TOperationPtr operation)
    {
        VERIFY_THREAD_AFFINITY(ControlThread);
        YCHECK(Connected);

        auto id = operation->GetOperationId();
        LOG_INFO("Flushing operation node (OperationId: %s)",
            ~ToString(id));

        auto* list = GetUpdateList(operation);
        list->State = EUpdateListState::Flushing;

        // Create a batch update for this particular operation.
        auto batchReq = StartBatchRequest(list);
        PrepareOperationUpdate(list, batchReq);

        batchReq->Invoke().Apply(
            BIND(&TImpl::OnOperationNodeFlushed, MakeStrong(this), operation)
                .Via(CancelableControlInvoker));

        return list->FlushedPromise;
    }

    TFuture<void> FinalizeOperationNode(TOperationPtr operation)
    {
        VERIFY_THREAD_AFFINITY(ControlThread);
        YCHECK(Connected);

        auto id = operation->GetOperationId();
        LOG_INFO("Finalizing operation node (OperationId: %s)",
            ~ToString(id));

        auto* list = GetUpdateList(operation);
        list->State = EUpdateListState::Finalizing;

        // Create a batch update for this particular operation.
        auto batchReq = StartBatchRequest(list);
        PrepareOperationUpdate(list, batchReq);

        batchReq->Invoke().Subscribe(
            BIND(&TImpl::OnOperationNodeFinalized, MakeStrong(this), operation)
                .Via(CancelableControlInvoker));

        return list->FinalizedPromise;
    }

    void CreateJobNode(TJobPtr job, const TChunkId& stdErrChunkId)
    {
        VERIFY_THREAD_AFFINITY(ControlThread);
        YCHECK(Connected);

        LOG_DEBUG("Creating job node (OperationId: %s, JobId: %s, StdErrChunkId: %s)",
            ~job->GetOperation()->GetOperationId().ToString(),
            ~job->GetId().ToString(),
            ~stdErrChunkId.ToString());

        auto* list = GetUpdateList(job->GetOperation());
        list->PendingJobs.insert(std::make_pair(job, stdErrChunkId));
    }

    DEFINE_SIGNAL(void(TObjectServiceProxy::TReqExecuteBatchPtr), WatcherRequest);
    DEFINE_SIGNAL(void(TObjectServiceProxy::TRspExecuteBatchPtr), WatcherResponse);
    DEFINE_SIGNAL(void(const TMasterHandshakeResult& result), MasterConnected);
    DEFINE_SIGNAL(void(), MasterDisconnected);
    DEFINE_SIGNAL(void(TOperationPtr operation), UserTransactionAborted);
    DEFINE_SIGNAL(void(TOperationPtr operation), SchedulerTransactionAborted);

private:
    TSchedulerConfigPtr Config;
    NCellScheduler::TBootstrap* Bootstrap;

    TObjectServiceProxy Proxy;

    TCancelableContextPtr CancelableContext;
    IInvokerPtr CancelableControlInvoker;

    bool Connected;

    NTransactionClient::ITransactionPtr LockTransaction;

    TPeriodicInvokerPtr TransactionRefreshInvoker;
    TPeriodicInvokerPtr ExecNodesRefreshInvoker;
    TPeriodicInvokerPtr OperationNodesUpdateInvoker;
    TPeriodicInvokerPtr WatchersInvoker;

    DECLARE_ENUM(EUpdateListState,
        (Active)
        (Flushing)
        (Flushed)
        (Finalizing)
        (Finalized)
    );

    struct TUpdateList
    {
        TUpdateList(IChannelPtr masterChannel, TOperationPtr operation)
            : Operation(operation)
            , State(EUpdateListState::Active)
            , FlushedPromise(NewPromise<void>())
            , FinalizedPromise(NewPromise<void>())
            , Proxy(CreateSerializedChannel(masterChannel))
        { }

        TOperationPtr Operation;
        yhash_map<TJobPtr, TChunkId> PendingJobs;
        EUpdateListState State;
        TPromise<void> FlushedPromise;
        TPromise<void> FinalizedPromise;
        TObjectServiceProxy Proxy;
    };

    yhash_map<TOperationId, TUpdateList> UpdateLists;


    DECLARE_THREAD_AFFINITY_SLOT(ControlThread);


    void StartConnecting()
    {
        VERIFY_THREAD_AFFINITY(ControlThread);

        LOG_INFO("Connecting to master");

        New<TRegistrationPipeline>(this)
            ->Create()
            ->Run()
            .Subscribe(BIND(&TImpl::OnConnected, MakeStrong(this))
                .Via(Bootstrap->GetControlInvoker()));
    }

    void OnConnected(TValueOrError<TMasterHandshakeResult> resultOrError)
    {
        VERIFY_THREAD_AFFINITY(ControlThread);

        if (!resultOrError.IsOK()) {
            LOG_ERROR(resultOrError, "Error connecting to master");
            TDelayedInvoker::Submit(
                BIND(&TImpl::StartConnecting, MakeStrong(this))
                    .Via(Bootstrap->GetControlInvoker()),
                Config->ConnectRetryPeriod);
            return;
        }

        LOG_INFO("Master connected");

        YCHECK(!Connected);
        Connected = true;

        CancelableContext = New<TCancelableContext>();
        CancelableControlInvoker = CancelableContext->CreateInvoker(Bootstrap->GetControlInvoker());

        const auto& result = resultOrError.Value();
        FOREACH (auto operation, result.Operations) {
            CreateUpdateList(operation);
        }
        WatcherResponse_.Fire(result.WatcherResponses);

        LockTransaction->SubscribeAborted(
            BIND(&TImpl::OnLockTransactionAborted, MakeWeak(this))
                .Via(CancelableControlInvoker));

        StartRefresh();

        MasterConnected_.Fire(result);
    }

    void OnLockTransactionAborted()
    {
        VERIFY_THREAD_AFFINITY(ControlThread);

        LOG_WARNING("Lock transaction aborted");

        Disconnect();
    }


    class TRegistrationPipeline
        : public TRefCounted
    {
    public:
        explicit TRegistrationPipeline(TIntrusivePtr<TImpl> owner)
            : Owner(owner)
        { }

        TAsyncPipeline<TMasterHandshakeResult>::TPtr Create()
        {
            return StartAsyncPipeline(Owner->Bootstrap->GetControlInvoker())
                ->Add(BIND(&TRegistrationPipeline::Round1, MakeStrong(this)))
                ->Add(BIND(&TRegistrationPipeline::Round2, MakeStrong(this)))
                ->Add(BIND(&TRegistrationPipeline::Round3, MakeStrong(this)))
                ->Add(BIND(&TRegistrationPipeline::Round4, MakeStrong(this)))
                ->Add(BIND(&TRegistrationPipeline::Round5, MakeStrong(this)))
                ->Add(BIND(&TRegistrationPipeline::Round6, MakeStrong(this)))
                ->Add(BIND(&TRegistrationPipeline::Round7, MakeStrong(this)));
        }

    private:
        TIntrusivePtr<TImpl> Owner;
        std::vector<TOperationId> OperationIds;
        TMasterHandshakeResult Result;

        // Round 1:
        // - Start lock transaction.
        TObjectServiceProxy::TInvExecuteBatch Round1()
        {
            auto batchReq = Owner->StartBatchRequest(false);
            {
                auto req = TTransactionYPathProxy::CreateObject(RootTransactionPath);
                req->set_type(EObjectType::Transaction);

                auto* reqExt = req->MutableExtension(TReqCreateTransactionExt::create_transaction);
                reqExt->set_timeout(Owner->Config->LockTransactionTimeout.MilliSeconds());

                auto attributes = CreateEphemeralAttributes();
                attributes->Set("title", Sprintf("Scheduler lock at %s", ~GetLocalHostName()));
                ToProto(req->mutable_object_attributes(), *attributes);

                GenerateRpcMutationId(req);
                batchReq->AddRequest(req, "start_lock_tx");
            }
            return batchReq->Invoke();
        }

        // Round 2:
        // - Take lock.
        TObjectServiceProxy::TInvExecuteBatch Round2(TObjectServiceProxy::TRspExecuteBatchPtr batchRsp)
        {
            THROW_ERROR_EXCEPTION_IF_FAILED(*batchRsp);
            {
                auto rsp = batchRsp->GetResponse<TTransactionYPathProxy::TRspCreateObject>("start_lock_tx");
                THROW_ERROR_EXCEPTION_IF_FAILED(*rsp, "Error starting lock transaction");
                auto transactionId = TTransactionId::FromProto(rsp->object_id());

                TTransactionAttachOptions options(transactionId);
                options.AutoAbort = true;
                auto transactionManager = Owner->Bootstrap->GetTransactionManager();
                Owner->LockTransaction = transactionManager->Attach(options);

                LOG_INFO("Lock transaction is %s", ~ToString(transactionId));
            }

            auto batchReq = Owner->StartBatchRequest();
            {
                auto req = TCypressYPathProxy::Lock("//sys/scheduler/lock");
                SetTransactionId(req, Owner->LockTransaction);
                req->set_mode(ELockMode::Exclusive);
                GenerateRpcMutationId(req);
                batchReq->AddRequest(req, "take_lock");
            }
            return batchReq->Invoke();
        }

        // Round 3:
        // - Publish scheduler address.
        // - Update orchid address.
        // - Request operations and their states.
        TObjectServiceProxy::TInvExecuteBatch Round3(TObjectServiceProxy::TRspExecuteBatchPtr batchRsp)
        {
            THROW_ERROR_EXCEPTION_IF_FAILED(batchRsp->GetCumulativeError());

            auto batchReq = Owner->StartBatchRequest();
            auto schedulerAddress = Owner->Bootstrap->GetPeerAddress();
            {
                auto req = TYPathProxy::Set("//sys/scheduler/@address");
                req->set_value(ConvertToYsonString(TRawString(schedulerAddress)).Data());
                GenerateRpcMutationId(req);
                batchReq->AddRequest(req, "set_scheduler_address");
            }
            {
                auto req = TYPathProxy::Set("//sys/scheduler/orchid&/@remote_address");
                req->set_value(ConvertToYsonString(TRawString(schedulerAddress)).Data());
                GenerateRpcMutationId(req);
                batchReq->AddRequest(req, "set_orchid_address");
            }
            {
                auto req = TYPathProxy::List(GetOperationsPath());
                auto* attributeFilter = req->mutable_attribute_filter();
                attributeFilter->set_mode(EAttributeFilterMode::MatchingOnly);
                attributeFilter->add_keys("state");
                batchReq->AddRequest(req, "list_operations");
            }
            return batchReq->Invoke();
        }

        // Round 4:
        // - Request attributes for unfinished operations.
        TObjectServiceProxy::TInvExecuteBatch Round4(TObjectServiceProxy::TRspExecuteBatchPtr batchRsp)
        {
            THROW_ERROR_EXCEPTION_IF_FAILED(*batchRsp);
            {
                auto rsp = batchRsp->GetResponse<TYPathProxy::TRspList>("list_operations");
                THROW_ERROR_EXCEPTION_IF_FAILED(*rsp, "Error getting operations list");
                auto operationsListNode = ConvertToNode(TYsonString(rsp->keys()));
                auto operationsList = operationsListNode->AsList();
                LOG_INFO("Operations list received, %d operations total",
                    static_cast<int>(operationsList->GetChildCount()));
                OperationIds.clear();
                FOREACH (auto operationNode, operationsList->GetChildren()) {
                    auto id = TOperationId::FromString(operationNode->GetValue<Stroka>());
                    auto state = operationNode->Attributes().Get<EOperationState>("state");
                    if (IsOperationInProgress(state)) {
                        OperationIds.push_back(id);
                    }
                }
            }

            auto batchReq = Owner->StartBatchRequest();
            {
                LOG_INFO("Fetching attributes for %d unfinished operations",
                    static_cast<int>(OperationIds.size()));
                FOREACH (const auto& operationId, OperationIds) {
                    auto req = TYPathProxy::Get(GetOperationPath(operationId));
                    // Keep in sync with ParseOperationYson.
                    auto* attributeFilter = req->mutable_attribute_filter();
                    attributeFilter->set_mode(EAttributeFilterMode::MatchingOnly);
                    attributeFilter->add_keys("operation_type");
                    attributeFilter->add_keys("user_transaction_id");
                    attributeFilter->add_keys("sync_scheduler_transaction_id");
                    attributeFilter->add_keys("async_scheduler_transaction_id");
                    attributeFilter->add_keys("spec");
                    attributeFilter->add_keys("start_time");
                    attributeFilter->add_keys("state");
                    batchReq->AddRequest(req, "get_op_attr");
                }
            }
            return batchReq->Invoke();
        }

        // Round 5:
        // - Abort previous incarnations of scheduler transactions.
        // - Reset operation nodes.
        TObjectServiceProxy::TInvExecuteBatch Round5(TObjectServiceProxy::TRspExecuteBatchPtr batchRsp)
        {
            THROW_ERROR_EXCEPTION_IF_FAILED(*batchRsp);

            {
                auto rsps = batchRsp->GetResponses<TYPathProxy::TRspGet>("get_op_attr");
                YCHECK(rsps.size() == OperationIds.size());

                for (int index = 0; index < static_cast<int>(rsps.size()); ++index) {
                    const auto& operationId = OperationIds[index];
                    auto rsp = rsps[index];
                    THROW_ERROR_EXCEPTION_IF_FAILED(*rsp, "Error getting operation attributes (OperationId: %s)",
                        ~ToString(operationId));
                    auto operationNode = ConvertToNode(TYsonString(rsp->value()));
                    auto operation = Owner->ParseOperationYson(operationId, operationNode->Attributes());
                    Result.Operations.push_back(operation);
                }
            }

            auto batchReq = Owner->StartBatchRequest();
            FOREACH (auto operation, Result.Operations) {
                operation->SetState(EOperationState::Reviving);

                auto syncTransaction = operation->GetSyncSchedulerTransaction();
                if (syncTransaction) {
                    auto req = TTransactionYPathProxy::Abort(FromObjectId(syncTransaction->GetId()));
                    GenerateRpcMutationId(req);
                    batchReq->AddRequest(req, "abort_sync_scheduler_tx");
                    operation->SetSyncSchedulerTransaction(nullptr);
                }

                auto asyncTransaction = operation->GetAsyncSchedulerTransaction();
                if (asyncTransaction) {
                    auto req = TTransactionYPathProxy::Abort(FromObjectId(asyncTransaction->GetId()));
                    GenerateRpcMutationId(req);
                    batchReq->AddRequest(req, "abort_async_scheduler_tx");
                    operation->SetAsyncSchedulerTransaction(nullptr);
                }

                {
                    auto req = TYPathProxy::Set(GetOperationPath(operation->GetOperationId()));
                    req->set_value(BuildOperationYson(operation).Data());
                    GenerateRpcMutationId(req);
                    batchReq->AddRequest(req, "reset_op");
                }
            }

            return batchReq->Invoke();
        }

        // Round 6:
        // - Watcher requests.
        TObjectServiceProxy::TInvExecuteBatch Round6(TObjectServiceProxy::TRspExecuteBatchPtr batchRsp)
        {
            THROW_ERROR_EXCEPTION_IF_FAILED(batchRsp->GetCumulativeError());

            auto batchReq = Owner->StartBatchRequest();
            Owner->WatcherRequest_.Fire(batchReq);
            return batchReq->Invoke();
        }

        // Round 7:
        // - Relax :)
        TMasterHandshakeResult Round7(TObjectServiceProxy::TRspExecuteBatchPtr batchRsp)
        {
            THROW_ERROR_EXCEPTION_IF_FAILED(batchRsp->GetCumulativeError());

            Result.WatcherResponses = batchRsp;
            return Result;
        }

    };


    TObjectServiceProxy::TReqExecuteBatchPtr StartBatchRequest(bool requireTransaction = true)
    {
        return DoStartBatchRequest(&Proxy, requireTransaction);
    }

    TObjectServiceProxy::TReqExecuteBatchPtr StartBatchRequest(TUpdateList* list, bool requireTransaction = true)
    {
        return DoStartBatchRequest(&list->Proxy, requireTransaction);
    }

    TObjectServiceProxy::TReqExecuteBatchPtr DoStartBatchRequest(TObjectServiceProxy* proxy, bool requireTransaction = true)
    {
        auto req = proxy->ExecuteBatch();
        if (requireTransaction) {
            YCHECK(LockTransaction);
            req->PrerequisiteTransactionIds().push_back(LockTransaction->GetId());
        }
        return req;
    }


    void Disconnect()
    {
        VERIFY_THREAD_AFFINITY(ControlThread);

        if (!Connected)
            return;

        LOG_WARNING("Master disconnected");

        Connected = false;
        LockTransaction.Reset();
        ClearUpdateLists();
        StopRefresh();
        CancelableContext->Cancel();

        MasterDisconnected_.Fire();

        StartConnecting();
    }


    static TYsonString BuildOperationYson(TOperationPtr operation)
    {
        return BuildYsonStringFluently()
            .BeginAttributes()
                .Do(BIND(&BuildOperationAttributes, operation))
                .Item("progress").BeginMap().EndMap()
                .Item("opaque").Value("true")
            .EndAttributes()
            .BeginMap()
                .Item("jobs").BeginAttributes()
                    .Item("opaque").Value("true")
                .EndAttributes()
                .BeginMap()
                .EndMap()
            .EndMap();
    }

    TOperationPtr ParseOperationYson(const TOperationId& operationId, const IAttributeDictionary& attributes)
    {
        auto transactionManager = Bootstrap->GetTransactionManager();

        auto userTransactionId = attributes.Get<TTransactionId>("user_transaction_id");
        TTransactionAttachOptions userAttachOptions(userTransactionId);
        userAttachOptions.AutoAbort = false;
        userAttachOptions.Ping = false;
        userAttachOptions.PingAncestors = false;
        auto userTransaction =
            userTransactionId == NullTransactionId
            ? nullptr
            : transactionManager->Attach(userAttachOptions);

        auto syncTransactionId = attributes.Get<TTransactionId>("sync_scheduler_transaction_id");
        TTransactionAttachOptions syncAttachOptions(syncTransactionId);
        syncAttachOptions.AutoAbort = false;
        syncAttachOptions.Ping = false;
        syncAttachOptions.PingAncestors = false;
        auto syncTransaction =
            syncTransactionId == NullTransactionId
            ? nullptr
            : transactionManager->Attach(syncAttachOptions);

        auto asyncTransactionId = attributes.Get<TTransactionId>("async_scheduler_transaction_id");
        TTransactionAttachOptions asyncAttachOptions(syncTransactionId);
        asyncAttachOptions.AutoAbort = false;
        asyncAttachOptions.Ping = false;
        asyncAttachOptions.PingAncestors = false;
        auto asyncTransaction =
            asyncTransactionId == NullTransactionId
            ? nullptr
            : transactionManager->Attach(asyncAttachOptions);

        auto operation = New<TOperation>(
            operationId,
            attributes.Get<EOperationType>("operation_type"),
            userTransaction,
            attributes.Get<INodePtr>("spec")->AsMap(),
            attributes.Get<TInstant>("start_time"),
            attributes.Get<EOperationState>("state"));
        operation->SetSyncSchedulerTransaction(syncTransaction);
        operation->SetAsyncSchedulerTransaction(asyncTransaction);

        return operation;
    }

    static TYsonString BuildJobYson(TJobPtr job)
    {
        return BuildYsonStringFluently()
            .BeginAttributes()
                .Do(BIND(&BuildJobAttributes, job))
            .EndAttributes()
            .BeginMap()
            .EndMap();
    }

    static TYsonString BuildJobAttributesYson(TJobPtr job)
    {
        return BuildYsonStringFluently()
            .BeginMap()
                .Do(BIND(&BuildJobAttributes, job))
            .EndMap();
    }


    void StartRefresh()
    {
        TransactionRefreshInvoker = New<TPeriodicInvoker>(
            CancelableControlInvoker,
            BIND(&TImpl::RefreshTransactions, MakeWeak(this)),
            Config->TransactionsRefreshPeriod);
        TransactionRefreshInvoker->Start();

        OperationNodesUpdateInvoker = New<TPeriodicInvoker>(
            CancelableControlInvoker,
            BIND(&TImpl::UpdateOperationNodes, MakeWeak(this)),
            Config->OperationsUpdatePeriod);
        OperationNodesUpdateInvoker->Start();

        WatchersInvoker = New<TPeriodicInvoker>(
            CancelableControlInvoker,
            BIND(&TImpl::UpdateWatchers, MakeWeak(this)),
            Config->WatchersUpdatePeriod);
        WatchersInvoker->Start();
    }

    void StopRefresh()
    {
        if (TransactionRefreshInvoker) {
            TransactionRefreshInvoker->Stop();
            TransactionRefreshInvoker.Reset();
        }

        if (ExecNodesRefreshInvoker) {
            ExecNodesRefreshInvoker->Stop();
            ExecNodesRefreshInvoker.Reset();
        }

        if (OperationNodesUpdateInvoker) {
            OperationNodesUpdateInvoker->Stop();
            OperationNodesUpdateInvoker.Reset();
        }

        if (WatchersInvoker) {
            WatchersInvoker->Stop();
            WatchersInvoker.Reset();
        }
    }


    void RefreshTransactions()
    {
        VERIFY_THREAD_AFFINITY(ControlThread);
        YCHECK(Connected);

        // Collect all transactions that are used by currently running operations.
        yhash_set<TTransactionId> watchSet;
        auto watchTransaction = [&] (ITransactionPtr transaction) {
            if (transaction) {
                watchSet.insert(transaction->GetId());
            }
        };

        auto operations = Bootstrap->GetScheduler()->GetOperations();
        FOREACH (auto operation, operations) {
            if (operation->GetState() == EOperationState::Running) {
                watchTransaction(operation->GetUserTransaction());
                watchTransaction(operation->GetSyncSchedulerTransaction());
                watchTransaction(operation->GetAsyncSchedulerTransaction());
                watchTransaction(operation->GetInputTransaction());
                watchTransaction(operation->GetOutputTransaction());
            }
        }

        // Invoke GetId verbs for these transactions to see if they are alive.
        std::vector<TTransactionId> transactionIdsList;
        auto batchReq = StartBatchRequest();
        FOREACH (const auto& id, watchSet) {
            auto checkReq = TObjectYPathProxy::GetId(FromObjectId(id));
            transactionIdsList.push_back(id);
            batchReq->AddRequest(checkReq, "check_tx");
        }

        LOG_INFO("Refreshing transactions");

        batchReq->Invoke().Subscribe(
            BIND(&TImpl::OnTransactionsRefreshed, MakeStrong(this), transactionIdsList)
                .Via(CancelableControlInvoker));
    }

    void OnTransactionsRefreshed(
        const std::vector<TTransactionId>& transactionIds,
        TObjectServiceProxy::TRspExecuteBatchPtr batchRsp)
    {
        VERIFY_THREAD_AFFINITY(ControlThread);
        YCHECK(Connected);

        TransactionRefreshInvoker->ScheduleNext();

        if (!batchRsp->IsOK()) {
            LOG_ERROR(*batchRsp, "Error refreshing transactions");
            Disconnect();
            return;
        }

        LOG_INFO("Transactions refreshed");

        // Collect the list of dead transactions.
        auto rsps = batchRsp->GetResponses("check_tx");
        yhash_set<TTransactionId> deadTransactionIds;
        for (int index = 0; index < static_cast<int>(rsps.size()); ++index) {
            if (!batchRsp->GetResponse(index)->IsOK()) {
                YCHECK(deadTransactionIds.insert(transactionIds[index]).second);
            }
        }

        auto isDead = [&] (ITransactionPtr transaction) {
            return transaction && deadTransactionIds.find(transaction->GetId()) != deadTransactionIds.end();
        };

        // Check every operation is it references a dead transaction.
        // If so, raise an appropriate notification.
        auto operations = Bootstrap->GetScheduler()->GetOperations();
        FOREACH (auto operation, operations) {
            if (operation->GetState() == EOperationState::Running) {
                if (isDead(operation->GetUserTransaction())) {
                    UserTransactionAborted_.Fire(operation);
                }
                if (isDead(operation->GetSyncSchedulerTransaction()) ||
                    isDead(operation->GetAsyncSchedulerTransaction()) ||
                    isDead(operation->GetInputTransaction()) ||
                    isDead(operation->GetOutputTransaction()))
                {
                    SchedulerTransactionAborted_.Fire(operation);
                }
            }
        }
    }


    TUpdateList* CreateUpdateList(TOperationPtr operation)
    {
        TUpdateList list(Bootstrap->GetMasterChannel(), operation);
        auto pair = UpdateLists.insert(std::make_pair(operation->GetOperationId(), list));
        YCHECK(pair.second);
        return &pair.first->second;
    }

    TUpdateList* GetUpdateList(TOperationPtr operation)
    {
        auto it = UpdateLists.find(operation->GetOperationId());
        YCHECK(it != UpdateLists.end());
        return &it->second;
    }

    void RemoveUpdateList(TOperationPtr operation)
    {
        YCHECK(UpdateLists.erase(operation->GetOperationId()));
    }

    void ClearUpdateLists()
    {
        UpdateLists.clear();
    }


    void UpdateOperationNodes()
    {
        VERIFY_THREAD_AFFINITY(ControlThread);
        YCHECK(Connected);

        LOG_INFO("Updating nodes for %d operations",
            static_cast<int>(UpdateLists.size()));

        auto awaiter = New<TParallelAwaiter>(CancelableControlInvoker);

        FOREACH (auto& pair, UpdateLists) {
            auto& list = pair.second;
            auto operation = list.Operation;
            if (list.State == EUpdateListState::Active) {
                LOG_DEBUG("Updating operation node (OperationId: %s)",
                    ~ToString(operation->GetOperationId()));

                auto batchReq = StartBatchRequest(&list);
                PrepareOperationUpdate(&list, batchReq);

                awaiter->Await(
                    batchReq->Invoke(),
                    BIND(&TImpl::OnOperationNodeUpdated, MakeStrong(this), operation));
            }
        }

        awaiter->Complete(BIND(&TImpl::OnOperationNodesUpdated, MakeStrong(this)));
    }

    void OnOperationNodeUpdated(
        TOperationPtr operation,
        TObjectServiceProxy::TRspExecuteBatchPtr batchRsp)
    {
        VERIFY_THREAD_AFFINITY(ControlThread);
        YCHECK(Connected);

        auto error = batchRsp->GetCumulativeError();
        if (!error.IsOK()) {
            LOG_ERROR(error, "Error updating operation node (OperationId: %s)",
                ~ToString(operation->GetOperationId()));
            Disconnect();
            return;
        }

        LOG_DEBUG("Operation node updated (OperationId: %s)",
            ~ToString(operation->GetOperationId()));
    }

    void OnOperationNodesUpdated()
    {
        VERIFY_THREAD_AFFINITY(ControlThread);
        YCHECK(Connected);

        LOG_INFO("Operation nodes updated");

        OperationNodesUpdateInvoker->ScheduleNext();
    }


    void PrepareOperationUpdate(
        TOperationPtr operation,
        TObjectServiceProxy::TReqExecuteBatchPtr batchReq)
    {
        auto state = operation->GetState();
        auto operationPath = GetOperationPath(operation->GetOperationId());

        // Set state.
        {
            auto req = TYPathProxy::Set(operationPath + "/@state");
            auto state = operation->GetState();
            req->set_value(ConvertToYsonString(state).Data());
            batchReq->AddRequest(req);
        }

        // Set progress.
        if (state == EOperationState::Running || IsOperationFinished(state)) {
            auto req = TYPathProxy::Set(operationPath + "/@progress");
            req->set_value(BuildYsonStringFluently()
                .BeginMap()
                    .Do(BIND(&IOperationController::BuildProgressYson, operation->GetController()))
                .EndMap().Data());
            batchReq->AddRequest(req);
        }

        // Set result.
        if (operation->IsFinishedState()) {
            auto req = TYPathProxy::Set(operationPath + "/@result");
            req->set_value(ConvertToYsonString(BIND(
                &IOperationController::BuildResultYson,
                operation->GetController())).Data());
            batchReq->AddRequest(req);
        }

        // Set end time, if given.
        if (operation->GetEndTime()) {
            auto req = TYPathProxy::Set(operationPath + "/@end_time");
            req->set_value(ConvertToYsonString(operation->GetEndTime().Get()).Data());
            batchReq->AddRequest(req);
        }
    }

    void PrepareOperationUpdate(
        TUpdateList* list,
        TObjectServiceProxy::TReqExecuteBatchPtr batchReq)
    {
        auto operation = list->Operation;

        PrepareOperationUpdate(operation, batchReq);

        // Create jobs.
        FOREACH (const auto& pair, list->PendingJobs) {
            auto job = pair.first;
            auto chunkId = pair.second;
            auto jobPath = GetJobPath(operation->GetOperationId(), job->GetId());
            auto req = TYPathProxy::Set(jobPath);
            req->set_value(BuildJobYson(job).Data());
            batchReq->AddRequest(req);

            if (chunkId != NullChunkId) {
                auto stdErrPath = GetStdErrPath(operation->GetOperationId(), job->GetId());

                auto req = TCypressYPathProxy::Create(stdErrPath);
                GenerateRpcMutationId(req);
                req->set_type(EObjectType::File);

                auto attributes = CreateEphemeralAttributes();
                attributes->Set("replication_factor", 1);
                attributes->Set("account", TmpAccountName);
                ToProto(req->mutable_node_attributes(), *attributes);

                auto* reqExt = req->MutableExtension(NFileClient::NProto::TReqCreateFileExt::create_file);
                *reqExt->mutable_chunk_id() = chunkId.ToProto();

                batchReq->AddRequest(req);
            }
        }
        list->PendingJobs.clear();
    }


    TError OnOperationNodeCreated(
        TOperationPtr operation,
        TCancelableContextPtr context,
        TObjectServiceProxy::TRspExecuteBatchPtr batchRsp)
    {
        VERIFY_THREAD_AFFINITY(ControlThread);

        auto operationId = operation->GetOperationId();
        auto error = batchRsp->GetCumulativeError();

        if (!error.IsOK()) {
            auto wrappedError = TError("Error creating operation node (OperationId: %s)",
                ~ToString(operationId))
                << error;

            if (!context->IsCanceled()) {
                RemoveUpdateList(operation);
            }

            LOG_WARNING(wrappedError);
            return wrappedError;
        }

        LOG_INFO("Operation node created (OperationId: %s)",
            ~ToString(operationId));

        return TError();
    }

    void OnOperationNodeFlushed(
        TOperationPtr operation,
        TObjectServiceProxy::TRspExecuteBatchPtr batchRsp)
    {
        VERIFY_THREAD_AFFINITY(ControlThread);
        YCHECK(Connected);

        auto operationId = operation->GetOperationId();

        auto error = batchRsp->GetCumulativeError();
        if (!error.IsOK()) {
            LOG_ERROR(error, "Error flushing operation node (OperationId: %s)",
                ~operationId.ToString());
            Disconnect();
            return;
        }

        LOG_INFO("Operation node flushed (OperationId: %s)",
            ~operationId.ToString());

        auto* list = GetUpdateList(operation);
        list->State = EUpdateListState::Flushed;
        list->FlushedPromise.Set();
    }

    void OnOperationNodeFinalized(
        TOperationPtr operation,
        TObjectServiceProxy::TRspExecuteBatchPtr batchRsp)
    {
        VERIFY_THREAD_AFFINITY(ControlThread);
        YCHECK(Connected);

        auto operationId = operation->GetOperationId();

        auto error = batchRsp->GetCumulativeError();
        if (!error.IsOK()) {
            LOG_ERROR(error, "Error finalizing operation node (OperationId: %s)",
                ~operationId.ToString());
            Disconnect();
            return;
        }

        LOG_INFO("Operation node finalized (OperationId: %s)",
            ~operationId.ToString());

        auto* list = GetUpdateList(operation);
<<<<<<< HEAD
        list->State = EUpdateListState::Finalized; 
=======
        list->State = EUpdateListState::Finalized;
>>>>>>> 85bb7b89
        list->FinalizedPromise.Set();

        RemoveUpdateList(operation);
    }

    void OnRevivingOperationNodeFinalized(
        TOperationPtr operation,
        TObjectServiceProxy::TRspExecuteBatchPtr batchRsp)
    {
        VERIFY_THREAD_AFFINITY(ControlThread);
        YCHECK(Connected);

        auto id = operation->GetOperationId();
        auto error = batchRsp->GetCumulativeError();

        if (!error.IsOK()) {
            LOG_WARNING(error, "Error finalizing reviving operation node (OperationId: %s)",
                ~ToString(id));
            Disconnect();
            return;
        }

        LOG_INFO("Reviving operation node finalized (OperationId: %s)",
            ~ToString(id));
    }


    void UpdateWatchers()
    {
        VERIFY_THREAD_AFFINITY(ControlThread);
        YCHECK(Connected);

        LOG_INFO("Updating watchers");

        // Create a batch update for all operations.
        auto batchReq = StartBatchRequest();
        WatcherRequest_.Fire(batchReq);
        batchReq->Invoke().Subscribe(
            BIND(&TImpl::OnWatchersUpdated, MakeStrong(this))
                .Via(CancelableControlInvoker));
    }

    void OnWatchersUpdated(TObjectServiceProxy::TRspExecuteBatchPtr batchRsp)
    {
        VERIFY_THREAD_AFFINITY(ControlThread);
        YCHECK(Connected);

        WatchersInvoker->ScheduleNext();

        auto error = batchRsp->GetCumulativeError();
        if (!error.IsOK()) {
            LOG_ERROR(error, "Error updating watchers");
            return;
        }

        WatcherResponse_.Fire(batchRsp);

        LOG_INFO("Watchers updated");
    }
};

////////////////////////////////////////////////////////////////////

TMasterConnector::TMasterConnector(
    TSchedulerConfigPtr config,
    NCellScheduler::TBootstrap* bootstrap)
    : Impl(New<TImpl>(config, bootstrap))
{ }

TMasterConnector::~TMasterConnector()
{ }

void TMasterConnector::Start()
{
    Impl->Start();
}

bool TMasterConnector::IsConnected() const
{
    return Impl->IsConnected();
}

TAsyncError TMasterConnector::CreateOperationNode(TOperationPtr operation)
{
    return Impl->CreateOperationNode(operation);
}

TFuture<void> TMasterConnector::FlushOperationNode(TOperationPtr operation)
{
    return Impl->FlushOperationNode(operation);
}

TFuture<void> TMasterConnector::FinalizeOperationNode(TOperationPtr operation)
{
    return Impl->FinalizeOperationNode(operation);
}

void TMasterConnector::CreateJobNode(TJobPtr job, const TChunkId& stdErrChunkId)
{
    return Impl->CreateJobNode(job, stdErrChunkId);
}

DELEGATE_SIGNAL(TMasterConnector, void(TObjectServiceProxy::TReqExecuteBatchPtr), WatcherRequest, *Impl);
DELEGATE_SIGNAL(TMasterConnector, void(TObjectServiceProxy::TRspExecuteBatchPtr), WatcherResponse, *Impl);
DELEGATE_SIGNAL(TMasterConnector, void(const TMasterHandshakeResult& result), MasterConnected, *Impl);
DELEGATE_SIGNAL(TMasterConnector, void(), MasterDisconnected, *Impl);
DELEGATE_SIGNAL(TMasterConnector, void(TOperationPtr operation), UserTransactionAborted, *Impl)
DELEGATE_SIGNAL(TMasterConnector, void(TOperationPtr operation), SchedulerTransactionAborted, *Impl)

////////////////////////////////////////////////////////////////////

} // namespace NScheduler
} // namespace NYT
<|MERGE_RESOLUTION|>--- conflicted
+++ resolved
@@ -1011,11 +1011,7 @@
             ~operationId.ToString());
 
         auto* list = GetUpdateList(operation);
-<<<<<<< HEAD
         list->State = EUpdateListState::Finalized; 
-=======
-        list->State = EUpdateListState::Finalized;
->>>>>>> 85bb7b89
         list->FinalizedPromise.Set();
 
         RemoveUpdateList(operation);
