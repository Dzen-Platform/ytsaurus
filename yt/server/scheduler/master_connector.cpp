#include "master_connector.h"

#include "config.h"
#include "private.h"
#include "helpers.h"
#include "scheduler.h"
#include "scheduler_strategy.h"

#include <yt/server/controller_agent/master_connector.h>
#include <yt/server/controller_agent/operation_controller.h>

#include <yt/server/cell_scheduler/bootstrap.h>
#include <yt/server/cell_scheduler/config.h>

#include <yt/ytlib/chunk_client/chunk_service_proxy.h>
#include <yt/ytlib/chunk_client/helpers.h>

#include <yt/ytlib/cypress_client/cypress_ypath_proxy.h>
#include <yt/ytlib/cypress_client/rpc_helpers.h>

#include <yt/ytlib/file_client/file_ypath_proxy.h>

#include <yt/ytlib/table_client/table_ypath_proxy.h>

#include <yt/ytlib/hive/cluster_directory.h>

#include <yt/ytlib/object_client/helpers.h>

#include <yt/ytlib/scheduler/helpers.h>
#include <yt/ytlib/scheduler/update_executor.h>

#include <yt/ytlib/transaction_client/helpers.h>

#include <yt/ytlib/api/native_connection.h>
#include <yt/ytlib/api/transaction.h>

#include <yt/core/concurrency/thread_affinity.h>

#include <yt/core/utilex/random.h>

namespace NYT {
namespace NScheduler {

using namespace NYTree;
using namespace NYson;
using namespace NYPath;
using namespace NCypressClient;
using namespace NTableClient;
using namespace NObjectClient;
using namespace NObjectClient::NProto;
using namespace NChunkClient;
using namespace NFileClient;
using namespace NTransactionClient;
using namespace NHiveClient;
using namespace NRpc;
using namespace NApi;
using namespace NSecurityClient;
using namespace NConcurrency;
using NNodeTrackerClient::TAddressMap;
using NNodeTrackerClient::GetDefaultAddress;

////////////////////////////////////////////////////////////////////////////////

static const auto& Logger = SchedulerLogger;

////////////////////////////////////////////////////////////////////////////////

class TMasterConnector::TImpl
    : public TRefCounted
{
public:
    TImpl(
        TSchedulerConfigPtr config,
        NCellScheduler::TBootstrap* bootstrap)
        : Config(config)
        , Bootstrap(bootstrap)
        , OperationNodesUpdateExecutor_(
            BIND(&TImpl::UpdateOperationNode, MakeStrong(this)),
            BIND(&TImpl::IsOperationInFinishedState, MakeStrong(this)),
            Logger)
    { }

    void Start()
    {
        Bootstrap->GetControlInvoker()->Invoke(BIND(
            &TImpl::StartConnecting,
            MakeStrong(this)));
    }

    bool IsConnected() const
    {
        return Connected;
    }

    void Disconnect()
    {
        DoDisconnect();
    }

    IInvokerPtr GetCancelableControlInvoker() const
    {
        return CancelableControlInvoker;
    }

    NControllerAgent::TMasterConnectorPtr GetControllerAgentMasterConnector() const
    {
        return ControllerAgentMasterConnector;
    }

    TFuture<void> CreateOperationNode(TOperationPtr operation, const NControllerAgent::TOperationControllerInitializeResult& initializeResult)
    {
        VERIFY_THREAD_AFFINITY(ControlThread);
        YCHECK(Connected);

        auto operationId = operation->GetId();
        LOG_INFO("Creating operation node (OperationId: %v)",
            operationId);

        auto strategy = Bootstrap->GetScheduler()->GetStrategy();

        auto batchReq = StartObjectBatchRequest();

        auto owners = operation->GetOwners();
        owners.push_back(operation->GetAuthenticatedUser());

        {
            auto req = TYPathProxy::Set(GetOperationPath(operationId));
            req->set_value(BuildYsonStringFluently()
                .BeginAttributes()
                    .Do(BIND(&ISchedulerStrategy::BuildOperationAttributes, strategy, operationId))
                    .Do(BIND(&BuildInitializingOperationAttributes, operation))
                    .Item("brief_spec").BeginMap()
                        .Items(initializeResult.BriefSpec)
                        .Do(BIND(&ISchedulerStrategy::BuildBriefSpec, strategy, operationId))
                    .EndMap()
                    .Item("progress").BeginMap().EndMap()
                    .Item("brief_progress").BeginMap().EndMap()
                    .Item("opaque").Value("true")
                    .Item("acl").BeginList()
                        .Item().BeginMap()
                            .Item("action").Value(ESecurityAction::Allow)
                            .Item("subjects").Value(owners)
                            .Item("permissions").BeginList()
                                .Item().Value(EPermission::Write)
                            .EndList()
                        .EndMap()
                    .EndList()
                .EndAttributes()
                .BeginMap()
                    .Item("jobs").BeginAttributes()
                        .Item("opaque").Value("true")
                    .EndAttributes()
                    .BeginMap().EndMap()
                .EndMap()
                .GetData());
            GenerateMutationId(req);
            batchReq->AddRequest(req);
        }

        if (operation->GetSecureVault()) {
            // Create secure vault.
            auto req = TCypressYPathProxy::Create(GetSecureVaultPath(operationId));
            req->set_type(static_cast<int>(EObjectType::Document));

            auto attributes = CreateEphemeralAttributes();
            attributes->Set("inherit_acl", false);
            attributes->Set("value", operation->GetSecureVault());
            attributes->Set("acl", BuildYsonStringFluently()
                .BeginList()
                    .Item().BeginMap()
                        .Item("action").Value(ESecurityAction::Allow)
                        .Item("subjects").Value(owners)
                        .Item("permissions").BeginList()
                            .Item().Value(EPermission::Read)
                        .EndList()
                    .EndMap()
                .EndList());
            ToProto(req->mutable_node_attributes(), *attributes);
            GenerateMutationId(req);
            batchReq->AddRequest(req);
        }

        return batchReq->Invoke().Apply(
            BIND(&TImpl::OnOperationNodeCreated, MakeStrong(this), operation)
                .AsyncVia(GetCancelableControlInvoker()));
    }

    TFuture<void> ResetRevivingOperationNode(TOperationPtr operation)
    {
        VERIFY_THREAD_AFFINITY(ControlThread);
        YCHECK(Connected);
        YCHECK(operation->GetState() == EOperationState::Reviving);

        auto operationId = operation->GetId();
        LOG_INFO("Resetting reviving operation node (OperationId: %v)",
            operationId);

        auto batchReq = StartObjectBatchRequest();

        auto attributes = ConvertToAttributes(BuildYsonStringFluently()
            .BeginMap()
                .Do(BIND(&BuildRunningOperationAttributes, operation))
                .Item("progress").BeginMap().EndMap()
                .Item("brief_progress").BeginMap().EndMap()
            .EndMap());

        for (const auto& key : attributes->List()) {
            auto req = TYPathProxy::Set(GetOperationPath(operationId) + "/@" + ToYPathLiteral(key));
            req->set_value(attributes->GetYson(key).GetData());
            GenerateMutationId(req);
            batchReq->AddRequest(req);
        }

        return batchReq->Invoke().Apply(
            BIND(
                &TImpl::OnRevivingOperationNodeReset,
                MakeStrong(this),
                operation)
            .AsyncVia(GetCancelableControlInvoker()));
    }

    TFuture<void> FlushOperationNode(TOperationPtr operation)
    {
        VERIFY_THREAD_AFFINITY(ControlThread);
        YCHECK(Connected);

        return OperationNodesUpdateExecutor_.ExecuteUpdate(operation->GetId());
    }


    void SetSchedulerAlert(EAlertType alertType, const TError& alert)
    {
        VERIFY_THREAD_AFFINITY(ControlThread);

        Alerts[alertType] = alert;
    }

    void AddGlobalWatcherRequester(TWatcherRequester requester)
    {
        GlobalWatcherRequesters.push_back(requester);
    }

    void AddGlobalWatcherHandler(TWatcherHandler handler)
    {
        GlobalWatcherHandlers.push_back(handler);
    }

    void AddOperationWatcherRequester(TOperationPtr operation, TWatcherRequester requester)
    {
        auto* list = GetOrCreateWatcherList(operation);
        list->WatcherRequesters.push_back(requester);
    }

    void AddOperationWatcherHandler(TOperationPtr operation, TWatcherHandler handler)
    {
        auto* list = GetOrCreateWatcherList(operation);
        list->WatcherHandlers.push_back(handler);
    }

    void UpdateConfig(const TSchedulerConfigPtr& config)
    {
        Config = config;
        OnConfigUpdated();

        // NB: this method could be called in disconnected state during registration pipeline.
        // In such situation ControllersMasterConnector is not initialized.
        if (ControllerAgentMasterConnector) {
            ControllerAgentMasterConnector->UpdateConfig(config);
        }
    }

    DEFINE_SIGNAL(void(const TMasterHandshakeResult& result), MasterConnected);
    DEFINE_SIGNAL(void(), MasterDisconnected);

private:
    TSchedulerConfigPtr Config;
    NCellScheduler::TBootstrap* const Bootstrap;

    TCancelableContextPtr CancelableContext;
    IInvokerPtr CancelableControlInvoker;

    std::atomic<bool> Connected = {false};

    ITransactionPtr LockTransaction;

    TPeriodicExecutorPtr WatchersExecutor;
    TPeriodicExecutorPtr AlertsExecutor;

    std::vector<TWatcherRequester> GlobalWatcherRequesters;
    std::vector<TWatcherHandler>   GlobalWatcherHandlers;

    TEnumIndexedVector<TError, EAlertType> Alerts;

    NControllerAgent::TMasterConnectorPtr ControllerAgentMasterConnector;

    struct TOperationNodeUpdate
    {
        explicit TOperationNodeUpdate(const TOperationPtr& operation)
            : Operation(operation)
        { }

        TOperationPtr Operation;
    };

    TUpdateExecutor<TOperationId, TOperationNodeUpdate> OperationNodesUpdateExecutor_;

    struct TWatcherList
    {
        explicit TWatcherList(TOperationPtr operation)
            : Operation(operation)
        { }

        TOperationPtr Operation;
        std::vector<TWatcherRequester> WatcherRequesters;
        std::vector<TWatcherHandler>   WatcherHandlers;
    };

    yhash<TOperationId, TWatcherList> WatcherLists;

    DECLARE_THREAD_AFFINITY_SLOT(ControlThread);

    void OnConfigUpdated()
    {
        ScheduleTestingDisconnection();
    }

    void ScheduleTestingDisconnection()
    {
        if (Config->TestingOptions->EnableRandomMasterDisconnection) {
            TDelayedExecutor::Submit(
                BIND(&TImpl::Disconnect, MakeStrong(this))
                    .Via(Bootstrap->GetControlInvoker()),
                RandomDuration(Config->TestingOptions->RandomMasterDisconnectionMaxBackoff));
        }
    }

    void StartConnecting()
    {
        VERIFY_THREAD_AFFINITY(ControlThread);

        LOG_INFO("Connecting to master");

        auto pipeline = New<TRegistrationPipeline>(this);
        BIND(&TRegistrationPipeline::Run, pipeline)
            .AsyncVia(Bootstrap->GetControlInvoker())
            .Run()
            .Subscribe(BIND(&TImpl::OnConnected, MakeStrong(this))
                .Via(Bootstrap->GetControlInvoker()));
    }

    void OnConnected(const TErrorOr<TMasterHandshakeResult>& resultOrError)
    {
        VERIFY_THREAD_AFFINITY(ControlThread);

        if (!resultOrError.IsOK()) {
            LOG_ERROR(resultOrError, "Error connecting to master");
            TDelayedExecutor::Submit(
                BIND(&TImpl::StartConnecting, MakeStrong(this))
                    .Via(Bootstrap->GetControlInvoker()),
                Config->ConnectRetryBackoffTime);
            return;
        }

        LOG_INFO("Master connected");

        YCHECK(!Connected);
        Connected.store(true);

        CancelableContext = New<TCancelableContext>();
        CancelableControlInvoker = CancelableContext->CreateInvoker(Bootstrap->GetControlInvoker());

        const auto& result = resultOrError.Value();
        for (auto operationReport : result.OperationReports) {
            const auto& operation = operationReport.Operation;
            OperationNodesUpdateExecutor_.AddUpdate(
                operation->GetId(),
                TOperationNodeUpdate(operation));
        }

        LockTransaction->SubscribeAborted(
            BIND(&TImpl::OnLockTransactionAborted, MakeWeak(this))
                .Via(CancelableControlInvoker));

        ControllerAgentMasterConnector = New<NControllerAgent::TMasterConnector>(
            CancelableControlInvoker,
            Config,
            Bootstrap);

        StartPeriodicActivities();

        MasterConnected_.Fire(result);

        ScheduleTestingDisconnection();
    }

    void OnLockTransactionAborted()
    {
        VERIFY_THREAD_AFFINITY(ControlThread);

        LOG_WARNING("Lock transaction aborted");

        Disconnect();
    }



    class TRegistrationPipeline
        : public TRefCounted
    {
    public:
        explicit TRegistrationPipeline(TIntrusivePtr<TImpl> owner)
            : Owner(owner)
            , ServiceAddresses(Owner->Bootstrap->GetLocalAddresses())
        { }

        TMasterHandshakeResult Run()
        {
            RegisterInstance();
            StartLockTransaction();
            TakeLock();
            AssumeControl();
            UpdateGlobalWatchers();
            SyncClusterDirectory();
            ListOperations();
            RequestOperationAttributes();
            RequestCommittedFlag();
            return Result;
        }

    private:
        const TIntrusivePtr<TImpl> Owner;

        const TAddressMap ServiceAddresses;
        std::vector<TOperationId> OperationIds;
        TMasterHandshakeResult Result;

        // - Register scheduler instance.
        void RegisterInstance()
        {
            TObjectServiceProxy proxy(Owner
                ->Bootstrap
                ->GetMasterClient()
                ->GetMasterChannelOrThrow(EMasterChannelKind::Leader));
            auto batchReq = proxy.ExecuteBatch();
            auto path = "//sys/scheduler/instances/" + ToYPathLiteral(GetDefaultAddress(ServiceAddresses));
            {
                auto req = TCypressYPathProxy::Create(path);
                req->set_ignore_existing(true);
                req->set_type(static_cast<int>(EObjectType::MapNode));
                GenerateMutationId(req);
                batchReq->AddRequest(req);
            }
            {
                auto req = TCypressYPathProxy::Create(path + "/orchid");
                req->set_ignore_existing(true);
                req->set_type(static_cast<int>(EObjectType::Orchid));
                auto attributes = CreateEphemeralAttributes();
                attributes->Set("remote_addresses", ServiceAddresses);
                ToProto(req->mutable_node_attributes(), *attributes);
                GenerateMutationId(req);
                batchReq->AddRequest(req);
            }

            auto batchRspOrError = WaitFor(batchReq->Invoke());
            THROW_ERROR_EXCEPTION_IF_FAILED(GetCumulativeError(batchRspOrError));
        }

        // - Start lock transaction.
        void StartLockTransaction()
        {
            TTransactionStartOptions options;
            options.AutoAbort = true;
            options.Timeout = Owner->Config->LockTransactionTimeout;
            auto attributes = CreateEphemeralAttributes();
            attributes->Set("title", Format("Scheduler lock at %v", GetDefaultAddress(ServiceAddresses)));
            options.Attributes = std::move(attributes);

            auto client = Owner->Bootstrap->GetMasterClient();
            auto transactionOrError = WaitFor(Owner->Bootstrap->GetMasterClient()->StartTransaction(
                ETransactionType::Master,
                options));
            THROW_ERROR_EXCEPTION_IF_FAILED(transactionOrError, "Error starting lock transaction");

            Owner->LockTransaction = transactionOrError.Value();

            LOG_INFO("Lock transaction is %v", Owner->LockTransaction->GetId());
        }

        // - Take lock.
        void TakeLock()
        {
            auto result = WaitFor(Owner->LockTransaction->LockNode("//sys/scheduler/lock", ELockMode::Exclusive));
            THROW_ERROR_EXCEPTION_IF_FAILED(result, "Error taking scheduler lock");
        }

        // - Publish scheduler address.
        // - Update orchid address.
        void AssumeControl()
        {
            auto batchReq = Owner->StartObjectBatchRequest();
            auto addresses = Owner->Bootstrap->GetLocalAddresses();
            {
                auto req = TYPathProxy::Set("//sys/scheduler/@addresses");
                req->set_value(ConvertToYsonString(addresses).GetData());
                GenerateMutationId(req);
                batchReq->AddRequest(req);
            }
            {
                auto req = TYPathProxy::Set("//sys/scheduler/orchid/@remote_addresses");
                req->set_value(ConvertToYsonString(addresses).GetData());
                GenerateMutationId(req);
                batchReq->AddRequest(req);
            }
            {
                auto req = TYPathProxy::Set("//sys/scheduler/@connection_time");
                req->set_value(ConvertToYsonString(TInstant::Now()).GetData());
                GenerateMutationId(req);
                batchReq->AddRequest(req);
            }

            auto batchRspOrError = WaitFor(batchReq->Invoke());
            THROW_ERROR_EXCEPTION_IF_FAILED(GetCumulativeError(batchRspOrError));
        }

        void SyncClusterDirectory()
        {
            WaitFor(Owner->Bootstrap->GetMasterClient()->GetNativeConnection()->SyncClusterDirectory())
                .ThrowOnError();
        }

        // - Request operations and their states.
        void ListOperations()
        {
            auto batchReq = Owner->StartObjectBatchRequest(EMasterChannelKind::Follower);
            {
                auto req = TYPathProxy::List("//sys/operations");
                std::vector<TString> attributeKeys{
                    "state"
                };
                ToProto(req->mutable_attributes()->mutable_keys(), attributeKeys);
                batchReq->AddRequest(req, "list_operations");
            }

            auto batchRspOrError = WaitFor(batchReq->Invoke());
            THROW_ERROR_EXCEPTION_IF_FAILED(GetCumulativeError(batchRspOrError));
            const auto& batchRsp = batchRspOrError.Value();

            {
                auto rsp = batchRsp->GetResponse<TYPathProxy::TRspList>("list_operations").Value();
                auto operationsListNode = ConvertToNode(TYsonString(rsp->value()));
                auto operationsList = operationsListNode->AsList();
                LOG_INFO("Operations list received, %v operations total",
                    operationsList->GetChildCount());
                OperationIds.clear();
                for (auto operationNode : operationsList->GetChildren()) {
                    auto id = TOperationId::FromString(operationNode->GetValue<TString>());
                    auto state = operationNode->Attributes().Get<EOperationState>("state");
                    if (IsOperationInProgress(state)) {
                        OperationIds.push_back(id);
                    }
                }
            }
        }

        // - Request attributes for unfinished operations.
        // - Recreate operation instance from fetched data.
        void RequestOperationAttributes()
        {
            auto batchReq = Owner->StartObjectBatchRequest(EMasterChannelKind::Follower);
            {
                LOG_INFO("Fetching attributes and secure vaults for %v unfinished operations",
                    OperationIds.size());
                for (const auto& operationId : OperationIds) {
                    // Keep stuff below in sync with CreateOperationFromAttributes.
                    // Retrieve operation attributes.
                    {
                        auto req = TYPathProxy::Get(GetOperationPath(operationId) + "/@");
                        std::vector<TString> attributeKeys{
                            "operation_type",
                            "mutation_id",
                            "user_transaction_id",
                            "async_scheduler_transaction_id",
                            "input_transaction_id",
                            "output_transaction_id",
                            "completion_transaction_id",
                            "debug_output_transaction_id",
                            "spec",
                            "authenticated_user",
                            "start_time",
                            "state",
                            "suspended",
                            "events",
                            "slot_index"
                        };
                        ToProto(req->mutable_attributes()->mutable_keys(), attributeKeys);
                        batchReq->AddRequest(req, "get_op_attr");
                    }
                    // Retrieve secure vault.
                    {
                        auto req = TYPathProxy::Get(GetSecureVaultPath(operationId));
                        batchReq->AddRequest(req, "get_op_secure_vault");
                    }
                }
            }

            auto batchRspOrError = WaitFor(batchReq->Invoke());
            THROW_ERROR_EXCEPTION_IF_FAILED(GetCumulativeError(batchRspOrError, "get_op_attr"));
            const auto& batchRsp = batchRspOrError.Value();

            {
                auto attributesRsps = batchRsp->GetResponses<TYPathProxy::TRspGet>("get_op_attr");
                YCHECK(attributesRsps.size() == OperationIds.size());

                auto secureVaultRsps = batchRsp->GetResponses<TYPathProxy::TRspGet>("get_op_secure_vault");
                YCHECK(secureVaultRsps.size() == OperationIds.size());

                for (int index = 0; index < static_cast<int>(OperationIds.size()); ++index) {
                    const auto& operationId = OperationIds[index];
                    auto attributesRsp = attributesRsps[index].Value();
                    auto attributesNode = ConvertToAttributes(TYsonString(attributesRsp->value()));
                    auto secureVaultRspOrError = secureVaultRsps[index];
                    IMapNodePtr secureVault;
                    if (secureVaultRspOrError.IsOK()) {
                        const auto& secureVaultRsp = secureVaultRspOrError.Value();
                        auto secureVaultNode = ConvertToNode(TYsonString(secureVaultRsp->value()));
                        // It is a pretty strange situation when the node type different
                        // from map, but still we should consider it.
                        if (secureVaultNode->GetType() == ENodeType::Map) {
                            secureVault = secureVaultNode->AsMap();
                        } else {
                            LOG_ERROR("Invalid secure vault node type (OperationId: %v, ActualType: %v, ExpectedType: %v)",
                                operationId,
                                secureVaultNode->GetType(),
                                ENodeType::Map);
                            // TODO(max42): (YT-5651) Do not just ignore such a situation!
                        }
                    } else if (secureVaultRspOrError.GetCode() != NYTree::EErrorCode::ResolveError) {
                        THROW_ERROR_EXCEPTION("Error while attempting to fetch the secure vault of operation %v", operationId)
                            << secureVaultRspOrError;
                    }
                    auto operationReport = Owner->CreateOperationFromAttributes(operationId, *attributesNode, std::move(secureVault));
                    if (operationReport.Operation) {
                        Result.OperationReports.push_back(operationReport);
                    }
                }
            }
        }

        // - Request committed flag for operations.
        void RequestCommittedFlag()
        {
            std::vector<TOperationReport*> operationsWithOutputTransaction;

            auto getBatchKey = [] (const TOperationReport& report) {
                return "get_op_committed_attr_" + ToString(report.Operation->GetId());
            };

            auto batchReq = Owner->StartObjectBatchRequest(EMasterChannelKind::Follower);

            {
                LOG_INFO("Fetching committed attribute for operations");
                for (auto& report : Result.OperationReports) {
                    if (!report.ControllerTransactions->Output) {
                        continue;
                    }

                    operationsWithOutputTransaction.push_back(&report);

                    for (auto transactionId : {
                        report.ControllerTransactions->Output->GetId(),
                        NullTransactionId})
                    {
                        auto req = TYPathProxy::Get(GetOperationPath(report.Operation->GetId()) + "/@");
                        std::vector<Stroka> attributeKeys{
                            "committed"
                        };
                        ToProto(req->mutable_attributes()->mutable_keys(), attributeKeys);
                        SetTransactionId(req, transactionId);
                        batchReq->AddRequest(req, getBatchKey(report));
                    }
                }
            }

            auto batchRspOrError = WaitFor(batchReq->Invoke());
            THROW_ERROR_EXCEPTION_IF_FAILED(batchRspOrError);
            const auto& batchRsp = batchRspOrError.Value();

            {
                for (int index = 0; index < static_cast<int>(operationsWithOutputTransaction.size()); ++index) {
                    auto* report = operationsWithOutputTransaction[index];
                    auto rsps = batchRsp->GetResponses<TYPathProxy::TRspGet>(getBatchKey(*report));

                    size_t rspIndex = 0;
                    for (auto rsp : rsps) {
                        ++rspIndex;
                        if (!rsp.IsOK()) {
                            // Output transaction may be aborted or expired.
                            continue;
                        }

                        auto attributesRsp = rsp.Value();
                        auto attributes = ConvertToAttributes(TYsonString(attributesRsp->value()));
                        if (attributes->Get<bool>("committed", false)) {
                            report->IsCommitted = true;
                            if (rspIndex == 1) {
                                report->ShouldCommitOutputTransaction = true;
                            }
                            break;
                        }
                    }
                }
            }
        }

        // Update global watchers.
        void UpdateGlobalWatchers()
        {
            auto batchReq = Owner->StartObjectBatchRequest(EMasterChannelKind::Follower);
            for (auto requester : Owner->GlobalWatcherRequesters) {
                requester.Run(batchReq);
            }

            auto batchRspOrError = WaitFor(batchReq->Invoke());
            auto watcherResponses = batchRspOrError.ValueOrThrow();

            for (auto handler : Owner->GlobalWatcherHandlers) {
                handler.Run(watcherResponses);
            }
        }
    };


    TObjectServiceProxy::TReqExecuteBatchPtr StartObjectBatchRequest(
        EMasterChannelKind channelKind = EMasterChannelKind::Leader,
        TCellTag cellTag = PrimaryMasterCellTag)
    {
        TObjectServiceProxy proxy(Bootstrap
            ->GetMasterClient()
            ->GetMasterChannelOrThrow(channelKind, cellTag));
        auto batchReq = proxy.ExecuteBatch();
        YCHECK(LockTransaction);
        auto* prerequisitesExt = batchReq->Header().MutableExtension(TPrerequisitesExt::prerequisites_ext);
        auto* prerequisiteTransaction = prerequisitesExt->add_transactions();
        ToProto(prerequisiteTransaction->mutable_transaction_id(), LockTransaction->GetId());
        return batchReq;
    }

    void DoDisconnect()
    {
        VERIFY_THREAD_AFFINITY(ControlThread);

        if (!Connected)
            return;

        LOG_WARNING("Master disconnected");

        Connected.store(false);

        ControllerAgentMasterConnector.Reset();

        LockTransaction.Reset();

        OperationNodesUpdateExecutor_.Clear();
        OperationNodesUpdateExecutor_.StopPeriodicUpdates();

        ClearWatcherLists();

        StopPeriodicActivities();

        CancelableContext->Cancel();

        MasterDisconnected_.Fire();

        StartConnecting();
    }


    TOperationReport CreateOperationFromAttributes(
        const TOperationId& operationId,
        const IAttributeDictionary& attributes,
        IMapNodePtr secureVault)
    {
        auto attachTransaction = [&] (const TTransactionId& transactionId, bool ping, const TString& name = TString()) -> ITransactionPtr {
            if (!transactionId) {
                if (name) {
                    LOG_INFO("Missing %v transaction (OperationId: %v, TransactionId: %v)",
                        name,
                        operationId,
                        transactionId);
                }
                return nullptr;
            }
            try {
                auto connection = GetConnectionOrThrow(CellTagFromId(transactionId));
                auto client = connection->CreateNativeClient(TClientOptions(SchedulerUserName));

                TTransactionAttachOptions options;
                options.Ping = ping;
                options.PingAncestors = false;
                return client->AttachTransaction(transactionId, options);
            } catch (const std::exception& ex) {
                LOG_ERROR(ex, "Error attaching operation transaction (OperationId: %v, TransactionId: %v)",
                    operationId,
                    transactionId);
                return nullptr;
            }
        };

        TOperationReport result;

        auto userTransactionId = attributes.Get<TTransactionId>("user_transaction_id");
        auto userTransaction = attachTransaction(
            attributes.Get<TTransactionId>("user_transaction_id"),
            false);

        result.ControllerTransactions = New<NControllerAgent::TControllerTransactions>();
        result.ControllerTransactions->Async = attachTransaction(
            attributes.Get<TTransactionId>("async_scheduler_transaction_id"),
            true,
            "async transaction");
        result.ControllerTransactions->Input = attachTransaction(
            attributes.Get<TTransactionId>("input_transaction_id"),
            true,
            "input transaction");
        result.ControllerTransactions->Output = attachTransaction(
            attributes.Get<TTransactionId>("output_transaction_id"),
            true,
            "output transaction");

        result.ControllerTransactions->Completion = attachTransaction(
            attributes.Get<TTransactionId>("completion_transaction_id", TTransactionId()),
            true,
            "completion transaction");

        // COMPAT(ermolovd). We use NullTransactionId as default value for the transition period.
        // Once all clusters are updated to version that creates debug_output transaction
        // this default value can be removed as in other transactions above.
        result.ControllerTransactions->DebugOutput = attachTransaction(
            attributes.Get<TTransactionId>("debug_output_transaction_id", NullTransactionId),
            true,
            "debug output transaction");

        auto spec = attributes.Get<INodePtr>("spec")->AsMap();
        TOperationSpecBasePtr operationSpec;
        try {
            operationSpec = ConvertTo<TOperationSpecBasePtr>(spec);
        } catch (const std::exception& ex) {
            LOG_ERROR(ex, "Error parsing operation spec (OperationId: %v)",
                operationId);
            return TOperationReport();
        }

        result.Operation = New<TOperation>(
            operationId,
            attributes.Get<EOperationType>("operation_type"),
            attributes.Get<TMutationId>("mutation_id"),
            userTransactionId,
            spec,
            attributes.Get<TString>("authenticated_user"),
            operationSpec->Owners,
            attributes.Get<TInstant>("start_time"),
            Bootstrap->GetControlInvoker(),
            attributes.Get<EOperationState>("state"),
            attributes.Get<bool>("suspended"),
            attributes.Get<std::vector<TOperationEvent>>("events", {}),
            attributes.Get<int>("slot_index", -1));

        result.Operation->SetSecureVault(std::move(secureVault));

        result.UserTransactionAborted = !userTransaction && userTransactionId;

        return result;
    }


    void StartPeriodicActivities()
    {
        OperationNodesUpdateExecutor_.StartPeriodicUpdates(
            CancelableControlInvoker,
            Config->OperationsUpdatePeriod);

        WatchersExecutor = New<TPeriodicExecutor>(
            CancelableControlInvoker,
            BIND(&TImpl::UpdateWatchers, MakeWeak(this)),
            Config->WatchersUpdatePeriod,
            EPeriodicExecutorMode::Automatic);
        WatchersExecutor->Start();

        AlertsExecutor = New<TPeriodicExecutor>(
            CancelableControlInvoker,
            BIND(&TImpl::UpdateAlerts, MakeWeak(this)),
            Config->AlertsUpdatePeriod,
            EPeriodicExecutorMode::Automatic);
        AlertsExecutor->Start();
    }

    void StopPeriodicActivities()
    {
        if (WatchersExecutor) {
            WatchersExecutor->Stop();
            WatchersExecutor.Reset();
        }

        if (AlertsExecutor) {
            AlertsExecutor->Stop();
            AlertsExecutor.Reset();
        }
    }

    TWatcherList* GetOrCreateWatcherList(TOperationPtr operation)
    {
        auto it = WatcherLists.find(operation->GetId());
        if (it == WatcherLists.end()) {
            it = WatcherLists.insert(std::make_pair(
                operation->GetId(),
                TWatcherList(operation))).first;
        }
        return &it->second;
    }

    TWatcherList* FindWatcherList(TOperationPtr operation)
    {
        auto it = WatcherLists.find(operation->GetId());
        return it == WatcherLists.end() ? nullptr : &it->second;
    }

    void ClearWatcherLists()
    {
        WatcherLists.clear();
    }

    bool IsOperationInFinishedState(const TOperationNodeUpdate* update) const
    {
        const auto& operation = update->Operation;
        return operation->IsFinishedState();
    }

    void UpdateOperationNodeAttributes(TOperationPtr operation)
    {
        auto batchReq = StartObjectBatchRequest();
        auto operationPath = GetOperationPath(operation->GetId());

        GenerateMutationId(batchReq);

        // Set suspended flag.
        {
            auto req = TYPathProxy::Set(operationPath + "/@suspended");
            req->set_value(ConvertToYsonString(operation->GetSuspended()).GetData());
            batchReq->AddRequest(req, "update_op_node");
        }

        // Set events.
        {
            auto req = TYPathProxy::Set(operationPath + "/@events");
            req->set_value(ConvertToYsonString(operation->GetEvents()).GetData());
            batchReq->AddRequest(req, "update_op_node");
        }

        // Set result.
        if (operation->IsFinishedState()) {
            auto req = TYPathProxy::Set(operationPath + "/@result");
            auto error = FromProto<TError>(operation->Result().error());
            auto errorString = BuildYsonStringFluently()
                .BeginMap()
                    .Item("error").Value(error)
                .EndMap();
            req->set_value(errorString.GetData());
            batchReq->AddRequest(req, "update_op_node");
        }

        // Set end time, if given.
        if (operation->GetFinishTime()) {
            auto req = TYPathProxy::Set(operationPath + "/@finish_time");
            req->set_value(ConvertToYsonString(*operation->GetFinishTime()).GetData());
            batchReq->AddRequest(req, "update_op_node");
        }

        // Set state.
        {
            auto req = TYPathProxy::Set(operationPath + "/@state");
            req->set_value(ConvertToYsonString(operation->GetState()).GetData());
            batchReq->AddRequest(req, "update_op_node");
        }

<<<<<<< HEAD
        // Set alerts.
=======
        auto batchRspOrError = WaitFor(batchReq->Invoke());
        THROW_ERROR_EXCEPTION_IF_FAILED(GetCumulativeError(batchRspOrError));
    }

    TOperationSnapshot DoDownloadSnapshot(const TOperationId& operationId)
    {
        auto snapshotPath = GetSnapshotPath(operationId);

        auto batchReq = StartObjectBatchRequest();
        auto req = TYPathProxy::Get(snapshotPath + "/@version");
        batchReq->AddRequest(req, "get_version");

        auto batchRspOrError = WaitFor(batchReq->Invoke());
        const auto& batchRsp = batchRspOrError.ValueOrThrow();

        auto rspOrError = batchRsp->GetResponse<TYPathProxy::TRspGet>("get_version");
        // Check for missing snapshots.
        if (rspOrError.FindMatching(NYTree::EErrorCode::ResolveError)) {
            THROW_ERROR_EXCEPTION("Snapshot does not exist");
        }
        THROW_ERROR_EXCEPTION_IF_FAILED(rspOrError, "Error getting snapshot version");

        const auto& rsp = rspOrError.Value();
        int version = ConvertTo<int>(TYsonString(rsp->value()));

        LOG_INFO("Snapshot found (OperationId: %v, Version: %v)",
            operationId,
            version);

        if (!ValidateSnapshotVersion(version)) {
            THROW_ERROR_EXCEPTION("Snapshot version validation failed");
        }

        TOperationSnapshot snapshot;
        snapshot.Version = version;
        try {
            auto downloader = New<TSnapshotDownloader>(
                Config,
                Bootstrap,
                operationId);
            snapshot.Data = downloader->Run();
        } catch (const std::exception& ex) {
            THROW_ERROR_EXCEPTION("Error downloading snapshot") << ex;
        }
        return snapshot;
    }

    void DoRemoveSnapshot(const TOperationId& operationId)
    {
        auto batchReq = StartObjectBatchRequest();
        auto req = TYPathProxy::Remove(GetSnapshotPath(operationId));
        req->set_force(true);
        GenerateMutationId(req);
        batchReq->AddRequest(req, "remove_snapshot");

        auto batchRspOrError = WaitFor(batchReq->Invoke());

        THROW_ERROR_EXCEPTION_IF_FAILED(GetCumulativeError(batchRspOrError));
    }

    void CreateJobNodes(
        TOperationPtr operation,
        const std::vector<TCreateJobNodeRequest>& jobRequests)
    {
        auto batchReq = StartObjectBatchRequest();

        for (const auto& request : jobRequests) {
            const auto& jobId = request.JobId;
            auto jobPath = GetJobPath(operation->GetId(), jobId);
            TYsonString inputPaths;
            if (request.InputPathsFuture) {
                auto inputPathsOrError = WaitFor(request.InputPathsFuture);
                if (!inputPathsOrError.IsOK()) {
                    LOG_WARNING(
                        inputPathsOrError,
                        "Error obtaining input paths for failed job (JobId: %v)",
                        jobId);
                } else {
                    inputPaths = inputPathsOrError.Value();
                }
            }

            auto attributes = ConvertToAttributes(request.Attributes);
            if (inputPaths) {
                attributes->SetYson("input_paths", inputPaths);
            }

            auto req = TCypressYPathProxy::Create(jobPath);
            req->set_type(static_cast<int>(EObjectType::MapNode));
            ToProto(req->mutable_node_attributes(), *attributes);
            GenerateMutationId(req);
            batchReq->AddRequest(req, "create");
        }

        auto batchRspOrError = WaitFor(batchReq->Invoke());
        auto error = GetCumulativeError(batchRspOrError);
        if (!error.IsOK()) {
            if (error.FindMatching(NSecurityClient::EErrorCode::AccountLimitExceeded)) {
                LOG_ERROR(error, "Account limit exceeded while creating job nodes");
            } else {
                THROW_ERROR_EXCEPTION("Failed to create job nodes") << error;
            }
        }
    }

    struct TJobFile
    {
        TJobId JobId;
        TYPath Path;
        TChunkId ChunkId;
        TString DescriptionType;
    };

    void SaveJobFiles(const TOperationId& operationId, const std::vector<TJobFile>& files)
    {
        VERIFY_THREAD_AFFINITY(ControlThread);

        auto client = Bootstrap->GetMasterClient();
        auto connection = client->GetNativeConnection();

        ITransactionPtr transaction;
>>>>>>> 4a72649d
        {
            auto req = TYPathProxy::Set(operationPath + "/@alerts");
            const auto& alerts = operation->Alerts();
            req->set_value(BuildYsonStringFluently()
                .DoMapFor(TEnumTraits<EOperationAlertType>::GetDomainValues(),
                    [&] (TFluentMap fluent, EOperationAlertType alertType) {
                        if (!alerts[alertType].IsOK()) {
                            fluent.Item(FormatEnum(alertType)).Value(alerts[alertType]);
                        }
                    })
                .GetData());
            batchReq->AddRequest(req, "update_op_node");
        }

        auto batchRspOrError = WaitFor(batchReq->Invoke());
        THROW_ERROR_EXCEPTION_IF_FAILED(GetCumulativeError(batchRspOrError));
    }

    void DoUpdateOperationNode(TOperationPtr operation)
    {
        try {
            UpdateOperationNodeAttributes(operation);
        } catch (const std::exception& ex) {
            THROW_ERROR_EXCEPTION("Error updating operation node %v",
                operation->GetId())
                << ex;
        }
    }

    TCallback<TFuture<void>()> UpdateOperationNode(const TOperationId&, TOperationNodeUpdate* update)
    {
        return BIND(&TImpl::DoUpdateOperationNode,
            MakeStrong(this),
            update->Operation)
            .AsyncVia(CancelableControlInvoker);
    }

    void OnOperationNodeCreated(
        TOperationPtr operation,
        const TObjectServiceProxy::TErrorOrRspExecuteBatchPtr& batchRspOrError)
    {
        VERIFY_THREAD_AFFINITY(ControlThread);

        auto operationId = operation->GetId();
        auto error = GetCumulativeError(batchRspOrError);
        THROW_ERROR_EXCEPTION_IF_FAILED(error, "Error creating operation node %v",
            operationId);

        OperationNodesUpdateExecutor_.AddUpdate(operation->GetId(), TOperationNodeUpdate(operation));

        LOG_INFO("Operation node created (OperationId: %v)",
            operationId);
    }

    void OnRevivingOperationNodeReset(
        TOperationPtr operation,
        const TObjectServiceProxy::TErrorOrRspExecuteBatchPtr& batchRspOrError)
    {
        VERIFY_THREAD_AFFINITY(ControlThread);
        YCHECK(Connected);

        auto operationId = operation->GetId();

        auto error = GetCumulativeError(batchRspOrError);
        THROW_ERROR_EXCEPTION_IF_FAILED(error, "Error resetting reviving operation node %v",
            operationId);

        LOG_INFO("Reviving operation node reset (OperationId: %v)",
            operationId);
    }

    void OnOperationNodeFlushed(
        TOperationPtr operation,
        const TError& error)
    {
        VERIFY_THREAD_AFFINITY(ControlThread);
        YCHECK(Connected);

        auto operationId = operation->GetId();

        if (!error.IsOK()) {
            LOG_ERROR(error);
            Disconnect();
            return;
        }

        LOG_INFO("Operation node flushed (OperationId: %v)",
            operationId);
    }


    void UpdateWatchers()
    {
        VERIFY_THREAD_AFFINITY(ControlThread);
        YCHECK(Connected);

        LOG_INFO("Updating watchers");

        // Global watchers.
        {
            auto batchReq = StartObjectBatchRequest(EMasterChannelKind::Follower);
            for (auto requester : GlobalWatcherRequesters) {
                requester.Run(batchReq);
            }
            batchReq->Invoke().Subscribe(
                BIND(&TImpl::OnGlobalWatchersUpdated, MakeStrong(this))
                    .Via(CancelableControlInvoker));
        }

        // Purge obsolete watchers.
        {
            auto it = WatcherLists.begin();
            while (it != WatcherLists.end()) {
                auto jt = it++;
                const auto& list = jt->second;
                if (list.Operation->IsFinishedState()) {
                    WatcherLists.erase(jt);
                }
            }
        }

        // Per-operation watchers.
        for (const auto& pair : WatcherLists) {
            const auto& list = pair.second;
            auto operation = list.Operation;
            if (operation->GetState() != EOperationState::Running)
                continue;

            auto batchReq = StartObjectBatchRequest(EMasterChannelKind::Follower);
            for (auto requester : list.WatcherRequesters) {
                requester.Run(batchReq);
            }
            batchReq->Invoke().Subscribe(
                BIND(&TImpl::OnOperationWatchersUpdated, MakeStrong(this), operation)
                    .Via(CancelableControlInvoker));
        }
    }

    void OnGlobalWatchersUpdated(const TObjectServiceProxy::TErrorOrRspExecuteBatchPtr& batchRspOrError)
    {
        VERIFY_THREAD_AFFINITY(ControlThread);
        YCHECK(Connected);

        if (!batchRspOrError.IsOK()) {
            LOG_ERROR(batchRspOrError, "Error updating global watchers");
            return;
        }

        const auto& batchRsp = batchRspOrError.Value();
        for (auto handler : GlobalWatcherHandlers) {
            handler.Run(batchRsp);
        }

        LOG_INFO("Global watchers updated");
    }

    void OnOperationWatchersUpdated(TOperationPtr operation, const TObjectServiceProxy::TErrorOrRspExecuteBatchPtr& batchRspOrError)
    {
        VERIFY_THREAD_AFFINITY(ControlThread);
        YCHECK(Connected);

        if (!batchRspOrError.IsOK()) {
            LOG_ERROR(batchRspOrError, "Error updating operation watchers (OperationId: %v)",
                operation->GetId());
            return;
        }

        if (operation->GetState() != EOperationState::Running)
            return;

        auto* list = FindWatcherList(operation);
        if (!list)
            return;

        const auto& batchRsp = batchRspOrError.Value();
        for (auto handler : list->WatcherHandlers) {
            handler.Run(batchRsp);
        }

        LOG_INFO("Operation watchers updated (OperationId: %v)",
            operation->GetId());
    }

    void UpdateAlerts()
    {
        VERIFY_THREAD_AFFINITY(ControlThread);
        YCHECK(Connected);

        std::vector<TError> alerts;
        for (auto alertType : TEnumTraits<EAlertType>::GetDomainValues()) {
            const auto& alert = Alerts[alertType];
            if (!alert.IsOK()) {
                alerts.push_back(alert);
            }
        }

        TObjectServiceProxy proxy(Bootstrap
            ->GetMasterClient()
            ->GetMasterChannelOrThrow(EMasterChannelKind::Leader, PrimaryMasterCellTag));
        auto req = TYPathProxy::Set("//sys/scheduler/@alerts");
        req->set_value(ConvertToYsonString(alerts).GetData());

        auto rspOrError = WaitFor(proxy.Execute(req));
        if (!rspOrError.IsOK()) {
            LOG_WARNING(rspOrError, "Error updating scheduler alerts");
        }
    }

    INativeConnectionPtr FindConnection(TCellTag cellTag)
    {
        auto localConnection = Bootstrap->GetMasterClient()->GetNativeConnection();
        return cellTag == localConnection->GetCellTag()
            ? localConnection
            : localConnection->GetClusterDirectory()->FindConnection(cellTag);
    }

    INativeConnectionPtr GetConnectionOrThrow(TCellTag cellTag)
    {
        auto localConnection = Bootstrap->GetMasterClient()->GetNativeConnection();
        return cellTag == localConnection->GetCellTag()
            ? localConnection
            : localConnection->GetClusterDirectory()->GetConnectionOrThrow(cellTag);
    }
};

////////////////////////////////////////////////////////////////////////////////

TMasterConnector::TMasterConnector(
    TSchedulerConfigPtr config,
    NCellScheduler::TBootstrap* bootstrap)
    : Impl(New<TImpl>(config, bootstrap))
{ }

TMasterConnector::~TMasterConnector() = default;

void TMasterConnector::Start()
{
    Impl->Start();
}

bool TMasterConnector::IsConnected() const
{
    return Impl->IsConnected();
}

void TMasterConnector::Disconnect()
{
    return Impl->Disconnect();
}

IInvokerPtr TMasterConnector::GetCancelableControlInvoker() const
{
    return Impl->GetCancelableControlInvoker();
}

NControllerAgent::TMasterConnectorPtr TMasterConnector::GetControllerAgentMasterConnector() const
{
    return Impl->GetControllerAgentMasterConnector();
}

TFuture<void> TMasterConnector::CreateOperationNode(TOperationPtr operation, const NControllerAgent::TOperationControllerInitializeResult& initializeResult)
{
    return Impl->CreateOperationNode(operation, initializeResult);
}

TFuture<void> TMasterConnector::ResetRevivingOperationNode(TOperationPtr operation)
{
    return Impl->ResetRevivingOperationNode(operation);
}

TFuture<void> TMasterConnector::FlushOperationNode(TOperationPtr operation)
{
    return Impl->FlushOperationNode(operation);
}

void TMasterConnector::SetSchedulerAlert(EAlertType alertType, const TError& alert)
{
    Impl->SetSchedulerAlert(alertType, alert);
}

void TMasterConnector::UpdateConfig(const TSchedulerConfigPtr& config)
{
    Impl->UpdateConfig(config);
}

void TMasterConnector::AddGlobalWatcherRequester(TWatcherRequester requester)
{
    Impl->AddGlobalWatcherRequester(requester);
}

void TMasterConnector::AddGlobalWatcherHandler(TWatcherHandler handler)
{
    Impl->AddGlobalWatcherHandler(handler);
}

void TMasterConnector::AddOperationWatcherRequester(TOperationPtr operation, TWatcherRequester requester)
{
    Impl->AddOperationWatcherRequester(operation, requester);
}

void TMasterConnector::AddOperationWatcherHandler(TOperationPtr operation, TWatcherHandler handler)
{
    Impl->AddOperationWatcherHandler(operation, handler);
}

DELEGATE_SIGNAL(TMasterConnector, void(const TMasterHandshakeResult& result), MasterConnected, *Impl);
DELEGATE_SIGNAL(TMasterConnector, void(), MasterDisconnected, *Impl);

////////////////////////////////////////////////////////////////////////////////

} // namespace NScheduler
} // namespace NYT
<|MERGE_RESOLUTION|>--- conflicted
+++ resolved
@@ -671,7 +671,7 @@
                         NullTransactionId})
                     {
                         auto req = TYPathProxy::Get(GetOperationPath(report.Operation->GetId()) + "/@");
-                        std::vector<Stroka> attributeKeys{
+                        std::vector<TString> attributeKeys{
                             "committed"
                         };
                         ToProto(req->mutable_attributes()->mutable_keys(), attributeKeys);
@@ -982,131 +982,7 @@
             batchReq->AddRequest(req, "update_op_node");
         }
 
-<<<<<<< HEAD
         // Set alerts.
-=======
-        auto batchRspOrError = WaitFor(batchReq->Invoke());
-        THROW_ERROR_EXCEPTION_IF_FAILED(GetCumulativeError(batchRspOrError));
-    }
-
-    TOperationSnapshot DoDownloadSnapshot(const TOperationId& operationId)
-    {
-        auto snapshotPath = GetSnapshotPath(operationId);
-
-        auto batchReq = StartObjectBatchRequest();
-        auto req = TYPathProxy::Get(snapshotPath + "/@version");
-        batchReq->AddRequest(req, "get_version");
-
-        auto batchRspOrError = WaitFor(batchReq->Invoke());
-        const auto& batchRsp = batchRspOrError.ValueOrThrow();
-
-        auto rspOrError = batchRsp->GetResponse<TYPathProxy::TRspGet>("get_version");
-        // Check for missing snapshots.
-        if (rspOrError.FindMatching(NYTree::EErrorCode::ResolveError)) {
-            THROW_ERROR_EXCEPTION("Snapshot does not exist");
-        }
-        THROW_ERROR_EXCEPTION_IF_FAILED(rspOrError, "Error getting snapshot version");
-
-        const auto& rsp = rspOrError.Value();
-        int version = ConvertTo<int>(TYsonString(rsp->value()));
-
-        LOG_INFO("Snapshot found (OperationId: %v, Version: %v)",
-            operationId,
-            version);
-
-        if (!ValidateSnapshotVersion(version)) {
-            THROW_ERROR_EXCEPTION("Snapshot version validation failed");
-        }
-
-        TOperationSnapshot snapshot;
-        snapshot.Version = version;
-        try {
-            auto downloader = New<TSnapshotDownloader>(
-                Config,
-                Bootstrap,
-                operationId);
-            snapshot.Data = downloader->Run();
-        } catch (const std::exception& ex) {
-            THROW_ERROR_EXCEPTION("Error downloading snapshot") << ex;
-        }
-        return snapshot;
-    }
-
-    void DoRemoveSnapshot(const TOperationId& operationId)
-    {
-        auto batchReq = StartObjectBatchRequest();
-        auto req = TYPathProxy::Remove(GetSnapshotPath(operationId));
-        req->set_force(true);
-        GenerateMutationId(req);
-        batchReq->AddRequest(req, "remove_snapshot");
-
-        auto batchRspOrError = WaitFor(batchReq->Invoke());
-
-        THROW_ERROR_EXCEPTION_IF_FAILED(GetCumulativeError(batchRspOrError));
-    }
-
-    void CreateJobNodes(
-        TOperationPtr operation,
-        const std::vector<TCreateJobNodeRequest>& jobRequests)
-    {
-        auto batchReq = StartObjectBatchRequest();
-
-        for (const auto& request : jobRequests) {
-            const auto& jobId = request.JobId;
-            auto jobPath = GetJobPath(operation->GetId(), jobId);
-            TYsonString inputPaths;
-            if (request.InputPathsFuture) {
-                auto inputPathsOrError = WaitFor(request.InputPathsFuture);
-                if (!inputPathsOrError.IsOK()) {
-                    LOG_WARNING(
-                        inputPathsOrError,
-                        "Error obtaining input paths for failed job (JobId: %v)",
-                        jobId);
-                } else {
-                    inputPaths = inputPathsOrError.Value();
-                }
-            }
-
-            auto attributes = ConvertToAttributes(request.Attributes);
-            if (inputPaths) {
-                attributes->SetYson("input_paths", inputPaths);
-            }
-
-            auto req = TCypressYPathProxy::Create(jobPath);
-            req->set_type(static_cast<int>(EObjectType::MapNode));
-            ToProto(req->mutable_node_attributes(), *attributes);
-            GenerateMutationId(req);
-            batchReq->AddRequest(req, "create");
-        }
-
-        auto batchRspOrError = WaitFor(batchReq->Invoke());
-        auto error = GetCumulativeError(batchRspOrError);
-        if (!error.IsOK()) {
-            if (error.FindMatching(NSecurityClient::EErrorCode::AccountLimitExceeded)) {
-                LOG_ERROR(error, "Account limit exceeded while creating job nodes");
-            } else {
-                THROW_ERROR_EXCEPTION("Failed to create job nodes") << error;
-            }
-        }
-    }
-
-    struct TJobFile
-    {
-        TJobId JobId;
-        TYPath Path;
-        TChunkId ChunkId;
-        TString DescriptionType;
-    };
-
-    void SaveJobFiles(const TOperationId& operationId, const std::vector<TJobFile>& files)
-    {
-        VERIFY_THREAD_AFFINITY(ControlThread);
-
-        auto client = Bootstrap->GetMasterClient();
-        auto connection = client->GetNativeConnection();
-
-        ITransactionPtr transaction;
->>>>>>> 4a72649d
         {
             auto req = TYPathProxy::Set(operationPath + "/@alerts");
             const auto& alerts = operation->Alerts();
