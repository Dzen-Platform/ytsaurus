--- conflicted
+++ resolved
@@ -34,26 +34,15 @@
     TSchedulerConfigPtr config,
     TSchedulerPtr scheduler,
     IClientPtr client)
-<<<<<<< HEAD
-    : Config_(config)
-    , Scheduler_(scheduler)
-    , Client_(client)
-=======
     : TForkSnapshotBuilderBase(Logger)
     , Config_(config)
     , Scheduler_(scheduler)
     , Client_(client)
     , Logger(SchedulerLogger)
->>>>>>> ffdf4c34
 {
     YCHECK(Config_);
     YCHECK(Scheduler_);
     YCHECK(Client_);
-<<<<<<< HEAD
-
-    Logger = SchedulerLogger;
-=======
->>>>>>> ffdf4c34
 }
 
 TFuture<void> TSnapshotBuilder::Run()
