--- conflicted
+++ resolved
@@ -2368,11 +2368,7 @@
                         }
                     })
                 .EndMap()
-<<<<<<< HEAD
-                .Item("clusters").DoMapFor(clusterDirectory->GetClusterNames(), [=] (TFluentMap fluent, const Stroka& clusterName) {
-=======
-                .Item("clusters").DoMapFor(GetClusterDirectory()->GetClusterNames(), [=] (TFluentMap fluent, const TString& clusterName) {
->>>>>>> 4a72649d
+                .Item("clusters").DoMapFor(clusterDirectory->GetClusterNames(), [=] (TFluentMap fluent, const TString& clusterName) {
                     BuildClusterYson(clusterName, fluent);
                 })
                 .Item("config").Value(Config_)
