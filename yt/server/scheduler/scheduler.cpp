#include "stdafx.h"
#include "scheduler.h"
#include "scheduler_strategy.h"
#include "fair_share_strategy.h"
#include "operation_controller.h"
#include "map_controller.h"
#include "merge_controller.h"
#include "remote_copy_controller.h"
#include "sort_controller.h"
#include "helpers.h"
#include "master_connector.h"
#include "job_resources.h"
#include "private.h"
#include "snapshot_downloader.h"
#include "event_log.h"

#include <core/concurrency/thread_affinity.h>
#include <core/concurrency/periodic_executor.h>

#include <core/rpc/message.h>
#include <core/rpc/response_keeper.h>

#include <ytlib/job_prober_client/job_prober_service_proxy.h>

#include <ytlib/object_client/master_ypath_proxy.h>

#include <ytlib/chunk_client/private.h>

#include <ytlib/scheduler/helpers.h>

#include <ytlib/new_table_client/name_table.h>
#include <ytlib/new_table_client/schemaless_writer.h>
#include <ytlib/new_table_client/schemaless_buffered_table_writer.h>
#include <ytlib/new_table_client/table_consumer.h>

#include <server/cell_scheduler/config.h>
#include <server/cell_scheduler/bootstrap.h>

namespace NYT {
namespace NScheduler {

using namespace NConcurrency;
using namespace NYTree;
using namespace NYson;
using namespace NRpc;
using namespace NTransactionClient;
using namespace NCypressClient;
using namespace NCellScheduler;
using namespace NObjectClient;
using namespace NHydra;
using namespace NScheduler::NProto;
using namespace NJobTrackerClient;
using namespace NChunkClient;
using namespace NJobProberClient;
using namespace NNodeTrackerClient;
using namespace NVersionedTableClient;
using namespace NNodeTrackerServer;
using namespace NNodeTrackerClient::NProto;
using namespace NJobTrackerClient::NProto;

using NNodeTrackerClient::TAddressMap;

////////////////////////////////////////////////////////////////////

static const auto& Logger = SchedulerLogger;
static const auto& Profiler = SchedulerProfiler;
static const auto ProfilingPeriod = TDuration::Seconds(1);

////////////////////////////////////////////////////////////////////

class TScheduler::TImpl
    : public TRefCounted
    , public IOperationHost
    , public ISchedulerStrategyHost
    , public TEventLogHostBase
{
public:
    using TEventLogHostBase::LogEventFluently;

    TImpl(
        TSchedulerConfigPtr config,
        TBootstrap* bootstrap)
        : Config_(config)
        , ConfigAtStart_(ConvertToNode(Config_))
        , Bootstrap_(bootstrap)
        , BackgroundQueue_(New<TActionQueue>("Background"))
        , SnapshotIOQueue_(New<TActionQueue>("SnapshotIO"))
        , MasterConnector_(new TMasterConnector(Config_, Bootstrap_))
        , TotalResourceLimitsProfiler_(Profiler.GetPathPrefix() + "/total_resource_limits")
        , TotalResourceUsageProfiler_(Profiler.GetPathPrefix() + "/total_resource_usage")
        , TotalCompletedJobTimeCounter_("/total_completed_job_time")
        , TotalFailedJobTimeCounter_("/total_failed_job_time")
        , TotalAbortedJobTimeCounter_("/total_aborted_job_time")
        , TotalResourceLimits_(ZeroNodeResources())
        , TotalResourceUsage_(ZeroNodeResources())
    {
        YCHECK(config);
        YCHECK(bootstrap);
        VERIFY_INVOKER_THREAD_AFFINITY(GetControlInvoker(), ControlThread);
        VERIFY_INVOKER_THREAD_AFFINITY(GetSnapshotIOInvoker(), SnapshotIOThread);

        auto localHostName = TAddressResolver::Get()->GetLocalHostName();
        int port = Bootstrap_->GetConfig()->RpcPort;
        ServiceAddress_ = BuildServiceAddress(localHostName, port);
    }

    void Initialize()
    {
        InitStrategy();

        MasterConnector_->AddGlobalWatcherRequester(BIND(
            &TImpl::RequestPools,
            Unretained(this)));
        MasterConnector_->AddGlobalWatcherHandler(BIND(
            &TImpl::HandlePools,
            Unretained(this)));

        MasterConnector_->AddGlobalWatcherRequester(BIND(
            &TImpl::RequestNodesAttributes,
            Unretained(this)));
        MasterConnector_->AddGlobalWatcherHandler(BIND(
            &TImpl::HandleNodesAttributes,
            Unretained(this)));

        MasterConnector_->AddGlobalWatcherRequester(BIND(
            &TImpl::RequestConfig,
            Unretained(this)));
        MasterConnector_->AddGlobalWatcherHandler(BIND(
            &TImpl::HandleConfig,
            Unretained(this)));

        MasterConnector_->SubscribeMasterConnected(BIND(
            &TImpl::OnMasterConnected,
            Unretained(this)));
        MasterConnector_->SubscribeMasterDisconnected(BIND(
            &TImpl::OnMasterDisconnected,
            Unretained(this)));

        MasterConnector_->SubscribeUserTransactionAborted(BIND(
            &TImpl::OnUserTransactionAborted,
            Unretained(this)));
        MasterConnector_->SubscribeSchedulerTransactionAborted(BIND(
            &TImpl::OnSchedulerTransactionAborted,
            Unretained(this)));

        MasterConnector_->Start();

        ProfilingExecutor_ = New<TPeriodicExecutor>(
            Bootstrap_->GetControlInvoker(),
            BIND(&TImpl::OnProfiling, MakeWeak(this)),
            ProfilingPeriod);
        ProfilingExecutor_->Start();

        auto nameTable = New<TNameTable>();
        EventLogWriter_ = CreateSchemalessBufferedTableWriter(
            Config_->EventLog,
            New<TRemoteWriterOptions>(),
            Bootstrap_->GetMasterClient(),
            nameTable,
            Config_->EventLog->Path);

        // Open is always synchronous for buffered writer.
        YCHECK(EventLogWriter_->Open().IsSet());

        auto valueConsumer = New<TWritingValueConsumer>(EventLogWriter_, true);
        EventLogConsumer_.reset(new TTableConsumer(valueConsumer));

        LogEventFluently(ELogEventType::SchedulerStarted)
            .Item("address").Value(ServiceAddress_);

        LoggingExecutor_ = New<TPeriodicExecutor>(
            Bootstrap_->GetControlInvoker(),
            BIND(&TImpl::OnLogging, MakeWeak(this)),
            Config_->ClusterInfoLoggingPeriod);
        LoggingExecutor_->Start();
    }

    ISchedulerStrategy* GetStrategy()
    {
        VERIFY_THREAD_AFFINITY_ANY();

        return Strategy_.get();
    }

    IYPathServicePtr GetOrchidService()
    {
        auto producer = BIND(&TImpl::BuildOrchid, MakeStrong(this));
        return IYPathService::FromProducer(producer);
    }

    std::vector<TOperationPtr> GetOperations()
    {
        VERIFY_THREAD_AFFINITY(ControlThread);

        std::vector<TOperationPtr> operations;
        for (const auto& pair : IdToOperation_) {
            operations.push_back(pair.second);
        }
        return operations;
    }

    IInvokerPtr GetSnapshotIOInvoker()
    {
        return SnapshotIOQueue_->GetInvoker();
    }


    bool IsConnected()
    {
        return MasterConnector_->IsConnected();
    }

    void ValidateConnected()
    {
        if (!IsConnected()) {
            THROW_ERROR_EXCEPTION(GetMasterDisconnectedError());
        }
    }


    TOperationPtr FindOperation(const TOperationId& id)
    {
        VERIFY_THREAD_AFFINITY(ControlThread);

        auto it = IdToOperation_.find(id);
        return it == IdToOperation_.end() ? nullptr : it->second;
    }

    TOperationPtr GetOperationOrThrow(const TOperationId& id)
    {
        VERIFY_THREAD_AFFINITY(ControlThread);

        auto operation = FindOperation(id);
        if (!operation) {
            THROW_ERROR_EXCEPTION(
                EErrorCode::NoSuchOperation,
                "No such operation %v",
                id);
        }
        return operation;
    }


    TExecNodePtr FindNode(const Stroka& address)
    {
        auto it = AddressToNode_.find(address);
        return it == AddressToNode_.end() ? nullptr : it->second;
    }

    TExecNodePtr GetNode(const Stroka& address)
    {
        auto node = FindNode(address);
        YCHECK(node);
        return node;
    }

    TExecNodePtr GetOrRegisterNode(const TAddressMap& addresses)
    {
        auto it = AddressToNode_.find(GetDefaultAddress(addresses));
        if (it == AddressToNode_.end()) {
            return RegisterNode(addresses);
        }

        // Update the current descriptor, just in case.
        auto node = it->second;
        node->Addresses() = addresses;
        return node;
    }


    TFuture<TOperationPtr> StartOperation(
        EOperationType type,
        const TTransactionId& transactionId,
        const TMutationId& mutationId,
        IMapNodePtr spec,
        const Stroka& user)
    {
        VERIFY_THREAD_AFFINITY(ControlThread);

        if (static_cast<int>(IdToOperation_.size()) >= Config_->MaxOperationCount) {
            THROW_ERROR_EXCEPTION("Limit for the number of concurrent operations %v has been reached",
                Config_->MaxOperationCount);
        }

        // Attach user transaction if any. Don't ping it.
        auto transactionManager = GetMasterClient()->GetTransactionManager();
        TTransactionAttachOptions userAttachOptions;
        userAttachOptions.Ping = false;
        userAttachOptions.PingAncestors = false;
        auto userTransaction = transactionId == NullTransactionId
            ? nullptr
            : transactionManager->Attach(transactionId, userAttachOptions);

        // Merge operation spec with template
        auto specTemplate = GetSpecTemplate(type, spec);
        if (specTemplate) {
            spec = NYTree::UpdateNode(specTemplate, spec)->AsMap();
        }

        // Create operation object.
        auto operationId = TOperationId::Create();
        auto operation = New<TOperation>(
            operationId,
            type,
            mutationId,
            userTransaction,
            spec,
            user,
            TInstant::Now());
        operation->SetCleanStart(true);
        operation->SetState(EOperationState::Initializing);

        LOG_INFO("Starting operation (OperationType: %v, OperationId: %v, TransactionId: %v, User: %v)",
            type,
            operationId,
            transactionId,
            user);

        LOG_INFO("Total resource limits (OperationId: %v, ResourceLimits: {%v})",
            operationId,
            FormatResources(GetTotalResourceLimits()));

        // Spawn a new fiber where all startup logic will work asynchronously.
        BIND(&TImpl::DoStartOperation, MakeStrong(this), operation)
            .AsyncVia(MasterConnector_->GetCancelableControlInvoker())
            .Run();

        return operation->GetStarted();
    }

    TFuture<void> AbortOperation(TOperationPtr operation, const TError& error)
    {
        VERIFY_THREAD_AFFINITY(ControlThread);

        if (operation->IsFinishingState()) {
            LOG_INFO(error, "Operation is already finishing (OperationId: %v, State: %v)",
                operation->GetId(),
                operation->GetState());
            return operation->GetFinished();
        }

        if (operation->IsFinishedState()) {
            LOG_INFO(error, "Operation is already finished (OperationId: %v, State: %v)",
                operation->GetId(),
                operation->GetState());
            return operation->GetFinished();
        }

        LOG_INFO(error, "Aborting operation (OperationId: %v, State: %v)",
            operation->GetId(),
            operation->GetState());

        TerminateOperation(
            operation,
            EOperationState::Aborting,
            EOperationState::Aborted,
            ELogEventType::OperationAborted,
            error);

        return operation->GetFinished();
    }

    TFuture<void> SuspendOperation(TOperationPtr operation)
    {
        VERIFY_THREAD_AFFINITY(ControlThread);

        if (operation->IsFinishingState() || operation->IsFinishedState()) {
            return MakeFuture(TError(
                EErrorCode::InvalidOperationState,
                "Cannot suspend operation in %Qlv state",
                operation->GetState()));
        }

        operation->SetSuspended(true);

        LOG_INFO("Operation suspended (OperationId: %v)",
            operation->GetId());

        return MasterConnector_->FlushOperationNode(operation);
    }

    TFuture<void> ResumeOperation(TOperationPtr operation)
    {
        if (!operation->GetSuspended()) {
            return MakeFuture(TError(
                EErrorCode::InvalidOperationState,
                "Operation is not suspended. Its state %Qlv",
                operation->GetState()));
        }

        operation->SetSuspended(false);

        LOG_INFO("Operation resumed (OperationId: %v)",
            operation->GetId());

        return MasterConnector_->FlushOperationNode(operation);
    }

    TFuture<TYsonString> Strace(const TJobId& jobId)
    {
        return BIND(&TImpl::DoStrace, MakeStrong(this), jobId)
            .AsyncVia(MasterConnector_->GetCancelableControlInvoker())
            .Run();
    }

    TYsonString DoStrace(const TJobId& jobId)
    {
        VERIFY_THREAD_AFFINITY(ControlThread);

        auto proxy = CreateJobProberProxy(jobId);

        auto req = proxy.Strace();
        ToProto(req->mutable_job_id(), jobId);

        auto rspOrError = WaitFor(req->Invoke());
        THROW_ERROR_EXCEPTION_IF_FAILED(rspOrError, "Error stracing processes of job %v",
            jobId);

        auto& res = rspOrError.Value();

        return TYsonString(FromProto<Stroka>(res->trace()));
    }

    TFuture<void> DumpInputContext(const TJobId& jobId, const NYPath::TYPath& path)
    {
        return BIND(&TImpl::DoDumpInputContext, MakeStrong(this), jobId, path)
            .AsyncVia(MasterConnector_->GetCancelableControlInvoker())
            .Run();
    }

    void DoDumpInputContext(const TJobId& jobId, const NYPath::TYPath& path)
    {
        VERIFY_THREAD_AFFINITY(ControlThread);

        auto proxy = CreateJobProberProxy(jobId);

        auto req = proxy.DumpInputContext();
        ToProto(req->mutable_job_id(), jobId);

        auto rspOrError = WaitFor(req->Invoke());
        THROW_ERROR_EXCEPTION_IF_FAILED(rspOrError, "Error dumping input context for job %v",
            jobId)

        auto& res = rspOrError.Value();
        auto chunkIds = FromProto<TGuid>(res->chunk_id());
        MasterConnector_->AttachJobContext(path, chunkIds);

        LOG_INFO("Input context saved (JobId: %v, Path: %v)",
            jobId,
            path);
    }

    TJobProberServiceProxy CreateJobProberProxy(const TJobId& jobId)
    {
        auto job = FindJob(jobId);
        if (!job) {
            THROW_ERROR_EXCEPTION("No such job %v", jobId);
        }

        const auto& address = GetInterconnectAddress(job->GetNode()->Addresses());
        auto channel = NChunkClient::LightNodeChannelFactory->CreateChannel(address);

        TJobProberServiceProxy proxy(channel);
        proxy.SetDefaultTimeout(Bootstrap_->GetConfig()->Scheduler->JobProberRpcTimeout);
        return proxy;
    }

    void ProcessHeartbeat(TExecNodePtr node, TCtxHeartbeatPtr context)
    {
        auto now = TInstant::Now();

        auto* request = &context->Request();
        auto* response = &context->Response();

        TLeaseManager::RenewLease(node->GetLease());

        auto oldResourceLimits = node->ResourceLimits();
        auto oldResourceUsage = node->ResourceUsage();

        node->ResourceLimits() = request->resource_limits();
        node->ResourceUsage() = request->resource_usage();

        // Update total resource limits _before_ processing the heartbeat to
        // maintain exact values of total resource limits.
        TotalResourceLimits_ -= oldResourceLimits;
        TotalResourceLimits_ += node->ResourceLimits();

        auto updateResourceUsage = [&] () {
            TotalResourceUsage_ -= oldResourceUsage;
            TotalResourceUsage_ += node->ResourceUsage();
        };

        for (const auto& tag : node->SchedulingTags()) {
            auto& resources = SchedulingTagResources_[tag];
            resources -= oldResourceLimits;
            resources += node->ResourceLimits();
        }

<<<<<<< HEAD
        try {
            std::vector<TJobPtr> runningJobs;
            bool hasWaitingJobs = false;
            yhash_set<TOperationPtr> operationsToLog;
            PROFILE_TIMING ("/analysis_time") {
                auto missingJobs = node->Jobs();

                for (auto& jobStatus : *request->mutable_jobs()) {
                    auto jobType = EJobType(jobStatus.job_type());
                    // Skip jobs that are not issued by the scheduler.
                    if (jobType <= EJobType::SchedulerFirst || jobType >= EJobType::SchedulerLast)
                        continue;

                        auto job = ProcessJobHeartbeat(
                            node,
                            request,
                            response,
                            &jobStatus);
                        if (job) {
                            YCHECK(missingJobs.erase(job) == 1);
                            switch (job->GetState()) {
                            case EJobState::Completed:
                            case EJobState::Failed:
                            case EJobState::Aborted:
                                operationsToLog.insert(job->GetOperation());
                                break;
                            case EJobState::Running:
                                runningJobs.push_back(job);
                                break;
                            case EJobState::Waiting:
                                hasWaitingJobs = true;
                                break;
                            default:
                                break;
=======
        bool forceJobsLogging = false;
        auto& lastJobsLogTime = node->LastJobsLogTime();
        if (!lastJobsLogTime || now > lastJobsLogTime.Get() + Config_->JobsLoggingPeriod) {
            forceJobsLogging = true;
            lastJobsLogTime = now;
        }

        if (MasterConnector_->IsConnected()) {
            try {
                std::vector<TJobPtr> runningJobs;
                bool hasWaitingJobs = false;
                yhash_set<TOperationPtr> operationsToLog;
                PROFILE_TIMING ("/analysis_time") {
                    auto missingJobs = node->Jobs();

                    for (auto& jobStatus : *request->mutable_jobs()) {
                        auto jobType = EJobType(jobStatus.job_type());
                        // Skip jobs that are not issued by the scheduler.
                        if (jobType <= EJobType::SchedulerFirst || jobType >= EJobType::SchedulerLast)
                            continue;

                            auto job = ProcessJobHeartbeat(
                                node,
                                request,
                                response,
                                &jobStatus,
                                forceJobsLogging);
                            if (job) {
                                YCHECK(missingJobs.erase(job) == 1);
                                switch (job->GetState()) {
                                case EJobState::Completed:
                                case EJobState::Failed:
                                case EJobState::Aborted:
                                    operationsToLog.insert(job->GetOperation());
                                    break;
                                case EJobState::Running:
                                    runningJobs.push_back(job);
                                    break;
                                case EJobState::Waiting:
                                    hasWaitingJobs = true;
                                    break;
                                default:
                                    break;
                                }
>>>>>>> 54633dec
                            }
                        }
                    }

                // Check for missing jobs.
                for (auto job : missingJobs) {
                    LOG_ERROR("Job is missing (Address: %v, JobId: %v, OperationId: %v)",
                        node->GetDefaultAddress(),
                        job->GetId(),
                        job->GetOperation()->GetId());
                    AbortJob(job, TError("Job vanished"));
                    UnregisterJob(job);
                }
            }

            for (auto operation : GetOperations()) {
                operation->GetController()->CheckTimeLimit();
            }

            auto schedulingContext = CreateSchedulingContext(node, runningJobs);

            if (hasWaitingJobs) {
                LOG_DEBUG("Waiting jobs found, suppressing new jobs scheduling");
            } else {
                PROFILE_TIMING ("/schedule_time") {
                    Strategy_->ScheduleJobs(schedulingContext.get());
                }
            }

            for (auto job : schedulingContext->PreemptedJobs()) {
                ToProto(response->add_jobs_to_abort(), job->GetId());
            }

            std::vector<TFuture<void>> asyncResults;
            auto specBuilderInvoker = NRpc::TDispatcher::Get()->GetInvoker();
            for (auto job : schedulingContext->StartedJobs()) {
                auto* startInfo = response->add_jobs_to_start();
                ToProto(startInfo->mutable_job_id(), job->GetId());
                *startInfo->mutable_resource_limits() = job->ResourceUsage();

                // Build spec asynchronously.
                asyncResults.push_back(
                    BIND(job->GetSpecBuilder(), startInfo->mutable_spec())
                        .AsyncVia(specBuilderInvoker)
                        .Run());

                    // Release to avoid circular references.
                    job->SetSpecBuilder(TJobSpecBuilder());
                    operationsToLog.insert(job->GetOperation());
            }

            context->ReplyFrom(Combine(asyncResults));

            for (auto operation : operationsToLog) {
                LogOperationProgress(operation);
            }
        } catch (const std::exception&) {
            // Do not forget to update resource usage if heartbeat failed.
            updateResourceUsage();
            throw;
        }

        // Update total resource usage _after_ processing the heartbeat to avoid
        // "unsaturated CPU" phenomenon.
        updateResourceUsage();
    }


    // ISchedulerStrategyHost implementation
    DEFINE_SIGNAL(void(TOperationPtr), OperationRegistered);
    DEFINE_SIGNAL(void(TOperationPtr), OperationUnregistered);
    DEFINE_SIGNAL(void(TOperationPtr, INodePtr update), OperationRuntimeParamsUpdated);

    DEFINE_SIGNAL(void(TJobPtr job), JobStarted);
    DEFINE_SIGNAL(void(TJobPtr job), JobFinished);
    DEFINE_SIGNAL(void(TJobPtr, const TNodeResources& resourcesDelta), JobUpdated);

    DEFINE_SIGNAL(void(INodePtr pools), PoolsUpdated);


    virtual TMasterConnector* GetMasterConnector() override
    {
        return MasterConnector_.get();
    }

    virtual TNodeResources GetTotalResourceLimits() override
    {
        return TotalResourceLimits_;
    }

    virtual TNodeResources GetResourceLimits(const TNullable<Stroka>& schedulingTag) override
    {
        if (!schedulingTag || SchedulingTagResources_.find(*schedulingTag) == SchedulingTagResources_.end()) {
            return TotalResourceLimits_;
        } else {
            return SchedulingTagResources_[*schedulingTag];
        }
    }


    // IOperationHost implementation
    virtual NApi::IClientPtr GetMasterClient() override
    {
        return Bootstrap_->GetMasterClient();
    }

    virtual NHive::TClusterDirectoryPtr GetClusterDirectory() override
    {
        return Bootstrap_->GetClusterDirectory();
    }

    virtual IInvokerPtr GetControlInvoker() override
    {
        return Bootstrap_->GetControlInvoker();
    }

    virtual IInvokerPtr GetBackgroundInvoker() override
    {
        return BackgroundQueue_->GetInvoker();
    }

    virtual IThroughputThrottlerPtr GetChunkLocationThrottler() override
    {
        return Bootstrap_->GetChunkLocationThrottler();
    }

    virtual std::vector<TExecNodePtr> GetExecNodes() const override
    {
        VERIFY_THREAD_AFFINITY(ControlThread);

        std::vector<TExecNodePtr> result;
        for (const auto& pair : AddressToNode_) {
            const auto& node = pair.second;
            if (node->GetMasterState() == ENodeState::Online) {
                result.push_back(node);
            }
        }
        return result;
    }

    virtual int GetExecNodeCount() const override
    {
        VERIFY_THREAD_AFFINITY(ControlThread);

        return static_cast<int>(AddressToNode_.size());
    }

    virtual IYsonConsumer* GetEventLogConsumer() override
    {
        return EventLogConsumer_.get();
    }

    virtual void OnOperationCompleted(TOperationPtr operation) override
    {
        VERIFY_THREAD_AFFINITY(ControlThread);

        const auto& operationId = operation->GetId();

        if (operation->IsFinishedState() || operation->IsFinishingState()) {
            // Operation is probably being aborted.
            return;
        }

        LOG_INFO("Committing operation (OperationId: %v)",
            operationId);

        // The operation may still have running jobs (e.g. those started speculatively).
        AbortOperationJobs(operation);

        operation->SetState(EOperationState::Completing);

        auto controller = operation->GetController();
        BIND(&TImpl::DoCompleteOperation, MakeStrong(this), operation)
            .AsyncVia(controller->GetCancelableControlInvoker())
            .Run();
    }

    virtual void OnOperationFailed(TOperationPtr operation, const TError& error) override
    {
        LOG_INFO(error, "Operation failed (OperationId: %v)",
            operation->GetId());

        TerminateOperation(
            operation,
            EOperationState::Failing,
            EOperationState::Failed,
            ELogEventType::OperationFailed,
            error);
    }


private:
    friend class TSchedulingContext;

    TSchedulerConfigPtr Config_;
    INodePtr ConfigAtStart_;
    TBootstrap* Bootstrap_;

    TActionQueuePtr BackgroundQueue_;
    TActionQueuePtr SnapshotIOQueue_;

    std::unique_ptr<TMasterConnector> MasterConnector_;

    std::unique_ptr<ISchedulerStrategy> Strategy_;

    typedef yhash_map<Stroka, TExecNodePtr> TExecNodeMap;
    TExecNodeMap AddressToNode_;

    typedef yhash_map<TOperationId, TOperationPtr> TOperationIdMap;
    TOperationIdMap IdToOperation_;

    typedef yhash_map<TJobId, TJobPtr> TJobMap;
    TJobMap IdToJob_;

    NProfiling::TProfiler TotalResourceLimitsProfiler_;
    NProfiling::TProfiler TotalResourceUsageProfiler_;

    NProfiling::TAggregateCounter TotalCompletedJobTimeCounter_;
    NProfiling::TAggregateCounter TotalFailedJobTimeCounter_;
    NProfiling::TAggregateCounter TotalAbortedJobTimeCounter_;

    TEnumIndexedVector<int, EJobType> JobTypeCounters_;
    TPeriodicExecutorPtr ProfilingExecutor_;

    TNodeResources TotalResourceLimits_;
    TNodeResources TotalResourceUsage_;

    TPeriodicExecutorPtr LoggingExecutor_;

    Stroka ServiceAddress_;

    ISchemalessWriterPtr EventLogWriter_;
    std::unique_ptr<IYsonConsumer> EventLogConsumer_;

    yhash_map<Stroka, TNodeResources> SchedulingTagResources_;


    DECLARE_THREAD_AFFINITY_SLOT(ControlThread);
    DECLARE_THREAD_AFFINITY_SLOT(SnapshotIOThread);


    void OnProfiling()
    {
        VERIFY_THREAD_AFFINITY(ControlThread);

        for (auto jobType : TEnumTraits<EJobType>::GetDomainValues()) {
            if (jobType > EJobType::SchedulerFirst && jobType < EJobType::SchedulerLast) {
                Profiler.Enqueue("/job_count/" + FormatEnum(jobType), JobTypeCounters_[jobType]);
            }
        }

        Profiler.Enqueue("/job_count/total", IdToJob_.size());
        Profiler.Enqueue("/operation_count", IdToOperation_.size());
        Profiler.Enqueue("/node_count", AddressToNode_.size());

        ProfileResources(TotalResourceLimitsProfiler_, TotalResourceLimits_);
        ProfileResources(TotalResourceUsageProfiler_, TotalResourceUsage_);
    }


    void OnLogging()
    {
        VERIFY_THREAD_AFFINITY(ControlThread);

        if (IsConnected()) {
            LogEventFluently(ELogEventType::ClusterInfo)
                .Item("node_count").Value(GetExecNodeCount())
                .Item("resource_limits").Value(TotalResourceLimits_)
                .Item("resource_usage").Value(TotalResourceUsage_);
        }
    }


    void OnMasterConnected(const TMasterHandshakeResult& result)
    {
        VERIFY_THREAD_AFFINITY(ControlThread);

        auto responseKeeper = Bootstrap_->GetResponseKeeper();
        responseKeeper->Start();

        LogEventFluently(ELogEventType::MasterConnected)
            .Item("address").Value(ServiceAddress_);

        AbortAbortingOperations(result.AbortingOperations);
        ReviveOperations(result.RevivingOperations);
    }

    void OnMasterDisconnected()
    {
        VERIFY_THREAD_AFFINITY(ControlThread);

        auto responseKeeper = Bootstrap_->GetResponseKeeper();
        responseKeeper->Stop();

        LogEventFluently(ELogEventType::MasterDisconnected)
            .Item("address").Value(ServiceAddress_);

        auto operations = IdToOperation_;
        for (const auto& pair : operations) {
            auto operation = pair.second;
            if (!operation->IsFinishedState()) {
                operation->GetController()->Abort();
                SetOperationFinalState(
                    operation,
                    EOperationState::Aborted,
                    TError("Master disconnected"));
            }
            FinishOperation(operation);
        }
        YCHECK(IdToOperation_.empty());

        for (const auto& pair : AddressToNode_) {
            auto node = pair.second;
            node->Jobs().clear();
        }

        IdToJob_.clear();

        std::fill(JobTypeCounters_.begin(), JobTypeCounters_.end(), 0);
    }

    TError GetMasterDisconnectedError()
    {
        return TError(
            NRpc::EErrorCode::Unavailable,
            "Master is not connected");
    }

    void LogOperationFinished(TOperationPtr operation, ELogEventType logEventType, TError error)
    {
        LogEventFluently(logEventType)
            .Item("operation_id").Value(operation->GetId())
            .Item("operation_type").Value(operation->GetType())
            .Item("spec").Value(operation->GetSpec())
            .Item("authenticated_user").Value(operation->GetAuthenticatedUser())
            .Item("start_time").Value(operation->GetStartTime())
            .Item("finish_time").Value(operation->GetFinishTime())
            .Item("error").Value(error);
    }

    void OnUserTransactionAborted(TOperationPtr operation)
    {
        VERIFY_THREAD_AFFINITY(ControlThread);

        TerminateOperation(
            operation,
            EOperationState::Aborting,
            EOperationState::Aborted,
            ELogEventType::OperationAborted,
            TError("Operation transaction has expired or was aborted"));
    }

    void OnSchedulerTransactionAborted(TOperationPtr operation)
    {
        VERIFY_THREAD_AFFINITY(ControlThread);

        TerminateOperation(
            operation,
            EOperationState::Failing,
            EOperationState::Failed,
            ELogEventType::OperationFailed,
            TError("Scheduler transaction has expired or was aborted"));
    }


    void RequestPools(TObjectServiceProxy::TReqExecuteBatchPtr batchReq)
    {
        LOG_INFO("Updating pools");

        auto req = TYPathProxy::Get("//sys/pools");
        static auto poolConfigTemplate = New<TPoolConfig>();
        static auto poolConfigKeys = poolConfigTemplate->GetRegisteredKeys();
        TAttributeFilter attributeFilter(EAttributeFilterMode::MatchingOnly, poolConfigKeys);
        ToProto(req->mutable_attribute_filter(), attributeFilter);
        batchReq->AddRequest(req, "get_pools");
    }

    void HandlePools(TObjectServiceProxy::TRspExecuteBatchPtr batchRsp)
    {
        auto rspOrError = batchRsp->GetResponse<TYPathProxy::TRspGet>("get_pools");
        if (!rspOrError.IsOK()) {
            LOG_ERROR(rspOrError, "Error getting pools configuration");
            return;
        }

        try {
            const auto& rsp = rspOrError.Value();
            auto poolsNode = ConvertToNode(TYsonString(rsp->value()));
            PoolsUpdated_.Fire(poolsNode);
        } catch (const std::exception& ex) {
            LOG_ERROR(ex, "Error parsing pools configuration");
        }
    }

    void RequestNodesAttributes(TObjectServiceProxy::TReqExecuteBatchPtr batchReq)
    {
        LOG_INFO("Updating nodes information");

        auto req = TYPathProxy::Get("//sys/nodes");
        TAttributeFilter attributeFilter(EAttributeFilterMode::MatchingOnly, {"scheduling_tags", "state"});
        ToProto(req->mutable_attribute_filter(), attributeFilter);
        batchReq->AddRequest(req, "get_nodes");
    }

    void HandleNodesAttributes(TObjectServiceProxy::TRspExecuteBatchPtr batchRsp)
    {
        auto rspOrError = batchRsp->GetResponse<TYPathProxy::TRspGet>("get_nodes");
        if (!rspOrError.IsOK()) {
            LOG_ERROR(rspOrError, "Error updating nodes information");
            return;
        }

        try {
            const auto& rsp = rspOrError.Value();
            auto nodesMap = ConvertToNode(TYsonString(rsp->value()))->AsMap();
            for (const auto& child : nodesMap->GetChildren()) {
                auto address = child.first;
                auto node = child.second;
                auto newState = node->Attributes().Get<ENodeState>("state");

                if (AddressToNode_.find(address) == AddressToNode_.end()) {
                    if (newState == ENodeState::Online) {
                        LOG_WARNING("Node %v is not registered in scheduler but online at master", address);
                    }
                    continue;
                }

                auto execNode = AddressToNode_[address];
                auto oldState = execNode->GetMasterState();

                auto schedulingTags = node->Attributes().Find<std::vector<Stroka>>("scheduling_tags");
                if (schedulingTags) {
                    UpdateSchedulingTags(execNode, *schedulingTags);
                }

                if (oldState != newState) {
                    if (oldState == ENodeState::Online && newState != ENodeState::Online) {
                        SubtractNodeResources(execNode);
                        AbortJobsAtNode(execNode);
                    }
                    if (oldState != ENodeState::Online && newState == ENodeState::Online) {
                        AddNodeResources(execNode);
                    }
                }

                execNode->SetMasterState(newState);

                if (oldState != newState) {
                    LOG_INFO("Node %lv (Address: %v)", newState, address);
                }
            }
        } catch (const std::exception& ex) {
            LOG_ERROR(ex, "Error updating nodes information");
        }

        LOG_INFO("Nodes information updated");
    }

    void RequestOperationRuntimeParams(
        TOperationPtr operation,
        TObjectServiceProxy::TReqExecuteBatchPtr batchReq)
    {
        static auto runtimeParamsTemplate = New<TOperationRuntimeParams>();
        auto req = TYPathProxy::Get(GetOperationPath(operation->GetId()));
        TAttributeFilter attributeFilter(
            EAttributeFilterMode::MatchingOnly,
            runtimeParamsTemplate->GetRegisteredKeys());
        ToProto(req->mutable_attribute_filter(), attributeFilter);
        batchReq->AddRequest(req, "get_runtime_params");
    }

    void HandleOperationRuntimeParams(
        TOperationPtr operation,
        TObjectServiceProxy::TRspExecuteBatchPtr batchRsp)
    {
        auto rspOrError = batchRsp->GetResponse<TYPathProxy::TRspGet>("get_runtime_params");
        if (!rspOrError.IsOK()) {
            LOG_ERROR(rspOrError, "Error updating operation runtime parameters");
            return;
        }

        const auto& rsp = rspOrError.Value();
        auto operationNode = ConvertToNode(TYsonString(rsp->value()));
        auto attributesNode = ConvertToNode(operationNode->Attributes());

        OperationRuntimeParamsUpdated_.Fire(operation, attributesNode);
    }

    void RequestConfig(TObjectServiceProxy::TReqExecuteBatchPtr batchReq)
    {
        LOG_INFO("Updating scheduler configuration");

        auto req = TYPathProxy::Get("//sys/scheduler/config");
        batchReq->AddRequest(req, "get_config");
    }

    void HandleConfig(TObjectServiceProxy::TRspExecuteBatchPtr batchRsp)
    {
        auto rspOrError = batchRsp->GetResponse<TYPathProxy::TRspGet>("get_config");
        if (rspOrError.FindMatching(NYTree::EErrorCode::ResolveError)) {
            // No config in Cypress, just ignore.
            return;
        }
        if (!rspOrError.IsOK()) {
            LOG_ERROR(rspOrError, "Error getting scheduler configuration");
            return;
        }

        auto oldConfig = ConvertToNode(Config_);

        try {
            const auto& rsp = rspOrError.Value();
            auto configFromCypress = ConvertToNode(TYsonString(rsp->value()));

            try {
                Config_->Load(ConfigAtStart_, /* validate */ true, /* setDefaults */ true);
                Config_->Load(configFromCypress, /* validate */ true, /* setDefaults */ false);
            } catch (const std::exception& ex) {
                LOG_ERROR(ex, "Error updating cell scheduler configuration");
                Config_->Load(oldConfig, /* validate */ true, /* setDefaults */ true);
            }
        } catch (const std::exception& ex) {
            LOG_ERROR(ex, "Error parsing updated scheduler configuration");
        }

        auto newConfig = ConvertToNode(Config_);

        if (!NYTree::AreNodesEqual(oldConfig, newConfig)) {
            LOG_INFO("Scheduler configuration updated");
        }
    }


    void DoStartOperation(TOperationPtr operation)
    {
        VERIFY_THREAD_AFFINITY(ControlThread);

        if (operation->GetState() != EOperationState::Initializing) {
            throw TFiberCanceledException();
        }

        bool registered = false;
        try {
            auto controller = CreateController(operation.Get());
            operation->SetController(controller);

            RegisterOperation(operation);
            registered = true;

            controller->Initialize();
            controller->Essentiate();

            auto error = WaitFor(MasterConnector_->CreateOperationNode(operation));
            THROW_ERROR_EXCEPTION_IF_FAILED(error);

            if (operation->GetState() != EOperationState::Initializing)
                throw TFiberCanceledException();
        } catch (const std::exception& ex) {
            auto wrappedError = TError("Operation has failed to initialize")
                << ex;
            if (registered) {
                OnOperationFailed(operation, wrappedError);
            } else {
                operation->SetStarted(wrappedError);
            }
            THROW_ERROR(wrappedError);
        }

        LogEventFluently(ELogEventType::OperationStarted)
            .Item("operation_id").Value(operation->GetId())
            .Item("operation_type").Value(operation->GetType())
            .Item("spec").Value(operation->GetSpec());

        // NB: Once we've registered the operation in Cypress we're free to complete
        // StartOperation request. Preparation will happen in a separate fiber in a non-blocking
        // fashion.
        operation->GetController()->GetCancelableControlInvoker()->Invoke(BIND(
            &TImpl::DoPrepareOperation,
            MakeStrong(this),
            operation));

        operation->SetStarted(TError());
    }

    void DoPrepareOperation(TOperationPtr operation)
    {
        VERIFY_THREAD_AFFINITY(ControlThread);

        if (operation->GetState() != EOperationState::Initializing) {
            throw TFiberCanceledException();
        }

        const auto& operationId = operation->GetId();

        try {
            // Run async preparation.
            LOG_INFO("Preparing operation (OperationId: %v)",
                operationId);

            operation->SetState(EOperationState::Preparing);

            auto controller = operation->GetController();
            auto asyncResult = controller->Prepare();
            auto result = WaitFor(asyncResult);
            THROW_ERROR_EXCEPTION_IF_FAILED(result);
        } catch (const std::exception& ex) {
            auto wrappedError = TError("Operation has failed to prepare")
                << ex;
            OnOperationFailed(operation, wrappedError);
            return;
        }

        if (operation->GetState() != EOperationState::Preparing) {
            throw TFiberCanceledException();
        }

        if (operation->GetQueued()) {
            operation->SetState(EOperationState::Pending);
        } else {
            operation->SetState(EOperationState::Running);
        }

        LOG_INFO("Operation has been prepared and is now running (OperationId: %v)",
            operationId);

        LogEventFluently(ELogEventType::OperationPrepared)
            .Item("operation_id").Value(operationId);

        LogOperationProgress(operation);

        // From this moment on the controller is fully responsible for the
        // operation's fate. It will eventually call #OnOperationCompleted or
        // #OnOperationFailed to inform the scheduler about the outcome.
    }

    void AbortAbortingOperations(const std::vector<TOperationPtr>& operations)
    {
        for (auto operation : operations) {
            AbortAbortingOperation(operation);
        }
    }

    void ReviveOperations(const std::vector<TOperationPtr>& operations)
    {
        VERIFY_THREAD_AFFINITY(ControlThread);

        YCHECK(IdToOperation_.empty());
        for (auto operation : operations) {
            ReviveOperation(operation);
        }
    }

    void ReviveOperation(TOperationPtr operation)
    {
        const auto& operationId = operation->GetId();

        LOG_INFO("Reviving operation (OperationId: %v)",
            operationId);

        if (operation->GetMutationId() != NullMutationId) {
            TRspStartOperation response;
            ToProto(response.mutable_operation_id(), operationId);
            auto responseMessage = CreateResponseMessage(response);
            auto responseKeeper = Bootstrap_->GetResponseKeeper();
            responseKeeper->EndRequest(operation->GetMutationId(), responseMessage);
        }

        // NB: The operation is being revived, hence it already
        // has a valid node associated with it.
        // If the revival fails, we still need to update the node
        // and unregister the operation from Master Connector.

        try {
            auto controller = CreateController(operation.Get());
            operation->SetController(controller);
        } catch (const std::exception& ex) {
            LOG_ERROR(ex, "Operation has failed to revive (OperationId: %v)",
                operationId);
            auto wrappedError = TError("Operation has failed to revive") << ex;
            SetOperationFinalState(operation, EOperationState::Failed, wrappedError);
            MasterConnector_->FlushOperationNode(operation);
            return;
        }

        RegisterOperation(operation);

        BIND(&TImpl::DoReviveOperation, MakeStrong(this), operation)
            .AsyncVia(operation->GetController()->GetCancelableControlInvoker())
            .Run();
    }

    void DoReviveOperation(TOperationPtr operation)
    {
        VERIFY_THREAD_AFFINITY(ControlThread);

        if (operation->GetState() != EOperationState::Reviving) {
            throw TFiberCanceledException();
        }

        try {
            auto controller = operation->GetController();

            if (!operation->Snapshot()) {
                operation->SetCleanStart(true);
                controller->Initialize();
            }

            controller->Essentiate();

            {
                auto error = WaitFor(MasterConnector_->ResetRevivingOperationNode(operation));
                THROW_ERROR_EXCEPTION_IF_FAILED(error);
            }

            {
                auto error = WaitFor(operation->Snapshot()
                	? controller->Revive()
                	: controller->Prepare());
                THROW_ERROR_EXCEPTION_IF_FAILED(error);
            }

            if (operation->GetState() != EOperationState::Reviving)
                throw TFiberCanceledException();
        } catch (const std::exception& ex) {
            LOG_ERROR(ex, "Operation has failed to revive (OperationId: %v)",
                operation->GetId());
            auto wrappedError = TError("Operation has failed to revive") << ex;
            OnOperationFailed(operation, wrappedError);
            return;
        }

        // Discard the snapshot, if any.
        operation->Snapshot().Reset();

        if (operation->GetQueued()) {
            operation->SetState(EOperationState::Pending);
        } else {
            operation->SetState(EOperationState::Running);
        }

        LOG_INFO("Operation has been revived and is now running (OperationId: %v)",
            operation->GetId());
    }


    TExecNodePtr RegisterNode(const TAddressMap& addresses)
    {
        VERIFY_THREAD_AFFINITY(ControlThread);

        auto node = New<TExecNode>(addresses);
        const auto& address = node->GetDefaultAddress();

        auto lease = TLeaseManager::CreateLease(
            Config_->NodeHeartbeatTimeout,
            BIND(&TImpl::UnregisterNode, MakeWeak(this), node)
                .Via(GetControlInvoker()));

        node->SetLease(lease);

        YCHECK(AddressToNode_.insert(std::make_pair(address, node)).second);

        LOG_INFO("Node registered (Address: %v)", address);

        return node;
    }

    void AbortJobsAtNode(TExecNodePtr node)
    {
        // Make a copy, the collection will be modified.
        auto jobs = node->Jobs();
        const auto& address = node->GetDefaultAddress();
        for (auto job : jobs) {
            LOG_INFO("Aborting job on an offline node %v (JobId: %v, OperationId: %v)",
                address,
                job->GetId(),
                job->GetOperation()->GetId());
            AbortJob(job, TError("Node offline"));
            UnregisterJob(job);
        }
    }

    void UpdateSchedulingTags(TExecNodePtr node, const std::vector<Stroka>& schedulingTags)
    {
        yhash_set<Stroka> tags;
        for (const auto& tag : schedulingTags) {
            tags.insert(tag);
            if (SchedulingTagResources_.find(tag) == SchedulingTagResources_.end()) {
                SchedulingTagResources_.insert(std::make_pair(tag, TNodeResources()));
            }
        }

        if (node->GetMasterState() == ENodeState::Online) {
            auto oldTags = node->SchedulingTags();
            for (const auto& oldTag : oldTags) {
                if (tags.find(oldTag) == tags.end()) {
                    SchedulingTagResources_[oldTag] -= node->ResourceLimits();
                }
            }

            for (const auto& tag : tags) {
                if (oldTags.find(tag) == oldTags.end()) {
                    SchedulingTagResources_[tag] += node->ResourceLimits();
                }
            }
        }

        node->SchedulingTags() = tags;
    }

    void SubtractNodeResources(TExecNodePtr node)
    {
        TotalResourceLimits_ -= node->ResourceLimits();
        TotalResourceUsage_ -= node->ResourceUsage();

        for (const auto& tag : node->SchedulingTags()) {
            SchedulingTagResources_[tag] -= node->ResourceLimits();
        }
    }

    void AddNodeResources(TExecNodePtr node)
    {
        TotalResourceLimits_ += node->ResourceLimits();
        TotalResourceUsage_ += node->ResourceUsage();

        for (const auto& tag : node->SchedulingTags()) {
            SchedulingTagResources_[tag] += node->ResourceLimits();
        }
    }

    void UnregisterNode(TExecNodePtr node)
    {
        VERIFY_THREAD_AFFINITY(ControlThread);

        LOG_INFO("Node unregistered (Address: %v)", node->GetDefaultAddress());

        if (node->GetMasterState() == ENodeState::Online) {
            SubtractNodeResources(node);
        }

        AbortJobsAtNode(node);

        YCHECK(AddressToNode_.erase(node->GetDefaultAddress()) == 1);
    }


    void RegisterOperation(TOperationPtr operation)
    {
        YCHECK(IdToOperation_.insert(std::make_pair(operation->GetId(), operation)).second);

        OperationRegistered_.Fire(operation);

        GetMasterConnector()->AddOperationWatcherRequester(
            operation,
            BIND(&TImpl::RequestOperationRuntimeParams, Unretained(this), operation));
        GetMasterConnector()->AddOperationWatcherHandler(
            operation,
            BIND(&TImpl::HandleOperationRuntimeParams, Unretained(this), operation));

        LOG_DEBUG("Operation registered (OperationId: %v)",
            operation->GetId());
    }

    void AbortOperationJobs(TOperationPtr operation)
    {
        auto jobs = operation->Jobs();
        for (auto job : jobs) {
            AbortJob(job, TError("Operation aborted"));
            UnregisterJob(job);
        }

        YCHECK(operation->Jobs().empty());
    }

    void UnregisterOperation(TOperationPtr operation)
    {
        YCHECK(IdToOperation_.erase(operation->GetId()) == 1);

        OperationUnregistered_.Fire(operation);

        LOG_DEBUG("Operation unregistered (OperationId: %v)",
            operation->GetId());
    }

    void LogOperationProgress(TOperationPtr operation)
    {
        if (operation->GetState() != EOperationState::Running)
            return;

        LOG_DEBUG("Progress: %v, %v (OperationId: %v)",
            operation->GetController()->GetLoggingProgress(),
            Strategy_->GetOperationLoggingProgress(operation),
            operation->GetId());
    }

    void SetOperationFinalState(TOperationPtr operation, EOperationState state, const TError& error)
    {
        VERIFY_THREAD_AFFINITY(ControlThread);

        if (!operation->GetStarted().IsSet()) {
            operation->SetStarted(error);
        }
        operation->SetState(state);
        operation->SetFinishTime(TInstant::Now());
        ToProto(operation->Result().mutable_error(), error);
    }


    void CommitSchedulerTransactions(TOperationPtr operation)
    {
        YCHECK(operation->GetState() == EOperationState::Completing);

        LOG_INFO("Committing scheduler transactions (OperationId: %v)",
            operation->GetId());

        auto commitTransaction = [&] (TTransactionPtr transaction) {
            if (!transaction) {
                return;
            }
            auto result = WaitFor(transaction->Commit());
            THROW_ERROR_EXCEPTION_IF_FAILED(result, "Operation has failed to commit");
            if (operation->GetState() != EOperationState::Completing) {
                throw TFiberCanceledException();
            }
        };

        commitTransaction(operation->GetInputTransaction());
        commitTransaction(operation->GetOutputTransaction());
        commitTransaction(operation->GetSyncSchedulerTransaction());

        LOG_INFO("Scheduler transactions committed (OperationId: %v)",
            operation->GetId());

        // NB: Never commit async transaction since it's used for writing Live Preview tables.
        operation->GetAsyncSchedulerTransaction()->Abort();
    }

    void AbortSchedulerTransactions(TOperationPtr operation)
    {
        auto abortTransaction = [&] (TTransactionPtr transaction) {
            if (transaction) {
                // Fire-and-forget.
                transaction->Abort();
            }
        };

        abortTransaction(operation->GetInputTransaction());
        abortTransaction(operation->GetOutputTransaction());
        abortTransaction(operation->GetSyncSchedulerTransaction());
        abortTransaction(operation->GetAsyncSchedulerTransaction());
    }

    void FinishOperation(TOperationPtr operation)
    {
        if (!operation->GetFinished().IsSet()) {
            operation->SetFinished();
            operation->SetController(nullptr);
            UnregisterOperation(operation);
        }
    }


    void RegisterJob(TJobPtr job)
    {
        auto operation = job->GetOperation();
        auto node = job->GetNode();

        ++JobTypeCounters_[job->GetType()];

        YCHECK(IdToJob_.insert(std::make_pair(job->GetId(), job)).second);
        YCHECK(operation->Jobs().insert(job).second);
        YCHECK(node->Jobs().insert(job).second);

        job->GetNode()->ResourceUsage() += job->ResourceUsage();

        JobStarted_.Fire(job);

        LOG_DEBUG("Job registered (JobId: %v, JobType: %v, OperationId: %v)",
            job->GetId(),
            job->GetType(),
            operation->GetId());
    }

    void UnregisterJob(TJobPtr job)
    {
        auto operation = job->GetOperation();
        auto node = job->GetNode();

        --JobTypeCounters_[job->GetType()];

        YCHECK(IdToJob_.erase(job->GetId()) == 1);
        YCHECK(operation->Jobs().erase(job) == 1);
        YCHECK(node->Jobs().erase(job) == 1);

        JobFinished_.Fire(job);

        LOG_DEBUG("Job unregistered (JobId: %v, OperationId: %v)",
            job->GetId(),
            operation->GetId());
    }

    TJobPtr FindJob(const TJobId& jobId)
    {
        auto it = IdToJob_.find(jobId);
        return it == IdToJob_.end() ? nullptr : it->second;
    }

    void AbortJob(TJobPtr job, const TError& error)
    {
        // This method must be safe to call for any job.
        if (job->GetState() != EJobState::Running &&
            job->GetState() != EJobState::Waiting)
            return;

        job->SetState(EJobState::Aborted);
        ToProto(job->Result().mutable_error(), error);
        job->Result().mutable_statistics();

        OnJobFinished(job);

        auto operation = job->GetOperation();
        if (operation->GetState() == EOperationState::Running) {
            operation->GetController()->OnJobAborted(job);
        }
    }

    void PreemptJob(TJobPtr job)
    {
        LOG_DEBUG("Job preempted (JobId: %v, OperationId: %v)",
            job->GetId(),
            job->GetOperation()->GetId());

        job->GetNode()->ResourceUsage() -= job->ResourceUsage();
        JobUpdated_.Fire(job, -job->ResourceUsage());
        job->ResourceUsage() = ZeroNodeResources();

        TError error("Job preempted");
        error.Attributes().Set("abort_reason", EAbortReason::Preemption);
        AbortJob(job, error);
    }


    void OnJobRunning(TJobPtr job, const TJobStatus& status)
    {
        auto operation = job->GetOperation();
        if (operation->GetState() == EOperationState::Running) {
            operation->GetController()->OnJobRunning(job, status);
        }
    }

    void OnJobWaiting(TJobPtr)
    {
        // Do nothing.
    }

    void OnJobCompleted(TJobPtr job, TJobResult* result)
    {
        if (job->GetState() == EJobState::Running ||
            job->GetState() == EJobState::Waiting)
        {
            job->SetState(EJobState::Completed);
            job->SetResult(*result);

            OnJobFinished(job);

            auto operation = job->GetOperation();
            if (operation->GetState() == EOperationState::Running) {
                operation->GetController()->OnJobCompleted(job);
            }

            ProcessFinishedJobResult(job);
        }

        UnregisterJob(job);
    }

    void OnJobFailed(TJobPtr job, TJobResult* result)
    {
        if (job->GetState() == EJobState::Running ||
            job->GetState() == EJobState::Waiting)
        {
            job->SetState(EJobState::Failed);
            job->SetResult(*result);

            OnJobFinished(job);

            auto operation = job->GetOperation();
            if (operation->GetState() == EOperationState::Running) {
                operation->GetController()->OnJobFailed(job);
            }

            ProcessFinishedJobResult(job);
        }

        UnregisterJob(job);
    }

    void OnJobAborted(TJobPtr job, TJobResult* result)
    {
        // Only update the result for the first time.
        // Typically the scheduler decides to abort the job on its own.
        // In this case we should ignore the result returned from the node
        // and avoid notifying the controller twice.
        if (job->GetState() == EJobState::Running ||
            job->GetState() == EJobState::Waiting)
        {
            job->SetState(EJobState::Aborted);
            job->SetResult(*result);

            OnJobFinished(job);

            auto operation = job->GetOperation();
            if (operation->GetState() == EOperationState::Running) {
                operation->GetController()->OnJobAborted(job);
            }
        }

        UnregisterJob(job);
    }

    void OnJobFinished(TJobPtr job)
    {
        job->FinalizeJob(TInstant::Now());
        auto duration = job->GetDuration();

        switch (job->GetState()) {
            case EJobState::Completed:
                Profiler.Increment(TotalCompletedJobTimeCounter_, duration.MicroSeconds());
                break;
            case EJobState::Failed:
                Profiler.Increment(TotalFailedJobTimeCounter_, duration.MicroSeconds());
                break;
            case EJobState::Aborted:
                Profiler.Increment(TotalAbortedJobTimeCounter_, duration.MicroSeconds());
                break;
            default:
                YUNREACHABLE();
        }
    }

    void ProcessFinishedJobResult(TJobPtr job)
    {
        auto jobFailed = job->GetState() == EJobState::Failed;
        const auto& schedulerResultExt = job->Result().GetExtension(TSchedulerJobResultExt::scheduler_job_result_ext);

        auto stderrChunkId = schedulerResultExt.has_stderr_chunk_id()
            ? FromProto<TChunkId>(schedulerResultExt.stderr_chunk_id())
            : NullChunkId;

        auto failContextChunkId = schedulerResultExt.has_fail_context_chunk_id()
            ? FromProto<TChunkId>(schedulerResultExt.fail_context_chunk_id())
            : NullChunkId;

        auto operation = job->GetOperation();
        if (jobFailed) {
            if (stderrChunkId != NullChunkId) {
                operation->SetStderrCount(operation->GetStderrCount() + 1);
            }
            MasterConnector_->CreateJobNode(job, stderrChunkId, failContextChunkId);
            return;
        }

        YCHECK(failContextChunkId == NullChunkId);
        if (stderrChunkId == NullChunkId) {
            // Do not create job node.
            return;
        }

        // Job has not failed, but has stderr.
        if (operation->GetStderrCount() < operation->GetMaxStderrCount()) {
            MasterConnector_->CreateJobNode(job, stderrChunkId, failContextChunkId);
            operation->SetStderrCount(operation->GetStderrCount() + 1);
        } else {
            ReleaseStderrChunk(job, stderrChunkId);
        }
    }

    void ReleaseStderrChunk(TJobPtr job, const TChunkId& chunkId)
    {
        auto transaction = job->GetOperation()->GetAsyncSchedulerTransaction();
        if (!transaction)
            return;

        auto channel = GetMasterClient()->GetMasterChannel(NApi::EMasterChannelKind::Leader);
        TObjectServiceProxy proxy(channel);

        auto req = TMasterYPathProxy::UnstageObject();
        ToProto(req->mutable_object_id(), chunkId);
        req->set_recursive(false);

        // Fire-and-forget.
        // The subscriber is only needed to log the outcome.
        proxy.Execute(req).Subscribe(
            BIND(&TImpl::OnStderrChunkReleased, MakeStrong(this)));
    }

    void OnStderrChunkReleased(const TMasterYPathProxy::TErrorOrRspUnstageObjectPtr& rspOrError)
    {
        if (!rspOrError.IsOK()) {
            LOG_WARNING(rspOrError, "Error releasing stderr chunk");
        }
    }

    void InitStrategy()
    {
        Strategy_ = CreateFairShareStrategy(Config_, this);
    }

    IOperationControllerPtr CreateController(TOperation* operation)
    {
        switch (operation->GetType()) {
            case EOperationType::Map:
                return CreateMapController(Config_, this, operation);
            case EOperationType::Merge:
                return CreateMergeController(Config_, this, operation);
            case EOperationType::Erase:
                return CreateEraseController(Config_, this, operation);
            case EOperationType::Sort:
                return CreateSortController(Config_, this, operation);
            case EOperationType::Reduce:
                return CreateReduceController(Config_, this, operation);
            case EOperationType::MapReduce:
                return CreateMapReduceController(Config_, this, operation);
            case EOperationType::RemoteCopy:
                return CreateRemoteCopyController(Config_, this, operation);
            default:
                YUNREACHABLE();
        }
    }

    INodePtr GetSpecTemplate(EOperationType type, IMapNodePtr spec)
    {
        switch (type) {
            case EOperationType::Map:
                return Config_->MapOperationOptions->SpecTemplate;
            case EOperationType::Merge: {
                auto mergeSpec = ParseOperationSpec<TMergeOperationSpec>(spec);
                switch (mergeSpec->Mode) {
                    case EMergeMode::Unordered: {
                        return Config_->UnorderedMergeOperationOptions->SpecTemplate;
                    }
                    case EMergeMode::Ordered: {
                        return Config_->OrderedMergeOperationOptions->SpecTemplate;
                    }
                    case EMergeMode::Sorted: {
                        return Config_->SortedMergeOperationOptions->SpecTemplate;
                    }
                    default:
                        YUNREACHABLE();
                }
            }
            case EOperationType::Erase:
                return Config_->EraseOperationOptions->SpecTemplate;
            case EOperationType::Sort:
                return Config_->SortOperationOptions->SpecTemplate;
            case EOperationType::Reduce:
                return Config_->ReduceOperationOptions->SpecTemplate;
            case EOperationType::MapReduce:
                return Config_->MapReduceOperationOptions->SpecTemplate;
            case EOperationType::RemoteCopy:
                return Config_->RemoteCopyOperationOptions->SpecTemplate;
            default:
                YUNREACHABLE();
        }
    }


    void DoCompleteOperation(TOperationPtr operation)
    {
        VERIFY_THREAD_AFFINITY(ControlThread);

        const auto& operationId = operation->GetId();

        LOG_INFO("Completing operation (OperationId: %v)",
            operationId);

        if (operation->GetState() != EOperationState::Completing) {
            throw TFiberCanceledException();
        }

        try {
            // First flush: ensure that all stderrs are attached and the
            // state is changed to Completing.
            {
                auto asyncResult = MasterConnector_->FlushOperationNode(operation);
                WaitFor(asyncResult);
                if (operation->GetState() != EOperationState::Completing) {
                    throw TFiberCanceledException();
                }
            }

            {
                auto controller = operation->GetController();
                auto asyncResult = controller->Commit();
                auto result = WaitFor(asyncResult);
                THROW_ERROR_EXCEPTION_IF_FAILED(result);
                if (operation->GetState() != EOperationState::Completing) {
                    throw TFiberCanceledException();
                }
            }

            CommitSchedulerTransactions(operation);

            LOG_INFO("Operation transactions committed (OperationId: %v)",
                operationId);

            YCHECK(operation->GetState() == EOperationState::Completing);
            SetOperationFinalState(operation, EOperationState::Completed, TError());

            // Second flush: ensure that state is changed to Completed.
            {
                auto asyncResult = MasterConnector_->FlushOperationNode(operation);
                WaitFor(asyncResult);
                YCHECK(operation->GetState() == EOperationState::Completed);
            }

            FinishOperation(operation);
        } catch (const std::exception& ex) {
            OnOperationFailed(operation, ex);
            return;
        }

        LogOperationFinished(operation, ELogEventType::OperationCompleted, TError());
    }

    void TerminateOperation(
        TOperationPtr operation,
        EOperationState intermediateState,
        EOperationState finalState,
        ELogEventType logEventType,
        const TError& error)
    {
        VERIFY_THREAD_AFFINITY(ControlThread);

        auto state = operation->GetState();
        if (IsOperationFinished(state) ||
            state == EOperationState::Failing ||
            state == EOperationState::Aborting)
        {
            // Safe to call multiple times, just ignore it.
            return;
        }

        AbortOperationJobs(operation);

        operation->SetState(intermediateState);

        // First flush: ensure that all stderrs are attached and the
        // state is changed to its intermediate value.
        {
            auto asyncResult = MasterConnector_->FlushOperationNode(operation);
            WaitFor(asyncResult);
            if (operation->GetState() != intermediateState)
                return;
        }

        SetOperationFinalState(operation, finalState, error);

        AbortSchedulerTransactions(operation);

        // Second flush: ensure that the state is changed to its final value.
        {
            auto asyncResult = MasterConnector_->FlushOperationNode(operation);
            WaitFor(asyncResult);
            if (operation->GetState() != finalState)
                return;
        }

        auto controller = operation->GetController();
        if (controller) {
            controller->Abort();
        }

        LogOperationFinished(operation, logEventType, error);

        FinishOperation(operation);
    }

    void AbortAbortingOperation(TOperationPtr operation)
    {
        VERIFY_THREAD_AFFINITY(ControlThread);

        LOG_INFO("Aborting operation (OperationId: %v)", operation->GetId());

        YCHECK(operation->GetState() == EOperationState::Aborting);

        AbortSchedulerTransactions(operation);
        SetOperationFinalState(operation, EOperationState::Aborted, TError());

        WaitFor(MasterConnector_->FlushOperationNode(operation));

        LogOperationFinished(operation, ELogEventType::OperationCompleted, TError());
    }

    void BuildOrchid(IYsonConsumer* consumer)
    {
        VERIFY_THREAD_AFFINITY(ControlThread);

        BuildYsonFluently(consumer)
            .BeginMap()
                .Item("connected").Value(MasterConnector_->IsConnected())
                .Item("cell").BeginMap()
                    .Item("resource_limits").Value(TotalResourceLimits_)
                    .Item("resource_usage").Value(TotalResourceUsage_)
                .EndMap()
                .Item("operations").DoMapFor(IdToOperation_, [=] (TFluentMap fluent, const TOperationIdMap::value_type& pair) {
                    BuildOperationYson(pair.second, fluent);
                })
                .Item("nodes").DoMapFor(AddressToNode_, [=] (TFluentMap fluent, const TExecNodeMap::value_type& pair) {
                    BuildNodeYson(pair.second, fluent);
                })
                .Item("clusters").DoMapFor(GetClusterDirectory()->GetClusterNames(), [=] (TFluentMap fluent, const Stroka& clusterName) {
                    BuildClusterYson(clusterName, fluent);
                })
                .Item("config").Value(Config_)
                .DoIf(Strategy_ != nullptr, BIND(&ISchedulerStrategy::BuildOrchid, Strategy_.get()))
            .EndMap();
    }

    void BuildClusterYson(const Stroka& clusterName, IYsonConsumer* consumer)
    {
        BuildYsonMapFluently(consumer)
            .Item(clusterName)
            .Value(GetClusterDirectory()->GetConnection(clusterName)->GetConfig());
    }

    void BuildOperationYson(TOperationPtr operation, IYsonConsumer* consumer)
    {
        auto state = operation->GetState();
        bool hasProgress = (state == EOperationState::Running) || IsOperationFinished(state);
        BuildYsonMapFluently(consumer)
            .Item(ToString(operation->GetId())).BeginMap()
                // Include the complete list of attributes.
                .Do(BIND(&NScheduler::BuildInitializingOperationAttributes, operation))
                .Item("progress").BeginMap()
                    .DoIf(hasProgress, BIND(&IOperationController::BuildProgress, operation->GetController()))
                    .Do(BIND(&ISchedulerStrategy::BuildOperationProgress, Strategy_.get(), operation))
                .EndMap()
                .Item("brief_progress").BeginMap()
                    .DoIf(hasProgress, BIND(&IOperationController::BuildBriefProgress, operation->GetController()))
                    .Do(BIND(&ISchedulerStrategy::BuildBriefOperationProgress, Strategy_.get(), operation))
                .EndMap()
                .Item("running_jobs").BeginAttributes()
                    .Item("opaque").Value("true")
                .EndAttributes()
                .DoMapFor(operation->Jobs(), [=] (TFluentMap fluent, TJobPtr job) {
                    BuildJobYson(job, fluent);
                })
            .EndMap();
    }

    void BuildJobYson(TJobPtr job, IYsonConsumer* consumer)
    {
        BuildYsonMapFluently(consumer)
            .Item(ToString(job->GetId())).BeginMap()
                .Do([=] (TFluentMap fluent) {
                    BuildJobAttributes(job, fluent);
                })
            .EndMap();
    }

    void BuildNodeYson(TExecNodePtr node, IYsonConsumer* consumer)
    {
        BuildYsonMapFluently(consumer)
            .Item(node->GetDefaultAddress()).BeginMap()
                .Do([=] (TFluentMap fluent) {
                    BuildExecNodeAttributes(node, fluent);
                })
            .EndMap();
    }


    TJobPtr ProcessJobHeartbeat(
        TExecNodePtr node,
        NJobTrackerClient::NProto::TReqHeartbeat* request,
        NJobTrackerClient::NProto::TRspHeartbeat* response,
        TJobStatus* jobStatus,
        bool forceJobsLogging)
    {
        auto jobId = FromProto<TJobId>(jobStatus->job_id());
        auto state = EJobState(jobStatus->state());
        const auto& jobAddress = node->GetDefaultAddress();

        NLogging::TLogger Logger(SchedulerLogger);
        Logger.AddTag("Address: %v, JobId: %v",
            jobAddress,
            jobId);

        auto job = FindJob(jobId);
        if (!job) {
            switch (state) {
                case EJobState::Completed:
                    LOG_INFO("Unknown job has completed, removal scheduled");
                    ToProto(response->add_jobs_to_remove(), jobId);
                    break;

                case EJobState::Failed:
                    LOG_INFO("Unknown job has failed, removal scheduled");
                    ToProto(response->add_jobs_to_remove(), jobId);
                    break;

                case EJobState::Aborted:
                    LOG_INFO("Job aborted, removal scheduled");
                    ToProto(response->add_jobs_to_remove(), jobId);
                    break;

                case EJobState::Running:
                    LOG_INFO("Unknown job is running, abort scheduled");
                    ToProto(response->add_jobs_to_abort(), jobId);
                    break;

                case EJobState::Waiting:
                    LOG_INFO("Unknown job is waiting, abort scheduled");
                    ToProto(response->add_jobs_to_abort(), jobId);
                    break;

                case EJobState::Aborting:
                    LOG_DEBUG("Job is aborting");
                    break;

                default:
                    YUNREACHABLE();
            }
            return nullptr;
        }

        auto operation = job->GetOperation();

        Logger.AddTag("JobType: %v, State: %v, OperationId: %v",
            job->GetType(),
            state,
            operation->GetId());

        // Check if the job is running on a proper node.
        const auto& expectedAddress = job->GetNode()->GetDefaultAddress();
        if (jobAddress != expectedAddress) {
            // Job has moved from one node to another. No idea how this could happen.
            if (state == EJobState::Aborting) {
                // Do nothing, job is already terminating.
            } else if (state == EJobState::Completed || state == EJobState::Failed || state == EJobState::Aborted) {
                ToProto(response->add_jobs_to_remove(), jobId);
                LOG_WARNING("Job status report was expected from %v, removal scheduled",
                    expectedAddress);
            } else {
                ToProto(response->add_jobs_to_abort(), jobId);
                LOG_WARNING("Job status report was expected from %v, abort scheduled",
                    expectedAddress);
            }
            return nullptr;
        }

        bool shouldLogJob = (state != job->GetState()) || forceJobsLogging;
        switch (state) {
            case EJobState::Completed: {
                LOG_INFO("Job completed, removal scheduled");
                OnJobCompleted(job, jobStatus->mutable_result());
                ToProto(response->add_jobs_to_remove(), jobId);
                break;
            }

            case EJobState::Failed: {
                auto error = FromProto<TError>(jobStatus->result().error());
                LOG_INFO(error, "Job failed, removal scheduled");
                OnJobFailed(job, jobStatus->mutable_result());
                ToProto(response->add_jobs_to_remove(), jobId);
                break;
            }

            case EJobState::Aborted: {
                auto error = FromProto<TError>(jobStatus->result().error());
                LOG_INFO(error, "Job aborted, removal scheduled");
                OnJobAborted(job, jobStatus->mutable_result());
                ToProto(response->add_jobs_to_remove(), jobId);
                break;
            }

            case EJobState::Running:
            case EJobState::Waiting:
                if (job->GetState() == EJobState::Aborted) {
                    LOG_INFO("Aborting job");
                    ToProto(response->add_jobs_to_abort(), jobId);
                } else {
                    switch (state) {
                        case EJobState::Running: {
                            LOG_DEBUG_IF(shouldLogJob, "Job is running");
                            job->SetState(state);
                            job->SetProgress(jobStatus->progress());
                            OnJobRunning(job, *jobStatus);
                            auto delta = jobStatus->resource_usage() - job->ResourceUsage();
                            JobUpdated_.Fire(job, delta);
                            job->ResourceUsage() = jobStatus->resource_usage();
                            break;
                        }

                        case EJobState::Waiting:
                            LOG_DEBUG_IF(shouldLogJob, "Job is waiting");
                            OnJobWaiting(job);
                            break;

                        default:
                            YUNREACHABLE();
                    }
                }
                break;

            case EJobState::Aborting:
                LOG_DEBUG("Job is aborting");
                break;

            default:
                YUNREACHABLE();
        }

        return job;
    }

    std::unique_ptr<ISchedulingContext> CreateSchedulingContext(
        TExecNodePtr node,
        const std::vector<TJobPtr>& runningJobs);

};

////////////////////////////////////////////////////////////////////

class TScheduler::TSchedulingContext
    : public ISchedulingContext
{
public:
    DEFINE_BYVAL_RO_PROPERTY(TExecNodePtr, Node);
    DEFINE_BYREF_RO_PROPERTY(std::vector<TJobPtr>, StartedJobs);
    DEFINE_BYREF_RO_PROPERTY(std::vector<TJobPtr>, PreemptedJobs);
    DEFINE_BYREF_RO_PROPERTY(std::vector<TJobPtr>, RunningJobs);

public:
    TSchedulingContext(
        TImpl* owner,
        TExecNodePtr node,
        const std::vector<TJobPtr>& runningJobs)
        : Node_(node)
        , RunningJobs_(runningJobs)
        , Owner_(owner)
    { }


    virtual bool CanStartMoreJobs() const override
    {
        if (!Node_->HasSpareResources()) {
            return false;
        }

        auto maxJobStarts = Owner_->Config_->MaxStartedJobsPerHeartbeat;
        if (maxJobStarts && StartedJobs_.size() >= maxJobStarts.Get()) {
            return false;
        }

        return true;
    }

    virtual TJobPtr StartJob(
        TOperationPtr operation,
        EJobType type,
        const TNodeResources& resourceLimits,
        bool restarted,
        TJobSpecBuilder specBuilder) override
    {
        auto id = TJobId::Create();
        auto startTime = TInstant::Now();
        auto job = New<TJob>(
            id,
            type,
            operation,
            Node_,
            startTime,
            resourceLimits,
            restarted,
            specBuilder);
        StartedJobs_.push_back(job);
        Owner_->RegisterJob(job);
        return job;
    }

    virtual void PreemptJob(TJobPtr job) override
    {
        YCHECK(job->GetNode() == Node_);
        PreemptedJobs_.push_back(job);
        Owner_->PreemptJob(job);
    }

private:
    TImpl* Owner_;

};

std::unique_ptr<ISchedulingContext> TScheduler::TImpl::CreateSchedulingContext(
    TExecNodePtr node,
    const std::vector<TJobPtr>& runningJobs)
{
    return std::unique_ptr<ISchedulingContext>(new TSchedulingContext(
        this,
        node,
        runningJobs));
}

////////////////////////////////////////////////////////////////////

TScheduler::TScheduler(
    TSchedulerConfigPtr config,
    TBootstrap* bootstrap)
    : Impl_(New<TImpl>(config, bootstrap))
{ }

TScheduler::~TScheduler()
{ }

void TScheduler::Initialize()
{
    Impl_->Initialize();
}

ISchedulerStrategy* TScheduler::GetStrategy()
{
    return Impl_->GetStrategy();
}

IYPathServicePtr TScheduler::GetOrchidService()
{
    return Impl_->GetOrchidService();
}

std::vector<TOperationPtr> TScheduler::GetOperations()
{
    return Impl_->GetOperations();
}

std::vector<TExecNodePtr> TScheduler::GetExecNodes()
{
    return Impl_->GetExecNodes();
}

IInvokerPtr TScheduler::GetSnapshotIOInvoker()
{
    return Impl_->GetSnapshotIOInvoker();
}

bool TScheduler::IsConnected()
{
    return Impl_->IsConnected();
}

void TScheduler::ValidateConnected()
{
    Impl_->ValidateConnected();
}

TOperationPtr TScheduler::FindOperation(const TOperationId& id)
{
    return Impl_->FindOperation(id);
}

TOperationPtr TScheduler::GetOperationOrThrow(const TOperationId& id)
{
    return Impl_->GetOperationOrThrow(id);
}

TExecNodePtr TScheduler::FindNode(const Stroka& address)
{
    return Impl_->FindNode(address);
}

TExecNodePtr TScheduler::GetNode(const Stroka& address)
{
    return Impl_->GetNode(address);
}

TExecNodePtr TScheduler::GetOrRegisterNode(const TAddressMap& descriptor)
{
    return Impl_->GetOrRegisterNode(descriptor);
}

TFuture<TOperationPtr> TScheduler::StartOperation(
    EOperationType type,
    const TTransactionId& transactionId,
    const TMutationId& mutationId,
    IMapNodePtr spec,
    const Stroka& user)
{
    return Impl_->StartOperation(
        type,
        transactionId,
        mutationId,
        spec,
        user);
}

TFuture<void> TScheduler::AbortOperation(
    TOperationPtr operation,
    const TError& error)
{
    return Impl_->AbortOperation(operation, error);
}

TFuture<void> TScheduler::SuspendOperation(TOperationPtr operation)
{
    return Impl_->SuspendOperation(operation);
}

TFuture<void> TScheduler::ResumeOperation(TOperationPtr operation)
{
    return Impl_->ResumeOperation(operation);
}

TFuture<TYsonString> TScheduler::Strace(const TJobId& jobId)
{
    return Impl_->Strace(jobId);
}

TFuture<void> TScheduler::DumpInputContext(const TJobId& jobId, const NYPath::TYPath& path)
{
    return Impl_->DumpInputContext(jobId, path);
}

void TScheduler::ProcessHeartbeat(TExecNodePtr node, TCtxHeartbeatPtr context) noexcept
{
    Impl_->ProcessHeartbeat(node, context);
}

////////////////////////////////////////////////////////////////////

} // namespace NScheduler
} // namespace NYT<|MERGE_RESOLUTION|>--- conflicted
+++ resolved
@@ -496,7 +496,13 @@
             resources += node->ResourceLimits();
         }
 
-<<<<<<< HEAD
+        bool forceJobsLogging = false;
+        auto& lastJobsLogTime = node->LastJobsLogTime();
+        if (!lastJobsLogTime || now > lastJobsLogTime.Get() + Config_->JobsLoggingPeriod) {
+            forceJobsLogging = true;
+            lastJobsLogTime = now;
+        }
+
         try {
             std::vector<TJobPtr> runningJobs;
             bool hasWaitingJobs = false;
@@ -514,7 +520,8 @@
                             node,
                             request,
                             response,
-                            &jobStatus);
+                            &jobStatus,
+                            forceJobsLogging);
                         if (job) {
                             YCHECK(missingJobs.erase(job) == 1);
                             switch (job->GetState()) {
@@ -531,52 +538,6 @@
                                 break;
                             default:
                                 break;
-=======
-        bool forceJobsLogging = false;
-        auto& lastJobsLogTime = node->LastJobsLogTime();
-        if (!lastJobsLogTime || now > lastJobsLogTime.Get() + Config_->JobsLoggingPeriod) {
-            forceJobsLogging = true;
-            lastJobsLogTime = now;
-        }
-
-        if (MasterConnector_->IsConnected()) {
-            try {
-                std::vector<TJobPtr> runningJobs;
-                bool hasWaitingJobs = false;
-                yhash_set<TOperationPtr> operationsToLog;
-                PROFILE_TIMING ("/analysis_time") {
-                    auto missingJobs = node->Jobs();
-
-                    for (auto& jobStatus : *request->mutable_jobs()) {
-                        auto jobType = EJobType(jobStatus.job_type());
-                        // Skip jobs that are not issued by the scheduler.
-                        if (jobType <= EJobType::SchedulerFirst || jobType >= EJobType::SchedulerLast)
-                            continue;
-
-                            auto job = ProcessJobHeartbeat(
-                                node,
-                                request,
-                                response,
-                                &jobStatus,
-                                forceJobsLogging);
-                            if (job) {
-                                YCHECK(missingJobs.erase(job) == 1);
-                                switch (job->GetState()) {
-                                case EJobState::Completed:
-                                case EJobState::Failed:
-                                case EJobState::Aborted:
-                                    operationsToLog.insert(job->GetOperation());
-                                    break;
-                                case EJobState::Running:
-                                    runningJobs.push_back(job);
-                                    break;
-                                case EJobState::Waiting:
-                                    hasWaitingJobs = true;
-                                    break;
-                                default:
-                                    break;
-                                }
->>>>>>> 54633dec
                             }
                         }
                     }
