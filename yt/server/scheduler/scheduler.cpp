#include "scheduler.h"
#include "private.h"
#include "event_log.h"
#include "fair_share_strategy.h"
#include "helpers.h"
#include "job_prober_service.h"
#include "master_connector.h"
#include "node_shard.h"
#include "scheduler_strategy.h"
#include "scheduling_tag.h"
#include "controller_agent_tracker.h"
#include "controller_agent.h"
#include "operation_controller.h"
#include "bootstrap.h"
#include "config.h"
#include "operations_cleaner.h"

#include <yt/server/controller_agent/helpers.h>

#include <yt/server/exec_agent/public.h>

#include <yt/server/shell/config.h>

#include <yt/ytlib/controller_agent/controller_agent_service_proxy.h>

#include <yt/ytlib/job_prober_client/job_prober_service_proxy.h>

#include <yt/client/object_client/helpers.h>

#include <yt/ytlib/scheduler/helpers.h>
#include <yt/ytlib/scheduler/job_resources.h>

#include <yt/ytlib/node_tracker_client/channel.h>
#include <yt/client/node_tracker_client/node_directory.h>

#include <yt/client/table_client/name_table.h>
#include <yt/ytlib/table_client/schemaless_buffered_table_writer.h>
#include <yt/client/table_client/schemaless_writer.h>
#include <yt/client/table_client/table_consumer.h>

#include <yt/client/api/transaction.h>

#include <yt/ytlib/api/native/connection.h>

#include <yt/ytlib/chunk_client/chunk_service_proxy.h>
#include <yt/ytlib/chunk_client/helpers.h>

#include <yt/ytlib/job_tracker_client/proto/job_tracker_service.pb.h>

#include <yt/core/concurrency/periodic_executor.h>
#include <yt/core/concurrency/thread_affinity.h>
#include <yt/core/concurrency/thread_pool.h>
#include <yt/core/concurrency/throughput_throttler.h>

#include <yt/core/rpc/message.h>
#include <yt/core/rpc/response_keeper.h>

#include <yt/core/misc/lock_free.h>
#include <yt/core/misc/finally.h>
#include <yt/core/misc/numeric_helpers.h>
#include <yt/core/misc/size_literals.h>
#include <yt/core/misc/sync_expiring_cache.h>

#include <yt/core/net/local_address.h>

#include <yt/core/profiling/timing.h>
#include <yt/core/profiling/profile_manager.h>

#include <yt/core/ytree/service_combiner.h>
#include <yt/core/ytree/virtual.h>
#include <yt/core/ytree/exception_helpers.h>

namespace NYT {
namespace NScheduler {

using namespace NProfiling;
using namespace NConcurrency;
using namespace NYTree;
using namespace NYson;
using namespace NYPath;
using namespace NRpc;
using namespace NNet;
using namespace NApi;
using namespace NObjectClient;
using namespace NHydra;
using namespace NJobTrackerClient;
using namespace NChunkClient;
using namespace NJobProberClient;
using namespace NNodeTrackerClient;
using namespace NTableClient;
using namespace NNodeTrackerServer;
using namespace NNodeTrackerClient::NProto;
using namespace NJobTrackerClient::NProto;
using namespace NSecurityClient;
using namespace NShell;
using namespace NEventLog;

using NControllerAgent::IOperationControllerSchedulerHost;
using NControllerAgent::TOperationControllerHost;
using NControllerAgent::TControllerAgentServiceProxy;

using NNodeTrackerClient::TNodeId;
using NNodeTrackerClient::TNodeDescriptor;
using NNodeTrackerClient::TNodeDirectory;

using NScheduler::NProto::TRspStartOperation;

using std::placeholders::_1;

using NYT::FromProto;
using NYT::ToProto;

////////////////////////////////////////////////////////////////////////////////

static const auto& Logger = SchedulerLogger;
static const auto& Profiler = SchedulerProfiler;

////////////////////////////////////////////////////////////////////////////////

template <class K, class V>
THashMap<K, V> FilterLargestValues(const THashMap<K, V>& input, size_t threshold)
{
    threshold = std::min(threshold, input.size());
    std::vector<std::pair<K, V>> items(input.begin(), input.end());
    std::partial_sort(
        items.begin(),
        items.begin() + threshold,
        items.end(),
        [] (const std::pair<K, V>& lhs, const std::pair<K, V>& rhs) {
            return lhs.second > rhs.second;
        });
    return THashMap<K, V>(items.begin(), items.begin() + threshold);
}

////////////////////////////////////////////////////////////////////////////////

struct TPoolTreeKeysHolder
{
    TPoolTreeKeysHolder()
    {
        auto treeConfigTemplate = New<TFairShareStrategyTreeConfig>();
        auto treeConfigKeys = treeConfigTemplate->GetRegisteredKeys();

        auto poolConfigTemplate = New<TPoolConfig>();
        auto poolConfigKeys = poolConfigTemplate->GetRegisteredKeys();

        Keys.reserve(treeConfigKeys.size() + poolConfigKeys.size() + 1);
        Keys.insert(Keys.end(), treeConfigKeys.begin(), treeConfigKeys.end());
        Keys.insert(Keys.end(), poolConfigKeys.begin(), poolConfigKeys.end());
        Keys.insert(Keys.end(), DefaultTreeAttributeName);
    }

    std::vector<TString> Keys;
};

////////////////////////////////////////////////////////////////////////////////

class TScheduler::TImpl
    : public TRefCounted
    , public ISchedulerStrategyHost
    , public INodeShardHost
    , public IOperationsCleanerHost
    , public TEventLogHostBase
{
public:
    using TEventLogHostBase::LogEventFluently;

    TImpl(
        TSchedulerConfigPtr config,
        TBootstrap* bootstrap)
        : Config_(config)
        , InitialConfig_(Config_)
        , Bootstrap_(bootstrap)
        , MasterConnector_(std::make_unique<TMasterConnector>(Config_, Bootstrap_))
        , TotalResourceLimitsProfiler_(Profiler.GetPathPrefix() + "/total_resource_limits")
        , TotalResourceUsageProfiler_(Profiler.GetPathPrefix() + "/total_resource_usage")
        , TotalCompletedJobTimeCounter_("/total_completed_job_time")
        , TotalFailedJobTimeCounter_("/total_failed_job_time")
        , TotalAbortedJobTimeCounter_("/total_aborted_job_time")
    {
        YCHECK(config);
        YCHECK(bootstrap);
        VERIFY_INVOKER_THREAD_AFFINITY(GetControlInvoker(EControlQueue::Default), ControlThread);

        for (int index = 0; index < Config_->NodeShardCount; ++index) {
            NodeShards_.push_back(New<TNodeShard>(
                index,
                Config_,
                this,
                Bootstrap_));
            CancelableNodeShardInvokers_.push_back(GetNullInvoker());
        }

        OperationsCleaner_ = New<TOperationsCleaner>(Config_->OperationsCleaner, this, Bootstrap_);

        ServiceAddress_ = BuildServiceAddress(
            GetLocalHostName(),
            Bootstrap_->GetConfig()->RpcPort);

        for (auto state : TEnumTraits<EJobState>::GetDomainValues()) {
            JobStateToTag_[state] = TProfileManager::Get()->RegisterTag("state", FormatEnum(state));
        }

        for (auto type : TEnumTraits<EJobType>::GetDomainValues()) {
            JobTypeToTag_[type] = TProfileManager::Get()->RegisterTag("job_type", FormatEnum(type));
        }

        for (auto reason : TEnumTraits<EAbortReason>::GetDomainValues()) {
            if (IsSentinelReason(reason)) {
                continue;
            }
            JobAbortReasonToTag_[reason] = TProfileManager::Get()->RegisterTag("abort_reason", FormatEnum(reason));
        }

        for (auto reason : TEnumTraits<EInterruptReason>::GetDomainValues()) {
            JobInterruptReasonToTag_[reason] = TProfileManager::Get()->RegisterTag("interrupt_reason", FormatEnum(reason));
        }

        {
            std::vector<IInvokerPtr> feasibleInvokers;
            for (auto controlQueue : TEnumTraits<EControlQueue>::GetDomainValues()) {
                feasibleInvokers.push_back(Bootstrap_->GetControlInvoker(controlQueue));
            }
            Strategy_ = CreateFairShareStrategy(Config_, this, feasibleInvokers);
        }
    }

    void Initialize()
    {
        MasterConnector_->AddGlobalWatcherRequester(BIND(
            &TImpl::RequestPoolTrees,
            Unretained(this)));
        MasterConnector_->AddGlobalWatcherHandler(BIND(
            &TImpl::HandlePoolTrees,
            Unretained(this)));

        MasterConnector_->SetCustomGlobalWatcher(
            EWatcherType::NodeAttributes,
            BIND(&TImpl::RequestNodesAttributes, Unretained(this)),
            BIND(&TImpl::HandleNodesAttributes, Unretained(this)),
            Config_->NodesAttributesUpdatePeriod);

        MasterConnector_->AddGlobalWatcherRequester(BIND(
            &TImpl::RequestConfig,
            Unretained(this)));
        MasterConnector_->AddGlobalWatcherHandler(BIND(
            &TImpl::HandleConfig,
            Unretained(this)));

        MasterConnector_->AddGlobalWatcherRequester(BIND(
            &TImpl::RequestOperationArchiveVersion,
            Unretained(this)));
        MasterConnector_->AddGlobalWatcherHandler(BIND(
            &TImpl::HandleOperationArchiveVersion,
            Unretained(this)));

        MasterConnector_->SubscribeMasterConnecting(BIND(
            &TImpl::OnMasterConnecting,
            Unretained(this)));
        MasterConnector_->SubscribeMasterHandshake(BIND(
            &TImpl::OnMasterHandshake,
            Unretained(this)));
        MasterConnector_->SubscribeMasterConnected(BIND(
            &TImpl::OnMasterConnected,
            Unretained(this)));
        MasterConnector_->SubscribeMasterDisconnected(BIND(
            &TImpl::OnMasterDisconnected,
            Unretained(this)));

        MasterConnector_->Start();

        ProfilingExecutor_ = New<TPeriodicExecutor>(
            Bootstrap_->GetControlInvoker(EControlQueue::PeriodicActivity),
            BIND(&TImpl::OnProfiling, MakeWeak(this)),
            Config_->ProfilingUpdatePeriod);
        ProfilingExecutor_->Start();

        EventLogWriter_ = New<TEventLogWriter>(
            Config_->EventLog,
            GetMasterClient(),
            Bootstrap_->GetControlInvoker(EControlQueue::PeriodicActivity));
        EventLogWriterConsumer_ = EventLogWriter_->CreateConsumer();

        LogEventFluently(ELogEventType::SchedulerStarted)
            .Item("address").Value(ServiceAddress_);

        ClusterInfoLoggingExecutor_ = New<TPeriodicExecutor>(
            Bootstrap_->GetControlInvoker(EControlQueue::PeriodicActivity),
            BIND(&TImpl::OnClusterInfoLogging, MakeWeak(this)),
            Config_->ClusterInfoLoggingPeriod);
        ClusterInfoLoggingExecutor_->Start();

        NodesInfoLoggingExecutor_ = New<TPeriodicExecutor>(
            Bootstrap_->GetControlInvoker(EControlQueue::PeriodicActivity),
            BIND(&TImpl::OnNodesInfoLogging, MakeWeak(this)),
            Config_->NodesInfoLoggingPeriod);
        NodesInfoLoggingExecutor_->Start();

        UpdateExecNodeDescriptorsExecutor_ = New<TPeriodicExecutor>(
            Bootstrap_->GetControlInvoker(EControlQueue::PeriodicActivity),
            BIND(&TImpl::UpdateExecNodeDescriptors, MakeWeak(this)),
            Config_->ExecNodeDescriptorsUpdatePeriod);
        UpdateExecNodeDescriptorsExecutor_->Start();

        JobReporterWriteFailuresChecker_ = New<TPeriodicExecutor>(
            Bootstrap_->GetControlInvoker(EControlQueue::PeriodicActivity),
            BIND(&TImpl::CheckJobReporterIssues, MakeWeak(this)),
            Config_->JobReporterIssuesCheckPeriod);
        JobReporterWriteFailuresChecker_->Start();

        CachedExecNodeMemoryDistributionByTags_ = New<TSyncExpiringCache<TSchedulingTagFilter, TMemoryDistribution>>(
            BIND(&TImpl::CalculateMemoryDistribution, MakeStrong(this)),
            Config_->SchedulingTagFilterExpireTimeout,
            GetControlInvoker(EControlQueue::PeriodicActivity));

        StrategyUnschedulableOperationsChecker_ = New<TPeriodicExecutor>(
            Bootstrap_->GetControlInvoker(EControlQueue::PeriodicActivity),
            BIND(&TImpl::CheckUnschedulableOperations, MakeWeak(this)),
            Config_->OperationUnschedulableCheckPeriod);
        StrategyUnschedulableOperationsChecker_->Start();
    }

    const NApi::NNative::IClientPtr& GetMasterClient() const
    {
        VERIFY_THREAD_AFFINITY_ANY();

        return Bootstrap_->GetMasterClient();
    }

    IYPathServicePtr CreateOrchidService()
    {
        VERIFY_THREAD_AFFINITY_ANY();

        auto staticOrchidProducer = BIND(&TImpl::BuildStaticOrchid, MakeStrong(this));
        auto staticOrchidService = IYPathService::FromProducer(staticOrchidProducer)
            ->Via(GetControlInvoker(EControlQueue::Orchid))
            ->Cached(Config_->StaticOrchidCacheUpdatePeriod);
        StaticOrchidService_.Reset(dynamic_cast<ICachedYPathService*>(staticOrchidService.Get()));
        YCHECK(StaticOrchidService_);

        auto dynamicOrchidService = GetDynamicOrchidService()
            ->Via(GetControlInvoker(EControlQueue::Orchid));

        auto combinedOrchidService = New<TServiceCombiner>(
            std::vector<IYPathServicePtr>{std::move(staticOrchidService), std::move(dynamicOrchidService)},
            Config_->OrchidKeysUpdatePeriod);
        CombinedOrchidService_.Reset(dynamic_cast<ICachedYPathService*>(combinedOrchidService.Get()));
        YCHECK(CombinedOrchidService_);
        return combinedOrchidService;
    }

    TRefCountedExecNodeDescriptorMapPtr GetCachedExecNodeDescriptors()
    {
        VERIFY_THREAD_AFFINITY_ANY();

        TReaderGuard guard(ExecNodeDescriptorsLock_);
        return CachedExecNodeDescriptors_;
    }

    const TSchedulerConfigPtr& GetConfig() const
    {
        VERIFY_THREAD_AFFINITY(ControlThread);

        return Config_;
    }

    const std::vector<TNodeShardPtr>& GetNodeShards() const
    {
        VERIFY_THREAD_AFFINITY_ANY();

        return NodeShards_;
    }

    const IInvokerPtr& GetCancelableNodeShardInvoker(int shardId) const
    {
        VERIFY_THREAD_AFFINITY(ControlThread);

        return CancelableNodeShardInvokers_[shardId];
    }

    bool IsConnected() const
    {
        VERIFY_THREAD_AFFINITY_ANY();

        return MasterConnector_->GetState() == EMasterConnectorState::Connected;
    }

    void ValidateConnected()
    {
        VERIFY_THREAD_AFFINITY_ANY();

        if (!IsConnected()) {
            THROW_ERROR_EXCEPTION(
                NRpc::EErrorCode::Unavailable,
                "Master is not connected");
        }
    }

    TMasterConnector* GetMasterConnector() const
    {
        VERIFY_THREAD_AFFINITY_ANY();

        return MasterConnector_.get();
    }


    void Disconnect(const TError& error)
    {
        VERIFY_THREAD_AFFINITY(ControlThread);

        MasterConnector_->Disconnect(error);
    }

    virtual TInstant GetConnectionTime() const override
    {
        VERIFY_THREAD_AFFINITY(ControlThread);

        return MasterConnector_->GetConnectionTime();
    }

    TOperationPtr FindOperation(const TOperationId& id) const
    {
        VERIFY_THREAD_AFFINITY(ControlThread);

        auto it = IdToOperation_.find(id);
        return it == IdToOperation_.end() ? nullptr : it->second;
    }

    TOperationPtr GetOperation(const TOperationId& id) const
    {
        VERIFY_THREAD_AFFINITY(ControlThread);

        auto operation = FindOperation(id);
        YCHECK(operation);
        return operation;
    }

    TOperationPtr GetOperationOrThrow(const TOperationId& id) const
    {
        VERIFY_THREAD_AFFINITY(ControlThread);

        auto operation = FindOperation(id);
        if (!operation) {
            THROW_ERROR_EXCEPTION(
                EErrorCode::NoSuchOperation,
                "No such operation %v",
                id);
        }
        return operation;
    }

    INodePtr FindOperationAcl(const TOperationId& operationId, EAccessType accessType) const
    {
        VERIFY_THREAD_AFFINITY(ControlThread);

        // IntermediateDate is not supported in the scheduler.
        YCHECK(accessType != EAccessType::IntermediateData);

        auto operation = FindOperation(operationId);

        if (!operation) {
            return nullptr;
        }

        return BuildYsonNodeFluently()
            .BeginList()
                .Do([&] (TFluentList fluent) {
                    NScheduler::BuildOperationAce(
                        operation->GetOwners(),
                        operation->GetAuthenticatedUser(),
                        std::vector<EPermission>{EPermission::Read, EPermission::Write},
                        fluent);
                })
                .Items(OperationsEffectiveAcl_->AsList())
            .EndList();
    }

    INodePtr GetOperationAclFromCypress(const TOperationId& operationId, EAccessType accessType) const
    {
        VERIFY_THREAD_AFFINITY_ANY();

        auto path = GetNewOperationPath(operationId)
            + (accessType == EAccessType::Ownership ? "/@effective_acl" : "/@full_spec/intermediate_data_acl");

        auto result = WaitFor(GetMasterClient()->GetNode(path))
            .ValueOrThrow();

        return ConvertToNode(result);
    }

    virtual TMemoryDistribution GetExecNodeMemoryDistribution(const TSchedulingTagFilter& filter) const override
    {
        VERIFY_THREAD_AFFINITY_ANY();

        return CachedExecNodeMemoryDistributionByTags_->Get(filter);
    }

    virtual void SetSchedulerAlert(ESchedulerAlertType alertType, const TError& alert) override
    {
        VERIFY_THREAD_AFFINITY(ControlThread);

        if (!alert.IsOK()) {
            LOG_WARNING(alert, "Setting scheduler alert (AlertType: %v)", alertType);
        }

        MasterConnector_->SetSchedulerAlert(alertType, alert);
    }

    virtual TFuture<void> SetOperationAlert(
        const TOperationId& operationId,
        EOperationAlertType alertType,
        const TError& alert,
        TNullable<TDuration> timeout = Null) override
    {
        VERIFY_THREAD_AFFINITY_ANY();

        return BIND(&TImpl::DoSetOperationAlert, MakeStrong(this), operationId, alertType, alert, timeout)
            .AsyncVia(GetControlInvoker(EControlQueue::Operation))
            .Run();
    }

    virtual void ValidatePoolPermission(
        const TYPath& path,
        const TString& user,
        EPermission permission) const override
    {
        VERIFY_THREAD_AFFINITY(ControlThread);

        LOG_DEBUG("Validating pool permission (Permission: %v, User: %v, Pool: %v)",
            permission,
            user,
            path);

        const auto& client = GetMasterClient();
        auto result = WaitFor(client->CheckPermission(user, GetPoolTreesPath() + path, permission))
            .ValueOrThrow();
        if (result.Action == ESecurityAction::Deny) {
            THROW_ERROR_EXCEPTION(
                NSecurityClient::EErrorCode::AuthorizationError,
                "User %Qv has been denied access to pool %v",
                user,
                path.empty() ? RootPoolName : path)
                << result.ToError(user, permission);
        }

        LOG_DEBUG("Pool permission successfully validated");
    }

    void ValidateOperationAccess(
        const TString& user,
        const TOperationId& operationId,
        EAccessType accessType) override
    {
        VERIFY_THREAD_AFFINITY_ANY();

        // IntermediateData is not supported in the scheduler.
        YCHECK(accessType != EAccessType::IntermediateData);

        auto operationAcl = WaitFor(BIND(&TImpl::FindOperationAcl, MakeStrong(this))
            .AsyncVia(GetControlInvoker(EControlQueue::Operation))
            .Run(operationId, accessType))
            .ValueOrThrow();
        if (!operationAcl) {
            operationAcl = GetOperationAclFromCypress(operationId, accessType);
        }

        NScheduler::ValidateOperationAccess(
            user,
            operationId,
            accessType,
            operationAcl,
            GetMasterClient(),
            Logger);

        ValidateConnected();
    }

    TFuture<TOperationPtr> StartOperation(
        EOperationType type,
        const TTransactionId& transactionId,
        const TMutationId& mutationId,
        IMapNodePtr specNode,
        const TString& user)
    {
        VERIFY_THREAD_AFFINITY(ControlThread);

        if (static_cast<int>(IdToOperation_.size()) >= Config_->MaxOperationCount) {
            THROW_ERROR_EXCEPTION(
                EErrorCode::TooManyOperations,
                "Limit for the total number of concurrent operations %v has been reached",
                Config_->MaxOperationCount);
        }

        if (Config_->SpecTemplate) {
            specNode = PatchNode(Config_->SpecTemplate, specNode)->AsMap();
        }

        TOperationSpecBasePtr spec;
        try {
            spec = ConvertTo<TOperationSpecBasePtr>(specNode);
        } catch (const std::exception& ex) {
            THROW_ERROR_EXCEPTION("Error parsing operation spec")
                << ex;
        }

        auto secureVault = std::move(spec->SecureVault);
        specNode->RemoveChild("secure_vault");

        auto operationId = MakeRandomId(
            EObjectType::Operation,
            GetMasterClient()->GetNativeConnection()->GetPrimaryMasterCellTag());

        auto runtimeParams = New<TOperationRuntimeParameters>();
        Strategy_->InitOperationRuntimeParameters(runtimeParams, spec, user, type);

        auto operation = New<TOperation>(
            operationId,
            type,
            mutationId,
            transactionId,
            specNode,
            secureVault,
            runtimeParams,
            user,
            TInstant::Now(),
            spec->EnableCompatibleStorageMode,
            MasterConnector_->GetCancelableControlInvoker(EControlQueue::Operation));
        operation->SetStateAndEnqueueEvent(EOperationState::Starting);

        auto codicilGuard = operation->MakeCodicilGuard();

        LOG_INFO("Starting operation (OperationType: %v, OperationId: %v, TransactionId: %v, User: %v)",
            type,
            operationId,
            transactionId,
            user);

        LOG_INFO("Total resource limits (OperationId: %v, ResourceLimits: %v)",
            operationId,
            FormatResources(GetResourceLimits(EmptySchedulingTagFilter)));

        try {
            WaitFor(Strategy_->ValidateOperationStart(operation.Get()))
                .ThrowOnError();
        } catch (const std::exception& ex) {
            auto wrappedError = TError("Operation has failed to start")
                << ex;
            operation->SetStarted(wrappedError);
            THROW_ERROR(wrappedError);
        }

        operation->GetCancelableControlInvoker()->Invoke(
            BIND(&TImpl::DoStartOperation, MakeStrong(this), operation));

        return operation->GetStarted();
    }

    TFuture<void> AbortOperation(
        const TOperationPtr& operation,
        const TError& error,
        const TString& user)
    {
        VERIFY_THREAD_AFFINITY(ControlThread);

        auto codicilGuard = operation->MakeCodicilGuard();

        ValidateOperationAccess(user, operation->GetId(), EAccessType::Ownership);

        if (operation->IsFinishingState() || operation->IsFinishedState()) {
            LOG_INFO(error, "Operation is already shutting down (OperationId: %v, State: %v)",
                operation->GetId(),
                operation->GetState());
            return operation->GetFinished();
        }

        operation->GetCancelableControlInvoker()->Invoke(
            BIND(&TImpl::DoAbortOperation, MakeStrong(this), operation, error));

        return operation->GetFinished();
    }

    TFuture<void> SuspendOperation(
        const TOperationPtr& operation,
        const TString& user,
        bool abortRunningJobs)
    {
        VERIFY_THREAD_AFFINITY(ControlThread);

        auto codicilGuard = operation->MakeCodicilGuard();

        ValidateOperationAccess(user, operation->GetId(), EAccessType::Ownership);

        if (operation->IsFinishingState() || operation->IsFinishedState()) {
            return MakeFuture(TError(
                EErrorCode::InvalidOperationState,
                "Cannot suspend operation in %Qlv state",
                operation->GetState()));
        }

        DoSuspendOperation(
            operation,
            TError("Suspend operation by user request"),
            abortRunningJobs,
            /* setAlert */ false);

        return MasterConnector_->FlushOperationNode(operation);
    }

    TFuture<void> ResumeOperation(
        const TOperationPtr& operation,
        const TString& user)
    {
        VERIFY_THREAD_AFFINITY(ControlThread);

        auto codicilGuard = operation->MakeCodicilGuard();

        ValidateOperationAccess(user, operation->GetId(), EAccessType::Ownership);

        if (!operation->GetSuspended()) {
            return MakeFuture(TError(
                EErrorCode::InvalidOperationState,
                "Operation is in %Qlv state",
                operation->GetState()));
        }

        std::vector<TFuture<void>> resumeFutures;
        for (const auto& nodeShard : NodeShards_) {
            resumeFutures.push_back(BIND(&TNodeShard::ResumeOperationJobs, nodeShard)
                .AsyncVia(nodeShard->GetInvoker())
                .Run(operation->GetId()));
        }
        WaitFor(Combine(resumeFutures))
            .ThrowOnError();

        operation->SetSuspended(false);
        operation->ResetAlert(EOperationAlertType::OperationSuspended);

        LOG_INFO("Operation resumed (OperationId: %v)",
            operation->GetId());

        return MasterConnector_->FlushOperationNode(operation);
    }

    TFuture<void> CompleteOperation(
        const TOperationPtr& operation,
        const TError& error,
        const TString& user)
    {
        VERIFY_THREAD_AFFINITY(ControlThread);

        auto codicilGuard = operation->MakeCodicilGuard();

        ValidateOperationAccess(user, operation->GetId(), EAccessType::Ownership);

        if (operation->IsFinishingState() || operation->IsFinishedState()) {
            LOG_INFO(error, "Operation is already shutting down (OperationId: %v, State: %v)",
                operation->GetId(),
                operation->GetState());
            return operation->GetFinished();
        }

        if (operation->GetState() != EOperationState::Running) {
            return MakeFuture(TError(
                EErrorCode::InvalidOperationState,
                "Operation is in %Qlv state",
                operation->GetState()));
        }

        LOG_INFO(error, "Completing operation (OperationId: %v, State: %v)",
            operation->GetId(),
            operation->GetState());

        operation->SetAlert(
            EOperationAlertType::OperationCompletedByUserRequest,
            TError("Operation completed by user request")
                << TErrorAttribute("user", user));

        const auto& controller = operation->GetController();
        auto completeError = WaitFor(controller->Complete());
        if (!completeError.IsOK()) {
            THROW_ERROR_EXCEPTION("Failed to complete operation %v", operation->GetId())
                << completeError;
        }

        return operation->GetFinished();
    }

    void OnOperationCompleted(const TOperationPtr& operation)
    {
        VERIFY_THREAD_AFFINITY(ControlThread);

        operation->GetCancelableControlInvoker()->Invoke(
            BIND(&TImpl::DoCompleteOperation, MakeStrong(this), operation));
    }

    void OnOperationAborted(const TOperationPtr& operation, const TError& error)
    {
        VERIFY_THREAD_AFFINITY(ControlThread);

        operation->GetCancelableControlInvoker()->Invoke(
            BIND(&TImpl::DoAbortOperation, MakeStrong(this), operation, error));
    }

    void OnOperationFailed(const TOperationPtr& operation, const TError& error)
    {
        VERIFY_THREAD_AFFINITY(ControlThread);

        operation->GetCancelableControlInvoker()->Invoke(
            BIND(&TImpl::DoFailOperation, MakeStrong(this), operation, error));
    }

    void OnOperationSuspended(const TOperationPtr& operation, const TError& error)
    {
        VERIFY_THREAD_AFFINITY(ControlThread);

        operation->GetCancelableControlInvoker()->Invoke(BIND(
            &TImpl::DoSuspendOperation,
            MakeStrong(this),
            operation,
            error,
            /* abortRunningJobs */ true,
            /* setAlert */ true));
    }

    void OnOperationAgentUnregistered(const TOperationPtr& operation)
    {
        VERIFY_THREAD_AFFINITY(ControlThread);

        const auto& controller = operation->GetController();
        controller->RevokeAgent();

        Strategy_->DisableOperation(operation.Get());

        operation->Restart();
        operation->SetStateAndEnqueueEvent(EOperationState::Orphaned);

        for (const auto& nodeShard : NodeShards_) {
            nodeShard->GetInvoker()->Invoke(BIND(
                &TNodeShard::StartOperationRevival,
                nodeShard,
                operation->GetId()));
        }

        AddOperationToTransientQueue(operation);
    }

    void OnOperationBannedInTentativeTree(const TOperationPtr& operation, const TString& treeId, const std::vector<TJobId>& jobIds)
    {
        std::vector<std::vector<TJobId>> jobIdsByShardId(NodeShards_.size());
        for (const auto& jobId : jobIds) {
            auto shardId = GetNodeShardId(NodeIdFromJobId(jobId));
            jobIdsByShardId[shardId].emplace_back(jobId);
        }
        for (int shardId = 0; shardId < NodeShards_.size(); ++shardId) {
            if (jobIdsByShardId[shardId].empty()) {
                continue;
            }
            NodeShards_[shardId]->GetInvoker()->Invoke(
                BIND(&TNodeShard::AbortJobs,
                    NodeShards_[shardId],
                    jobIdsByShardId[shardId],
                    TError("Job was in banned tentative pool tree")));
        }

        GetControlInvoker(EControlQueue::Operation)->Invoke(
            BIND(&ISchedulerStrategy::UnregisterOperationFromTree, GetStrategy(), operation->GetId(), treeId));
    }

    void DoUpdateOperationParameters(
        TOperationPtr operation,
        const TOperationRuntimeParametersPtr& runtimeParams)
    {
        VERIFY_THREAD_AFFINITY(ControlThread);

        auto codicilGuard = operation->MakeCodicilGuard();

        Strategy_->ValidateOperationRuntimeParameters(operation.Get(), runtimeParams);

        if (runtimeParams->Owners && operation->GetOwners() != *runtimeParams->Owners) {
            operation->SetOwners(*runtimeParams->Owners);
        }
        operation->SetRuntimeParameters(runtimeParams);
        Strategy_->ApplyOperationRuntimeParameters(operation.Get());

        // Updating ACL and other attributes.
        WaitFor(MasterConnector_->FlushOperationNode(operation))
            .ThrowOnError();

        LogEventFluently(ELogEventType::RuntimeParametersInfo)
            .Item("runtime_params").Value(runtimeParams);

        WaitFor(MasterConnector_->FlushOperationRuntimeParameters(operation, runtimeParams))
            .ThrowOnError();

        LOG_INFO("Operation runtime parameters updated (OperationId: %v)",
            operation->GetId());
    }

    TFuture<void> UpdateOperationParameters(TOperationPtr operation, const TString& user, INodePtr parameters)
    {
        VERIFY_THREAD_AFFINITY(ControlThread);

        auto codicilGuard = operation->MakeCodicilGuard();

        ValidateOperationAccess(user, operation->GetId(), EAccessType::Ownership);

        auto userRuntimeParams = New<TUserFriendlyOperationRuntimeParameters>();
        Deserialize(userRuntimeParams, parameters);

        // TODO(renadeen): remove this quick and dirty fix
        if (userRuntimeParams->Pool) {
            THROW_ERROR_EXCEPTION("Pool updates temporary disabled");
        }
        for (const auto& pair : userRuntimeParams->SchedulingOptionsPerPoolTree) {
            if (pair.second->Pool) {
                THROW_ERROR_EXCEPTION("Pool updates temporary disabled");
            }
        }

        auto newRuntimeParams = userRuntimeParams->UpdateParameters(operation->GetRuntimeParameters());

        auto updateFuture = BIND(&TImpl::DoUpdateOperationParameters, MakeStrong(this))
            .AsyncVia(operation->GetCancelableControlInvoker())
            .Run(operation, newRuntimeParams);

        return updateFuture;
    }

    TFuture<TYsonString> Strace(const TJobId& jobId, const TString& user)
    {
        const auto& nodeShard = GetNodeShardByJobId(jobId);
        return BIND(&TNodeShard::StraceJob, nodeShard, jobId, user)
            .AsyncVia(nodeShard->GetInvoker())
            .Run();
    }

    TFuture<void> DumpInputContext(const TJobId& jobId, const TYPath& path, const TString& user)
    {
        const auto& nodeShard = GetNodeShardByJobId(jobId);
        return BIND(&TNodeShard::DumpJobInputContext, nodeShard, jobId, path, user)
            .AsyncVia(nodeShard->GetInvoker())
            .Run();
    }

    TFuture<TNodeDescriptor> GetJobNode(const TJobId& jobId, const TString& user)
    {
        const auto& nodeShard = GetNodeShardByJobId(jobId);
        return BIND(&TNodeShard::GetJobNode, nodeShard, jobId, user)
            .AsyncVia(nodeShard->GetInvoker())
            .Run();
    }

    TFuture<void> SignalJob(const TJobId& jobId, const TString& signalName, const TString& user)
    {
        const auto& nodeShard = GetNodeShardByJobId(jobId);
        return BIND(&TNodeShard::SignalJob, nodeShard, jobId, signalName, user)
            .AsyncVia(nodeShard->GetInvoker())
            .Run();
    }

    TFuture<void> AbandonJob(const TJobId& jobId, const TString& user)
    {
        const auto& nodeShard = GetNodeShardByJobId(jobId);
        return BIND(&TNodeShard::AbandonJob, nodeShard, jobId, user)
            .AsyncVia(nodeShard->GetInvoker())
            .Run();
    }

    TFuture<TYsonString> PollJobShell(const TJobId& jobId, const TYsonString& parameters, const TString& user)
    {
        const auto& nodeShard = GetNodeShardByJobId(jobId);
        return BIND(&TNodeShard::PollJobShell, nodeShard, jobId, parameters, user)
            .AsyncVia(nodeShard->GetInvoker())
            .Run();
    }

    TFuture<void> AbortJob(const TJobId& jobId, TNullable<TDuration> interruptTimeout, const TString& user)
    {
        const auto& nodeShard = GetNodeShardByJobId(jobId);
        return
            BIND(
                &TNodeShard::AbortJobByUserRequest,
                nodeShard,
                jobId,
                interruptTimeout,
                user)
            .AsyncVia(nodeShard->GetInvoker())
            .Run();
    }


    void ProcessNodeHeartbeat(const TCtxNodeHeartbeatPtr& context)
    {
        VERIFY_THREAD_AFFINITY_ANY();

        auto* request = &context->Request();
        auto nodeId = request->node_id();

        // We extract operation states here as they may be accessed only from

        const auto& nodeShard = GetNodeShard(nodeId);
        nodeShard->GetInvoker()->Invoke(BIND(&TNodeShard::ProcessHeartbeat, nodeShard, context));
    }

    // ISchedulerStrategyHost implementation
    virtual TJobResources GetResourceLimits(const TSchedulingTagFilter& filter) override
    {
        VERIFY_THREAD_AFFINITY(ControlThread);

        auto resourceLimits = ZeroJobResources();
        for (const auto& nodeShard : NodeShards_) {
            resourceLimits += nodeShard->GetResourceLimits(filter);
        }

        {
            auto value = std::make_pair(GetCpuInstant(), resourceLimits);
            auto it = CachedResourceLimitsByTags_.find(filter);
            if (it == CachedResourceLimitsByTags_.end()) {
                CachedResourceLimitsByTags_.emplace(filter, std::move(value));
            } else {
                it->second = std::move(value);
            }
        }

        return resourceLimits;
    }

    virtual void ActivateOperation(const TOperationId& operationId) override
    {
        auto operation = GetOperation(operationId);

        auto codicilGuard = operation->MakeCodicilGuard();

        DoSetOperationAlert(operationId, EOperationAlertType::OperationPending, TError());

        operation->SetActivated(true);
        if (operation->GetPrepared()) {
            MaterializeOperation(operation);
        }
    }

    virtual void AbortOperation(const TOperationId& operationId, const TError& error) override
    {
        VERIFY_THREAD_AFFINITY(ControlThread);

        auto operation = GetOperation(operationId);

        DoAbortOperation(operation, error);
    }

    void MaterializeOperation(const TOperationPtr& operation)
    {

        if (operation->GetState() != EOperationState::Pending) {
            // Operation can be in finishing state already.
            return;
        }

        LOG_INFO("Materializing operation (OperationId: %v, RevivedFromSnapshot: %v)",
            operation->GetId(),
            operation->GetRevivedFromSnapshot());

        TFuture<TOperationControllerMaterializeResult> asyncMaterializeResult;
        TFuture<void> asyncCombineResult;
        if (operation->GetRevivedFromSnapshot()) {
            operation->SetStateAndEnqueueEvent(EOperationState::RevivingJobs);
            asyncCombineResult = RegisterJobsFromRevivedOperation(operation);
        } else {
            operation->SetStateAndEnqueueEvent(EOperationState::Materializing);
            asyncMaterializeResult = operation->GetController()->Materialize();
            asyncCombineResult = Combine(std::vector<TFuture<void>>({
                asyncMaterializeResult.As<void>(),
                ResetOperationRevival(operation)
            }));
        }

        auto expectedState = operation->GetState();
        asyncCombineResult.Subscribe(
            BIND([=, this_ = MakeStrong(this), asyncMaterializeResult = std::move(asyncMaterializeResult)] (const TError& error) {
                if (!error.IsOK()) {
                    return;
                }
                if (operation->GetState() != expectedState) {
                    return;
                }
                operation->SetStateAndEnqueueEvent(EOperationState::Running);
                Strategy_->EnableOperation(operation.Get());
                if (asyncMaterializeResult) {
                    // Async materialize result is ready here as the combined future already has finished.
                    YCHECK(asyncMaterializeResult.IsSet());
                    auto materializeResult = asyncMaterializeResult
                        .Get()
                        .ValueOrThrow();
                    if (materializeResult.Suspend) {
                        DoSuspendOperation(
                            operation,
                            TError("Operation suspended due to suspend_operation_after_materialization spec option"),
                            /* abortRunningJobs */ false,
                            /* setAlert */ false);
                    }
                }
            })
            .Via(operation->GetCancelableControlInvoker()));
    }

    virtual std::vector<TNodeId> GetExecNodeIds(const TSchedulingTagFilter& filter) const override
    {
        VERIFY_THREAD_AFFINITY(ControlThread);

        std::vector<TNodeId> result;
        for (const auto& pair : NodeIdToTags_) {
            if (filter.CanSchedule(pair.second)) {
                result.push_back(pair.first);
            }
        }

        return result;
    }

    virtual IInvokerPtr GetControlInvoker(EControlQueue queue) const
    {
        return Bootstrap_->GetControlInvoker(queue);
    }

    virtual IYsonConsumer* GetEventLogConsumer() override
    {
        VERIFY_THREAD_AFFINITY(ControlThread);

        return EventLogWriterConsumer_.get();
    }

    // INodeShardHost implementation
    virtual int GetNodeShardId(TNodeId nodeId) const override
    {
        VERIFY_THREAD_AFFINITY_ANY();

        return nodeId % static_cast<int>(NodeShards_.size());
    }

    virtual TFuture<void> RegisterOrUpdateNode(
        TNodeId nodeId,
        const TString& nodeAddress,
        const THashSet<TString>& tags) override
    {
        VERIFY_THREAD_AFFINITY_ANY();

        return BIND(&TImpl::DoRegisterOrUpdateNode, MakeStrong(this))
            .AsyncVia(GetControlInvoker(EControlQueue::NodeTracker))
            .Run(nodeId, nodeAddress, tags);
    }

    virtual void UnregisterNode(TNodeId nodeId, const TString& nodeAddress) override
    {
        VERIFY_THREAD_AFFINITY_ANY();

        GetControlInvoker(EControlQueue::NodeTracker)->Invoke(
            BIND([this, this_ = MakeStrong(this), nodeId, nodeAddress] {
                // NOTE: If node is unregistered from node shard before it becomes online
                // then its id can be missing in the map.
                auto it = NodeIdToTags_.find(nodeId);
                if (it == NodeIdToTags_.end()) {
                    LOG_WARNING("Node is not registered at scheduler (Address: %v)", nodeAddress);
                } else {
                    NodeIdToTags_.erase(it);
                    LOG_INFO("Node unregistered from scheduler (Address: %v)", nodeAddress);
                }
            }));
    }

    void DoRegisterOrUpdateNode(
        TNodeId nodeId,
        const TString& nodeAddress,
        const THashSet<TString>& tags)
    {
        VERIFY_THREAD_AFFINITY(ControlThread);

        Strategy_->ValidateNodeTags(tags);

        auto it = NodeIdToTags_.find(nodeId);
        if (it == NodeIdToTags_.end()) {
            YCHECK(NodeIdToTags_.emplace(nodeId, tags).second);
            LOG_INFO("Node is registered at scheduler (Address: %v, Tags: %v)",
                nodeAddress,
                tags);
        } else {
            it->second = tags;
            LOG_INFO("Node tags were updated at scheduler (Address: %v, NewTags: %v)",
                nodeAddress,
                tags);
        }
    }

    virtual const ISchedulerStrategyPtr& GetStrategy() const override
    {
        VERIFY_THREAD_AFFINITY_ANY();

        return Strategy_;
    }

    const TOperationsCleanerPtr& GetOperationsCleaner() const
    {
        VERIFY_THREAD_AFFINITY_ANY();

        return OperationsCleaner_;
    }

    TFuture<void> AttachJobContext(
        const NYTree::TYPath& path,
        const TChunkId& chunkId,
        const TOperationId& operationId,
        const TJobId& jobId,
        const TString& user) override
    {
        VERIFY_THREAD_AFFINITY_ANY();

        return BIND(&TImpl::DoAttachJobContext, MakeStrong(this))
            .AsyncVia(Bootstrap_->GetControlInvoker(EControlQueue::UserRequest))
            .Run(path, chunkId, operationId, jobId, user);
    }

    TJobProberServiceProxy CreateJobProberProxy(const TString& address) override
    {
        VERIFY_THREAD_AFFINITY_ANY();

        const auto& channelFactory = GetMasterClient()->GetChannelFactory();
        auto channel = channelFactory->CreateChannel(address);

        TJobProberServiceProxy proxy(channel);
        proxy.SetDefaultTimeout(Config_->JobProberRpcTimeout);
        return proxy;
    }

    virtual int GetOperationArchiveVersion() const override
    {
        VERIFY_THREAD_AFFINITY_ANY();

        return OperationArchiveVersion_.load();
    }

private:
    TSchedulerConfigPtr Config_;
    const TSchedulerConfigPtr InitialConfig_;
    TBootstrap* const Bootstrap_;

    const std::unique_ptr<TMasterConnector> MasterConnector_;
    std::atomic<bool> IsConnected_ = {false};

    //! Ordinal number of this scheduler incarnation. It is used
    //! to discard late callbacks that are submitted by still
    //! running controllers.
    //! This field is incremented on each OnMasterConnected and
    //! should be accessed only from scheduler control thread.
    int SchedulerIncarnation_ = -1;

    TOperationsCleanerPtr OperationsCleaner_;

    TActionQueuePtr ControllerDtor_ = New<TActionQueue>("ControllerDtor");

    ISchedulerStrategyPtr Strategy_;

    THashMap<TOperationId, TOperationPtr> IdToOperation_;
    THashMap<TOperationId, IYPathServicePtr> IdToOperationService_;

    mutable TReaderWriterSpinLock ExecNodeDescriptorsLock_;
    TRefCountedExecNodeDescriptorMapPtr CachedExecNodeDescriptors_ = New<TRefCountedExecNodeDescriptorMap>();

    TIntrusivePtr<TSyncExpiringCache<TSchedulingTagFilter, TMemoryDistribution>> CachedExecNodeMemoryDistributionByTags_;

    TProfiler TotalResourceLimitsProfiler_;
    TProfiler TotalResourceUsageProfiler_;

    TMonotonicCounter TotalCompletedJobTimeCounter_;
    TMonotonicCounter TotalFailedJobTimeCounter_;
    TMonotonicCounter TotalAbortedJobTimeCounter_;

    TEnumIndexedVector<TTagId, EJobState> JobStateToTag_;
    TEnumIndexedVector<TTagId, EJobType> JobTypeToTag_;
    TEnumIndexedVector<TTagId, EAbortReason> JobAbortReasonToTag_;
    TEnumIndexedVector<TTagId, EInterruptReason> JobInterruptReasonToTag_;

    TPeriodicExecutorPtr ProfilingExecutor_;
    TPeriodicExecutorPtr ClusterInfoLoggingExecutor_;
    TPeriodicExecutorPtr NodesInfoLoggingExecutor_;
    TPeriodicExecutorPtr UpdateExecNodeDescriptorsExecutor_;
    TPeriodicExecutorPtr JobReporterWriteFailuresChecker_;
    TPeriodicExecutorPtr StrategyUnschedulableOperationsChecker_;
    TPeriodicExecutorPtr TransientOperationQueueScanPeriodExecutor_;

    TString ServiceAddress_;

    std::vector<TNodeShardPtr> NodeShards_;
    std::vector<IInvokerPtr> CancelableNodeShardInvokers_;

    THashMap<TNodeId, THashSet<TString>> NodeIdToTags_;

    THashMap<TSchedulingTagFilter, std::pair<TCpuInstant, TJobResources>> CachedResourceLimitsByTags_;

    TEventLogWriterPtr EventLogWriter_;
    std::unique_ptr<IYsonConsumer> EventLogWriterConsumer_;

    std::atomic<int> OperationArchiveVersion_ = {-1};

    TEnumIndexedVector<std::vector<TOperationPtr>, EOperationState> StateToTransientOperations_;
    TInstant OperationToAgentAssignmentFailureTime_;

<<<<<<< HEAD
    INodePtr OperationsEffectiveAcl_;
=======
    TIntrusivePtr<NYTree::ICachedYPathService> StaticOrchidService_;
    TIntrusivePtr<NYTree::ICachedYPathService> CombinedOrchidService_;
>>>>>>> 8f858d32

    DECLARE_THREAD_AFFINITY_SLOT(ControlThread);


    void DoAttachJobContext(
        const NYTree::TYPath& path,
        const TChunkId& chunkId,
        const TOperationId& operationId,
        const TJobId& jobId,
        const TString& user)
    {
        VERIFY_THREAD_AFFINITY(ControlThread);

        MasterConnector_->AttachJobContext(path, chunkId, operationId, jobId, user);
    }


    void DoSetOperationAlert(
        const TOperationId& operationId,
        EOperationAlertType alertType,
        const TError& alert,
        TNullable<TDuration> timeout = Null)
    {
        VERIFY_THREAD_AFFINITY(ControlThread);

        auto operation = FindOperation(operationId);
        if (!operation) {
            return;
        }

        if (alert.IsOK()) {
            if (operation->HasAlert(alertType)) {
                operation->ResetAlert(alertType);
                LOG_DEBUG("Operation alert reset (OperationId: %v, Type: %v)",
                    operationId,
                    alertType);
            }
        } else {
            operation->SetAlert(alertType, alert, timeout);
            LOG_DEBUG(alert, "Operation alert set (OperationId: %v, Type: %v)",
                operationId,
                alertType);
        }
    }


    const TNodeShardPtr& GetNodeShard(TNodeId nodeId) const
    {
        return NodeShards_[GetNodeShardId(nodeId)];
    }

    const TNodeShardPtr& GetNodeShardByJobId(const TJobId& jobId) const
    {
        auto nodeId = NodeIdFromJobId(jobId);
        return GetNodeShard(nodeId);
    }


    int GetExecNodeCount() const
    {
        VERIFY_THREAD_AFFINITY_ANY();

        int execNodeCount = 0;
        for (const auto& nodeShard : NodeShards_) {
            execNodeCount += nodeShard->GetExecNodeCount();
        }
        return execNodeCount;
    }

    int GetTotalNodeCount() const
    {
        VERIFY_THREAD_AFFINITY_ANY();

        int totalNodeCount = 0;
        for (const auto& nodeShard : NodeShards_) {
            totalNodeCount += nodeShard->GetTotalNodeCount();
        }
        return totalNodeCount;
    }

    int GetActiveJobCount()
    {
        int activeJobCount = 0;
        for (const auto& nodeShard : NodeShards_) {
            activeJobCount += nodeShard->GetActiveJobCount();
        }
        return activeJobCount;
    }

    void FetchOperationsEffectiveAcl()
    {
        LOG_INFO("Fetching //sys/operations/@effective_acl");

        OperationsEffectiveAcl_ = ConvertToNode(
            WaitFor(Bootstrap_->GetMasterClient()->GetNode("//sys/operations/@effective_acl"))
                .ValueOrThrow());
    }

    void OnProfiling()
    {
        VERIFY_THREAD_AFFINITY(ControlThread);

        std::vector<TJobCounter> shardJobCounter(NodeShards_.size());
        std::vector<TAbortedJobCounter> shardAbortedJobCounter(NodeShards_.size());
        std::vector<TCompletedJobCounter> shardCompletedJobCounter(NodeShards_.size());

        for (int i = 0; i < NodeShards_.size(); ++i) {
            auto& nodeShard = NodeShards_[i];
            shardJobCounter[i] = nodeShard->GetJobCounter();
            shardAbortedJobCounter[i] = nodeShard->GetAbortedJobCounter();
            shardCompletedJobCounter[i] = nodeShard->GetCompletedJobCounter();
        }

        for (auto type : TEnumTraits<EJobType>::GetDomainValues()) {
            for (auto state : TEnumTraits<EJobState>::GetDomainValues()) {
                TTagIdList commonTags = {JobStateToTag_[state], JobTypeToTag_[type]};
                if (state == EJobState::Aborted) {
                    for (auto reason : TEnumTraits<EAbortReason>::GetDomainValues()) {
                        if (IsSentinelReason(reason)) {
                            continue;
                        }
                        auto tags = commonTags;
                        tags.push_back(JobAbortReasonToTag_[reason]);
                        int counter = 0;
                        for (int i = 0; i < NodeShards_.size(); ++i) {
                            counter += shardAbortedJobCounter[i][reason][state][type];
                        }
                        Profiler.Enqueue("/job_count", counter, EMetricType::Counter, tags);
                    }
                } else if (state == EJobState::Completed) {
                    for (auto reason : TEnumTraits<EInterruptReason>::GetDomainValues()) {
                        auto tags = commonTags;
                        tags.push_back(JobInterruptReasonToTag_[reason]);
                        int counter = 0;
                        for (int i = 0; i < NodeShards_.size(); ++i) {
                            counter += shardCompletedJobCounter[i][reason][state][type];
                        }
                        Profiler.Enqueue("/job_count", counter, EMetricType::Counter, tags);
                    }
                } else {
                    int counter = 0;
                    for (int i = 0; i < NodeShards_.size(); ++i) {
                        counter += shardJobCounter[i][state][type];
                    }
                    Profiler.Enqueue("/job_count", counter, EMetricType::Counter, commonTags);
                }
            }
        }

        Profiler.Enqueue("/active_job_count", GetActiveJobCount(), EMetricType::Gauge);

        Profiler.Enqueue("/exec_node_count", GetExecNodeCount(), EMetricType::Gauge);
        Profiler.Enqueue("/total_node_count", GetTotalNodeCount(), EMetricType::Gauge);

        ProfileResources(TotalResourceLimitsProfiler_, GetResourceLimits(EmptySchedulingTagFilter));
        ProfileResources(TotalResourceUsageProfiler_, GetResourceUsage(EmptySchedulingTagFilter));

        {
            TJobTimeStatisticsDelta jobTimeStatisticsDelta;
            for (const auto& nodeShard : NodeShards_) {
                jobTimeStatisticsDelta += nodeShard->GetJobTimeStatisticsDelta();
            }
            Profiler.Increment(TotalCompletedJobTimeCounter_, jobTimeStatisticsDelta.CompletedJobTimeDelta);
            Profiler.Increment(TotalFailedJobTimeCounter_, jobTimeStatisticsDelta.FailedJobTimeDelta);
            Profiler.Increment(TotalAbortedJobTimeCounter_, jobTimeStatisticsDelta.AbortedJobTimeDelta);
        }
    }

    void OnClusterInfoLogging()
    {
        VERIFY_THREAD_AFFINITY(ControlThread);

        if (IsConnected()) {
            LogEventFluently(ELogEventType::ClusterInfo)
                .Item("exec_node_count").Value(GetExecNodeCount())
                .Item("total_node_count").Value(GetTotalNodeCount())
                .Item("resource_limits").Value(GetResourceLimits(EmptySchedulingTagFilter))
                .Item("resource_usage").Value(GetResourceUsage(EmptySchedulingTagFilter));
        }
    }

    void OnNodesInfoLogging()
    {
        VERIFY_THREAD_AFFINITY(ControlThread);

        if (!IsConnected()) {
            return;
        }

        std::vector<TFuture<TYsonString>> nodeListFutures;
        for (const auto& nodeShard : NodeShards_) {
            nodeListFutures.push_back(
                BIND([nodeShard] () {
                    return BuildYsonStringFluently<EYsonType::MapFragment>()
                        .Do(BIND(&TNodeShard::BuildNodesYson, nodeShard))
                        .Finish();
                })
                .AsyncVia(nodeShard->GetInvoker())
                .Run());
        }

        auto nodeLists = WaitFor(Combine(nodeListFutures)).ValueOrThrow();

        LogEventFluently(ELogEventType::NodesInfo)
            .Item("nodes")
                .DoMapFor(nodeLists, [] (TFluentMap fluent, const auto& nodeList) {
                    fluent.Items(nodeList);
                });
    }


    void OnMasterConnecting()
    {
        VERIFY_THREAD_AFFINITY(ControlThread);

        // NB: We cannot be sure the previous incarnation did a proper cleanup due to possible
        // fiber cancelation.
        DoCleanup();

        // NB: Must start the keeper before registering operations.
        const auto& responseKeeper = Bootstrap_->GetResponseKeeper();
        responseKeeper->Start();

        OperationsCleaner_->Start();
    }

    void OnMasterHandshake(const TMasterHandshakeResult& result)
    {
        VERIFY_THREAD_AFFINITY(ControlThread);

        ValidateConfig();

        {
            LOG_INFO("Connecting node shards");

            std::vector<TFuture<IInvokerPtr>> asyncInvokers;
            for (const auto& nodeShard : NodeShards_) {
                asyncInvokers.push_back(BIND(&TNodeShard::OnMasterConnected, nodeShard)
                    .AsyncVia(nodeShard->GetInvoker())
                    .Run());
            }

            auto invokerOrError = WaitFor(Combine(asyncInvokers));
            if (!invokerOrError.IsOK()) {
                THROW_ERROR_EXCEPTION("Error connecting node shards")
                    << invokerOrError;
            }

            const auto& invokers = invokerOrError.Value();
            for (size_t index = 0; index < NodeShards_.size(); ++index) {
                CancelableNodeShardInvokers_[index ] = invokers[index];
            }
        }

        {
            LOG_INFO("Registering existing operations");

            for (const auto& operation : result.Operations) {
                if (operation->GetMutationId()) {
                    TRspStartOperation response;
                    ToProto(response.mutable_operation_id(), operation->GetId());
                    auto responseMessage = CreateResponseMessage(response);
                    auto responseKeeper = Bootstrap_->GetResponseKeeper();
                    responseKeeper->EndRequest(operation->GetMutationId(), responseMessage);
                }

                RegisterOperation(operation, false);

                operation->SetStateAndEnqueueEvent(EOperationState::Orphaned);
                AddOperationToTransientQueue(operation);
            }
        }

        FetchOperationsEffectiveAcl();
    }

    void OnMasterConnected()
    {
        VERIFY_THREAD_AFFINITY(ControlThread);

        TransientOperationQueueScanPeriodExecutor_ = New<TPeriodicExecutor>(
            MasterConnector_->GetCancelableControlInvoker(EControlQueue::PeriodicActivity),
            BIND(&TImpl::ScanTransientOperationQueue, MakeWeak(this)),
            Config_->TransientOperationQueueScanPeriod);
        TransientOperationQueueScanPeriodExecutor_->Start();

        Strategy_->OnMasterConnected();

        LogEventFluently(ELogEventType::MasterConnected)
            .Item("address").Value(ServiceAddress_);
    }

    void DoCleanup()
    {
        NodeIdToTags_.clear();

        {
            auto error = TError("Master disconnected");
            for (const auto& pair : IdToOperation_) {
                const auto& operation = pair.second;
                if (!operation->IsFinishedState()) {
                    // This awakes those waiting for start promise.
                    SetOperationFinalState(
                        operation,
                        EOperationState::Aborted,
                        error);
                }
                operation->Cancel();
            }
            IdToOperation_.clear();
            IdToOperationService_.clear();
        }

        for (auto& queue : StateToTransientOperations_) {
            queue.clear();
        }

        const auto& responseKeeper = Bootstrap_->GetResponseKeeper();
        responseKeeper->Stop();

        if (TransientOperationQueueScanPeriodExecutor_) {
            TransientOperationQueueScanPeriodExecutor_->Stop();
            TransientOperationQueueScanPeriodExecutor_.Reset();
        }

        Strategy_->OnMasterDisconnected();
        OperationsCleaner_->Stop();
    }

    void OnMasterDisconnected()
    {
        VERIFY_THREAD_AFFINITY(ControlThread);

        LogEventFluently(ELogEventType::MasterDisconnected)
            .Item("address").Value(ServiceAddress_);

        if (Config_->TestingOptions->MasterDisconnectDelay) {
            Sleep(*Config_->TestingOptions->MasterDisconnectDelay);
        }

        DoCleanup();

        {
            LOG_INFO("Started disconnecting node shards");

            std::vector<TFuture<void>> asyncResults;
            for (const auto& nodeShard : NodeShards_) {
                asyncResults.push_back(BIND(&TNodeShard::OnMasterDisconnected, nodeShard)
                    .AsyncVia(nodeShard->GetInvoker())
                    .Run());
            }

            // XXX(babenko): fiber switch is forbidden here; do we actually need to wait for these results?
            Combine(asyncResults)
                .Get();

            LOG_INFO("Finished disconnecting node shards");
        }
    }


    void LogOperationFinished(const TOperationPtr& operation, ELogEventType logEventType, const TError& error)
    {
        LogEventFluently(logEventType)
            .Do(BIND(&TImpl::BuildOperationInfoForEventLog, MakeStrong(this), operation))
            .Item("start_time").Value(operation->GetStartTime())
            .Item("finish_time").Value(operation->GetFinishTime())
            .Item("controller_time_statistics").Value(operation->ControllerTimeStatistics())
            .Item("error").Value(error);
    }


    void ValidateOperationState(const TOperationPtr& operation, EOperationState expectedState)
    {
        if (operation->GetState() != expectedState) {
            LOG_INFO("Operation has unexpected state (OperationId: %v, State: %v, ExpectedState: %v)",
                operation->GetId(),
                operation->GetState(),
                expectedState);
            throw TFiberCanceledException();
        }
    }


    void RequestPoolTrees(TObjectServiceProxy::TReqExecuteBatchPtr batchReq)
    {
        static const TPoolTreeKeysHolder PoolTreeKeysHolder;

        LOG_INFO("Requesting pool trees");

        auto req = TYPathProxy::Get(GetPoolTreesPath());
        ToProto(req->mutable_attributes()->mutable_keys(), PoolTreeKeysHolder.Keys);
        batchReq->AddRequest(req, "get_pool_trees");
    }

    void HandlePoolTrees(TObjectServiceProxy::TRspExecuteBatchPtr batchRsp)
    {
        auto rspOrError = batchRsp->GetResponse<TYPathProxy::TRspGet>("get_pool_trees");
        if (!rspOrError.IsOK()) {
            LOG_WARNING(rspOrError, "Error getting pool trees");
            return;
        }

        const auto& rsp = rspOrError.Value();
        INodePtr poolTreesNode;
        try {
            poolTreesNode = ConvertToNode(TYsonString(rsp->value()));
        } catch (const std::exception& ex) {
            auto error = TError("Error parsing pool trees")
                << ex;
            SetSchedulerAlert(ESchedulerAlertType::UpdatePools, error);
            return;
        }

        Strategy_->UpdatePoolTrees(poolTreesNode);
    }


    void RequestNodesAttributes(TObjectServiceProxy::TReqExecuteBatchPtr batchReq)
    {
        LOG_INFO("Requesting exec nodes information");

        auto req = TYPathProxy::List("//sys/nodes");
        std::vector<TString> attributeKeys{
            "id",
            "tags",
            "state",
            "io_weights"
        };
        ToProto(req->mutable_attributes()->mutable_keys(), attributeKeys);
        batchReq->AddRequest(req, "get_nodes");
    }

    void HandleNodesAttributes(TObjectServiceProxy::TRspExecuteBatchPtr batchRsp)
    {
        auto rspOrError = batchRsp->GetResponse<TYPathProxy::TRspList>("get_nodes");
        if (!rspOrError.IsOK()) {
            LOG_WARNING(rspOrError, "Error getting exec nodes information");
            return;
        }

        try {
            const auto& rsp = rspOrError.Value();
            auto nodesList = ConvertToNode(TYsonString(rsp->value()))->AsList();
            std::vector<std::vector<std::pair<TString, INodePtr>>> nodesForShard(NodeShards_.size());
            std::vector<TFuture<void>> shardFutures;
            for (const auto& child : nodesList->GetChildren()) {
                auto address = child->GetValue<TString>();
                auto objectId = child->Attributes().Get<TObjectId>("id");
                auto nodeId = NodeIdFromObjectId(objectId);
                auto nodeShardId = GetNodeShardId(nodeId);
                nodesForShard[nodeShardId].emplace_back(address, child);
            }

            for (int i = 0 ; i < NodeShards_.size(); ++i) {
                auto& nodeShard = NodeShards_[i];
                shardFutures.push_back(
                    BIND(&TNodeShard::HandleNodesAttributes, nodeShard)
                        .AsyncVia(nodeShard->GetInvoker())
                        .Run(std::move(nodesForShard[i])));
            }
            WaitFor(Combine(shardFutures))
                .ThrowOnError();

            LOG_INFO("Exec nodes information updated");
        } catch (const std::exception& ex) {
            LOG_WARNING(ex, "Error updating exec nodes information");
        }
    }

    void RequestConfig(const TObjectServiceProxy::TReqExecuteBatchPtr& batchReq)
    {
        LOG_INFO("Requesting scheduler configuration");

        auto req = TYPathProxy::Get("//sys/scheduler/config");
        batchReq->AddRequest(req, "get_config");
    }

    void HandleConfig(const TObjectServiceProxy::TRspExecuteBatchPtr& batchRsp)
    {
        auto rspOrError = batchRsp->GetResponse<TYPathProxy::TRspGet>("get_config");
        if (rspOrError.FindMatching(NYTree::EErrorCode::ResolveError)) {
            // No config in Cypress, just ignore.
            SetSchedulerAlert(ESchedulerAlertType::UpdateConfig, TError());
            return;
        }
        if (!rspOrError.IsOK()) {
            LOG_WARNING(rspOrError, "Error getting scheduler configuration");
            return;
        }

        auto newConfig = CloneYsonSerializable(InitialConfig_);
        try {
            const auto& rsp = rspOrError.Value();
            auto configFromCypress = ConvertToNode(TYsonString(rsp->value()));
            try {
                newConfig->Load(configFromCypress, /* validate */ true, /* setDefaults */ false);
            } catch (const std::exception& ex) {
                auto error = TError("Error updating scheduler configuration")
                    << ex;
                SetSchedulerAlert(ESchedulerAlertType::UpdateConfig, error);
                return;
            }
        } catch (const std::exception& ex) {
            auto error = TError("Error parsing updated scheduler configuration")
                << ex;
            SetSchedulerAlert(ESchedulerAlertType::UpdateConfig, error);
            return;
        }

        SetSchedulerAlert(ESchedulerAlertType::UpdateConfig, TError());

        auto oldConfigNode = ConvertToNode(Config_);
        auto newConfigNode = ConvertToNode(newConfig);

        if (!AreNodesEqual(oldConfigNode, newConfigNode)) {
            LOG_INFO("Scheduler configuration updated");

            Config_ = newConfig;
            ValidateConfig();

            for (const auto& nodeShard : NodeShards_) {
                nodeShard->GetInvoker()->Invoke(
                    BIND(&TNodeShard::UpdateConfig, nodeShard, Config_));
            }

            Strategy_->UpdateConfig(Config_);
            MasterConnector_->UpdateConfig(Config_);
            OperationsCleaner_->UpdateConfig(Config_->OperationsCleaner);
            CachedExecNodeMemoryDistributionByTags_->SetExpirationTimeout(Config_->SchedulingTagFilterExpireTimeout);

            ProfilingExecutor_->SetPeriod(Config_->ProfilingUpdatePeriod);
            ClusterInfoLoggingExecutor_->SetPeriod(Config_->ClusterInfoLoggingPeriod);
            NodesInfoLoggingExecutor_->SetPeriod(Config_->NodesInfoLoggingPeriod);
            UpdateExecNodeDescriptorsExecutor_->SetPeriod(Config_->ExecNodeDescriptorsUpdatePeriod);
            JobReporterWriteFailuresChecker_->SetPeriod(Config_->JobReporterIssuesCheckPeriod);
            StrategyUnschedulableOperationsChecker_->SetPeriod(Config_->OperationUnschedulableCheckPeriod);
            if (TransientOperationQueueScanPeriodExecutor_) {
                TransientOperationQueueScanPeriodExecutor_->SetPeriod(Config_->TransientOperationQueueScanPeriod);
            }
            StaticOrchidService_->SetUpdatePeriod(Config_->StaticOrchidCacheUpdatePeriod);
            CombinedOrchidService_->SetUpdatePeriod(Config_->OrchidKeysUpdatePeriod);

            Bootstrap_->GetControllerAgentTracker()->UpdateConfig(Config_);

            EventLogWriter_->UpdateConfig(Config_->EventLog);
        }
    }


    void RequestOperationArchiveVersion(TObjectServiceProxy::TReqExecuteBatchPtr batchReq)
    {
        LOG_INFO("Requesting operation archive version");

        auto req = TYPathProxy::Get(GetOperationsArchiveVersionPath());
        batchReq->AddRequest(req, "get_operation_archive_version");
    }

    void HandleOperationArchiveVersion(TObjectServiceProxy::TRspExecuteBatchPtr batchRsp)
    {
        auto rspOrError = batchRsp->GetResponse<TYPathProxy::TRspGet>("get_operation_archive_version");
        if (!rspOrError.IsOK()) {
            LOG_INFO(rspOrError, "Error getting operation archive version");
            return;
        }

        try {
            auto version = ConvertTo<int>(TYsonString(rspOrError.Value()->value()));
            OperationArchiveVersion_.store(version, std::memory_order_relaxed);
            OperationsCleaner_->SetArchiveVersion(version);
            SetSchedulerAlert(ESchedulerAlertType::UpdateArchiveVersion, TError());
        } catch (const std::exception& ex) {
            auto error = TError("Error parsing operation archive version")
                << ex;
            SetSchedulerAlert(ESchedulerAlertType::UpdateArchiveVersion, error);
        }
    }

    void UpdateExecNodeDescriptors()
    {
        VERIFY_THREAD_AFFINITY(ControlThread);

        std::vector<TFuture<TRefCountedExecNodeDescriptorMapPtr>> shardDescriptorsFutures;
        for (const auto& nodeShard : NodeShards_) {
            shardDescriptorsFutures.push_back(BIND(&TNodeShard::GetExecNodeDescriptors, nodeShard)
                .AsyncVia(nodeShard->GetInvoker())
                .Run());
        }

        auto shardDescriptors = WaitFor(Combine(shardDescriptorsFutures))
            .ValueOrThrow();

        auto result = New<TRefCountedExecNodeDescriptorMap>();
        for (const auto& descriptors : shardDescriptors) {
            for (const auto& pair : *descriptors) {
                YCHECK(result->insert(pair).second);
            }
        }

        {
            TWriterGuard guard(ExecNodeDescriptorsLock_);
            std::swap(CachedExecNodeDescriptors_, result);
        }
    }

    void CheckJobReporterIssues()
    {
        int writeFailures = 0;
        int queueIsTooLargeNodeCount = 0;
        for (const auto& shard : NodeShards_) {
            writeFailures += shard->ExtractJobReporterWriteFailuresCount();
            queueIsTooLargeNodeCount += shard->GetJobReporterQueueIsTooLargeNodeCount();
        }

        std::vector<TError> errors;
        if (writeFailures > Config_->JobReporterWriteFailuresAlertThreshold) {
            auto error = TError("Too many job archive writes failed")
                << TErrorAttribute("aggregation_period", Config_->JobReporterIssuesCheckPeriod)
                << TErrorAttribute("threshold", Config_->JobReporterWriteFailuresAlertThreshold)
                << TErrorAttribute("write_failures", writeFailures);
            errors.push_back(error);
        }
        if (queueIsTooLargeNodeCount > Config_->JobReporterQueueIsTooLargeAlertThreshold) {
            auto error = TError("Too many nodes has large job archivation queues")
                << TErrorAttribute("threshold", Config_->JobReporterQueueIsTooLargeAlertThreshold)
                << TErrorAttribute("queue_is_too_large_node_count", queueIsTooLargeNodeCount);
            errors.push_back(error);
        }

        TError resultError;
        if (!errors.empty()) {
            resultError = TError("Job archivation issues detected")
                << errors;
        }

        SetSchedulerAlert(ESchedulerAlertType::JobsArchivation, resultError);
    }

    void CheckUnschedulableOperations()
    {
        for (auto pair : Strategy_->GetUnschedulableOperations()) {
            const auto& operationId = pair.first;
            const auto& error = pair.second;
            auto operation = FindOperation(operationId);
            if (!operation) {
                continue;
            }
            OnOperationFailed(operation, error);
        }
    }

    virtual TRefCountedExecNodeDescriptorMapPtr CalculateExecNodeDescriptors(const TSchedulingTagFilter& filter) const override
    {
        VERIFY_THREAD_AFFINITY_ANY();

        TRefCountedExecNodeDescriptorMapPtr descriptors;
        {
            TReaderGuard guard(ExecNodeDescriptorsLock_);
            descriptors = CachedExecNodeDescriptors_;
        }

        if (filter.IsEmpty()) {
            return descriptors;
        }

        auto result = New<TRefCountedExecNodeDescriptorMap>();
        for (const auto& pair : *descriptors) {
            const auto& descriptor = pair.second;
            if (filter.CanSchedule(descriptor.Tags)) {
                YCHECK(result->emplace(descriptor.Id, descriptor).second);
            }
        }
        return result;
    }

    TMemoryDistribution CalculateMemoryDistribution(const TSchedulingTagFilter& filter) const
    {
        VERIFY_THREAD_AFFINITY_ANY();

        TMemoryDistribution result;

        {
            TReaderGuard guard(ExecNodeDescriptorsLock_);

            for (const auto& pair : *CachedExecNodeDescriptors_) {
                const auto& descriptor = pair.second;
                if (filter.CanSchedule(descriptor.Tags)) {
                    ++result[RoundUp(descriptor.ResourceLimits.GetMemory(), 1_GB)];
                }
            }
        }

        return FilterLargestValues(result, Config_->MemoryDistributionDifferentNodeTypesThreshold);
    }

    void DoStartOperation(const TOperationPtr& operation)
    {
        VERIFY_THREAD_AFFINITY(ControlThread);

        auto codicilGuard = operation->MakeCodicilGuard();

        ValidateOperationState(operation, EOperationState::Starting);

        try {
            // NB(babenko): now we only validate this on start but not during revival
            Strategy_->ValidatePoolLimits(operation.Get(), operation->GetRuntimeParameters());

            WaitFor(MasterConnector_->CreateOperationNode(operation))
                .ThrowOnError();
        } catch (const std::exception& ex) {
            auto wrappedError = TError("Operation has failed to start")
                << ex;
            operation->SetStarted(wrappedError);
            return;
        }

        ValidateOperationState(operation, EOperationState::Starting);

        RegisterOperation(operation, true);

        operation->SetStateAndEnqueueEvent(EOperationState::WaitingForAgent);
        AddOperationToTransientQueue(operation);

        // NB: Once we've registered the operation in Cypress we're free to complete
        // StartOperation request. Preparation will happen in a non-blocking
        // fashion.
        operation->SetStarted(TError());
    }

    NYson::TYsonString BuildBriefSpec(const TOperationPtr& operation) const
    {
        auto briefSpec = BuildYsonStringFluently()
            .BeginMap()
                .Items(operation->ControllerAttributes().InitializeAttributes->BriefSpec)
            .EndMap();
        return briefSpec;
    }

    void DoInitializeOperation(const TOperationPtr& operation)
    {
        VERIFY_THREAD_AFFINITY(ControlThread);

        auto codicilGuard = operation->MakeCodicilGuard();

        auto operationId = operation->GetId();

        ValidateOperationState(operation, EOperationState::Initializing);

        try {
            RegisterAssignedOperation(operation);

            const auto& controller = operation->GetController();

            auto initializeResult = WaitFor(controller->Initialize(/* transactions */ Null))
                .ValueOrThrow();

            ValidateOperationState(operation, EOperationState::Initializing);

            operation->Transactions() = initializeResult.Transactions;
            operation->ControllerAttributes().InitializeAttributes = std::move(initializeResult.Attributes);
            operation->BriefSpec() = BuildBriefSpec(operation);

            WaitFor(MasterConnector_->UpdateInitializedOperationNode(operation))
                .ThrowOnError();

            ValidateOperationState(operation, EOperationState::Initializing);
        } catch (const std::exception& ex) {
            auto wrappedError = TError("Operation has failed to initialize")
                << ex;
            OnOperationFailed(operation, wrappedError);
            return;
        }

        ValidateOperationState(operation, EOperationState::Initializing);

        LogEventFluently(ELogEventType::OperationStarted)
            .Do(std::bind(&TImpl::BuildOperationInfoForEventLog, MakeStrong(this), operation, _1))
            .Do(std::bind(&ISchedulerStrategy::BuildOperationInfoForEventLog, Strategy_, operation.Get(), _1));

        LOG_INFO("Preparing operation (OperationId: %v)",
            operationId);

        operation->SetStateAndEnqueueEvent(EOperationState::Preparing);

        try {
            // Run async preparation.
            const auto& controller = operation->GetController();

            {
                TWallTimer timer;
                auto result = WaitFor(controller->Prepare())
                    .ValueOrThrow();

                operation->UpdateControllerTimeStatistics("/prepare", timer.GetElapsedTime());
                operation->ControllerAttributes().PrepareAttributes = std::move(result.Attributes);
            }

            ValidateOperationState(operation, EOperationState::Preparing);

            operation->SetStateAndEnqueueEvent(EOperationState::Pending);
            operation->SetPrepared(true);
            if (operation->GetActivated()) {
                MaterializeOperation(operation);
            }
        } catch (const std::exception& ex) {
            auto wrappedError = TError("Operation has failed to prepare")
                << ex;
            OnOperationFailed(operation, wrappedError);
            return;
        }

        LOG_INFO("Operation prepared (OperationId: %v)",
            operationId);

        LogEventFluently(ELogEventType::OperationPrepared)
            .Item("operation_id").Value(operationId)
            .Item("unrecognized_spec").Value(operation->ControllerAttributes().InitializeAttributes->UnrecognizedSpec);
    }

    void DoReviveOperation(const TOperationPtr& operation)
    {
        VERIFY_THREAD_AFFINITY(ControlThread);

        auto codicilGuard = operation->MakeCodicilGuard();

        auto operationId = operation->GetId();

        ValidateOperationState(operation, EOperationState::Reviving);

        LOG_INFO("Reviving operation (OperationId: %v)",
            operationId);

        try {
            RegisterAssignedOperation(operation);

            const auto& controller = operation->GetController();

            {
                YCHECK(operation->RevivalDescriptor());
                auto result = WaitFor(controller->Initialize(operation->Transactions()))
                    .ValueOrThrow();

                operation->Transactions() = std::move(result.Transactions);
                operation->ControllerAttributes().InitializeAttributes = std::move(result.Attributes);
                operation->BriefSpec() = BuildBriefSpec(operation);
                operation->Transactions() = std::move(result.Transactions);
            }

            ValidateOperationState(operation, EOperationState::Reviving);

            WaitFor(MasterConnector_->UpdateInitializedOperationNode(operation))
                .ThrowOnError();

            ValidateOperationState(operation, EOperationState::Reviving);

            {
                auto result = WaitFor(controller->Revive())
                    .ValueOrThrow();

                operation->ControllerAttributes().PrepareAttributes = result.Attributes;
                operation->SetRevivedFromSnapshot(result.RevivedFromSnapshot);
                operation->RevivedJobs() = std::move(result.RevivedJobs);
            }

            ValidateOperationState(operation, EOperationState::Reviving);

            LOG_INFO("Operation has been revived (OperationId: %v)",
                operationId);

            operation->RevivalDescriptor().Reset();
            operation->SetStateAndEnqueueEvent(EOperationState::Pending);
            operation->SetPrepared(true);

            if (operation->GetActivated()) {
                MaterializeOperation(operation);
            }
        } catch (const std::exception& ex) {
            LOG_WARNING(ex, "Operation has failed to revive (OperationId: %v)",
                operationId);
            auto wrappedError = TError("Operation has failed to revive")
                << ex;
            OnOperationFailed(operation, wrappedError);
        }
    }

    TFuture<void> ResetOperationRevival(const TOperationPtr& operation)
    {
        std::vector<TFuture<void>> asyncResults;
        for (int shardId = 0; shardId < NodeShards_.size(); ++shardId) {
            auto asyncResult = BIND(&TNodeShard::ResetOperationRevival, NodeShards_[shardId])
                .AsyncVia(NodeShards_[shardId]->GetInvoker())
                .Run(operation->GetId());
            asyncResults.emplace_back(std::move(asyncResult));
        }
        return Combine(asyncResults);
    }

    TFuture<void> RegisterJobsFromRevivedOperation(const TOperationPtr& operation)
    {
        auto jobs = std::move(operation->RevivedJobs());
        LOG_INFO("Registering running jobs from the revived operation (OperationId: %v, JobCount: %v)",
            operation->GetId(),
            jobs.size());

        // First, unfreeze operation and register jobs in strategy. Do this synchronously as we are in the scheduler control thread.
        Strategy_->RegisterJobs(operation->GetId(), jobs);

        // Second, register jobs on the corresponding node shards.
        std::vector<std::vector<TJobPtr>> jobsByShardId(NodeShards_.size());
        for (const auto& job : jobs) {
            auto shardId = GetNodeShardId(NodeIdFromJobId(job->GetId()));
            jobsByShardId[shardId].emplace_back(std::move(job));
        }

        std::vector<TFuture<void>> asyncResults;
        for (int shardId = 0; shardId < NodeShards_.size(); ++shardId) {
            auto asyncResult = BIND(&TNodeShard::FinishOperationRevival, NodeShards_[shardId])
                .AsyncVia(NodeShards_[shardId]->GetInvoker())
                .Run(operation->GetId(), std::move(jobsByShardId[shardId]));
            asyncResults.emplace_back(std::move(asyncResult));
        }
        return Combine(asyncResults);
    }

    IYPathServicePtr CreateOperationOrchidService(const TOperationPtr& operation)
    {
        auto createProducer = [&] (void (ISchedulerStrategy::*method)(const TOperationId& operationId, TFluentMap fluent)) {
            return IYPathService::FromProducer(BIND([this, operation, method] (IYsonConsumer* consumer) {
                BuildYsonFluently(consumer)
                    .BeginMap()
                        .Do(BIND(method, Strategy_, operation->GetId()))
                    .EndMap();
            }));
        };

        auto attributesService = IYPathService::FromProducer(BIND(&TImpl::BuildOperationAttributes, Unretained(this), operation))
            ->Via(GetControlInvoker(EControlQueue::Orchid));

        auto progressAttributesService = New<TCompositeMapService>()
            ->AddChild("progress", createProducer(&ISchedulerStrategy::BuildOperationProgress))
            ->AddChild("brief_progress", createProducer(&ISchedulerStrategy::BuildBriefOperationProgress))
            ->Via(GetControlInvoker(EControlQueue::Orchid));

        return New<TServiceCombiner>(
            std::vector<IYPathServicePtr>{attributesService, progressAttributesService},
            Config_->OrchidKeysUpdatePeriod);
    }

    void RegisterOperation(const TOperationPtr& operation, bool jobsReady)
    {
        YCHECK(IdToOperation_.emplace(operation->GetId(), operation).second);

        const auto& agentTracker = Bootstrap_->GetControllerAgentTracker();
        auto controller = agentTracker->CreateController(operation);
        operation->SetController(controller);

        Strategy_->RegisterOperation(operation.Get());
        operation->PoolTreeToSchedulingTagFilter() = Strategy_->GetOperationPoolTreeToSchedulingTagFilter(operation->GetId());

        for (const auto& nodeShard : NodeShards_) {
            nodeShard->GetInvoker()->Invoke(BIND(
                &TNodeShard::RegisterOperation,
                nodeShard,
                operation->GetId(),
                operation->GetController(),
                jobsReady));
        }

        MasterConnector_->RegisterOperation(operation);

        auto service = CreateOperationOrchidService(operation);
        YCHECK(IdToOperationService_.emplace(operation->GetId(), service).second);

        LOG_DEBUG("Operation registered (OperationId: %v, JobsReady: %v)",
            operation->GetId(),
            jobsReady);
    }

    void RegisterAssignedOperation(const TOperationPtr& operation)
    {
        auto agent = operation->GetAgentOrCancelFiber();
        const auto& controller = operation->GetController();
        controller->AssignAgent(agent);

        const auto& agentTracker = Bootstrap_->GetControllerAgentTracker();
        WaitFor(agentTracker->RegisterOperationAtAgent(operation))
            .ThrowOnError();
    }

    void UnregisterOperation(const TOperationPtr& operation)
    {
        YCHECK(IdToOperation_.erase(operation->GetId()) == 1);
        YCHECK(IdToOperationService_.erase(operation->GetId()) == 1);

        const auto& controller = operation->GetController();
        if (controller) {
            controller->RevokeAgent();
        }

        for (const auto& nodeShard : NodeShards_) {
            nodeShard->GetInvoker()->Invoke(BIND(
                &TNodeShard::UnregisterOperation,
                nodeShard,
                operation->GetId()));
        }

        Strategy_->UnregisterOperation(operation.Get());

        const auto& agentTracker = Bootstrap_->GetControllerAgentTracker();
        agentTracker->UnregisterOperationFromAgent(operation);

        MasterConnector_->UnregisterOperation(operation);

        LOG_DEBUG("Operation unregistered (OperationId: %v)",
            operation->GetId());
    }

    void AbortOperationJobs(const TOperationPtr& operation, const TError& error, bool terminated)
    {
        std::vector<TFuture<void>> abortFutures;
        for (const auto& nodeShard : NodeShards_) {
            abortFutures.push_back(BIND(&TNodeShard::AbortOperationJobs, nodeShard)
                .AsyncVia(nodeShard->GetInvoker())
                .Run(operation->GetId(), error, terminated));
        }

        WaitFor(Combine(abortFutures))
            .ThrowOnError();

        LOG_DEBUG("Requested node shards to abort all operation jobs (OperationId: %v)",
            operation->GetId());
    }

    void BuildOperationInfoForEventLog(const TOperationPtr& operation, TFluentMap fluent)
    {
        fluent
            .Item("operation_id").Value(operation->GetId())
            .Item("operation_type").Value(operation->GetType())
            .Item("spec").Value(operation->GetSpec())
            .Item("authenticated_user").Value(operation->GetAuthenticatedUser());
    }

    void SetOperationFinalState(const TOperationPtr& operation, EOperationState state, const TError& error)
    {
        VERIFY_THREAD_AFFINITY(ControlThread);

        if (!operation->GetStarted().IsSet()) {
            operation->SetStarted(error);
        }
        operation->SetStateAndEnqueueEvent(state);
        operation->SetFinishTime(TInstant::Now());
        ToProto(operation->MutableResult().mutable_error(), error);
    }

    void FinishOperation(const TOperationPtr& operation)
    {
        if (!operation->GetFinished().IsSet()) {
            operation->SetFinished();
            operation->SetController(nullptr);
            UnregisterOperation(operation);
        }
        operation->Cancel();
    }

    void DoCompleteOperation(const TOperationPtr& operation)
    {
        VERIFY_THREAD_AFFINITY(ControlThread);

        if (operation->IsFinishedState() || operation->IsFinishingState()) {
            // Operation is probably being aborted.
            return;
        }

        auto codicilGuard = operation->MakeCodicilGuard();

        const auto& operationId = operation->GetId();
        LOG_INFO("Completing operation (OperationId: %v)",
            operationId);

        operation->SetStateAndEnqueueEvent(EOperationState::Completing);
        operation->SetSuspended(false);

        // The operation may still have running jobs (e.g. those started speculatively).
        AbortOperationJobs(operation, TError("Operation completed"), /* terminated */ true);

        try {
            // First flush: ensure that all stderrs are attached and the
            // state is changed to Completing.
            {
                auto asyncResult = MasterConnector_->FlushOperationNode(operation);
                // Result is ignored since failure causes scheduler disconnection.
                Y_UNUSED(WaitFor(asyncResult));
                ValidateOperationState(operation, EOperationState::Completing);
            }

            // Should be called before commit in controller.
            auto operationInfoOrError = WaitFor(RequestOperationInfoFromControllerAgent(operation));
            if (!operationInfoOrError.IsOK()) {
                LOG_INFO(operationInfoOrError, "Failed to get operation info from controller agent "
                    "during operation completion (OperationId: %v)",
                    operation->GetId());
            }

            {
                const auto& controller = operation->GetController();
                WaitFor(controller->Commit())
                    .ThrowOnError();

                ValidateOperationState(operation, EOperationState::Completing);

                if (Config_->TestingOptions->FinishOperationTransitionDelay) {
                    Sleep(*Config_->TestingOptions->FinishOperationTransitionDelay);
                }
            }

            YCHECK(operation->GetState() == EOperationState::Completing);
            SetOperationFinalState(operation, EOperationState::Completed, TError());

            SubmitOperationToCleaner(
                operation,
                operationInfoOrError.IsOK() ? operationInfoOrError.Value() : nullptr);

            // Second flush: ensure that state is changed to Completed.
            {
                auto asyncResult = MasterConnector_->FlushOperationNode(operation);
                WaitFor(asyncResult)
                    .ThrowOnError();
                YCHECK(operation->GetState() == EOperationState::Completed);
            }

            // Notify controller that it is going to be disposed.
            const auto& controller = operation->GetController();
            Y_UNUSED(WaitFor(controller->Unregister()));

            FinishOperation(operation);
        } catch (const std::exception& ex) {
            OnOperationFailed(operation, ex);
            return;
        }

        LOG_INFO("Operation completed (OperationId: %v)",
             operationId);

        LogOperationFinished(operation, ELogEventType::OperationCompleted, TError());
    }

    void DoFailOperation(
        const TOperationPtr& operation,
        const TError& error)
    {
        VERIFY_THREAD_AFFINITY(ControlThread);

        // NB: finishing state is ok, do not skip operation fail in this case.
        if (operation->IsFinishedState()) {
            // Operation is already terminated.
            return;
        }

        auto codicilGuard = operation->MakeCodicilGuard();

        LOG_INFO(error, "Operation failed (OperationId: %v)",
             operation->GetId());

        TerminateOperation(
            operation,
            EOperationState::Failing,
            EOperationState::Failed,
            ELogEventType::OperationFailed,
            error);
    }

    void DoAbortOperation(const TOperationPtr& operation, const TError& error)
    {
        VERIFY_THREAD_AFFINITY(ControlThread);

        // NB: finishing state is ok, do not skip operation abort in this case.
        if (operation->IsFinishedState()) {
            // Operation is already terminated.
            return;
        }

        auto codicilGuard = operation->MakeCodicilGuard();

        LOG_INFO(error, "Aborting operation (OperationId: %v, State: %v)",
            operation->GetId(),
            operation->GetState());

        TerminateOperation(
            operation,
            EOperationState::Aborting,
            EOperationState::Aborted,
            ELogEventType::OperationAborted,
            error);
    }

    void DoSuspendOperation(
        const TOperationPtr& operation,
        const TError& error,
        bool abortRunningJobs,
        bool setAlert)
    {
        VERIFY_THREAD_AFFINITY(ControlThread);

        // NB: finishing state is ok, do not skip operation fail in this case.
        if (operation->IsFinishedState()) {
            // Operation is already terminated.
            return;
        }

        auto codicilGuard = operation->MakeCodicilGuard();

        operation->SetSuspended(true);

        if (abortRunningJobs) {
            AbortOperationJobs(operation, error, /* terminated */ false);
        }

        if (setAlert) {
            operation->SetAlert(EOperationAlertType::OperationSuspended, error);
        }

        LOG_INFO(error, "Operation suspended (OperationId: %v)",
            operation->GetId());
    }

    TFuture<TControllerAgentServiceProxy::TRspGetOperationInfoPtr> RequestOperationInfoFromControllerAgent(
        const TOperationPtr& operation) const
    {
        auto agent = operation->FindAgent();
        YCHECK(agent);

        NControllerAgent::TControllerAgentServiceProxy proxy(agent->GetChannel());
        auto req = proxy.GetOperationInfo();
        req->SetTimeout(Config_->ControllerAgentTracker->LightRpcTimeout);
        ToProto(req->mutable_operation_id(), operation->GetId());

        return req->Invoke();
    }

    void SubmitOperationToCleaner(
        const TOperationPtr& operation,
        TControllerAgentServiceProxy::TRspGetOperationInfoPtr operationInfo) const
    {
        VERIFY_THREAD_AFFINITY(ControlThread);

        TArchiveOperationRequest archivationReq;
        archivationReq.InitializeFromOperation(operation);
        if (operationInfo) {
            // TODO(asaitgalin): Can we build map in controller instead of
            // map fragment?
            archivationReq.Progress = BuildYsonStringFluently()
                .BeginMap()
                    .Items(TYsonString(operationInfo->progress(), EYsonType::MapFragment))
                .EndMap();

            archivationReq.BriefProgress = BuildYsonStringFluently()
                .BeginMap()
                    .Items(TYsonString(operationInfo->brief_progress(), EYsonType::MapFragment))
                .EndMap();
        }

        OperationsCleaner_->SubmitForArchivation(std::move(archivationReq));
    }

    void TerminateOperation(
        const TOperationPtr& operation,
        EOperationState intermediateState,
        EOperationState finalState,
        ELogEventType logEventType,
        const TError& error)
    {
        VERIFY_THREAD_AFFINITY(ControlThread);

        auto state = operation->GetState();
        if (IsOperationFinished(state) ||
            state == EOperationState::Failing ||
            state == EOperationState::Aborting)
        {
            // Safe to call multiple times, just ignore it.
            return;
        }

        operation->SetStateAndEnqueueEvent(intermediateState);
        operation->SetSuspended(false);

        AbortOperationJobs(
            operation,
            TError("Operation terminated")
                << TErrorAttribute("state", state)
                << error,
            /* terminated */ true);

        // First flush: ensure that all stderrs are attached and the
        // state is changed to its intermediate value.
        {
            // Result is ignored since failure causes scheduler disconnection.
            Y_UNUSED(WaitFor(MasterConnector_->FlushOperationNode(operation)));
            if (operation->GetState() != intermediateState) {
                return;
            }
        }


        if (Config_->TestingOptions->FinishOperationTransitionDelay) {
            Sleep(*Config_->TestingOptions->FinishOperationTransitionDelay);
        }

        TControllerAgentServiceProxy::TRspGetOperationInfoPtr operationInfo;
        if (operation->FindAgent()) {
            auto operationInfoOrError = WaitFor(RequestOperationInfoFromControllerAgent(operation));
            if (operationInfoOrError.IsOK()) {
                operationInfo = operationInfoOrError.Value();
            } else {
                LOG_INFO(operationInfoOrError, "Failed to get operation info from controller agent "
                    "during operation termination (OperationId: %v)",
                    operation->GetId());
            }
        }

        const auto& controller = operation->GetController();
        if (controller) {
            try {
                WaitFor(controller->Abort())
                    .ThrowOnError();
            } catch (const std::exception& ex) {
                auto error = TError("Failed to abort controller of operation %v",
                    operation->GetId())
                    << ex;
                MasterConnector_->Disconnect(error);
                return;
            }
        }

        if (!operation->FindAgent() && operation->Transactions()) {
            std::vector<TFuture<void>> asyncResults;
            auto scheduleAbort = [&] (const ITransactionPtr& transaction) {
                if (transaction) {
                    asyncResults.push_back(transaction->Abort());
                }
            };

            const auto& transactions = *operation->Transactions();
            scheduleAbort(transactions.AsyncTransaction);
            scheduleAbort(transactions.InputTransaction);
            scheduleAbort(transactions.OutputTransaction);
            scheduleAbort(transactions.DebugTransaction);

            try {
                WaitFor(Combine(asyncResults))
                    .ThrowOnError();
            } catch (const std::exception& ex) {
                LOG_DEBUG(ex, "Failed to abort transactions of orphaned operation (OperationId: %v)", operation->GetId());
            }
        }

        SetOperationFinalState(operation, finalState, error);

        // Second flush: ensure that the state is changed to its final value.
        {
            // Result is ignored since failure causes scheduler disconnection.
            Y_UNUSED(WaitFor(MasterConnector_->FlushOperationNode(operation)));
            if (operation->GetState() != finalState) {
                return;
            }
        }

        SubmitOperationToCleaner(operation, operationInfo);

        if (controller) {
            // Notify controller that it is going to be disposed.
            const auto& controller = operation->GetController();
            Y_UNUSED(WaitFor(controller->Unregister()));
        }

        LogOperationFinished(operation, logEventType, error);

        FinishOperation(operation);
    }


    void CompleteOperationWithoutRevival(const TOperationPtr& operation)
    {
        VERIFY_THREAD_AFFINITY(ControlThread);

        auto codicilGuard = operation->MakeCodicilGuard();

        LOG_INFO("Completing operation without revival (OperationId: %v)",
             operation->GetId());

        if (operation->RevivalDescriptor()->ShouldCommitOutputTransaction) {
            WaitFor(operation->Transactions()->OutputTransaction->Commit())
                .ThrowOnError();
        }

        SetOperationFinalState(operation, EOperationState::Completed, TError());

        // Result is ignored since failure causes scheduler disconnection.
        Y_UNUSED(WaitFor(MasterConnector_->FlushOperationNode(operation)));

        LogOperationFinished(operation, ELogEventType::OperationCompleted, TError());

        FinishOperation(operation);
    }

    void AbortOperationWithoutRevival(const TOperationPtr& operation, const TError& error)
    {
        VERIFY_THREAD_AFFINITY(ControlThread);

        auto codicilGuard = operation->MakeCodicilGuard();

        LOG_INFO(error, "Aborting operation without revival (OperationId: %v)",
             operation->GetId());

        auto abortTransaction = [&] (ITransactionPtr transaction) {
            if (transaction) {
                // Fire-and-forget.
                transaction->Abort();
            }
        };

        const auto& transactions = *operation->Transactions();
        abortTransaction(transactions.AsyncTransaction);
        abortTransaction(transactions.InputTransaction);
        abortTransaction(transactions.OutputTransaction);

        SetOperationFinalState(operation, EOperationState::Aborted, error);

        // Result is ignored since failure causes scheduler disconnection.
        Y_UNUSED(WaitFor(MasterConnector_->FlushOperationNode(operation)));

        LogOperationFinished(operation, ELogEventType::OperationAborted, error);

        FinishOperation(operation);
    }

    void RemoveExpiredResourceLimitsTags()
    {
        std::vector<TSchedulingTagFilter> toRemove;
        for (const auto& pair : CachedResourceLimitsByTags_) {
            const auto& filter = pair.first;
            const auto& record = pair.second;
            if (record.first + DurationToCpuDuration(Config_->SchedulingTagFilterExpireTimeout) < GetCpuInstant()) {
                toRemove.push_back(filter);
            }
        }

        for (const auto& filter : toRemove) {
            YCHECK(CachedResourceLimitsByTags_.erase(filter) == 1);
        }
    }

    TJobResources GetResourceUsage(const TSchedulingTagFilter& filter)
    {
        VERIFY_THREAD_AFFINITY(ControlThread);

        auto resourceUsage = ZeroJobResources();
        for (const auto& nodeShard : NodeShards_) {
            resourceUsage += nodeShard->GetResourceUsage(filter);
        }

        return resourceUsage;
    }

    TYsonString BuildSuspiciousJobsYson()
    {
        TStringBuilder builder;
        for (const auto& pair : IdToOperation_) {
            const auto& operation = pair.second;
            builder.AppendString(operation->GetSuspiciousJobs().GetData());
        }
        return TYsonString(builder.Flush(), EYsonType::MapFragment);
    }

    void BuildOperationAttributes(const TOperationPtr& operation, IYsonConsumer* consumer)
    {
        VERIFY_THREAD_AFFINITY(ControlThread);

        auto agent = operation->FindAgent();

        BuildYsonFluently(consumer)
            .BeginMap()
                .Do(BIND(&NScheduler::BuildFullOperationAttributes, operation))
                .DoIf(static_cast<bool>(agent), [&] (TFluentMap fluent) {
                    fluent
                        .Item("agent_id").Value(agent->GetId());
                })
            .EndMap();
    }

    void BuildStaticOrchid(IYsonConsumer* consumer)
    {
        VERIFY_THREAD_AFFINITY(ControlThread);

        RemoveExpiredResourceLimitsTags();

        BuildYsonFluently(consumer)
            .BeginMap()
                .Item("connected").Value(IsConnected())
                // COMPAT(babenko): deprecate cell in favor of cluster
                .Item("cell").BeginMap()
                    .Item("resource_limits").Value(GetResourceLimits(EmptySchedulingTagFilter))
                    .Item("resource_usage").Value(GetResourceUsage(EmptySchedulingTagFilter))
                    .Item("exec_node_count").Value(GetExecNodeCount())
                    .Item("total_node_count").Value(GetTotalNodeCount())
                    .Item("nodes_memory_distribution").Value(GetExecNodeMemoryDistribution(TSchedulingTagFilter()))
                    .Item("resource_limits_by_tags")
                        .DoMapFor(CachedResourceLimitsByTags_, [] (TFluentMap fluent, const auto& pair) {
                            const auto& filter = pair.first;
                            const auto& record = pair.second;
                            if (!filter.IsEmpty()) {
                                fluent.Item(filter.GetBooleanFormula().GetFormula()).Value(record.second);
                            }
                        })
                .EndMap()
                .Item("cluster").BeginMap()
                    .Item("resource_limits").Value(GetResourceLimits(EmptySchedulingTagFilter))
                    .Item("resource_usage").Value(GetResourceUsage(EmptySchedulingTagFilter))
                    .Item("exec_node_count").Value(GetExecNodeCount())
                    .Item("total_node_count").Value(GetTotalNodeCount())
                    .Item("nodes_memory_distribution").Value(GetExecNodeMemoryDistribution(TSchedulingTagFilter()))
                    .Item("resource_limits_by_tags")
                        .DoMapFor(CachedResourceLimitsByTags_, [] (TFluentMap fluent, const auto& pair) {
                            const auto& filter = pair.first;
                            const auto& record = pair.second;
                            if (!filter.IsEmpty()) {
                                fluent.Item(filter.GetBooleanFormula().GetFormula()).Value(record.second);
                            }
                        })
                .EndMap()
                .Item("controller_agents").DoMapFor(Bootstrap_->GetControllerAgentTracker()->GetAgents(), [] (TFluentMap fluent, const auto& agent) {
                    fluent
                        .Item(agent->GetId()).BeginMap()
                            .Item("state").Value(agent->GetState())
                            .DoIf(agent->GetState() == EControllerAgentState::Registered, [&] (TFluentMap fluent) {
                                fluent.Item("incarnation_id").Value(agent->GetIncarnationId());
                            })
                            .Item("operation_ids").DoListFor(agent->Operations(), [] (TFluentList fluent, const auto& operation) {
                                fluent.Item().Value(operation->GetId());
                            })
                        .EndMap();
                })
                .Item("suspicious_jobs").BeginMap()
                    .Items(BuildSuspiciousJobsYson())
                .EndMap()
                .Item("nodes").BeginMap()
                    .Do([=] (TFluentMap fluent) {
                        for (const auto& nodeShard : NodeShards_) {
                            auto asyncResult = WaitFor(
                                BIND(&TNodeShard::BuildNodesYson, nodeShard, fluent)
                                    .AsyncVia(nodeShard->GetInvoker())
                                    .Run());
                            asyncResult.ThrowOnError();
                        }
                    })
                .EndMap()
                .Item("config").Value(Config_)
                .Do(std::bind(&ISchedulerStrategy::BuildOrchid, Strategy_, _1))
                .Item("operations_cleaner").BeginMap()
                    .Do(std::bind(&TOperationsCleaner::BuildOrchid, OperationsCleaner_, _1))
                .EndMap()
            .EndMap();
    }

    IYPathServicePtr GetDynamicOrchidService()
    {
        auto dynamicOrchidService = New<TCompositeMapService>();
        dynamicOrchidService->AddChild("operations", New<TOperationsService>(this));
        dynamicOrchidService->AddChild("jobs", New<TJobsService>(this));
        return dynamicOrchidService;
    }

    void ValidateConfig()
    {
        // First reset the alert.
        SetSchedulerAlert(ESchedulerAlertType::UnrecognizedConfigOptions, TError());

        if (!Config_->EnableUnrecognizedAlert) {
            return;
        }

        auto unrecognized = Config_->GetUnrecognizedRecursively();
        if (unrecognized && unrecognized->GetChildCount() > 0) {
            LOG_WARNING("Scheduler config contains unrecognized options (Unrecognized: %v)",
                ConvertToYsonString(unrecognized, EYsonFormat::Text));
            SetSchedulerAlert(
                ESchedulerAlertType::UnrecognizedConfigOptions,
                TError("Scheduler config contains unrecognized options")
                    << TErrorAttribute("unrecognized", unrecognized));
        }
    }


    void AddOperationToTransientQueue(const TOperationPtr& operation)
    {
        StateToTransientOperations_[operation->GetState()].push_back(operation);

        if (TransientOperationQueueScanPeriodExecutor_) {
            TransientOperationQueueScanPeriodExecutor_->ScheduleOutOfBand();
        }

        LOG_DEBUG("Operation added to transient queue (OperationId: %v, State: %v)",
            operation->GetId(),
            operation->GetState());
    }

    bool HandleWaitingForAgentOperation(const TOperationPtr& operation)
    {
        const auto& agentTracker = Bootstrap_->GetControllerAgentTracker();
        auto agent = agentTracker->PickAgentForOperation(operation);
        if (!agent) {
            LOG_DEBUG("Failed to assign operation to agent; backing off");
            OperationToAgentAssignmentFailureTime_ = TInstant::Now();
            return false;
        }

        agentTracker->AssignOperationToAgent(operation, agent);

        if (operation->RevivalDescriptor()) {
            operation->SetStateAndEnqueueEvent(EOperationState::Reviving);
            operation->GetCancelableControlInvoker()->Invoke(
                BIND(&TImpl::DoReviveOperation, MakeStrong(this), operation));
        } else {
            operation->SetStateAndEnqueueEvent(EOperationState::Initializing);
            operation->GetCancelableControlInvoker()->Invoke(
                BIND(&TImpl::DoInitializeOperation, MakeStrong(this), operation));
        }

        return true;
    }

    void HandleOrphanedOperation(const TOperationPtr& operation)
    {
        const auto& operationId = operation->GetId();

        auto codicilGuard = operation->MakeCodicilGuard();

        LOG_DEBUG("Handling orphaned operation (OperationId: %v)",
            operation->GetId());

        try {
            ValidateOperationState(operation, EOperationState::Orphaned);

            YCHECK(operation->RevivalDescriptor());
            const auto& revivalDescriptor = *operation->RevivalDescriptor();

            if (revivalDescriptor.OperationCommitted) {
                CompleteOperationWithoutRevival(operation);
                return;
            }

            if (revivalDescriptor.OperationAborting) {
                AbortOperationWithoutRevival(
                    operation,
                    TError("Operation aborted since it was found in \"aborting\" state during scheduler revival"));
                return;
            }

            if (revivalDescriptor.UserTransactionAborted) {
                AbortOperationWithoutRevival(
                    operation,
                    GetUserTransactionAbortedError(operation->GetUserTransactionId()));
                return;
            }

            WaitFor(Strategy_->ValidateOperationStart(operation.Get()))
                .ThrowOnError();

            operation->SetStateAndEnqueueEvent(EOperationState::WaitingForAgent);
            AddOperationToTransientQueue(operation);
        } catch (const std::exception& ex) {
            LOG_WARNING(ex, "Operation has failed to revive (OperationId: %v)",
                operationId);
            auto wrappedError = TError("Operation has failed to revive")
                << ex;
            OnOperationFailed(operation, wrappedError);
        }
    }

    void HandleOrphanedOperations()
    {
        auto& queuedOperations = StateToTransientOperations_[EOperationState::Orphaned];
        std::vector<TOperationPtr> operations;
        operations.reserve(queuedOperations.size());
        for (const auto& operation : queuedOperations) {
            if (operation->GetState() != EOperationState::Orphaned) {
                LOG_DEBUG("Operation is no longer orphaned (OperationId: %v, State: %v)",
                    operation->GetId(),
                    operation->GetState());
                continue;
            }
            operations.push_back(operation);
        }
        queuedOperations.clear();

        if (operations.empty()) {
            return;
        }

        auto result = WaitFor(MasterConnector_->FetchOperationRevivalDescriptors(operations));
        if (!result.IsOK()) {
            LOG_ERROR(result, "Error fetching revival descriptors");
            MasterConnector_->Disconnect(result);
            return;
        }

        for (const auto& operation : operations) {
            operation->GetCancelableControlInvoker()->Invoke(
                BIND(&TImpl::HandleOrphanedOperation, MakeStrong(this), operation));
        }
    }

    void ScanTransientOperationQueue()
    {
        VERIFY_THREAD_AFFINITY(ControlThread);

        LOG_DEBUG("Started scanning transient operation queue");

        if (TInstant::Now() > OperationToAgentAssignmentFailureTime_ + Config_->OperationToAgentAssignmentBackoff) {
            auto& queuedOperations = StateToTransientOperations_[EOperationState::WaitingForAgent];
            std::vector<TOperationPtr> newQueuedOperations;
            for (const auto& operation : queuedOperations) {
                if (operation->GetState() != EOperationState::WaitingForAgent) {
                    LOG_DEBUG("Operation is no longer waiting for agent (OperationId: %v, State: %v)",
                        operation->GetId(),
                        operation->GetState());
                    continue;
                }
                if (!HandleWaitingForAgentOperation(operation)) {
                    newQueuedOperations.push_back(operation);
                }
            }
            queuedOperations = std::move(newQueuedOperations);
        }

        HandleOrphanedOperations();

        LOG_DEBUG("Finished scanning transient operation queue");
    }


    class TOperationsService
        : public TVirtualMapBase
    {
    public:
        explicit TOperationsService(const TScheduler::TImpl* scheduler)
            : TVirtualMapBase(nullptr /* owningNode */)
            , Scheduler_(scheduler)
        { }

        virtual i64 GetSize() const override
        {
            return Scheduler_->IdToOperationService_.size();
        }

        virtual std::vector<TString> GetKeys(i64 limit) const override
        {
            std::vector<TString> keys;
            keys.reserve(limit);
            for (const auto& pair : Scheduler_->IdToOperationService_) {
                if (static_cast<i64>(keys.size()) >= limit) {
                    break;
                }
                keys.emplace_back(ToString(pair.first));
            }
            return keys;
        }

        virtual IYPathServicePtr FindItemService(TStringBuf key) const override
        {
            auto operationId = TOperationId::FromString(key);
            auto it = Scheduler_->IdToOperationService_.find(operationId);
            return it == Scheduler_->IdToOperationService_.end() ? nullptr : it->second;
        }

    private:
        const TScheduler::TImpl* const Scheduler_;
    };

    class TJobsService
        : public TVirtualMapBase
    {
    public:
        explicit TJobsService(const TScheduler::TImpl* scheduler)
            : TVirtualMapBase(nullptr /* owningNode */)
            , Scheduler_(scheduler)
        { }

        virtual void GetSelf(
            TReqGet* request,
            TRspGet* response,
            const TCtxGetPtr& context) override
        {
            ThrowMethodNotSupported(context->GetMethod());
        }

        virtual void ListSelf(
            TReqList* request,
            TRspList* response,
            const TCtxListPtr& context) override
        {
            ThrowMethodNotSupported(context->GetMethod());
        }

        virtual i64 GetSize() const override
        {
            Y_UNREACHABLE();
        }

        virtual std::vector<TString> GetKeys(i64 limit) const override
        {
            Y_UNREACHABLE();
        }

        virtual IYPathServicePtr FindItemService(TStringBuf key) const override
        {
            auto jobId = TJobId::FromString(key);
            auto buildJobYsonCallback = BIND(&TJobsService::BuildControllerJobYson, MakeStrong(this), jobId);
            auto jobYPathService = IYPathService::FromProducer(buildJobYsonCallback)
                ->Via(Scheduler_->GetControlInvoker(EControlQueue::Orchid));
            return jobYPathService;
        }

    private:
        void BuildControllerJobYson(const TJobId& jobId, IYsonConsumer* consumer) const
        {
            const auto& nodeShard = Scheduler_->GetNodeShardByJobId(jobId);

            auto getOperationIdCallback = BIND(&TNodeShard::FindOperationIdByJobId, nodeShard, jobId)
                .AsyncVia(nodeShard->GetInvoker())
                .Run();
            auto operationId = WaitFor(getOperationIdCallback)
                .ValueOrThrow();

            if (!operationId) {
                THROW_ERROR_EXCEPTION("Job %v is missing", jobId);
            }

            auto operation = Scheduler_->GetOperationOrThrow(operationId);
            auto agent = operation->GetAgentOrThrow();

            NControllerAgent::TControllerAgentServiceProxy proxy(agent->GetChannel());
            auto req = proxy.GetJobInfo();
            req->SetTimeout(Scheduler_->Config_->ControllerAgentTracker->LightRpcTimeout);
            ToProto(req->mutable_operation_id(), operationId);
            ToProto(req->mutable_job_id(), jobId);
            auto rsp = WaitFor(req->Invoke())
                .ValueOrThrow();

            consumer->OnRaw(TYsonString(rsp->info()));
        }

        const TScheduler::TImpl* Scheduler_;
    };
};

////////////////////////////////////////////////////////////////////////////////

TScheduler::TScheduler(
    TSchedulerConfigPtr config,
    TBootstrap* bootstrap)
    : Impl_(New<TImpl>(config, bootstrap))
{ }

TScheduler::~TScheduler() = default;

void TScheduler::Initialize()
{
    Impl_->Initialize();
}

ISchedulerStrategyPtr TScheduler::GetStrategy() const
{
    return Impl_->GetStrategy();
}

const TOperationsCleanerPtr& TScheduler::GetOperationsCleaner() const
{
    return Impl_->GetOperationsCleaner();
}

IYPathServicePtr TScheduler::CreateOrchidService() const
{
    return Impl_->CreateOrchidService();
}

TRefCountedExecNodeDescriptorMapPtr TScheduler::GetCachedExecNodeDescriptors() const
{
    return Impl_->GetCachedExecNodeDescriptors();
}

const TSchedulerConfigPtr& TScheduler::GetConfig() const
{
    return Impl_->GetConfig();
}

int TScheduler::GetNodeShardId(TNodeId nodeId) const
{
    return Impl_->GetNodeShardId(nodeId);
}

const IInvokerPtr& TScheduler::GetCancelableNodeShardInvoker(int shardId) const
{
    return Impl_->GetCancelableNodeShardInvoker(shardId);
}

const std::vector<TNodeShardPtr>& TScheduler::GetNodeShards() const
{
    return Impl_->GetNodeShards();
}

bool TScheduler::IsConnected() const
{
    return Impl_->IsConnected();
}

void TScheduler::ValidateConnected()
{
    Impl_->ValidateConnected();
}

TMasterConnector* TScheduler::GetMasterConnector() const
{
    return Impl_->GetMasterConnector();
}

void TScheduler::Disconnect(const TError& error)
{
    Impl_->Disconnect(error);
}

TOperationPtr TScheduler::FindOperation(const TOperationId& id) const
{
    return Impl_->FindOperation(id);
}

TOperationPtr TScheduler::GetOperationOrThrow(const TOperationId& id) const
{
    return Impl_->GetOperationOrThrow(id);
}

TFuture<TOperationPtr> TScheduler::StartOperation(
    EOperationType type,
    const TTransactionId& transactionId,
    const TMutationId& mutationId,
    IMapNodePtr spec,
    const TString& user)
{
    return Impl_->StartOperation(
        type,
        transactionId,
        mutationId,
        spec,
        user);
}

TFuture<void> TScheduler::AbortOperation(
    TOperationPtr operation,
    const TError& error,
    const TString& user)
{
    return Impl_->AbortOperation(operation, error, user);
}

TFuture<void> TScheduler::SuspendOperation(
    TOperationPtr operation,
    const TString& user,
    bool abortRunningJobs)
{
    return Impl_->SuspendOperation(operation, user, abortRunningJobs);
}

TFuture<void> TScheduler::ResumeOperation(
    TOperationPtr operation,
    const TString& user)
{
    return Impl_->ResumeOperation(operation, user);
}

TFuture<void> TScheduler::CompleteOperation(
    TOperationPtr operation,
    const TError& error,
    const TString& user)
{
    return Impl_->CompleteOperation(operation, error, user);
}

void TScheduler::OnOperationCompleted(const TOperationPtr& operation)
{
    Impl_->OnOperationCompleted(operation);
}

void TScheduler::OnOperationAborted(const TOperationPtr& operation, const TError& error)
{
    Impl_->OnOperationAborted(operation, error);
}

void TScheduler::OnOperationFailed(const TOperationPtr& operation, const TError& error)
{
    Impl_->OnOperationFailed(operation, error);
}

void TScheduler::OnOperationSuspended(const TOperationPtr& operation, const TError& error)
{
    Impl_->OnOperationSuspended(operation, error);
}

void TScheduler::OnOperationAgentUnregistered(const TOperationPtr& operation)
{
    Impl_->OnOperationAgentUnregistered(operation);
}

void TScheduler::OnOperationBannedInTentativeTree(const TOperationPtr& operation, const TString& treeId, const std::vector<TJobId>& jobIds)
{
    Impl_->OnOperationBannedInTentativeTree(operation, treeId, jobIds);
}

TFuture<void> TScheduler::UpdateOperationParameters(
    TOperationPtr operation,
    const TString& user,
    INodePtr parameters)
{
    return Impl_->UpdateOperationParameters(operation, user, parameters);
}

TFuture<void> TScheduler::DumpInputContext(const TJobId& jobId, const NYPath::TYPath& path, const TString& user)
{
    return Impl_->DumpInputContext(jobId, path, user);
}

TFuture<TNodeDescriptor> TScheduler::GetJobNode(const TJobId& jobId, const TString& user)
{
    return Impl_->GetJobNode(jobId, user);
}

TFuture<TYsonString> TScheduler::Strace(const TJobId& jobId, const TString& user)
{
    return Impl_->Strace(jobId, user);
}

TFuture<void> TScheduler::SignalJob(const TJobId& jobId, const TString& signalName, const TString& user)
{
    return Impl_->SignalJob(jobId, signalName, user);
}

TFuture<void> TScheduler::AbandonJob(const TJobId& jobId, const TString& user)
{
    return Impl_->AbandonJob(jobId, user);
}

TFuture<TYsonString> TScheduler::PollJobShell(const TJobId& jobId, const TYsonString& parameters, const TString& user)
{
    return Impl_->PollJobShell(jobId, parameters, user);
}

TFuture<void> TScheduler::AbortJob(const TJobId& jobId, TNullable<TDuration> interruptTimeout, const TString& user)
{
    return Impl_->AbortJob(jobId, interruptTimeout, user);
}

void TScheduler::ProcessNodeHeartbeat(const TCtxNodeHeartbeatPtr& context)
{
    Impl_->ProcessNodeHeartbeat(context);
}

////////////////////////////////////////////////////////////////////////////////

} // namespace NScheduler
} // namespace NYT<|MERGE_RESOLUTION|>--- conflicted
+++ resolved
@@ -1303,12 +1303,10 @@
     TEnumIndexedVector<std::vector<TOperationPtr>, EOperationState> StateToTransientOperations_;
     TInstant OperationToAgentAssignmentFailureTime_;
 
-<<<<<<< HEAD
     INodePtr OperationsEffectiveAcl_;
-=======
+
     TIntrusivePtr<NYTree::ICachedYPathService> StaticOrchidService_;
     TIntrusivePtr<NYTree::ICachedYPathService> CombinedOrchidService_;
->>>>>>> 8f858d32
 
     DECLARE_THREAD_AFFINITY_SLOT(ControlThread);
 
