--- conflicted
+++ resolved
@@ -16,31 +16,13 @@
 #include <yt/server/cell_scheduler/bootstrap.h>
 #include <yt/server/cell_scheduler/config.h>
 
-<<<<<<< HEAD
-#include <core/concurrency/thread_affinity.h>
-#include <core/concurrency/thread_pool.h>
-#include <core/concurrency/periodic_executor.h>
-
-#include <core/misc/finally.h>
-
-#include <core/profiling/scoped_timer.h>
-
-#include <core/rpc/message.h>
-#include <core/rpc/response_keeper.h>
-=======
 #include <yt/ytlib/chunk_client/private.h>
 
 #include <yt/ytlib/job_prober_client/job_prober_service_proxy.h>
->>>>>>> df77f74d
 
 #include <yt/ytlib/object_client/master_ypath_proxy.h>
 
-<<<<<<< HEAD
-#include <ytlib/object_client/master_ypath_proxy.h>
-#include <ytlib/object_client/helpers.h>
-=======
 #include <yt/ytlib/scheduler/helpers.h>
->>>>>>> df77f74d
 
 #include <yt/ytlib/table_client/name_table.h>
 #include <yt/ytlib/table_client/schemaless_buffered_table_writer.h>
@@ -49,8 +31,6 @@
 
 #include <yt/core/concurrency/periodic_executor.h>
 #include <yt/core/concurrency/thread_affinity.h>
-
-#include <yt/core/misc/common.h>
 
 #include <yt/core/rpc/message.h>
 #include <yt/core/rpc/response_keeper.h>
@@ -484,9 +464,6 @@
             path);
     }
 
-<<<<<<< HEAD
-    TJobProberServiceProxy CreateJobProberProxy(TJobPtr job)
-=======
     TFuture<void> SignalJob(const TJobId& jobId, const Stroka& signalName)
     {
         return BIND(&TImpl::DoSignalJob, MakeStrong(this), jobId, signalName)
@@ -519,10 +496,7 @@
     {
         VERIFY_THREAD_AFFINITY(ControlThread);
 
-        auto job = FindJob(jobId);
-        if (!job) {
-            THROW_ERROR_EXCEPTION("No such job %v", jobId);
-        }
+        auto job = GetJobOrThrow(jobId);
         switch (job->GetType()) {
             case EJobType::Map:
             case EJobType::OrderedMap:
@@ -532,12 +506,16 @@
             case EJobType::PartitionReduce:
                 break;
             default:
-                THROW_ERROR_EXCEPTION("Can't abondon job %v of %v type", jobId, job->GetType());
-        }
+                THROW_ERROR_EXCEPTION("Cannot abandon job %v of type %Qv",
+                	jobId,
+                	job->GetType());
+        }
+        
         if (job->GetState() != EJobState::Running &&
             job->GetState() != EJobState::Waiting)
         {
-            THROW_ERROR_EXCEPTION("Abandoned job %v is not running", jobId);
+            THROW_ERROR_EXCEPTION("Cannot abandon job %v since is not running",
+            	jobId);
         }
 
         TJobResult result;
@@ -546,7 +524,6 @@
     }
 
     TJobProberServiceProxy CreateJobProberProxy(const TJobId& jobId)
->>>>>>> df77f74d
     {
         const auto& address = job->GetNode()->GetInterconnectAddress();
         auto channel = NChunkClient::LightNodeChannelFactory->CreateChannel(address);
@@ -1856,14 +1833,10 @@
 
             if (operation->GetState() == EOperationState::Running) {
                 LogFinishedJobFluently(ELogEventType::JobCompleted, job);
-<<<<<<< HEAD
                 auto controller = operation->GetController();
-                BIND(&IOperationController::OnJobCompleted, controller, TCompletedJobSummary(job))
+                BIND(&IOperationController::OnJobCompleted, controller, TCompletedJobSummary(job, abandoned))
                     .AsyncVia(controller->GetCancelableInvoker())
                     .Run();
-=======
-                operation->GetController()->OnJobCompleted(TCompletedJobSummary(job, abandoned));
->>>>>>> df77f74d
             }
 
             ProcessFinishedJobResult(job);
@@ -2590,11 +2563,7 @@
     return Impl_->Strace(jobId);
 }
 
-<<<<<<< HEAD
-TFuture<void> TScheduler::DumpInputContext(const TJobId& jobId, const TYPath& path)
-=======
 TFuture<void> TScheduler::SignalJob(const TJobId& jobId, const Stroka& signalName)
->>>>>>> df77f74d
 {
     return Impl_->SignalJob(jobId, signalName);
 }
