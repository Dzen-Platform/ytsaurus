--- conflicted
+++ resolved
@@ -163,21 +163,20 @@
         for (auto state : TEnumTraits<EJobState>::GetDomainValues()) {
             JobStateToTag_[state] = TProfileManager::Get()->RegisterTag("state", FormatEnum(state));
         }
+        
         for (auto type : TEnumTraits<EJobType>::GetDomainValues()) {
             JobTypeToTag_[type] = TProfileManager::Get()->RegisterTag("type", FormatEnum(type));
         }
+        
         for (auto reason : TEnumTraits<EAbortReason>::GetDomainValues()) {
-<<<<<<< HEAD
             if (IsMarker(reason)) {
                 continue;
             }
-            JobAbortReasonToTag_[reason] = TProfileManager::Get()->RegisterTag("reason", Format("%lv", reason));
-=======
             JobAbortReasonToTag_[reason] = TProfileManager::Get()->RegisterTag("abort_reason", FormatEnum(reason));
         }
+        
         for (auto reason : TEnumTraits<EInterruptReason>::GetDomainValues()) {
             JobInterruptReasonToTag_[reason] = TProfileManager::Get()->RegisterTag("interrupt_reason", FormatEnum(reason));
->>>>>>> 421f86f7
         }
     }
 
