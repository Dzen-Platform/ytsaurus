#include "scheduler.h"
#include "private.h"
#include "event_log.h"
#include "fair_share_strategy.h"
#include "helpers.h"
#include "job_prober_service.h"
#include "job_resources.h"
#include "map_controller.h"
#include "master_connector.h"
#include "merge_controller.h"
#include "operation_controller.h"
#include "remote_copy_controller.h"
#include "scheduler_strategy.h"
#include "snapshot_downloader.h"
#include "sort_controller.h"

#include <yt/server/cell_scheduler/bootstrap.h>
#include <yt/server/cell_scheduler/config.h>

#include <yt/ytlib/job_prober_client/job_prober_service_proxy.h>

#include <yt/ytlib/object_client/helpers.h>

#include <yt/ytlib/scheduler/helpers.h>

#include <yt/ytlib/table_client/name_table.h>
#include <yt/ytlib/table_client/schemaless_buffered_table_writer.h>
#include <yt/ytlib/table_client/schemaless_writer.h>
#include <yt/ytlib/table_client/table_consumer.h>

#include <yt/ytlib/api/transaction.h>

#include <yt/ytlib/chunk_client/chunk_service_proxy.h>
#include <yt/ytlib/chunk_client/helpers.h>

#include <yt/core/concurrency/periodic_executor.h>
#include <yt/core/concurrency/thread_affinity.h>
#include <yt/core/concurrency/thread_pool.h>

#include <yt/core/rpc/message.h>
#include <yt/core/rpc/response_keeper.h>

#include <yt/core/misc/lock_free.h>
#include <yt/core/misc/finally.h>

#include <yt/core/profiling/scoped_timer.h>

namespace NYT {
namespace NScheduler {

using namespace NConcurrency;
using namespace NYTree;
using namespace NYson;
using namespace NYPath;
using namespace NRpc;
using namespace NApi;
using namespace NCellScheduler;
using namespace NObjectClient;
using namespace NHydra;
using namespace NScheduler::NProto;
using namespace NJobTrackerClient;
using namespace NChunkClient;
using namespace NJobProberClient;
using namespace NNodeTrackerClient;
using namespace NTableClient;
using namespace NNodeTrackerServer;
using namespace NNodeTrackerClient::NProto;
using namespace NJobTrackerClient::NProto;

using NNodeTrackerClient::TNodeId;
using NNodeTrackerClient::TNodeDescriptor;
using NNodeTrackerClient::TNodeDirectory;

////////////////////////////////////////////////////////////////////

static const auto& Logger = SchedulerLogger;
static const auto& Profiler = SchedulerProfiler;
static const auto ProfilingPeriod = TDuration::Seconds(1);

////////////////////////////////////////////////////////////////////

class TScheduler::TImpl
    : public TRefCounted
    , public IOperationHost
    , public ISchedulerStrategyHost
    , public TEventLogHostBase
{
public:
    using TEventLogHostBase::LogEventFluently;

    TImpl(
        TSchedulerConfigPtr config,
        TBootstrap* bootstrap)
        : Config_(config)
        , InitialConfig_(ConvertToNode(Config_))
        , Bootstrap_(bootstrap)
        , SnapshotIOQueue_(New<TActionQueue>("SnapshotIO"))
        , ControllerThreadPool_(New<TThreadPool>(Config_->ControllerThreadCount, "Controller"))
        , JobSpecBuilderThreadPool_(New<TThreadPool>(Config_->JobSpecBuilderThreadCount, "SpecBuilder"))
        , MasterConnector_(new TMasterConnector(Config_, Bootstrap_))
        , TotalResourceLimitsProfiler_(Profiler.GetPathPrefix() + "/total_resource_limits")
        , TotalResourceUsageProfiler_(Profiler.GetPathPrefix() + "/total_resource_usage")
        , TotalCompletedJobTimeCounter_("/total_completed_job_time")
        , TotalFailedJobTimeCounter_("/total_failed_job_time")
        , TotalAbortedJobTimeCounter_("/total_aborted_job_time")
        , TotalResourceLimits_(ZeroJobResources())
        , TotalResourceUsage_(ZeroJobResources())
    {
        YCHECK(config);
        YCHECK(bootstrap);
        VERIFY_INVOKER_THREAD_AFFINITY(GetControlInvoker(), ControlThread);

        auto localHostName = TAddressResolver::Get()->GetLocalHostName();
        int port = Bootstrap_->GetConfig()->RpcPort;
        ServiceAddress_ = BuildServiceAddress(localHostName, port);
    }

    void Initialize()
    {
        InitStrategy();

        MasterConnector_->AddGlobalWatcherRequester(BIND(
            &TImpl::RequestPools,
            Unretained(this)));
        MasterConnector_->AddGlobalWatcherHandler(BIND(
            &TImpl::HandlePools,
            Unretained(this)));

        MasterConnector_->AddGlobalWatcherRequester(BIND(
            &TImpl::RequestNodesAttributes,
            Unretained(this)));
        MasterConnector_->AddGlobalWatcherHandler(BIND(
            &TImpl::HandleNodesAttributes,
            Unretained(this)));

        MasterConnector_->AddGlobalWatcherRequester(BIND(
            &TImpl::RequestConfig,
            Unretained(this)));
        MasterConnector_->AddGlobalWatcherHandler(BIND(
            &TImpl::HandleConfig,
            Unretained(this)));

        MasterConnector_->SubscribeMasterConnected(BIND(
            &TImpl::OnMasterConnected,
            Unretained(this)));
        MasterConnector_->SubscribeMasterDisconnected(BIND(
            &TImpl::OnMasterDisconnected,
            Unretained(this)));

        MasterConnector_->SubscribeUserTransactionAborted(BIND(
            &TImpl::OnUserTransactionAborted,
            Unretained(this)));
        MasterConnector_->SubscribeSchedulerTransactionAborted(BIND(
            &TImpl::OnSchedulerTransactionAborted,
            Unretained(this)));

        MasterConnector_->Start();

        ProfilingExecutor_ = New<TPeriodicExecutor>(
            Bootstrap_->GetControlInvoker(),
            BIND(&TImpl::OnProfiling, MakeWeak(this)),
            ProfilingPeriod);
        ProfilingExecutor_->Start();

        auto nameTable = New<TNameTable>();
        auto options = New<TTableWriterOptions>();
        options->ValidateDuplicateIds = true;
        options->ValidateRowWeight = true;

        EventLogWriter_ = CreateSchemalessBufferedTableWriter(
            Config_->EventLog,
            options,
            Bootstrap_->GetMasterClient(),
            nameTable,
            Config_->EventLog->Path);

        // Open is always synchronous for buffered writer.
        YCHECK(EventLogWriter_->Open().IsSet());

        EventLogValueConsumer_.reset(new TWritingValueConsumer(EventLogWriter_, true));
        EventLogTableConsumer_.reset(new TTableConsumer(EventLogValueConsumer_.get()));

        LogEventFluently(ELogEventType::SchedulerStarted)
            .Item("address").Value(ServiceAddress_);

        LoggingExecutor_ = New<TPeriodicExecutor>(
            Bootstrap_->GetControlInvoker(),
            BIND(&TImpl::OnLogging, MakeWeak(this)),
            Config_->ClusterInfoLoggingPeriod);
        LoggingExecutor_->Start();

        PendingEventLogRowsFlushExecutor_ = New<TPeriodicExecutor>(
            Bootstrap_->GetControlInvoker(),
            BIND(&TImpl::OnPendingEventLogRowsFlush, MakeWeak(this)),
            Config_->PendingEventLogRowsFlushPeriod);
        PendingEventLogRowsFlushExecutor_->Start();
    }

    ISchedulerStrategy* GetStrategy()
    {
        VERIFY_THREAD_AFFINITY_ANY();

        return Strategy_.get();
    }

    IYPathServicePtr GetOrchidService()
    {
        auto producer = BIND(&TImpl::BuildOrchid, MakeStrong(this));
        return IYPathService::FromProducer(producer);
    }

    std::vector<TOperationPtr> GetOperations()
    {
        VERIFY_THREAD_AFFINITY(ControlThread);

        std::vector<TOperationPtr> operations;
        for (const auto& pair : IdToOperation_) {
            operations.push_back(pair.second);
        }
        return operations;
    }

    IInvokerPtr GetSnapshotIOInvoker()
    {
        return SnapshotIOQueue_->GetInvoker();
    }

    bool IsConnected()
    {
        return MasterConnector_->IsConnected();
    }

    void ValidateConnected()
    {
        if (!IsConnected()) {
            THROW_ERROR_EXCEPTION(GetMasterDisconnectedError());
        }
    }


    TOperationPtr FindOperation(const TOperationId& id)
    {
        VERIFY_THREAD_AFFINITY(ControlThread);

        auto it = IdToOperation_.find(id);
        return it == IdToOperation_.end() ? nullptr : it->second;
    }

    TOperationPtr GetOperation(const TOperationId& id)
    {
        VERIFY_THREAD_AFFINITY(ControlThread);

        auto operation = FindOperation(id);
        YCHECK(operation);
        return operation;
    }

    TOperationPtr GetOperationOrThrow(const TOperationId& id)
    {
        VERIFY_THREAD_AFFINITY(ControlThread);

        auto operation = FindOperation(id);
        if (!operation) {
            THROW_ERROR_EXCEPTION(
                EErrorCode::NoSuchOperation,
                "No such operation %v",
                id);
        }
        return operation;
    }


    virtual int GetExecNodeCount() const override
    {
        VERIFY_THREAD_AFFINITY_ANY();

        TReaderGuard guard(AddressToNodeLock_);

        return ExecNodeCount_;
    }

    virtual int GetTotalNodeCount() const override
    {
        VERIFY_THREAD_AFFINITY_ANY();

        TReaderGuard guard(AddressToNodeLock_);

        return TotalNodeCount_;
    }

    virtual std::vector<TExecNodeDescriptor> GetExecNodeDescriptors(const TNullable<Stroka>& tag) const override
    {
        VERIFY_THREAD_AFFINITY_ANY();

        TReaderGuard guard(AddressToNodeLock_);

        std::vector<TExecNodeDescriptor> result;
        result.reserve(AddressToNode_.size());
        for (const auto& pair : AddressToNode_) {
            const auto& node = pair.second;
            if (node->GetMasterState() == ENodeState::Online &&
                node->CanSchedule(tag))
            {
                result.push_back(node->BuildExecDescriptor());
            }
        }
        return result;
    }


    TFuture<TOperationPtr> StartOperation(
        EOperationType type,
        const TTransactionId& transactionId,
        const TMutationId& mutationId,
        IMapNodePtr spec,
        const Stroka& user)
    {
        VERIFY_THREAD_AFFINITY(ControlThread);

        if (static_cast<int>(IdToOperation_.size()) >= Config_->MaxOperationCount) {
            THROW_ERROR_EXCEPTION(
                EErrorCode::TooManyOperations,
                "Limit for the number of concurrent operations %v has been reached",
                Config_->MaxOperationCount);
        }

        // Attach user transaction if any. Don't ping it.
        TTransactionAttachOptions userAttachOptions;
        userAttachOptions.Ping = false;
        userAttachOptions.PingAncestors = false;
        auto userTransaction = transactionId
            ? GetMasterClient()->AttachTransaction(transactionId, userAttachOptions)
            : nullptr;

        // Merge operation spec with template
        auto specTemplate = GetSpecTemplate(type, spec);
        if (specTemplate) {
            spec = UpdateNode(specTemplate, spec)->AsMap();
        }

        TOperationSpecBasePtr operationSpec;
        try {
            operationSpec = ConvertTo<TOperationSpecBasePtr>(spec);
        } catch (const std::exception& ex) {
            THROW_ERROR_EXCEPTION("Error parsing operation spec") << ex;
        }

        // Create operation object.
        auto operationId = MakeRandomId(
            EObjectType::Operation,
            GetMasterClient()->GetConnection()->GetPrimaryMasterCellTag());
        auto operation = New<TOperation>(
            operationId,
            type,
            mutationId,
            userTransaction,
            spec,
            user,
            operationSpec->Owners,
            TInstant::Now());
        operation->SetState(EOperationState::Initializing);

        Strategy_->CanAddOperation(operation)
            .ThrowOnError();

        LOG_INFO("Starting operation (OperationType: %v, OperationId: %v, TransactionId: %v, User: %v)",
            type,
            operationId,
            transactionId,
            user);

        LOG_INFO("Total resource limits (OperationId: %v, ResourceLimits: %v)",
            operationId,
            FormatResources(GetTotalResourceLimits()));

        // Spawn a new fiber where all startup logic will work asynchronously.
        BIND(&TImpl::DoStartOperation, MakeStrong(this), operation)
            .AsyncVia(MasterConnector_->GetCancelableControlInvoker())
            .Run();

        return operation->GetStarted();
    }

    TFuture<void> AbortOperation(TOperationPtr operation, const TError& error)
    {
        VERIFY_THREAD_AFFINITY(ControlThread);

        auto codicilGuard = operation->MakeCodicilGuard();

        if (operation->IsFinishingState() || operation->IsFinishedState()) {
            LOG_INFO(error, "Operation is already shuting down (OperationId: %v, State: %v)",
                operation->GetId(),
                operation->GetState());
            return operation->GetFinished();
        }

        LOG_INFO(error, "Aborting operation (OperationId: %v, State: %v)",
            operation->GetId(),
            operation->GetState());

        TerminateOperation(
            operation,
            EOperationState::Aborting,
            EOperationState::Aborted,
            ELogEventType::OperationAborted,
            error);

        return operation->GetFinished();
    }

    TFuture<void> SuspendOperation(TOperationPtr operation)
    {
        VERIFY_THREAD_AFFINITY(ControlThread);

        auto codicilGuard = operation->MakeCodicilGuard();

        if (operation->IsFinishingState() || operation->IsFinishedState()) {
            return MakeFuture(TError(
                EErrorCode::InvalidOperationState,
                "Cannot suspend operation in %Qlv state",
                operation->GetState()));
        }

        operation->SetSuspended(true);

        LOG_INFO("Operation suspended (OperationId: %v)",
            operation->GetId());

        return MasterConnector_->FlushOperationNode(operation);
    }

    TFuture<void> ResumeOperation(TOperationPtr operation)
    {
        VERIFY_THREAD_AFFINITY(ControlThread);

        auto codicilGuard = operation->MakeCodicilGuard();

        if (!operation->GetSuspended()) {
            return MakeFuture(TError(
                EErrorCode::InvalidOperationState,
                "Operation is not suspended. Its state %Qlv",
                operation->GetState()));
        }

        operation->SetSuspended(false);

        LOG_INFO("Operation resumed (OperationId: %v)",
            operation->GetId());

        return MasterConnector_->FlushOperationNode(operation);
    }

    TFuture<void> CompleteOperation(TOperationPtr operation, const TError& error)
    {
        VERIFY_THREAD_AFFINITY(ControlThread);

        auto codicilGuard = operation->MakeCodicilGuard();

        if (operation->IsFinishingState() || operation->IsFinishedState()) {
            LOG_INFO(error, "Operation is already shuting down (OperationId: %v, State: %v)",
                operation->GetId(),
                operation->GetState());
            return operation->GetFinished();
        }
        if (operation->GetState() != EOperationState::Running) {
            return MakeFuture(TError(
                EErrorCode::InvalidOperationState,
                "Operation is not running. Its state %Qlv",
                operation->GetState()));
        }

        LOG_INFO(error, "Completing operation (OperationId: %v, State: %v)",
            operation->GetId(),
            operation->GetState());

        auto controller = operation->GetController();
        YCHECK(controller);
        controller->Complete();

        return operation->GetFinished();
    }

    TFuture<TYsonString> Strace(const TJobId& jobId)
    {
        return BIND(&TImpl::DoStrace, MakeStrong(this), jobId)
            .AsyncVia(MasterConnector_->GetCancelableControlInvoker())
            .Run();
    }

    TFuture<void> DumpInputContext(const TJobId& jobId, const TYPath& path)
    {
        return BIND(&TImpl::DoDumpInputContext, MakeStrong(this), jobId, path)
            .AsyncVia(MasterConnector_->GetCancelableControlInvoker())
            .Run();
    }

    TFuture<void> SignalJob(const TJobId& jobId, const Stroka& signalName)
    {
        return BIND(&TImpl::DoSignalJob, MakeStrong(this), jobId, signalName)
            .AsyncVia(MasterConnector_->GetCancelableControlInvoker())
            .Run();
    }

    TFuture<void> AbandonJob(const TJobId& jobId)
    {
        return BIND(&TImpl::DoAbandonJob, MakeStrong(this), jobId)
            .AsyncVia(MasterConnector_->GetCancelableControlInvoker())
            .Run();
    }

<<<<<<< HEAD
=======
    TFuture<TYsonString> PollJobShell(const TJobId& jobId, const TYsonString& parameters)
    {
        return BIND(&TImpl::DoPollJobShell, MakeStrong(this), jobId, parameters)
            .AsyncVia(MasterConnector_->GetCancelableControlInvoker())
            .Run();
    }

    TFuture<void> AbortJob(const TJobId& jobId)
    {
        return BIND(&TImpl::DoAbortJob, MakeStrong(this), jobId)
            .AsyncVia(MasterConnector_->GetCancelableControlInvoker())
            .Run();
    }

    TJobProberServiceProxy CreateJobProberProxy(const TJobPtr& job)
    {
        const auto& address = job->GetNode()->GetInterconnectAddress();
        auto channel = GetMasterClient()->GetNodeChannelFactory()->CreateChannel(address);

        TJobProberServiceProxy proxy(channel);
        proxy.SetDefaultTimeout(Bootstrap_->GetConfig()->Scheduler->JobProberRpcTimeout);
        return proxy;
    }

>>>>>>> 996a7cd2
    void ProcessHeartbeatJobs(
        TExecNodePtr node,
        NJobTrackerClient::NProto::TReqHeartbeat* request,
        NJobTrackerClient::NProto::TRspHeartbeat* response,
        std::vector<TJobPtr>* runningJobs,
        bool* hasWaitingJobs,
        yhash_set<TOperationPtr>* operationsToLog)
    {
        auto now = TInstant::Now();

        bool forceJobsLogging = false;
        auto lastJobsLogTime = node->GetLastJobsLogTime();
        if (!lastJobsLogTime || now > lastJobsLogTime.Get() + Config_->JobsLoggingPeriod) {
            forceJobsLogging = true;
            node->SetLastJobsLogTime(now);
        }

        auto missingJobs = node->Jobs();

        for (auto& jobStatus : *request->mutable_jobs()) {
            auto jobType = EJobType(jobStatus.job_type());
            // Skip jobs that are not issued by the scheduler.
            if (jobType <= EJobType::SchedulerFirst || jobType >= EJobType::SchedulerLast) {
                continue;
            }

            auto job = ProcessJobHeartbeat(
                node,
                request,
                response,
                New<TRefCountedJobStatus>(std::move(jobStatus)),
                forceJobsLogging);
            if (job) {
                YCHECK(missingJobs.erase(job) == 1);
                switch (job->GetState()) {
                    case EJobState::Completed:
                    case EJobState::Failed:
                    case EJobState::Aborted:
                        operationsToLog->insert(job->GetOperation());
                        break;
                    case EJobState::Running:
                        runningJobs->push_back(job);
                        break;
                    case EJobState::Waiting:
                        *hasWaitingJobs = true;
                        break;
                    default:
                        break;
                }
            }
        }

        // Check for missing jobs.
        for (const auto& job : missingJobs) {
            LOG_ERROR("Job is missing (Address: %v, JobId: %v, OperationId: %v)",
                node->GetDefaultAddress(),
                job->GetId(),
                job->GetOperationId());
            AbortJob(job, TError("Job vanished"));
            UnregisterJob(job);
        }
    }

    TFuture<void> ProcessScheduledJobs(
        const ISchedulingContextPtr& schedulingContext,
        NJobTrackerClient::NProto::TRspHeartbeat* response,
        yhash_set<TOperationPtr>* operationsToLog)
    {
        std::vector<TFuture<void>> asyncResults;

        for (const auto& job : schedulingContext->StartedJobs()) {
            auto operation = FindOperation(job->GetOperationId());
            if (!operation || operation->GetState() != EOperationState::Running) {
                LOG_DEBUG("Dangling started job found (JobId: %v, OperationId: %v)",
                    job->GetId(),
                    job->GetOperationId());
                continue;
            }

            RegisterJob(job);

            const auto& controller = operation->GetController();
            controller->GetCancelableInvoker()->Invoke(BIND(
                &IOperationController::OnJobStarted,
                controller,
                job->GetId(),
                job->GetStartTime()));

            auto* startInfo = response->add_jobs_to_start();
            ToProto(startInfo->mutable_job_id(), job->GetId());
            ToProto(startInfo->mutable_operation_id(), operation->GetId());
            *startInfo->mutable_resource_limits() = job->ResourceUsage().ToNodeResources();

            // Build spec asynchronously.
            asyncResults.push_back(
                BIND(job->GetSpecBuilder(), startInfo->mutable_spec())
                    .AsyncVia(JobSpecBuilderThreadPool_->GetInvoker())
                    .Run());

            // Release to avoid circular references.
            job->SetSpecBuilder(TJobSpecBuilder());
            operationsToLog->insert(operation);
        }

        for (const auto& job : schedulingContext->PreemptedJobs()) {
            if (!FindOperation(job->GetOperationId())) {
                LOG_DEBUG("Dangling preempted job found (JobId: %v, OperationId: %v)",
                    job->GetId(),
                    job->GetOperationId());
                continue;
            }
            PreemptJob(job);
            ToProto(response->add_jobs_to_abort(), job->GetId());
        }

        return Combine(asyncResults);
    }

    void ProcessHeartbeat(TCtxHeartbeatPtr context)
    {
        auto* request = &context->Request();
        auto* response = &context->Response();

        auto nodeId = request->node_id();
        auto descriptor = FromProto<TNodeDescriptor>(request->node_descriptor());
        auto node = GetOrRegisterNode(nodeId, descriptor);
        // NB: Resource limits and usage of node should be updated even if
        // node is offline to avoid getting incorrect total limits when node becomes online.
        UpdateNodeResources(node, request->resource_limits(), request->resource_usage());
        if (node->GetMasterState() != ENodeState::Online) {
            THROW_ERROR_EXCEPTION("Node is not online");
        }

        // We should process only one heartbeat at a time from the same node.
        if (node->GetHasOngoingHeartbeat()) {
            THROW_ERROR_EXCEPTION("Node has ongoing heartbeat");
        }

        TLeaseManager::RenewLease(node->GetLease());

        bool isThrottlingActive = false;
        if (ConcurrentHeartbeatCount_ > Config_->HardConcurrentHeartbeatLimit) {
            isThrottlingActive = true;
            LOG_INFO("Hard heartbeat limit reached (NodeAddress: %v, Limit: %v)",
                node->GetDefaultAddress(),
                Config_->HardConcurrentHeartbeatLimit);
        } else if (ConcurrentHeartbeatCount_ > Config_->SoftConcurrentHeartbeatLimit &&
            node->GetLastSeenTime() + Config_->HeartbeatProcessBackoff > TInstant::Now())
        {
            isThrottlingActive = true;
            LOG_INFO("Soft heartbeat limit reached (NodeAddress: %v, Limit: %v)",
                node->GetDefaultAddress(),
                Config_->SoftConcurrentHeartbeatLimit);
        }

        yhash_set<TOperationPtr> operationsToLog;
        TFuture<void> scheduleJobsAsyncResult = VoidFuture;

        {
            BeginNodeHeartbeatProcessing(node);
            auto heartbeatGuard = Finally([&] {
                EndNodeHeartbeatProcessing(node);
            });

            // NB: No exception must leave this try/catch block.
            try {
                std::vector<TJobPtr> runningJobs;
                bool hasWaitingJobs = false;
                PROFILE_TIMING ("/analysis_time") {
                    ProcessHeartbeatJobs(
                        node,
                        request,
                        response,
                        &runningJobs,
                        &hasWaitingJobs,
                        &operationsToLog);
                }

                if (hasWaitingJobs || isThrottlingActive) {
                    if (hasWaitingJobs) {
                        LOG_DEBUG("Waiting jobs found, suppressing new jobs scheduling");
                    }
                    if (isThrottlingActive) {
                        LOG_DEBUG("Throttling is active, suppressing new jobs scheduling");
                    }
                    response->set_scheduling_skipped(true);
                } else {
                    auto schedulingContext = CreateSchedulingContext(
                        Config_,
                        node,
                        runningJobs,
                        Bootstrap_->GetMasterClient()->GetConnection()->GetPrimaryMasterCellTag());

                    PROFILE_TIMING ("/schedule_time") {
                        Strategy_->ScheduleJobs(schedulingContext);
                    }

                    TotalResourceUsage_ -= node->GetResourceUsage();
                    node->SetResourceUsage(schedulingContext->ResourceUsage());
                    TotalResourceUsage_ += node->GetResourceUsage();

                    scheduleJobsAsyncResult = ProcessScheduledJobs(
                        schedulingContext,
                        response,
                        &operationsToLog);
                    response->set_scheduling_skipped(false);
                }
            } catch (const std::exception& ex) {
                LOG_FATAL(ex, "Failed to process heartbeat");
            }

        }

        context->ReplyFrom(scheduleJobsAsyncResult);

        // NB: Do heavy logging after responding to heartbeat.
        for (const auto& operation : operationsToLog) {
            if (!FindOperation(operation->GetId())) {
                continue;
            }

            LogOperationProgress(operation);
        }
    }


    // ISchedulerStrategyHost implementation
    DEFINE_SIGNAL(void(TOperationPtr), OperationRegistered);
    DEFINE_SIGNAL(void(TOperationPtr), OperationUnregistered);
    DEFINE_SIGNAL(void(TOperationPtr, INodePtr update), OperationRuntimeParamsUpdated);

    DEFINE_SIGNAL(void(const TJobPtr& job), JobFinished);
    DEFINE_SIGNAL(void(const TJobPtr&, const TJobResources& resourcesDelta), JobUpdated);

    DEFINE_SIGNAL(void(INodePtr pools), PoolsUpdated);


    virtual TMasterConnector* GetMasterConnector() override
    {
        return MasterConnector_.get();
    }

    virtual TJobResources GetTotalResourceLimits() override
    {
        return TotalResourceLimits_;
    }

    virtual TJobResources GetResourceLimits(const TNullable<Stroka>& tag) override
    {
        if (!tag || NodeTagToResources_.find(*tag) == NodeTagToResources_.end()) {
            return TotalResourceLimits_;
        } else {
            return NodeTagToResources_[*tag];
        }
    }

    virtual void ActivateOperation(const TOperationId& operationId) override
    {
        auto operation = GetOperation(operationId);

        auto codicilGuard = operation->MakeCodicilGuard();

        operation->SetActivated(true);
        if (operation->GetPrepared()) {
            MaterializeOperation(operation);
        }
    }

    void MaterializeOperation(TOperationPtr operation)
    {
        auto controller = operation->GetController();
        if (controller->GetCleanStart()) {
            operation->SetState(EOperationState::Materializing);
            BIND(&IOperationController::Materialize, controller)
                .AsyncVia(controller->GetCancelableInvoker())
                .Run()
                .Subscribe(BIND([operation] (const TError& error) {
                    if (error.IsOK()) {
                        if (operation->GetState() == EOperationState::Materializing) {
                            operation->SetState(EOperationState::Running);
                        }
                    }
                })
                .Via(controller->GetCancelableControlInvoker()));
        } else {
            operation->SetState(EOperationState::Running);
        }
    }


    // IOperationHost implementation
    virtual NApi::IClientPtr GetMasterClient() override
    {
        return Bootstrap_->GetMasterClient();
    }

    virtual NHive::TClusterDirectoryPtr GetClusterDirectory() override
    {
        return Bootstrap_->GetClusterDirectory();
    }

    virtual IInvokerPtr GetControlInvoker() override
    {
        return Bootstrap_->GetControlInvoker();
    }

    virtual IInvokerPtr CreateOperationControllerInvoker() override
    {
        return CreateSerializedInvoker(ControllerThreadPool_->GetInvoker());
    }

    virtual TThrottlerManagerPtr GetChunkLocationThrottlerManager() const override
    {
        return Bootstrap_->GetChunkLocationThrottlerManager();
    }

    virtual IYsonConsumer* GetEventLogConsumer() override
    {
        VERIFY_THREAD_AFFINITY(ControlThread);

        return EventLogTableConsumer_.get();
    }

    virtual void OnOperationCompleted(TOperationPtr operation) override
    {
        VERIFY_THREAD_AFFINITY_ANY();

        MasterConnector_->GetCancelableControlInvoker()->Invoke(
            BIND(&TImpl::DoCompleteOperation, MakeStrong(this), operation));
    }

    virtual void OnOperationFailed(TOperationPtr operation, const TError& error) override
    {
        VERIFY_THREAD_AFFINITY_ANY();

        MasterConnector_->GetCancelableControlInvoker()->Invoke(
            BIND(&TImpl::DoFailOperation, MakeStrong(this), operation, error));
    }

    virtual std::unique_ptr<IValueConsumer> CreateLogConsumer() override
    {
        return std::unique_ptr<IValueConsumer>(new TEventLogValueConsumer(this));
    }

private:
    const TSchedulerConfigPtr Config_;
    const INodePtr InitialConfig_;
    TBootstrap* const Bootstrap_;

    TActionQueuePtr SnapshotIOQueue_;
    TThreadPoolPtr ControllerThreadPool_;
    TThreadPoolPtr JobSpecBuilderThreadPool_;

    std::unique_ptr<TMasterConnector> MasterConnector_;

    std::unique_ptr<ISchedulerStrategy> Strategy_;

    NConcurrency::TReaderWriterSpinLock AddressToNodeLock_;
    typedef yhash_map<Stroka, TExecNodePtr> TExecNodeMap;
    TExecNodeMap AddressToNode_;

    TNodeDirectoryPtr NodeDirectory_ = New<TNodeDirectory>();

    typedef yhash_map<TOperationId, TOperationPtr> TOperationIdMap;
    TOperationIdMap IdToOperation_;

    typedef yhash_map<TJobId, TJobPtr> TJobMap;
    TJobMap IdToJob_;

    NProfiling::TProfiler TotalResourceLimitsProfiler_;
    NProfiling::TProfiler TotalResourceUsageProfiler_;

    NProfiling::TAggregateCounter TotalCompletedJobTimeCounter_;
    NProfiling::TAggregateCounter TotalFailedJobTimeCounter_;
    NProfiling::TAggregateCounter TotalAbortedJobTimeCounter_;

    TEnumIndexedVector<int, EJobType> JobTypeCounters_;
    TPeriodicExecutorPtr ProfilingExecutor_;

    TJobResources TotalResourceLimits_ = ZeroJobResources();
    TJobResources TotalResourceUsage_ = ZeroJobResources();
    // Exec node is then node that is online and has user slots.
    int ExecNodeCount_ = 0;
    int TotalNodeCount_ = 0;
    int ConcurrentHeartbeatCount_ = 0;

    TPeriodicExecutorPtr LoggingExecutor_;
    TPeriodicExecutorPtr PendingEventLogRowsFlushExecutor_;

    Stroka ServiceAddress_;

    class TEventLogValueConsumer
        : public IValueConsumer
    {
    public:
        explicit TEventLogValueConsumer(TScheduler::TImpl* host)
            : Host_(host)
        { }

        virtual TNameTablePtr GetNameTable() const override
        {
            return Host_->EventLogWriter_->GetNameTable();
        }

        virtual bool GetAllowUnknownColumns() const override
        {
            return true;
        }

        virtual void OnBeginRow() override
        { }

        virtual void OnValue(const TUnversionedValue& value) override
        {
            Builder_.AddValue(value);
        }

        virtual void OnEndRow() override
        {
            Host_->PendingEventLogRows_.Enqueue(Builder_.FinishRow());
        }

    private:
        TScheduler::TImpl* const Host_;
        TUnversionedOwningRowBuilder Builder_;

    };

    ISchemalessWriterPtr EventLogWriter_;
    std::unique_ptr<IValueConsumer> EventLogValueConsumer_;
    std::unique_ptr<IYsonConsumer> EventLogTableConsumer_;
    TMultipleProducerSingleConsumerLockFreeStack<TUnversionedOwningRow> PendingEventLogRows_;

    yhash_map<Stroka, TJobResources> NodeTagToResources_;

    DECLARE_THREAD_AFFINITY_SLOT(ControlThread);


    void OnProfiling()
    {
        VERIFY_THREAD_AFFINITY(ControlThread);

        for (auto jobType : TEnumTraits<EJobType>::GetDomainValues()) {
            if (jobType > EJobType::SchedulerFirst && jobType < EJobType::SchedulerLast) {
                Profiler.Enqueue("/job_count/" + FormatEnum(jobType), JobTypeCounters_[jobType]);
            }
        }

        Profiler.Enqueue("/job_count/total", IdToJob_.size());
        Profiler.Enqueue("/operation_count", IdToOperation_.size());
        Profiler.Enqueue("/exec_node_count", GetExecNodeCount());
        Profiler.Enqueue("/total_node_count", GetTotalNodeCount());

        ProfileResources(TotalResourceLimitsProfiler_, TotalResourceLimits_);
        ProfileResources(TotalResourceUsageProfiler_, TotalResourceUsage_);
    }


    void OnLogging()
    {
        VERIFY_THREAD_AFFINITY(ControlThread);

        if (IsConnected()) {
            LogEventFluently(ELogEventType::ClusterInfo)
                .Item("exec_node_count").Value(GetExecNodeCount())
                .Item("total_node_count").Value(GetTotalNodeCount())
                .Item("resource_limits").Value(TotalResourceLimits_)
                .Item("resource_usage").Value(TotalResourceUsage_);
        }
    }


    void OnPendingEventLogRowsFlush()
    {
        VERIFY_THREAD_AFFINITY(ControlThread);

        if (IsConnected()) {
            auto owningRows = PendingEventLogRows_.DequeueAll();
            std::vector<TUnversionedRow> rows(owningRows.begin(), owningRows.end());
            EventLogWriter_->Write(rows);
        }
    }


    void OnMasterConnected(const TMasterHandshakeResult& result)
    {
        VERIFY_THREAD_AFFINITY(ControlThread);

        auto responseKeeper = Bootstrap_->GetResponseKeeper();
        responseKeeper->Start();

        LogEventFluently(ELogEventType::MasterConnected)
            .Item("address").Value(ServiceAddress_);

        AbortAbortingOperations(result.AbortingOperations);
        ReviveOperations(result.RevivingOperations);

        Strategy_->StartPeriodicActivity();
    }

    void OnMasterDisconnected()
    {
        VERIFY_THREAD_AFFINITY(ControlThread);

        LOG_INFO("Starting scheduler state cleanup");

        auto responseKeeper = Bootstrap_->GetResponseKeeper();
        responseKeeper->Stop();

        LogEventFluently(ELogEventType::MasterDisconnected)
            .Item("address").Value(ServiceAddress_);

        auto operations = IdToOperation_;
        for (const auto& pair : operations) {
            auto operation = pair.second;
            LOG_INFO("Forgetting operation (OperationId: %v)", operation->GetId());
            if (!operation->IsFinishedState()) {
                operation->GetController()->Abort();
                SetOperationFinalState(
                    operation,
                    EOperationState::Aborted,
                    TError("Master disconnected"));
            }
            FinishOperation(operation);
        }
        YCHECK(IdToOperation_.empty());

        {
            TReaderGuard guard(AddressToNodeLock_);
            for (const auto& pair : AddressToNode_) {
                auto node = pair.second;
                node->Jobs().clear();
            }
        }

        IdToJob_.clear();

        std::fill(JobTypeCounters_.begin(), JobTypeCounters_.end(), 0);

        Strategy_->ResetState();

        LOG_INFO("Finished scheduler state cleanup");
    }

    TError GetMasterDisconnectedError()
    {
        return TError(
            NRpc::EErrorCode::Unavailable,
            "Master is not connected");
    }

    void LogOperationFinished(TOperationPtr operation, ELogEventType logEventType, TError error)
    {
        LogEventFluently(logEventType)
            .Item("operation_id").Value(operation->GetId())
            .Item("operation_type").Value(operation->GetType())
            .Item("spec").Value(operation->GetSpec())
            .Item("authenticated_user").Value(operation->GetAuthenticatedUser())
            .Item("start_time").Value(operation->GetStartTime())
            .Item("finish_time").Value(operation->GetFinishTime())
            .Item("controller_time_statistics").Value(operation->ControllerTimeStatistics())
            .Item("error").Value(error);
    }

    void OnUserTransactionAborted(TOperationPtr operation)
    {
        VERIFY_THREAD_AFFINITY(ControlThread);

        auto codicilGuard = operation->MakeCodicilGuard();

        TerminateOperation(
            operation,
            EOperationState::Aborting,
            EOperationState::Aborted,
            ELogEventType::OperationAborted,
            TError("Operation transaction has expired or was aborted"));
    }

    void OnSchedulerTransactionAborted(TOperationPtr operation)
    {
        VERIFY_THREAD_AFFINITY(ControlThread);

        auto codicilGuard = operation->MakeCodicilGuard();

        TerminateOperation(
            operation,
            EOperationState::Failing,
            EOperationState::Failed,
            ELogEventType::OperationFailed,
            TError("Scheduler transaction has expired or was aborted"));
    }

    void RequestPools(TObjectServiceProxy::TReqExecuteBatchPtr batchReq)
    {
        LOG_INFO("Updating pools");

        auto req = TYPathProxy::Get("//sys/pools");
        static auto poolConfigTemplate = New<TPoolConfig>();
        static auto poolConfigKeys = poolConfigTemplate->GetRegisteredKeys();
        ToProto(req->mutable_attributes()->mutable_keys(), poolConfigKeys);
        batchReq->AddRequest(req, "get_pools");
    }

    void HandlePools(TObjectServiceProxy::TRspExecuteBatchPtr batchRsp)
    {
        auto rspOrError = batchRsp->GetResponse<TYPathProxy::TRspGet>("get_pools");
        if (!rspOrError.IsOK()) {
            LOG_ERROR(rspOrError, "Error getting pools configuration");
            return;
        }

        try {
            const auto& rsp = rspOrError.Value();
            auto poolsNode = ConvertToNode(TYsonString(rsp->value()));
            PoolsUpdated_.Fire(poolsNode);
        } catch (const std::exception& ex) {
            LOG_ERROR(ex, "Error parsing pools configuration");
        }
    }

    void RequestNodesAttributes(TObjectServiceProxy::TReqExecuteBatchPtr batchReq)
    {
        LOG_INFO("Updating nodes information");

        auto req = TYPathProxy::Get("//sys/nodes");
        std::vector<Stroka> attributeKeys{
            "tags",
            "state",
            "io_weight"
        };
        ToProto(req->mutable_attributes()->mutable_keys(), attributeKeys);
        batchReq->AddRequest(req, "get_nodes");
    }

    void HandleNodesAttributes(TObjectServiceProxy::TRspExecuteBatchPtr batchRsp)
    {
        auto rspOrError = batchRsp->GetResponse<TYPathProxy::TRspGet>("get_nodes");
        if (!rspOrError.IsOK()) {
            LOG_ERROR(rspOrError, "Error updating nodes information");
            return;
        }

        try {
            TReaderGuard guard(AddressToNodeLock_);

            const auto& rsp = rspOrError.Value();
            auto nodesMap = ConvertToNode(TYsonString(rsp->value()))->AsMap();
            for (const auto& child : nodesMap->GetChildren()) {
                auto address = child.first;
                auto node = child.second;
                const auto& attributes = node->Attributes();
                auto newState = attributes.Get<ENodeState>("state");
                auto ioWeight = attributes.Get<double>("io_weight", 0.0);

                if (AddressToNode_.find(address) == AddressToNode_.end()) {
                    if (newState == ENodeState::Online) {
                        LOG_WARNING("Node %v is not registered in scheduler but online at master", address);
                    }
                    continue;
                }

                auto execNode = AddressToNode_[address];
                auto oldState = execNode->GetMasterState();

                auto tags = node->Attributes().Get<std::vector<Stroka>>("tags");
                UpdateNodeTags(execNode, tags);

                if (oldState != newState) {
                    if (oldState == ENodeState::Online && newState != ENodeState::Online) {
                        SubtractNodeResources(execNode);
                        AbortJobsAtNode(execNode);
                    }
                    if (oldState != ENodeState::Online && newState == ENodeState::Online) {
                        AddNodeResources(execNode);
                    }
                }

                execNode->SetMasterState(newState);
                execNode->SetIOWeight(ioWeight);

                if (oldState != newState) {
                    LOG_INFO("Node %lv (Address: %v)", newState, address);
                }
            }
        } catch (const std::exception& ex) {
            LOG_ERROR(ex, "Error updating nodes information");
        }

        LOG_INFO("Nodes information updated");
    }

    void RequestOperationRuntimeParams(
        TOperationPtr operation,
        TObjectServiceProxy::TReqExecuteBatchPtr batchReq)
    {
        static auto runtimeParamsTemplate = New<TOperationRuntimeParams>();
        auto req = TYPathProxy::Get(GetOperationPath(operation->GetId()) + "/@");
        ToProto(req->mutable_attributes()->mutable_keys(), runtimeParamsTemplate->GetRegisteredKeys());
        batchReq->AddRequest(req, "get_runtime_params");
    }

    void HandleOperationRuntimeParams(
        TOperationPtr operation,
        TObjectServiceProxy::TRspExecuteBatchPtr batchRsp)
    {
        auto rspOrError = batchRsp->GetResponse<TYPathProxy::TRspGet>("get_runtime_params");
        if (!rspOrError.IsOK()) {
            LOG_ERROR(rspOrError, "Error updating operation runtime parameters");
            return;
        }

        const auto& rsp = rspOrError.Value();
        auto attributesNode = ConvertToNode(TYsonString(rsp->value()));

        OperationRuntimeParamsUpdated_.Fire(operation, attributesNode);
    }

    void RequestConfig(TObjectServiceProxy::TReqExecuteBatchPtr batchReq)
    {
        LOG_INFO("Updating scheduler configuration");

        auto req = TYPathProxy::Get("//sys/scheduler/config");
        batchReq->AddRequest(req, "get_config");
    }

    void HandleConfig(TObjectServiceProxy::TRspExecuteBatchPtr batchRsp)
    {
        auto rspOrError = batchRsp->GetResponse<TYPathProxy::TRspGet>("get_config");
        if (rspOrError.FindMatching(NYTree::EErrorCode::ResolveError)) {
            // No config in Cypress, just ignore.
            return;
        }
        if (!rspOrError.IsOK()) {
            LOG_ERROR(rspOrError, "Error getting scheduler configuration");
            return;
        }

        auto oldConfig = ConvertToNode(Config_);

        try {
            const auto& rsp = rspOrError.Value();
            auto configFromCypress = ConvertToNode(TYsonString(rsp->value()));

            auto mergedConfig = UpdateNode(InitialConfig_, configFromCypress);
            try {
                Config_->Load(mergedConfig, /* validate */ true, /* setDefaults */ true);
            } catch (const std::exception& ex) {
                LOG_ERROR(ex, "Error updating cell scheduler configuration");
                Config_->Load(oldConfig, /* validate */ true, /* setDefaults */ true);
            }
        } catch (const std::exception& ex) {
            LOG_ERROR(ex, "Error parsing updated scheduler configuration");
        }

        auto newConfig = ConvertToNode(Config_);

        if (!AreNodesEqual(oldConfig, newConfig)) {
            LOG_INFO("Scheduler configuration updated");
            auto config = CloneYsonSerializable(Config_);
            for (const auto& operation : GetOperations()) {
                auto controller = operation->GetController();
                BIND(&IOperationController::UpdateConfig, controller, config)
                    .AsyncVia(controller->GetCancelableInvoker())
                    .Run();
            }
        }
    }


    void DoStartOperation(TOperationPtr operation)
    {
        VERIFY_THREAD_AFFINITY(ControlThread);

        auto codicilGuard = operation->MakeCodicilGuard();

        if (operation->GetState() != EOperationState::Initializing) {
            throw TFiberCanceledException();
        }

        bool registered = false;
        try {
            auto controller = CreateController(operation.Get());
            operation->SetController(controller);

            RegisterOperation(operation);
            registered = true;

            controller->Initialize(/* clean start */ true);

            WaitFor(MasterConnector_->CreateOperationNode(operation))
                .ThrowOnError();

            if (operation->GetState() != EOperationState::Initializing) {
                throw TFiberCanceledException();
            }
        } catch (const std::exception& ex) {
            auto wrappedError = TError("Operation has failed to initialize")
                << ex;
            if (registered) {
                OnOperationFailed(operation, wrappedError);
            } else {
                operation->SetStarted(wrappedError);
            }
            THROW_ERROR(wrappedError);
        }

        LogEventFluently(ELogEventType::OperationStarted)
            .Item("operation_id").Value(operation->GetId())
            .Item("operation_type").Value(operation->GetType())
            .Item("spec").Value(operation->GetSpec());

        // NB: Once we've registered the operation in Cypress we're free to complete
        // StartOperation request. Preparation will happen in a separate fiber in a non-blocking
        // fashion.
        auto controller = operation->GetController();
        BIND(&TImpl::DoPrepareOperation, MakeStrong(this), operation)
            .AsyncVia(controller->GetCancelableControlInvoker())
            .Run();

        operation->SetStarted(TError());
    }

    void DoPrepareOperation(TOperationPtr operation)
    {
        VERIFY_THREAD_AFFINITY(ControlThread);

        auto codicilGuard = operation->MakeCodicilGuard();

        if (operation->GetState() != EOperationState::Initializing) {
            throw TFiberCanceledException();
        }

        const auto& operationId = operation->GetId();

        try {
            // Run async preparation.
            LOG_INFO("Preparing operation (OperationId: %v)",
                operationId);

            operation->SetState(EOperationState::Preparing);

            auto controller = operation->GetController();
            auto asyncResult = BIND(&IOperationController::Prepare, controller)
                .AsyncVia(controller->GetCancelableInvoker())
                .Run();

            NProfiling::TScopedTimer timer;
            auto result = WaitFor(asyncResult);
            auto prepareDuration = timer.GetElapsed();
            operation->UpdateControllerTimeStatistics("/prepare", prepareDuration);

            THROW_ERROR_EXCEPTION_IF_FAILED(result);

            if (operation->GetState() != EOperationState::Preparing) {
                throw TFiberCanceledException();
            }
            operation->SetState(EOperationState::Pending);
            operation->SetPrepared(true);
            if (operation->GetActivated()) {
                MaterializeOperation(operation);
            }
        } catch (const std::exception& ex) {
            auto wrappedError = TError("Operation has failed to prepare")
                << ex;
            OnOperationFailed(operation, wrappedError);
            return;
        }

        LOG_INFO("Operation has been prepared (OperationId: %v)",
            operationId);

        LogEventFluently(ELogEventType::OperationPrepared)
            .Item("operation_id").Value(operationId);

        LogOperationProgress(operation);

        // From this moment on the controller is fully responsible for the
        // operation's fate. It will eventually call #OnOperationCompleted or
        // #OnOperationFailed to inform the scheduler about the outcome.
    }

    void AbortAbortingOperations(const std::vector<TOperationPtr>& operations)
    {
        for (const auto& operation : operations) {
            AbortAbortingOperation(operation);
        }
    }

    void ReviveOperations(const std::vector<TOperationPtr>& operations)
    {
        VERIFY_THREAD_AFFINITY(ControlThread);

        for (const auto& operation : operations) {
            ReviveOperation(operation);
        }
    }

    void ReviveOperation(TOperationPtr operation)
    {
        auto codicilGuard = operation->MakeCodicilGuard();

        const auto& operationId = operation->GetId();

        LOG_INFO("Reviving operation (OperationId: %v)",
            operationId);

        if (operation->GetMutationId()) {
            TRspStartOperation response;
            ToProto(response.mutable_operation_id(), operationId);
            auto responseMessage = CreateResponseMessage(response);
            auto responseKeeper = Bootstrap_->GetResponseKeeper();
            responseKeeper->EndRequest(operation->GetMutationId(), responseMessage);
        }

        // NB: The operation is being revived, hence it already
        // has a valid node associated with it.
        // If the revival fails, we still need to update the node
        // and unregister the operation from Master Connector.

        try {
            auto controller = CreateController(operation.Get());
            operation->SetController(controller);
        } catch (const std::exception& ex) {
            LOG_ERROR(ex, "Operation has failed to revive (OperationId: %v)",
                operationId);
            auto wrappedError = TError("Operation has failed to revive") << ex;
            SetOperationFinalState(operation, EOperationState::Failed, wrappedError);
            MasterConnector_->FlushOperationNode(operation);
            return;
        }

        RegisterOperation(operation);

        auto controller = operation->GetController();
        BIND(&TImpl::DoReviveOperation, MakeStrong(this), operation)
            .AsyncVia(controller->GetCancelableControlInvoker())
            .Run();
    }

    void DoReviveOperation(TOperationPtr operation)
    {
        VERIFY_THREAD_AFFINITY(ControlThread);

        auto codicilGuard = operation->MakeCodicilGuard();

        if (operation->GetState() != EOperationState::Reviving) {
            throw TFiberCanceledException();
        }

        try {
            auto controller = operation->GetController();
            TSharedRef snapshot;

            {
                bool cleanStart = false;

                auto snapshotOrError = WaitFor(MasterConnector_->DownloadSnapshot(operation->GetId()));
                if (!snapshotOrError.IsOK()) {
                    LOG_INFO(snapshotOrError, "Failed to download snapshot, will use clean start (OperationId: %v)", operation->GetId());
                    cleanStart = true;
                    auto error = WaitFor(MasterConnector_->RemoveSnapshot(operation->GetId()));
                    if (!error.IsOK()) {
                        LOG_WARNING(error, "Failed to remove snapshot (OperationId: %v)", operation->GetId());
                    }
                } else {
                    LOG_INFO("Snapshot succesfully downloaded (OperationId: %v)", operation->GetId());
                    snapshot = snapshotOrError.Value();
                }

                controller->Initialize(cleanStart);
            }

            if (operation->GetState() != EOperationState::Reviving) {
                throw TFiberCanceledException();
            }

            {
                auto error = WaitFor(MasterConnector_->ResetRevivingOperationNode(operation));
                THROW_ERROR_EXCEPTION_IF_FAILED(error);
            }

            {
                auto asyncResult = VoidFuture;
                if (controller->GetCleanStart()) {
                    asyncResult = BIND(&IOperationController::Prepare, controller)
                        .AsyncVia(controller->GetCancelableInvoker())
                        .Run();
                } else {
                    asyncResult = BIND(&IOperationController::Revive, controller, snapshot)
                        .AsyncVia(controller->GetCancelableInvoker())
                        .Run();
                }
                auto error = WaitFor(asyncResult);
                THROW_ERROR_EXCEPTION_IF_FAILED(error);
            }

            if (operation->GetState() != EOperationState::Reviving) {
                throw TFiberCanceledException();
            }

            operation->SetState(EOperationState::Pending);
            operation->SetPrepared(true);
            if (operation->GetActivated()) {
                MaterializeOperation(operation);
            }
        } catch (const std::exception& ex) {
            LOG_ERROR(ex, "Operation has failed to revive (OperationId: %v)",
                operation->GetId());
            auto wrappedError = TError("Operation has failed to revive") << ex;
            OnOperationFailed(operation, wrappedError);
            return;
        }

        LOG_INFO("Operation has been revived and is now running (OperationId: %v)",
            operation->GetId());
    }


    TExecNodePtr GetOrRegisterNode(TNodeId nodeId, const TNodeDescriptor& descriptor)
    {
        VERIFY_THREAD_AFFINITY(ControlThread);

        TReaderGuard guard(AddressToNodeLock_);
        auto it = AddressToNode_.find(descriptor.GetDefaultAddress());
        if (it == AddressToNode_.end()) {
            // NB: RegisterNode will acquire the write lock.
            // This may seem racy but in fact it is not since nodes only get registered
            // in Control Thread.
            guard.Release();
            return RegisterNode(nodeId, descriptor);
        }

        auto node = it->second;
        // Update the current descriptor, just in case.
        node->UpdateNodeDescriptor(descriptor);
        return node;
    }

    TExecNodePtr RegisterNode(TNodeId nodeId, const TNodeDescriptor& descriptor)
    {
        VERIFY_THREAD_AFFINITY(ControlThread);

        auto node = New<TExecNode>(nodeId, descriptor);
        const auto& address = node->GetDefaultAddress();

        auto lease = TLeaseManager::CreateLease(
            Config_->NodeHeartbeatTimeout,
            BIND(&TImpl::UnregisterNode, MakeWeak(this), node)
                .Via(GetControlInvoker()));

        node->SetLease(lease);

        {
            TWriterGuard guard(AddressToNodeLock_);
            YCHECK(AddressToNode_.insert(std::make_pair(address, node)).second);
        }

        LOG_INFO("Node registered (Address: %v)", address);

        return node;
    }

    void AbortJobsAtNode(TExecNodePtr node)
    {
        // Make a copy, the collection will be modified.
        auto jobs = node->Jobs();
        const auto& address = node->GetDefaultAddress();
        for (const auto& job : jobs) {
            LOG_DEBUG("Aborting job on an offline node %v (JobId: %v, OperationId: %v)",
                address,
                job->GetId(),
                job->GetOperationId());
            AbortJob(job, TError("Node offline"));
            UnregisterJob(job);
        }
    }

    void UpdateNodeTags(TExecNodePtr node, const std::vector<Stroka>& tagsList)
    {
        yhash_set<Stroka> newTags(tagsList.begin(), tagsList.end());

        for (const auto& tag : newTags) {
            if (NodeTagToResources_.find(tag) == NodeTagToResources_.end()) {
                YCHECK(NodeTagToResources_.insert(std::make_pair(tag, TJobResources())).second);
            }
        }

        if (node->GetMasterState() == ENodeState::Online) {
            auto oldTags = node->Tags();
            for (const auto& oldTag : oldTags) {
                if (newTags.find(oldTag) == newTags.end()) {
                    NodeTagToResources_[oldTag] -= node->GetResourceLimits();
                }
            }

            for (const auto& tag : newTags) {
                if (oldTags.find(tag) == oldTags.end()) {
                    NodeTagToResources_[tag] += node->GetResourceLimits();
                }
            }
        }

        node->Tags() = newTags;
    }

    void SubtractNodeResources(TExecNodePtr node)
    {
        TotalResourceLimits_ -= node->GetResourceLimits();
        TotalResourceUsage_ -= node->GetResourceUsage();
        TotalNodeCount_ -= 1;
        if (node->GetResourceLimits().GetUserSlots() > 0) {
            ExecNodeCount_ -= 1;
        }

        for (const auto& tag : node->Tags()) {
            NodeTagToResources_[tag] -= node->GetResourceLimits();
        }
    }

    void AddNodeResources(TExecNodePtr node)
    {
        TotalResourceLimits_ += node->GetResourceLimits();
        TotalResourceUsage_ += node->GetResourceUsage();
        TotalNodeCount_ += 1;

        if (node->GetResourceLimits().GetUserSlots() > 0) {
            ExecNodeCount_ += 1;
        } else {
            // Check that we succesfully reset all resource limits to zero for node with zero user slots.
            YCHECK(node->GetResourceLimits() == ZeroJobResources());
        }

        for (const auto& tag : node->Tags()) {
            NodeTagToResources_[tag] += node->GetResourceLimits();
        }
    }

    void UnregisterNode(TExecNodePtr node)
    {
        VERIFY_THREAD_AFFINITY(ControlThread);

        if (node->GetHasOngoingHeartbeat()) {
            LOG_INFO("Node unregistration postponed until heartbeat is finished (Address: %v)",
                node->GetDefaultAddress());
            node->SetHasPendingUnregistration(true);
        } else {
            DoUnregisterNode(node);
        }
    }

    void DoUnregisterNode(TExecNodePtr node)
    {
        VERIFY_THREAD_AFFINITY(ControlThread);

        LOG_INFO("Node unregistered (Address: %v)", node->GetDefaultAddress());

        if (node->GetMasterState() == ENodeState::Online) {
            SubtractNodeResources(node);
        }

        AbortJobsAtNode(node);

        {
            TWriterGuard guard(AddressToNodeLock_);
            YCHECK(AddressToNode_.erase(node->GetDefaultAddress()) == 1);
        }
    }

    void UpdateNodeResources(TExecNodePtr node, const TJobResources& limits, const TJobResources& usage)
    {
        auto oldResourceLimits = node->GetResourceLimits();
        auto oldResourceUsage = node->GetResourceUsage();

        // NB: Total limits are updated separately in heartbeat.
        if (limits.GetUserSlots() > 0) {
            if (node->GetResourceLimits().GetUserSlots() == 0 && node->GetMasterState() == ENodeState::Online) {
                ExecNodeCount_ += 1;
            }
            node->SetResourceLimits(limits);
            node->SetResourceUsage(usage);
        } else {
            if (node->GetResourceLimits().GetUserSlots() > 0 && node->GetMasterState() == ENodeState::Online) {
                ExecNodeCount_ -= 1;
            }
            node->SetResourceLimits(ZeroJobResources());
            node->SetResourceUsage(ZeroJobResources());
        }

        if (node->GetMasterState() == ENodeState::Online) {
            TotalResourceLimits_ -= oldResourceLimits;
            TotalResourceLimits_ += node->GetResourceLimits();
            for (const auto& tag : node->Tags()) {
                auto& resources = NodeTagToResources_[tag];
                resources -= oldResourceLimits;
                resources += node->GetResourceLimits();
            }

            TotalResourceUsage_ -= oldResourceUsage;
            TotalResourceUsage_ += node->GetResourceUsage();
        }
    }

    void BeginNodeHeartbeatProcessing(TExecNodePtr node)
    {
        VERIFY_THREAD_AFFINITY(ControlThread);

        node->SetHasOngoingHeartbeat(true);

        ConcurrentHeartbeatCount_ += 1;
    }

    void EndNodeHeartbeatProcessing(TExecNodePtr node)
    {
        VERIFY_THREAD_AFFINITY(ControlThread);

        YCHECK(node->GetHasOngoingHeartbeat());

        node->SetHasOngoingHeartbeat(false);

        ConcurrentHeartbeatCount_ -= 1;
        node->SetLastSeenTime(TInstant::Now());

        if (node->GetHasPendingUnregistration()) {
            DoUnregisterNode(node);
        }
    }


    void RegisterOperation(TOperationPtr operation)
    {
        YCHECK(IdToOperation_.insert(std::make_pair(operation->GetId(), operation)).second);

        OperationRegistered_.Fire(operation);

        GetMasterConnector()->AddOperationWatcherRequester(
            operation,
            BIND(&TImpl::RequestOperationRuntimeParams, Unretained(this), operation));
        GetMasterConnector()->AddOperationWatcherHandler(
            operation,
            BIND(&TImpl::HandleOperationRuntimeParams, Unretained(this), operation));

        LOG_DEBUG("Operation registered (OperationId: %v)",
            operation->GetId());
    }

    void AbortOperationJobs(TOperationPtr operation)
    {
        auto jobs = operation->Jobs();
        for (const auto& job : jobs) {
            AbortJob(job, TError("Operation has state %Qlv", operation->GetState()));
            UnregisterJob(job);
        }

        YCHECK(operation->Jobs().empty());
    }

    void UnregisterOperation(TOperationPtr operation)
    {
        YCHECK(IdToOperation_.erase(operation->GetId()) == 1);

        OperationUnregistered_.Fire(operation);

        LOG_DEBUG("Operation unregistered (OperationId: %v)",
            operation->GetId());
    }

    void LogOperationProgress(TOperationPtr operation)
    {
        if (operation->GetState() != EOperationState::Running)
            return;

        auto controller = operation->GetController();
        auto controllerLoggingProgress = WaitFor(
            BIND(&IOperationController::GetLoggingProgress, controller)
                .AsyncVia(controller->GetInvoker())
                .Run())
            .ValueOrThrow();

        if (!FindOperation(operation->GetId())) {
            return;
        }

        LOG_DEBUG("Progress: %v, %v (OperationId: %v)",
            controllerLoggingProgress,
            Strategy_->GetOperationLoggingProgress(operation->GetId()),
            operation->GetId());
    }

    void SetOperationFinalState(TOperationPtr operation, EOperationState state, const TError& error)
    {
        VERIFY_THREAD_AFFINITY(ControlThread);

        if (!operation->GetStarted().IsSet()) {
            operation->SetStarted(error);
        }
        operation->SetState(state);
        operation->SetFinishTime(TInstant::Now());
        ToProto(operation->Result().mutable_error(), error);
    }


    void CommitSchedulerTransactions(TOperationPtr operation)
    {
        YCHECK(operation->GetState() == EOperationState::Completing);

        LOG_INFO("Committing scheduler transactions (OperationId: %v)",
            operation->GetId());

        auto commitTransaction = [&] (ITransactionPtr transaction) {
            if (!transaction) {
                return;
            }
            auto result = WaitFor(transaction->Commit());
            THROW_ERROR_EXCEPTION_IF_FAILED(result, "Operation has failed to commit");
            if (operation->GetState() != EOperationState::Completing) {
                throw TFiberCanceledException();
            }
        };

        operation->SetHasActiveTransactions(false);
        commitTransaction(operation->GetInputTransaction());
        commitTransaction(operation->GetOutputTransaction());
        commitTransaction(operation->GetSyncSchedulerTransaction());

        LOG_INFO("Scheduler transactions committed (OperationId: %v)",
            operation->GetId());

        // NB: Never commit async transaction since it's used for writing Live Preview tables.
        operation->GetAsyncSchedulerTransaction()->Abort();
    }

    // TODO(ignat): unify with aborting transactions in controller.
    void AbortSchedulerTransactions(TOperationPtr operation)
    {
        auto abortTransaction = [&] (ITransactionPtr transaction) {
            if (transaction) {
                // Fire-and-forget.
                transaction->Abort();
            }
        };

        operation->SetHasActiveTransactions(false);
        abortTransaction(operation->GetInputTransaction());
        abortTransaction(operation->GetOutputTransaction());
        abortTransaction(operation->GetSyncSchedulerTransaction());
        abortTransaction(operation->GetAsyncSchedulerTransaction());
    }

    void FinishOperation(TOperationPtr operation)
    {
        if (!operation->GetFinished().IsSet()) {
            operation->SetFinished();
            operation->SetController(nullptr);
            UnregisterOperation(operation);
        }
    }


    void RegisterJob(TJobPtr job)
    {
        auto operation = GetOperation(job->GetOperationId());

        auto node = job->GetNode();

        ++JobTypeCounters_[job->GetType()];

        YCHECK(IdToJob_.insert(std::make_pair(job->GetId(), job)).second);
        YCHECK(operation->Jobs().insert(job).second);
        YCHECK(node->Jobs().insert(job).second);

        LOG_DEBUG("Job registered (JobId: %v, JobType: %v, OperationId: %v)",
            job->GetId(),
            job->GetType(),
            operation->GetId());
    }

    void UnregisterJob(TJobPtr job)
    {
        auto operation = GetOperation(job->GetOperationId());

        auto node = job->GetNode();

        --JobTypeCounters_[job->GetType()];

        YCHECK(IdToJob_.erase(job->GetId()) == 1);
        YCHECK(operation->Jobs().erase(job) == 1);
        YCHECK(node->Jobs().erase(job) == 1);

        JobFinished_.Fire(job);

        LOG_DEBUG("Job unregistered (JobId: %v, OperationId: %v)",
            job->GetId(),
            operation->GetId());
    }

    TJobPtr FindJob(const TJobId& jobId)
    {
        auto it = IdToJob_.find(jobId);
        return it == IdToJob_.end() ? nullptr : it->second;
    }

    TJobPtr GetJobOrThrow(const TJobId& jobId)
    {
        auto job = FindJob(jobId);
        if (!job) {
            THROW_ERROR_EXCEPTION("No such job %v", jobId);
        }
        return job;
    }

    void AbortJob(TJobPtr job, const TError& error)
    {
        // This method must be safe to call for any job.
        if (job->GetState() != EJobState::Running &&
            job->GetState() != EJobState::Waiting)
        {
            return;
        }

        LOG_DEBUG(error, "Aborting job");

        job->SetState(EJobState::Aborted);

        auto status = New<TRefCountedJobStatus>();
        ToProto(status->mutable_result()->mutable_error(), error);

        job->SetStatus(std::move(status));
        OnJobFinished(job);

        auto operation = GetOperation(job->GetOperationId());

        if (operation->GetState() == EOperationState::Running) {
            const auto& controller = operation->GetController();
            controller->GetCancelableInvoker()->Invoke(BIND(
                &IOperationController::OnJobAborted,
                controller,
                Passed(std::make_unique<TAbortedJobSummary>(job))));
        }
    }

    void PreemptJob(TJobPtr job)
    {
        YCHECK(FindOperation(job->GetOperationId()));

        LOG_DEBUG("Job preempted (JobId: %v, OperationId: %v)",
            job->GetId(),
            job->GetOperationId());

        TError error("Job preempted");
        error.Attributes().Set("abort_reason", EAbortReason::Preemption);
        AbortJob(job, error);
    }


    void OnJobRunning(TJobPtr job, TRefCountedJobStatusPtr status)
    {
        auto delta = status->resource_usage() - job->ResourceUsage();
        JobUpdated_.Fire(job, delta);
        job->ResourceUsage() = status->resource_usage();
        if (job->GetState() == EJobState::Running ||
            job->GetState() == EJobState::Waiting ||
            job->GetState() == EJobState::Abandoning)
        {
            job->SetStatus(std::move(status));
        }    
    }

    void OnJobWaiting(TJobPtr /*job*/)
    {
        // Do nothing.
    }

    void OnJobCompleted(TJobPtr job, TRefCountedJobStatusPtr status)
    {
        bool abandoned = (job->GetState() == EJobState::Abandoning);
        if (job->GetState() == EJobState::Running ||
            job->GetState() == EJobState::Waiting ||
            job->GetState() == EJobState::Abandoning)
        {
            job->SetState(EJobState::Completed);
            job->SetStatus(std::move(status));

            OnJobFinished(job);

            auto operation = GetOperation(job->GetOperationId());

            if (operation->GetState() == EOperationState::Running) {
                const auto& controller = operation->GetController();
                controller->GetCancelableInvoker()->Invoke(BIND(
                    &IOperationController::OnJobCompleted,
                    controller,
                    Passed(std::make_unique<TCompletedJobSummary>(job, abandoned))));
            }

            ProcessFinishedJobResult(job);
        }

        UnregisterJob(job);
    }

    void OnJobFailed(TJobPtr job, TRefCountedJobStatusPtr status)
    {
        if (job->GetState() == EJobState::Running ||
            job->GetState() == EJobState::Waiting)
        {
            job->SetState(EJobState::Failed);
            job->SetStatus(std::move(status));

            OnJobFinished(job);

            auto operation = GetOperation(job->GetOperationId());

            if (operation->GetState() == EOperationState::Running) {
                const auto& controller = operation->GetController();
                controller->GetCancelableInvoker()->Invoke(BIND(
                    &IOperationController::OnJobFailed,
                    controller,
                    Passed(std::make_unique<TFailedJobSummary>(job))));
            }

            ProcessFinishedJobResult(job);
        }

        UnregisterJob(job);
    }

    void OnJobAborted(TJobPtr job, TRefCountedJobStatusPtr status)
    {
        // Only update the status for the first time.
        // Typically the scheduler decides to abort the job on its own.
        // In this case we should ignore the status returned from the node
        // and avoid notifying the controller twice.
        if (job->GetState() == EJobState::Running ||
            job->GetState() == EJobState::Waiting)
        {
            job->SetState(EJobState::Aborted);
            job->SetStatus(std::move(status));

            OnJobFinished(job);

            auto operation = GetOperation(job->GetOperationId());

            if (operation->GetState() == EOperationState::Running) {
                const auto& controller = operation->GetController();
                controller->GetCancelableInvoker()->Invoke(BIND(
                    &IOperationController::OnJobAborted,
                    controller,
                    Passed(std::make_unique<TAbortedJobSummary>(job))));
            }

            // Check if job was aborted due to signal.
            if (GetAbortReason(job->Status()->result()) == EAbortReason::UserRequest) {
                ProcessFinishedJobResult(job);
            }
        }

        UnregisterJob(job);
    }

    void OnJobFinished(TJobPtr job)
    {
        job->SetFinishTime(TInstant::Now());
        auto duration = job->GetDuration();

        switch (job->GetState()) {
            case EJobState::Completed:
                Profiler.Increment(TotalCompletedJobTimeCounter_, duration.MicroSeconds());
                break;
            case EJobState::Failed:
                Profiler.Increment(TotalFailedJobTimeCounter_, duration.MicroSeconds());
                break;
            case EJobState::Aborted:
                Profiler.Increment(TotalAbortedJobTimeCounter_, duration.MicroSeconds());
                break;
            default:
                YUNREACHABLE();
        }
    }

    void ProcessFinishedJobResult(TJobPtr job)
    {
        auto jobFailedOrAborted = job->GetState() == EJobState::Failed || job->GetState() == EJobState::Aborted;
        const auto& schedulerResultExt = job->Status()->result().GetExtension(TSchedulerJobResultExt::scheduler_job_result_ext);

        auto stderrChunkId = FromProto<TChunkId>(schedulerResultExt.stderr_chunk_id());
        auto failContextChunkId = FromProto<TChunkId>(schedulerResultExt.fail_context_chunk_id());

        auto operation = GetOperation(job->GetOperationId());

        if (jobFailedOrAborted) {
            if (stderrChunkId) {
                operation->SetStderrCount(operation->GetStderrCount() + 1);
            }
            if (operation->GetJobNodeCount() < Config_->MaxJobNodesPerOperation) {
                MasterConnector_->CreateJobNode(job, stderrChunkId, failContextChunkId);
            }
            return;
        }

        YCHECK(!failContextChunkId);
        if (!stderrChunkId) {
            // Do not create job node.
            return;
        }

        // Job has not failed, but has stderr.
        if (operation->GetStderrCount() < operation->GetMaxStderrCount() &&
            operation->GetJobNodeCount() < Config_->MaxJobNodesPerOperation)
        {
            MasterConnector_->CreateJobNode(job, stderrChunkId, failContextChunkId);
            operation->SetStderrCount(operation->GetStderrCount() + 1);
        } else {
            ReleaseStderrChunk(job, stderrChunkId);
        }
    }

    void ReleaseStderrChunk(TJobPtr job, const TChunkId& chunkId)
    {
        auto transaction = job->GetOperation()->GetAsyncSchedulerTransaction();
        if (!transaction)
            return;

        auto channel = GetMasterClient()->GetMasterChannelOrThrow(NApi::EMasterChannelKind::Leader);
        TChunkServiceProxy proxy(channel);

        auto batchReq = proxy.ExecuteBatch();
        auto req = batchReq->add_unstage_chunk_tree_subrequests();
        ToProto(req->mutable_chunk_tree_id(), chunkId);
        req->set_recursive(false);

        // Fire-and-forget.
        // The subscriber is only needed to log the outcome.
        batchReq->Invoke().Subscribe(
            BIND(&TImpl::OnStderrChunkReleased, MakeStrong(this)));
    }

    void OnStderrChunkReleased(const TChunkServiceProxy::TErrorOrRspExecuteBatchPtr& batchRspOrError)
    {
        // NB: We only look at the topmost error and ignore subresponses.
        if (!batchRspOrError.IsOK()) {
            LOG_WARNING(batchRspOrError, "Error releasing stderr chunk");
        }
    }

    void InitStrategy()
    {
        Strategy_ = CreateFairShareStrategy(Config_, this);
    }

    IOperationControllerPtr CreateController(TOperation* operation)
    {
        auto config = CloneYsonSerializable(Config_);

        switch (operation->GetType()) {
            case EOperationType::Map:
                return CreateMapController(config, this, operation);
            case EOperationType::Merge:
                return CreateMergeController(config, this, operation);
            case EOperationType::Erase:
                return CreateEraseController(config, this, operation);
            case EOperationType::Sort:
                return CreateSortController(config, this, operation);
            case EOperationType::Reduce:
                return CreateReduceController(config, this, operation);
            case EOperationType::JoinReduce:
                return CreateJoinReduceController(config, this, operation);
            case EOperationType::MapReduce:
                return CreateMapReduceController(config, this, operation);
            case EOperationType::RemoteCopy:
                return CreateRemoteCopyController(config, this, operation);
            default:
                YUNREACHABLE();
        }
    }

    INodePtr GetSpecTemplate(EOperationType type, IMapNodePtr spec)
    {
        switch (type) {
            case EOperationType::Map:
                return Config_->MapOperationOptions->SpecTemplate;
            case EOperationType::Merge: {
                auto mergeSpec = ParseOperationSpec<TMergeOperationSpec>(spec);
                switch (mergeSpec->Mode) {
                    case EMergeMode::Unordered:
                        return Config_->UnorderedMergeOperationOptions->SpecTemplate;
                    case EMergeMode::Ordered:
                        return Config_->OrderedMergeOperationOptions->SpecTemplate;
                    case EMergeMode::Sorted:
                        return Config_->SortedMergeOperationOptions->SpecTemplate;
                    default:
                        YUNREACHABLE();
                }
            }
            case EOperationType::Erase:
                return Config_->EraseOperationOptions->SpecTemplate;
            case EOperationType::Sort:
                return Config_->SortOperationOptions->SpecTemplate;
            case EOperationType::Reduce:
                return Config_->ReduceOperationOptions->SpecTemplate;
            case EOperationType::JoinReduce:
                return Config_->JoinReduceOperationOptions->SpecTemplate;
            case EOperationType::MapReduce:
                return Config_->MapReduceOperationOptions->SpecTemplate;
            case EOperationType::RemoteCopy:
                return Config_->RemoteCopyOperationOptions->SpecTemplate;
            default:
                YUNREACHABLE();
        }
    }

    TJobProberServiceProxy CreateJobProberProxy(const TJobPtr& job)
    {
        const auto& address = job->GetNode()->GetInterconnectAddress();
        auto factory = Bootstrap_->GetMasterClient()->GetNodeChannelFactory();
        auto channel = factory->CreateChannel(address);

        TJobProberServiceProxy proxy(channel);
        proxy.SetDefaultTimeout(Bootstrap_->GetConfig()->Scheduler->JobProberRpcTimeout);
        return proxy;
    }

    TYsonString DoStrace(const TJobId& jobId)
    {
        VERIFY_THREAD_AFFINITY(ControlThread);

        auto job = GetJobOrThrow(jobId);

        LOG_INFO("Getting strace dump (JobId: %v)",
            jobId);

        auto proxy = CreateJobProberProxy(job);
        auto req = proxy.Strace();
        ToProto(req->mutable_job_id(), jobId);

        auto rspOrError = WaitFor(req->Invoke());
        THROW_ERROR_EXCEPTION_IF_FAILED(rspOrError, "Error getting strace dump of job %v",
            jobId);

        const auto& rsp = rspOrError.Value();

        LOG_INFO("Strace dump received (JobId: %v)",
            jobId);

        return TYsonString(rsp->trace());
    }

    void DoDumpInputContext(const TJobId& jobId, const TYPath& path)
    {
        VERIFY_THREAD_AFFINITY(ControlThread);

        auto job = GetJobOrThrow(jobId);

        LOG_INFO("Saving input contexts (JobId: %v, Path: %v)",
            jobId,
            path);

        auto proxy = CreateJobProberProxy(job);
        auto req = proxy.DumpInputContext();
        ToProto(req->mutable_job_id(), jobId);

        auto rspOrError = WaitFor(req->Invoke());
        THROW_ERROR_EXCEPTION_IF_FAILED(
            rspOrError,
            "Error saving input context of job %v into %v",
            jobId,
            path);

        const auto& rsp = rspOrError.Value();
        auto chunkIds = FromProto<std::vector<TChunkId>>(rsp->chunk_ids());
        YCHECK(chunkIds.size() == 1);

        MasterConnector_->AttachJobContext(path, chunkIds.front(), job);

        LOG_INFO("Input contexts saved (JobId: %v)",
            jobId);
    }

    void DoSignalJob(const TJobId& jobId, const Stroka& signalName)
    {
        VERIFY_THREAD_AFFINITY(ControlThread);

        auto job = GetJobOrThrow(jobId);

        LOG_INFO("Sending job signal (JobId: %v, Signal: %v)",
            jobId,
            signalName);

        auto proxy = CreateJobProberProxy(job);
        auto req = proxy.SignalJob();
        ToProto(req->mutable_job_id(), jobId);
        ToProto(req->mutable_signal_name(), signalName);

        auto rspOrError = WaitFor(req->Invoke());
        THROW_ERROR_EXCEPTION_IF_FAILED(rspOrError, "Error sending signal %v to job %v",
            signalName,
            jobId);

        LOG_INFO("Job signal sent (JobId: %v)",
            jobId);
    }

    void DoAbandonJob(const TJobId& jobId)
    {
        VERIFY_THREAD_AFFINITY(ControlThread);

        auto job = GetJobOrThrow(jobId);
        switch (job->GetType()) {
            case EJobType::Map:
            case EJobType::OrderedMap:
            case EJobType::SortedReduce:
            case EJobType::PartitionMap:
            case EJobType::ReduceCombiner:
            case EJobType::PartitionReduce:
                break;
            default:
                THROW_ERROR_EXCEPTION("Cannot abandon job %v of type %Qlv",
                    jobId,
                    job->GetType());
        }

        if (job->GetState() != EJobState::Running &&
            job->GetState() != EJobState::Waiting)
        {
            THROW_ERROR_EXCEPTION("Cannot abandon job %v since it is not running",
                jobId);
        }

        auto status = New<TRefCountedJobStatus>();
        job->SetState(EJobState::Abandoning);
        OnJobCompleted(job, std::move(status));
    }

    TYsonString DoPollJobShell(const TJobId& jobId, const TYsonString& parameters)
    {
        VERIFY_THREAD_AFFINITY(ControlThread);

        auto job = GetJobOrThrow(jobId);

        LOG_INFO("Polling job shell (JobId: %v, Parameters: %v)",
            jobId,
            parameters);

        auto proxy = CreateJobProberProxy(job);
        auto req = proxy.PollJobShell();
        ToProto(req->mutable_job_id(), jobId);
        ToProto(req->mutable_parameters(), parameters.Data());

        auto rspOrError = WaitFor(req->Invoke());
        if (!rspOrError.IsOK()) {
            THROW_ERROR_EXCEPTION("Error polling job shell for job %v", jobId)
                << rspOrError
                << TErrorAttribute("parameters", parameters);
        }

        const auto& rsp = rspOrError.Value();
        return TYsonString(rsp->result());
    }

    void DoAbortJob(const TJobId& jobId)
    {
        VERIFY_THREAD_AFFINITY(ControlThread);

        auto job = GetJobOrThrow(jobId);

        if (job->GetState() != EJobState::Running &&
            job->GetState() != EJobState::Waiting)
        {
            THROW_ERROR_EXCEPTION("Cannot abort job %v since it is not running",
                jobId);
        }

        TJobResult result;
        ToProto(result.mutable_error(), TError("Job aborted by user request")
            << TErrorAttribute("abort_reason", EAbortReason::UserRequest));
        OnJobAborted(job, &result);
    }

    void DoCompleteOperation(TOperationPtr operation)
    {
        VERIFY_THREAD_AFFINITY(ControlThread);

        auto codicilGuard = operation->MakeCodicilGuard();

        if (operation->IsFinishedState() || operation->IsFinishingState()) {
            // Operation is probably being aborted.
            return;
        }

        const auto& operationId = operation->GetId();

        LOG_INFO("Completing operation (OperationId: %v)",
            operationId);

        operation->SetState(EOperationState::Completing);

        // The operation may still have running jobs (e.g. those started speculatively).
        AbortOperationJobs(operation);

        try {
            // First flush: ensure that all stderrs are attached and the
            // state is changed to Completing.
            {
                auto asyncResult = MasterConnector_->FlushOperationNode(operation);
                WaitFor(asyncResult);
                if (operation->GetState() != EOperationState::Completing) {
                    throw TFiberCanceledException();
                }
            }

            {
                auto controller = operation->GetController();
                auto asyncResult = BIND(&IOperationController::Commit, controller)
                    .AsyncVia(controller->GetCancelableInvoker())
                    .Run();
                WaitFor(asyncResult)
                    .ThrowOnError();

                if (operation->GetState() != EOperationState::Completing) {
                    throw TFiberCanceledException();
                }
            }

            CommitSchedulerTransactions(operation);

            YCHECK(operation->GetState() == EOperationState::Completing);
            SetOperationFinalState(operation, EOperationState::Completed, TError());

            // Second flush: ensure that state is changed to Completed.
            {
                auto asyncResult = MasterConnector_->FlushOperationNode(operation);
                WaitFor(asyncResult);
                YCHECK(operation->GetState() == EOperationState::Completed);
            }

            FinishOperation(operation);
        } catch (const std::exception& ex) {
            OnOperationFailed(operation, ex);
            return;
        }

        LOG_INFO("Operation completed (OperationId: %v)",
             operationId);

        LogOperationFinished(operation, ELogEventType::OperationCompleted, TError());
    }

    void DoFailOperation(TOperationPtr operation, const TError& error)
    {
        VERIFY_THREAD_AFFINITY(ControlThread);

        auto codicilGuard = operation->MakeCodicilGuard();

        LOG_INFO(error, "Operation failed (OperationId: %v)",
             operation->GetId());

        TerminateOperation(
            operation,
            EOperationState::Failing,
            EOperationState::Failed,
            ELogEventType::OperationFailed,
            error);
    }

    void TerminateOperation(
        TOperationPtr operation,
        EOperationState intermediateState,
        EOperationState finalState,
        ELogEventType logEventType,
        const TError& error)
    {
        VERIFY_THREAD_AFFINITY(ControlThread);

        auto state = operation->GetState();
        if (IsOperationFinished(state) ||
            state == EOperationState::Failing ||
            state == EOperationState::Aborting)
        {
            // Safe to call multiple times, just ignore it.
            return;
        }

        operation->SetState(intermediateState);

        AbortOperationJobs(operation);

        // First flush: ensure that all stderrs are attached and the
        // state is changed to its intermediate value.
        {
            auto asyncResult = MasterConnector_->FlushOperationNode(operation);
            WaitFor(asyncResult);
            if (operation->GetState() != intermediateState)
                return;
        }

        SetOperationFinalState(operation, finalState, error);

        AbortSchedulerTransactions(operation);

        // Second flush: ensure that the state is changed to its final value.
        {
            auto asyncResult = MasterConnector_->FlushOperationNode(operation);
            WaitFor(asyncResult);
            if (operation->GetState() != finalState)
                return;
        }

        auto controller = operation->GetController();
        if (controller) {
            controller->Abort();
        }

        LogOperationFinished(operation, logEventType, error);

        FinishOperation(operation);
    }

    void AbortAbortingOperation(TOperationPtr operation)
    {
        VERIFY_THREAD_AFFINITY(ControlThread);

        auto codicilGuard = operation->MakeCodicilGuard();

        LOG_INFO("Aborting operation (OperationId: %v)",
             operation->GetId());

        YCHECK(operation->GetState() == EOperationState::Aborting);

        AbortSchedulerTransactions(operation);
        SetOperationFinalState(operation, EOperationState::Aborted, TError());

        WaitFor(MasterConnector_->FlushOperationNode(operation));

        LogOperationFinished(operation, ELogEventType::OperationCompleted, TError());
    }

    void BuildOrchid(IYsonConsumer* consumer)
    {
        VERIFY_THREAD_AFFINITY(ControlThread);

        BuildYsonFluently(consumer)
            .BeginMap()
                .Item("connected").Value(MasterConnector_->IsConnected())
                .Item("cell").BeginMap()
                    .Item("resource_limits").Value(TotalResourceLimits_)
                    .Item("resource_usage").Value(TotalResourceUsage_)
                    .Item("exec_node_count").Value(ExecNodeCount_)
                    .Item("total_node_count").Value(TotalNodeCount_)
                .EndMap()
                .Item("operations").DoMapFor(GetOperations(), [=] (TFluentMap fluent, const TOperationPtr& operation) {
                    if (FindOperation(operation->GetId())) {
                        BuildOperationYson(operation, fluent);
                    }
                })
                .Item("nodes").DoMapFor(AddressToNode_, [=] (TFluentMap fluent, const TExecNodeMap::value_type& pair) {
                    BuildNodeYson(pair.second, fluent);
                })
                .Item("clusters").DoMapFor(GetClusterDirectory()->GetClusterNames(), [=] (TFluentMap fluent, const Stroka& clusterName) {
                    BuildClusterYson(clusterName, fluent);
                })
                .Item("config").Value(Config_)
                .DoIf(Strategy_ != nullptr, BIND(&ISchedulerStrategy::BuildOrchid, Strategy_.get()))
            .EndMap();
    }

    void BuildClusterYson(const Stroka& clusterName, IYsonConsumer* consumer)
    {
        BuildYsonMapFluently(consumer)
            .Item(clusterName)
            .Value(GetClusterDirectory()->GetConnection(clusterName)->GetConfig());
    }

    void BuildOperationYson(TOperationPtr operation, IYsonConsumer* consumer)
    {
        auto codicilGuard = operation->MakeCodicilGuard();

        auto controller = operation->GetController();
        bool hasControllerProgress = operation->HasControllerProgress();
        BuildYsonMapFluently(consumer)
            .Item(ToString(operation->GetId())).BeginMap()
                // Include the complete list of attributes.
                .Do(BIND(&NScheduler::BuildInitializingOperationAttributes, operation))
                .Item("progress").BeginMap()
                    .DoIf(hasControllerProgress, BIND([=] (IYsonConsumer* consumer) {
                        WaitFor(
                            BIND(&IOperationController::BuildProgress, controller)
                                .AsyncVia(controller->GetInvoker())
                                .Run(consumer));
                    }))
                    .Do(BIND(&ISchedulerStrategy::BuildOperationProgress, Strategy_.get(), operation->GetId()))
                .EndMap()
                .Item("brief_progress").BeginMap()
                    .DoIf(hasControllerProgress, BIND([=] (IYsonConsumer* consumer) {
                        WaitFor(
                            BIND(&IOperationController::BuildBriefProgress, controller)
                                .AsyncVia(controller->GetInvoker())
                                .Run(consumer));
                    }))
                    .Do(BIND(&ISchedulerStrategy::BuildBriefOperationProgress, Strategy_.get(), operation->GetId()))
                .EndMap()
                .Item("running_jobs").BeginAttributes()
                    .Item("opaque").Value("true")
                .EndAttributes()
                .DoMapFor(operation->Jobs(), [=] (TFluentMap fluent, TJobPtr job) {
                    BuildJobYson(job, fluent);
                })
            .EndMap();
    }

    void BuildJobYson(TJobPtr job, IYsonConsumer* consumer)
    {
        BuildYsonMapFluently(consumer)
            .Item(ToString(job->GetId())).BeginMap()
                .Do([=] (TFluentMap fluent) {
                    BuildJobAttributes(job, fluent);
                })
            .EndMap();
    }

    void BuildNodeYson(TExecNodePtr node, IYsonConsumer* consumer)
    {
        BuildYsonMapFluently(consumer)
            .Item(node->GetDefaultAddress()).BeginMap()
                .Do([=] (TFluentMap fluent) {
                    BuildExecNodeAttributes(node, fluent);
                })
            .EndMap();
    }


    TJobPtr ProcessJobHeartbeat(
        TExecNodePtr node,
        NJobTrackerClient::NProto::TReqHeartbeat* request,
        NJobTrackerClient::NProto::TRspHeartbeat* response,
        TRefCountedJobStatusPtr jobStatus,
        bool forceJobsLogging)
    {
        auto jobId = FromProto<TJobId>(jobStatus->job_id());
        auto state = EJobState(jobStatus->state());
        const auto& jobAddress = node->GetDefaultAddress();

        NLogging::TLogger Logger(SchedulerLogger);
        Logger.AddTag("Address: %v, JobId: %v",
            jobAddress,
            jobId);

        auto job = FindJob(jobId);
        if (!job) {
            switch (state) {
                case EJobState::Completed:
                    LOG_DEBUG("Unknown job has completed, removal scheduled");
                    ToProto(response->add_jobs_to_remove(), jobId);
                    break;

                case EJobState::Failed:
                    LOG_DEBUG("Unknown job has failed, removal scheduled");
                    ToProto(response->add_jobs_to_remove(), jobId);
                    break;

                case EJobState::Aborted:
                    LOG_DEBUG(FromProto<TError>(jobStatus->result().error()), "Job aborted, removal scheduled");
                    ToProto(response->add_jobs_to_remove(), jobId);
                    break;

                case EJobState::Running:
                    LOG_DEBUG("Unknown job is running, abort scheduled");
                    ToProto(response->add_jobs_to_abort(), jobId);
                    break;

                case EJobState::Waiting:
                    LOG_DEBUG("Unknown job is waiting, abort scheduled");
                    ToProto(response->add_jobs_to_abort(), jobId);
                    break;

                case EJobState::Aborting:
                    LOG_DEBUG("Job is aborting");
                    break;

                default:
                    YUNREACHABLE();
            }
            return nullptr;
        }

        auto operation = GetOperation(job->GetOperationId());

        auto codicilGuard = operation->MakeCodicilGuard();

        Logger.AddTag("JobType: %v, State: %v, OperationId: %v",
            job->GetType(),
            state,
            operation->GetId());

        // Check if the job is running on a proper node.
        const auto& expectedAddress = job->GetNode()->GetDefaultAddress();
        if (jobAddress != expectedAddress) {
            // Job has moved from one node to another. No idea how this could happen.
            if (state == EJobState::Aborting) {
                // Do nothing, job is already terminating.
            } else if (state == EJobState::Completed || state == EJobState::Failed || state == EJobState::Aborted) {
                ToProto(response->add_jobs_to_remove(), jobId);
                LOG_WARNING("Job status report was expected from %v, removal scheduled",
                    expectedAddress);
            } else {
                ToProto(response->add_jobs_to_abort(), jobId);
                LOG_WARNING("Job status report was expected from %v, abort scheduled",
                    expectedAddress);
            }
            return nullptr;
        }

        bool shouldLogJob = (state != job->GetState()) || forceJobsLogging;
        switch (state) {
            case EJobState::Completed: {
                LOG_DEBUG("Job completed, removal scheduled");
                OnJobCompleted(job, std::move(jobStatus));
                ToProto(response->add_jobs_to_remove(), jobId);
                break;
            }

            case EJobState::Failed: {
                auto error = FromProto<TError>(jobStatus->result().error());
                LOG_DEBUG(error, "Job failed, removal scheduled");
                OnJobFailed(job, std::move(jobStatus));
                ToProto(response->add_jobs_to_remove(), jobId);
                break;
            }

            case EJobState::Aborted: {
                auto error = FromProto<TError>(jobStatus->result().error());
                LOG_DEBUG(error, "Job aborted, removal scheduled");
                OnJobAborted(job, std::move(jobStatus));
                ToProto(response->add_jobs_to_remove(), jobId);
                break;
            }

            case EJobState::Running:
            case EJobState::Waiting:
                if (job->GetState() == EJobState::Aborted) {
                    LOG_DEBUG("Aborting job");
                    ToProto(response->add_jobs_to_abort(), jobId);
                } else {
                    switch (state) {
                        case EJobState::Running:
                            LOG_DEBUG_IF(shouldLogJob, "Job is running");
                            job->SetState(state);
                            job->SetProgress(jobStatus->progress());
                            OnJobRunning(job, std::move(jobStatus));
                            break;

                        case EJobState::Waiting:
                            LOG_DEBUG_IF(shouldLogJob, "Job is waiting");
                            OnJobWaiting(job);
                            break;

                        default:
                            YUNREACHABLE();
                    }
                }
                break;

            case EJobState::Aborting:
                LOG_DEBUG("Job is aborting");
                break;

            default:
                YUNREACHABLE();
        }

        return job;
    }

};

////////////////////////////////////////////////////////////////////

TScheduler::TScheduler(
    TSchedulerConfigPtr config,
    TBootstrap* bootstrap)
    : Impl_(New<TImpl>(config, bootstrap))
{ }

TScheduler::~TScheduler() = default;

void TScheduler::Initialize()
{
    Impl_->Initialize();
}

ISchedulerStrategy* TScheduler::GetStrategy()
{
    return Impl_->GetStrategy();
}

IYPathServicePtr TScheduler::GetOrchidService()
{
    return Impl_->GetOrchidService();
}

std::vector<TOperationPtr> TScheduler::GetOperations()
{
    return Impl_->GetOperations();
}

IInvokerPtr TScheduler::GetSnapshotIOInvoker()
{
    return Impl_->GetSnapshotIOInvoker();
}

bool TScheduler::IsConnected()
{
    return Impl_->IsConnected();
}

void TScheduler::ValidateConnected()
{
    Impl_->ValidateConnected();
}

TOperationPtr TScheduler::FindOperation(const TOperationId& id)
{
    return Impl_->FindOperation(id);
}

TOperationPtr TScheduler::GetOperationOrThrow(const TOperationId& id)
{
    return Impl_->GetOperationOrThrow(id);
}

TFuture<TOperationPtr> TScheduler::StartOperation(
    EOperationType type,
    const TTransactionId& transactionId,
    const TMutationId& mutationId,
    IMapNodePtr spec,
    const Stroka& user)
{
    return Impl_->StartOperation(
        type,
        transactionId,
        mutationId,
        spec,
        user);
}

TFuture<void> TScheduler::AbortOperation(
    TOperationPtr operation,
    const TError& error)
{
    return Impl_->AbortOperation(operation, error);
}

TFuture<void> TScheduler::SuspendOperation(TOperationPtr operation)
{
    return Impl_->SuspendOperation(operation);
}

TFuture<void> TScheduler::ResumeOperation(TOperationPtr operation)
{
    return Impl_->ResumeOperation(operation);
}

TFuture<void> TScheduler::CompleteOperation(
    TOperationPtr operation,
    const TError& error)
{
    return Impl_->CompleteOperation(operation, error);
}

TFuture<void> TScheduler::DumpInputContext(const TJobId& jobId, const NYPath::TYPath& path)
{
    return Impl_->DumpInputContext(jobId, path);
}

TFuture<TYsonString> TScheduler::Strace(const TJobId& jobId)
{
    return Impl_->Strace(jobId);
}

TFuture<void> TScheduler::SignalJob(const TJobId& jobId, const Stroka& signalName)
{
    return Impl_->SignalJob(jobId, signalName);
}

TFuture<void> TScheduler::AbandonJob(const TJobId& jobId)
{
    return Impl_->AbandonJob(jobId);
}

TFuture<TYsonString> TScheduler::PollJobShell(const TJobId& jobId, const TYsonString& parameters)
{
    return Impl_->PollJobShell(jobId, parameters);
}

TFuture<void> TScheduler::AbortJob(const TJobId& jobId)
{
    return Impl_->AbortJob(jobId);
}

void TScheduler::ProcessHeartbeat(TCtxHeartbeatPtr context)
{
    Impl_->ProcessHeartbeat(context);
}

////////////////////////////////////////////////////////////////////

} // namespace NScheduler
} // namespace NYT<|MERGE_RESOLUTION|>--- conflicted
+++ resolved
@@ -508,8 +508,6 @@
             .Run();
     }
 
-<<<<<<< HEAD
-=======
     TFuture<TYsonString> PollJobShell(const TJobId& jobId, const TYsonString& parameters)
     {
         return BIND(&TImpl::DoPollJobShell, MakeStrong(this), jobId, parameters)
@@ -524,17 +522,7 @@
             .Run();
     }
 
-    TJobProberServiceProxy CreateJobProberProxy(const TJobPtr& job)
-    {
-        const auto& address = job->GetNode()->GetInterconnectAddress();
-        auto channel = GetMasterClient()->GetNodeChannelFactory()->CreateChannel(address);
-
-        TJobProberServiceProxy proxy(channel);
-        proxy.SetDefaultTimeout(Bootstrap_->GetConfig()->Scheduler->JobProberRpcTimeout);
-        return proxy;
-    }
-
->>>>>>> 996a7cd2
+    
     void ProcessHeartbeatJobs(
         TExecNodePtr node,
         NJobTrackerClient::NProto::TReqHeartbeat* request,
@@ -2406,10 +2394,10 @@
                 jobId);
         }
 
-        TJobResult result;
-        ToProto(result.mutable_error(), TError("Job aborted by user request")
+        auto jobStatus = New<TRefCountedJobStatus>();
+        ToProto(jobStatus->mutable_result()->mutable_error(), TError("Job aborted by user request")
             << TErrorAttribute("abort_reason", EAbortReason::UserRequest));
-        OnJobAborted(job, &result);
+        OnJobAborted(job, std::move(jobStatus));
     }
 
     void DoCompleteOperation(TOperationPtr operation)
