--- conflicted
+++ resolved
@@ -669,11 +669,7 @@
             node->Jobs().clear();
         }
 
-<<<<<<< HEAD
         IdToJob.clear();
-=======
-        Jobs.clear();
->>>>>>> 36bf3b3d
 
         std::fill(JobTypeCounters.begin(), JobTypeCounters.end(), 0);
     }
@@ -1207,15 +1203,9 @@
             transaction->Detach();
         };
 
-<<<<<<< HEAD
         scheduleCommit(operation->GetInputTransaction(), "commit_in_tx");
         scheduleCommit(operation->GetOutputTransaction(), "commit_out_tx");
         scheduleCommit(operation->GetSyncSchedulerTransaction(), "commit_sync_tx");
-=======
-        addCommitRequest(operation->GetInputTransaction(), "commit_in_tx");
-        addCommitRequest(operation->GetOutputTransaction(), "commit_out_tx");
-        addCommitRequest(operation->GetSyncSchedulerTransaction(), "commit_sync_tx");
->>>>>>> 36bf3b3d
 
         return batchReq->Invoke();
     }
