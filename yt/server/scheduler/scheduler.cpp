--- conflicted
+++ resolved
@@ -126,12 +126,10 @@
         YCHECK(bootstrap);
         VERIFY_INVOKER_THREAD_AFFINITY(GetControlInvoker(), ControlThread);
 
-<<<<<<< HEAD
-        auto primaryMasterCellTag = GetMasterClient()->GetNativeConnection()->GetPrimaryMasterCellTag();
-        for (int i = 0; i < Config_->NodeShardCount; ++i) {
-            NodeShards_.push_back(New<TNodeShard>(i, primaryMasterCellTag, Config_, this, Bootstrap_));
-=======
-        auto primaryMasterCellTag = Bootstrap_->GetMasterClient()->GetConnection()->GetPrimaryMasterCellTag();
+        auto primaryMasterCellTag = Bootstrap_
+            ->GetMasterClient()
+            ->GetNativeConnection()
+            ->GetPrimaryMasterCellTag();
 
         for (int index = 0; index < Config_->NodeShardCount; ++index) {
             NodeShards_.push_back(New<TNodeShard>(
@@ -140,7 +138,6 @@
                 Config_,
                 this,
                 Bootstrap_));
->>>>>>> 608fa5ee
         }
 
         auto localHostName = TAddressResolver::Get()->GetLocalHostName();
