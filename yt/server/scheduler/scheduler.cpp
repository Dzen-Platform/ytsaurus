--- conflicted
+++ resolved
@@ -162,10 +162,7 @@
         auto nameTable = New<TNameTable>();
         auto options = New<TTableWriterOptions>();
         options->ValidateDuplicateIds = true;
-<<<<<<< HEAD
         options->ValidateRowWeight = true;
-=======
->>>>>>> 229c1ee8
 
         EventLogWriter_ = CreateSchemalessBufferedTableWriter(
             Config_->EventLog,
