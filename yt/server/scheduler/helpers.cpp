#include "helpers.h"
#include "public.h"
#include "exec_node.h"
#include "job.h"
#include "operation.h"
#include "operation_controller.h"

#include <yt/ytlib/node_tracker_client/helpers.h>

#include <yt/ytlib/api/transaction.h>

namespace NYT {
namespace NScheduler {

using namespace NYTree;
using namespace NObjectClient;
using namespace NTransactionClient;
using namespace NConcurrency;
using namespace NSecurityClient;

////////////////////////////////////////////////////////////////////

void BuildInitializingOperationAttributes(TOperationPtr operation, NYson::IYsonConsumer* consumer)
{
    BuildYsonMapFluently(consumer)
        .Item("operation_type").Value(operation->GetType())
        .Item("start_time").Value(operation->GetStartTime())
        .Item("spec").Value(operation->GetSpec())
        .Item("authenticated_user").Value(operation->GetAuthenticatedUser())
        .Item("mutation_id").Value(operation->GetMutationId())
        .Do(BIND(&BuildRunningOperationAttributes, operation));
}

void BuildRunningOperationAttributes(TOperationPtr operation, NYson::IYsonConsumer* consumer)
{
    auto userTransaction = operation->GetUserTransaction();
    auto syncTransaction = operation->GetSyncSchedulerTransaction();
    auto asyncTransaction = operation->GetAsyncSchedulerTransaction();
    auto inputTransaction = operation->GetInputTransaction();
    auto outputTransaction = operation->GetOutputTransaction();
    BuildYsonMapFluently(consumer)
        .Item("state").Value(operation->GetState())
        .Item("suspended").Value(operation->GetSuspended())
        .Item("user_transaction_id").Value(userTransaction ? userTransaction->GetId() : NullTransactionId)
        .Item("sync_scheduler_transaction_id").Value(syncTransaction ? syncTransaction->GetId() : NullTransactionId)
        .Item("async_scheduler_transaction_id").Value(asyncTransaction ? asyncTransaction->GetId() : NullTransactionId)
        .Item("input_transaction_id").Value(inputTransaction ? inputTransaction->GetId() : NullTransactionId)
        .Item("output_transaction_id").Value(outputTransaction ? outputTransaction->GetId() : NullTransactionId);
}

void BuildJobAttributes(TJobPtr job, NYson::IYsonConsumer* consumer)
{
    auto state = job->GetState();
    BuildYsonMapFluently(consumer)
        .Item("job_type").Value(FormatEnum(job->GetType()))
        .Item("state").Value(FormatEnum(state))
        .Item("address").Value(job->GetNode()->GetDefaultAddress())
        .Item("start_time").Value(job->GetStartTime())
        .Item("account").Value(TmpAccountName)
        .Item("progress").Value(job->GetProgress())
        .DoIf(job->GetFinishTime().HasValue(), [=] (TFluentMap fluent) {
            fluent.Item("finish_time").Value(job->GetFinishTime().Get());
        })
        .DoIf(state == EJobState::Failed, [=] (TFluentMap fluent) {
            auto error = FromProto<TError>(job->Result()->error());
            fluent.Item("error").Value(error);
        });
}

void BuildExecNodeAttributes(TExecNodePtr node, NYson::IYsonConsumer* consumer)
{
    BuildYsonMapFluently(consumer)
<<<<<<< HEAD
        .Item("resource_usage").Value(node->GetResourceUsage())
        .Item("resource_limits").Value(node->GetResourceLimits());
=======
        .Item("state").Value(node->GetMasterState())
        .Item("resource_usage").Value(node->ResourceUsage())
        .Item("resource_limits").Value(node->ResourceLimits());
>>>>>>> c78a3c2a
}

////////////////////////////////////////////////////////////////////////////////

i64 Clamp(i64 value, i64 minValue, i64 maxValue)
{
    value = std::min(value, maxValue);
    value = std::max(value, minValue);
    return value;
}

Stroka TrimCommandForBriefSpec(const Stroka& command)
{
    const int MaxBriefSpecCommandLength = 256;
    return
        command.length() <= MaxBriefSpecCommandLength
        ? command
        : command.substr(0, MaxBriefSpecCommandLength) + "...";
}

////////////////////////////////////////////////////////////////////

EAbortReason GetAbortReason(const TRefCountedJobResultPtr& result)
{
    auto error = FromProto<TError>(result->error());
    return error.Attributes().Get<EAbortReason>("abort_reason", EAbortReason::Scheduler);
}

////////////////////////////////////////////////////////////////////

} // namespace NScheduler
} // namespace NYT
<|MERGE_RESOLUTION|>--- conflicted
+++ resolved
@@ -70,14 +70,9 @@
 void BuildExecNodeAttributes(TExecNodePtr node, NYson::IYsonConsumer* consumer)
 {
     BuildYsonMapFluently(consumer)
-<<<<<<< HEAD
+        .Item("state").Value(node->GetMasterState())
         .Item("resource_usage").Value(node->GetResourceUsage())
         .Item("resource_limits").Value(node->GetResourceLimits());
-=======
-        .Item("state").Value(node->GetMasterState())
-        .Item("resource_usage").Value(node->ResourceUsage())
-        .Item("resource_limits").Value(node->ResourceLimits());
->>>>>>> c78a3c2a
 }
 
 ////////////////////////////////////////////////////////////////////////////////
