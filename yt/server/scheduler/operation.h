#pragma once

#include "public.h"

#include <core/misc/property.h>
#include <core/misc/error.h>
#include <core/misc/ref.h>

#include <core/actions/future.h>

#include <core/ytree/node.h>

#include <ytlib/transaction_client/transaction_manager.h>

#include <ytlib/scheduler/scheduler_service.pb.h>

#include <ytlib/hydra/public.h>

namespace NYT {
namespace NScheduler {

////////////////////////////////////////////////////////////////////////////////

class TOperation
    : public TRefCounted
{
public:
    DEFINE_BYVAL_RO_PROPERTY(TOperationId, Id);

    DEFINE_BYVAL_RO_PROPERTY(EOperationType, Type);

    DEFINE_BYVAL_RO_PROPERTY(NRpc::TMutationId, MutationId);

    DEFINE_BYVAL_RW_PROPERTY(EOperationState, State);
    DEFINE_BYVAL_RW_PROPERTY(bool, Suspended);
    DEFINE_BYVAL_RW_PROPERTY(bool, Queued);

    //! User-supplied transaction where the operation resides.
    DEFINE_BYVAL_RO_PROPERTY(NTransactionClient::TTransactionPtr, UserTransaction);

    //! Transaction used for maintaining operation inputs and outputs.
    /*!
     *  SyncSchedulerTransaction is nested inside UserTransaction, if any.
     *  Input and output transactions are nested inside SyncSchedulerTransaction.
     */
    DEFINE_BYVAL_RW_PROPERTY(NTransactionClient::TTransactionPtr, SyncSchedulerTransaction);

    //! Transaction used for internal housekeeping, e.g. generating stderrs.
    /*!
     *  Not nested inside any other transaction.
     */
    DEFINE_BYVAL_RW_PROPERTY(NTransactionClient::TTransactionPtr, AsyncSchedulerTransaction);

    //! Transaction used for taking snapshot of operation input.
    /*!
     *  InputTransaction is nested inside SyncSchedulerTransaction.
     */
    DEFINE_BYVAL_RW_PROPERTY(NTransactionClient::TTransactionPtr, InputTransaction);

    //! Transaction used for locking and writing operation output.
    /*!
     *  OutputTransaction is nested inside SyncSchedulerTransaction.
     */
    DEFINE_BYVAL_RW_PROPERTY(NTransactionClient::TTransactionPtr, OutputTransaction);

    DEFINE_BYVAL_RO_PROPERTY(NYTree::IMapNodePtr, Spec);

    DEFINE_BYVAL_RO_PROPERTY(Stroka, AuthenticatedUser);

    DEFINE_BYVAL_RO_PROPERTY(TInstant, StartTime);
    DEFINE_BYVAL_RW_PROPERTY(TNullable<TInstant>, FinishTime);

    //! Number of stderrs generated so far.
    DEFINE_BYVAL_RW_PROPERTY(int, StderrCount);

    //! Maximum number of stderrs to capture.
    DEFINE_BYVAL_RW_PROPERTY(int, MaxStderrCount);

    //! Scheduling tag.
    DEFINE_BYVAL_RW_PROPERTY(TNullable<Stroka>, SchedulingTag);

    //! Currently existing jobs in the operation.
    DEFINE_BYREF_RW_PROPERTY(yhash_set<TJobPtr>, Jobs);

    //! Controller that owns the operation.
    DEFINE_BYVAL_RW_PROPERTY(IOperationControllerPtr, Controller);

    //! Operation result, becomes set when the operation finishes.
    DEFINE_BYREF_RW_PROPERTY(NProto::TOperationResult, Result);

    //! If |true| then either the operation has been started during this very
    //! incarnation of the scheduler or the operation was revived but its previous
    //! progress was lost.
    DEFINE_BYVAL_RW_PROPERTY(bool, CleanStart);

    //! Holds a snapshot (generated by calling IOperationController::SaveSnapshot) during operation revival stage.
    DEFINE_BYREF_RW_PROPERTY(TSharedRef, Snapshot);

    DEFINE_BYREF_RW_PROPERTY(TAggregatedStatistics, ControllerTimeStatistics);

    //! Gets set when the operation is started.
    TFuture<TOperationPtr> GetStarted();

    //! Set operation start result.
    void SetStarted(const TError& error);

    //! Gets set when the operation is finished.
    TFuture<void> GetFinished();

    //! Marks the operation as finished.
    void SetFinished();

    //! Delegates to #NYT::NScheduler::IsOperationFinished.
    bool IsFinishedState() const;

    //! Delegates to #NYT::NScheduler::IsOperationFinishing.
    bool IsFinishingState() const;

<<<<<<< HEAD
    void UpdateJobStatistics(const TJobPtr& job);

    void BuildJobStatistics(NYson::IYsonConsumer* consumer) const;

    void UpdateControllerTimeStatistics(const NYPath::TYPath& name, TDuration value);

=======
>>>>>>> 0d85b427
    TOperation(
        const TOperationId& operationId,
        EOperationType type,
        const NRpc::TMutationId& mutationId,
        NTransactionClient::TTransactionPtr userTransaction,
        NYTree::IMapNodePtr spec,
        const Stroka& authenticatedUser,
        TInstant startTime,
        EOperationState state = EOperationState::Initializing,
        bool suspended = false);

private:
    TPromise<void> StartedPromise;
    TPromise<void> FinishedPromise;

};

DEFINE_REFCOUNTED_TYPE(TOperation)

////////////////////////////////////////////////////////////////////////////////

} // namespace NScheduler
} // namespace NYT<|MERGE_RESOLUTION|>--- conflicted
+++ resolved
@@ -116,15 +116,6 @@
     //! Delegates to #NYT::NScheduler::IsOperationFinishing.
     bool IsFinishingState() const;
 
-<<<<<<< HEAD
-    void UpdateJobStatistics(const TJobPtr& job);
-
-    void BuildJobStatistics(NYson::IYsonConsumer* consumer) const;
-
-    void UpdateControllerTimeStatistics(const NYPath::TYPath& name, TDuration value);
-
-=======
->>>>>>> 0d85b427
     TOperation(
         const TOperationId& operationId,
         EOperationType type,
