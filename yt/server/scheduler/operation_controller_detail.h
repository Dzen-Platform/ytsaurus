#pragma once

#include "private.h"
#include "config.h"
#include "operation_controller.h"
#include "chunk_pool.h"
#include "chunk_list_pool.h"
#include "job_resources.h"
#include "serialize.h"
#include "event_log.h"

#include <core/misc/nullable.h>
#include <core/misc/id_generator.h>

#include <core/concurrency/thread_affinity.h>
#include <core/concurrency/periodic_executor.h>

#include <core/actions/cancelable_context.h>

#include <core/ytree/ypath_client.h>

#include <core/yson/string.h>

#include <core/logging/log.h>

#include <ytlib/chunk_client/chunk_owner_ypath_proxy.h>

#include <ytlib/table_client/table_ypath_proxy.h>
#include <ytlib/table_client/unversioned_row.h>

#include <ytlib/file_client/file_ypath_proxy.h>

#include <ytlib/cypress_client/public.h>

#include <ytlib/chunk_client/public.h>
#include <ytlib/chunk_client/chunk_service_proxy.h>

#include <ytlib/node_tracker_client/public.h>
#include <ytlib/node_tracker_client/helpers.h>

#include <ytlib/scheduler/statistics.h>

#include <server/chunk_server/public.h>

namespace NYT {
namespace NScheduler {

////////////////////////////////////////////////////////////////////

//! Describes which part of the operation needs a particular file.
DEFINE_ENUM(EOperationStage,
    (Map)
    (ReduceCombiner)
    (Reduce)
);

DEFINE_ENUM(EInputChunkState,
    (Active)
    (Skipped)
    (Waiting)
);

DEFINE_ENUM(EJobReinstallReason,
    (Failed)
    (Aborted)
);

class TOperationControllerBase
    : public IOperationController
    , public NPhoenix::IPersistent
    , public NPhoenix::TFactoryTag<NPhoenix::TNullFactory>
{
public:
    TOperationControllerBase(
        TSchedulerConfigPtr config,
        TOperationSpecBasePtr spec,
        IOperationHost* host,
        TOperation* operation);

    virtual void Initialize() override;
    virtual void Essentiate() override;
    virtual TFuture<void> Prepare() override;
    virtual void SaveSnapshot(TOutputStream* output) override;
    virtual TFuture<void> Revive() override;
    virtual TFuture<void> Commit() override;

    virtual void OnJobRunning(const TJobId& jobId, const NJobTrackerClient::NProto::TJobStatus& status) override;
    virtual void OnJobCompleted(const TCompletedJobSummary& jobSummary) override;
    virtual void OnJobFailed(const TFailedJobSummary& jobSummary) override;
    virtual void OnJobAborted(const TAbortedJobSummary& jobSummary) override;

    virtual void Abort() override;

    virtual void CheckTimeLimit() override;

    virtual TJobId ScheduleJob(
        ISchedulingContext* context,
        const NNodeTrackerClient::NProto::TNodeResources& jobLimits) override;

    virtual TCancelableContextPtr GetCancelableContext() const override;
    virtual IInvokerPtr GetCancelableControlInvoker() const override;
    virtual IInvokerPtr GetCancelableBackgroundInvoker() const override;

    virtual int GetPendingJobCount() const override;
    virtual int GetTotalJobCount() const override;
    virtual NNodeTrackerClient::NProto::TNodeResources GetNeededResources() const override;

    virtual void BuildProgress(NYson::IYsonConsumer* consumer) const override;
    virtual void BuildBriefProgress(NYson::IYsonConsumer* consumer) const override;
    virtual void BuildResult(NYson::IYsonConsumer* consumer) const override;
    virtual void BuildBriefSpec(NYson::IYsonConsumer* consumer) const override;

    virtual bool NeedsAllChunkParts() const override;

    virtual void Persist(TPersistenceContext& context) override;

protected:
    // Forward declarations.
    class TTask;
    typedef TIntrusivePtr<TTask> TTaskPtr;

    struct TTaskGroup;
    typedef TIntrusivePtr<TTaskGroup> TTaskGroupPtr;

    struct TJoblet;
    typedef TIntrusivePtr<TJoblet> TJobletPtr;

    struct TCompletedJob;
    typedef TIntrusivePtr<TCompletedJob> TCompletedJobPtr;


    TSchedulerConfigPtr Config;
    IOperationHost* Host;
    TOperation* Operation;

    const TOperationId OperationId;

    NApi::IClientPtr AuthenticatedMasterClient;
    NApi::IClientPtr AuthenticatedInputMasterClient;
    NApi::IClientPtr AuthenticatedOutputMasterClient;

    mutable NLogging::TLogger Logger;

    TCancelableContextPtr CancelableContext;
    IInvokerPtr CancelableControlInvoker;
    IInvokerPtr CancelableBackgroundInvoker;


    //! Becomes |true| when the controller is prepared.
    /*!
     *  Preparation happens in a background thread.
     *  The state must not be touched from the control thread
     *  while this flag is |false|.
     */
    bool Prepared;

    //! Remains |true| as long as the operation can schedule new jobs.
    bool Running;


    // These totals are approximate.
    int TotalEstimatedInputChunkCount;
    i64 TotalEstimatedInputDataSize;
    i64 TotalEstimatedInputRowCount;
    i64 TotalEstimatedInputValueCount;
    i64 TotalEstimatedCompressedDataSize;

    int UnavailableInputChunkCount;

    // Job counters.
    TProgressCounter JobCounter;

    // Maps node ids seen in fetch responses to node descriptors.
    NNodeTrackerClient::TNodeDirectoryPtr NodeDirectory;

    struct TUserTableBase
    {
        NYPath::TRichYPath Path;
        NObjectClient::TObjectId ObjectId;
        NObjectClient::TCellTag CellTag;

        void Persist(TPersistenceContext& context);
    };


    struct TLivePreviewTableBase
    {
        // Live preview table id.
        NCypressClient::TNodeId LivePreviewTableId;

        // Chunk list for appending live preview results.
        NChunkClient::TChunkListId LivePreviewChunkListId;

        void Persist(TPersistenceContext& context);
    };

    struct TInputTable
        : public TUserTableBase
    {
        //! Number of chunks in the whole table (without range selectors).
        int ChunkCount = -1;
        std::vector<NChunkClient::NProto::TChunkSpec> Chunks;
        TNullable<std::vector<Stroka>> SortedBy;

        void Persist(TPersistenceContext& context);
    };

    std::vector<TInputTable> InputTables;


    struct TEndpoint
    {
        NTableClient::TOwningKey Key;
        bool Left;
        int ChunkTreeKey;

        void Persist(TPersistenceContext& context);

    };

    struct TOutputTable
        : public TUserTableBase
        , public TLivePreviewTableBase
    {
        bool AppendRequested = false;
        NChunkClient::EUpdateMode UpdateMode = NChunkClient::EUpdateMode::Overwrite;
        NCypressClient::ELockMode LockMode = NCypressClient::ELockMode::Exclusive;
<<<<<<< HEAD
        NVersionedTableClient::TTableWriterOptionsPtr Options = New<NVersionedTableClient::TTableWriterOptions>();
        TNullable<NVersionedTableClient::TKeyColumns> KeyColumns;
=======
        NTableClient::TTableWriterOptionsPtr Options =
            New<NTableClient::TTableWriterOptions>();
        TNullable<NTableClient::TKeyColumns> KeyColumns;
>>>>>>> cd0a9ce7

        // Server-side upload transaction.
        NTransactionClient::TTransactionId UploadTransactionId;

        // Chunk list for appending the output.
        NChunkClient::TChunkListId OutputChunkListId;

        // Statistics returned by EndUpload call.
        NChunkClient::NProto::TDataStatistics DataStatistics;

        //! Chunk trees comprising the output (the order matters).
        //! Keys are used when the output is sorted (e.g. in sort operations).
        //! Trees are sorted w.r.t. key and appended to #OutputChunkListId.
        std::multimap<int, NChunkClient::TChunkTreeId> OutputChunkTreeIds;

        std::vector<TEndpoint> Endpoints;

        NYson::TYsonString EffectiveAcl;

        void Persist(TPersistenceContext& context);
    };

    std::vector<TOutputTable> OutputTables;


    struct TIntermediateTable
        : public TLivePreviewTableBase
    {
        void Persist(TPersistenceContext& context);
    };

    TIntermediateTable IntermediateTable;


    struct TUserFile
    {
        NYPath::TRichYPath Path;
        EOperationStage Stage;
        Stroka FileName;
        NChunkClient::NProto::TRspFetch FetchResponse;
        NObjectClient::EObjectType Type;
        bool Executable;
<<<<<<< HEAD

        void Persist(TPersistenceContext& context);

    };

    std::vector<TRegularUserFile> RegularFiles;


    struct TUserTableFile
        : public TUserFileBase
    {
        NChunkClient::NProto::TRspFetch FetchResponse;
        NYson::TYsonString Format;
=======
        NYTree::TYsonString Format;
>>>>>>> cd0a9ce7

        void Persist(TPersistenceContext& context);
    };

    std::vector<TUserFile> Files;

    struct TJoblet
        : public TIntrinsicRefCounted
    {
        //! For serialization only.
        TJoblet()
            : JobIndex(-1)
            , StartRowIndex(-1)
            , OutputCookie(-1)
            , MemoryReserveEnabled(true)
        { }

        TJoblet(TTaskPtr task, int jobIndex)
            : Task(task)
            , JobIndex(jobIndex)
            , StartRowIndex(-1)
            , OutputCookie(IChunkPoolOutput::NullCookie)
        { }

        TTaskPtr Task;
        int JobIndex;
        i64 StartRowIndex;

        TJobId JobId;
        EJobType JobType;
        Stroka Address;
        NNodeTrackerClient::NProto::TNodeResources ResourceLimits;
        TChunkStripeListPtr InputStripeList;
        IChunkPoolOutput::TCookie OutputCookie;

        bool MemoryReserveEnabled;

        //! All chunk lists allocated for this job.
        /*!
         *  For jobs with intermediate output this list typically contains one element.
         *  For jobs with final output this list typically contains one element per each output table.
         */
        std::vector<NChunkClient::TChunkListId> ChunkListIds;

        void Persist(TPersistenceContext& context);
    };

    struct TCompletedJob
        : public TIntrinsicRefCounted
    {
        //! For persistence only.
        TCompletedJob()
            : IsLost(false)
            , DestinationPool(nullptr)
        { }

        TCompletedJob(
            const TJobId& jobId,
            TTaskPtr sourceTask,
            IChunkPoolOutput::TCookie outputCookie,
            IChunkPoolInput* destinationPool,
            IChunkPoolInput::TCookie inputCookie,
            const Stroka& address)
            : IsLost(false)
            , JobId(jobId)
            , SourceTask(std::move(sourceTask))
            , OutputCookie(outputCookie)
            , DestinationPool(destinationPool)
            , InputCookie(inputCookie)
            , Address(address)
        { }

        bool IsLost;

        TJobId JobId;

        TTaskPtr SourceTask;
        IChunkPoolOutput::TCookie OutputCookie;

        IChunkPoolInput* DestinationPool;
        IChunkPoolInput::TCookie InputCookie;

        Stroka Address;

        void Persist(TPersistenceContext& context);

    };

    class TTask
        : public TRefCounted
        , public NPhoenix::IPersistent
    {
    public:
        //! For persistence only.
        TTask();
        explicit TTask(TOperationControllerBase* controller);

        void Initialize();

        virtual Stroka GetId() const = 0;
        virtual TTaskGroupPtr GetGroup() const = 0;

        virtual int GetPendingJobCount() const;
        int GetPendingJobCountDelta();

        virtual int GetTotalJobCount() const;
        int GetTotalJobCountDelta();

        virtual NNodeTrackerClient::NProto::TNodeResources GetTotalNeededResources() const;
        NNodeTrackerClient::NProto::TNodeResources GetTotalNeededResourcesDelta();

        virtual bool IsIntermediateOutput() const;

        virtual TDuration GetLocalityTimeout() const = 0;
        virtual i64 GetLocality(const Stroka& address) const;
        virtual bool HasInputLocality() const;

        const NNodeTrackerClient::NProto::TNodeResources& GetMinNeededResources() const;
        virtual NNodeTrackerClient::NProto::TNodeResources GetNeededResources(TJobletPtr joblet) const;

        void ResetCachedMinNeededResources();

        DEFINE_BYVAL_RW_PROPERTY(TNullable<TInstant>, DelayedTime);

        void AddInput(TChunkStripePtr stripe);
        void AddInput(const std::vector<TChunkStripePtr>& stripes);
        void FinishInput();

        void CheckCompleted();

        TJobId ScheduleJob(ISchedulingContext* context, const NNodeTrackerClient::NProto::TNodeResources& jobLimits);

        virtual void OnJobCompleted(TJobletPtr joblet, const TCompletedJobSummary& jobSummary);
        virtual void OnJobFailed(TJobletPtr joblet, const TFailedJobSummary& jobSummary);
        virtual void OnJobAborted(TJobletPtr joblet, const TAbortedJobSummary& jobSummary);
        virtual void OnJobLost(TCompletedJobPtr completedJob);

        // First checks against a given node, then against all nodes if needed.
        void CheckResourceDemandSanity(
            const NNodeTrackerClient::NProto::TNodeResources& nodeResourceLimits,
            const NNodeTrackerClient::NProto::TNodeResources& neededResources);

        // Checks against all available nodes.
        void CheckResourceDemandSanity(
            const NNodeTrackerClient::NProto::TNodeResources& neededResources);

        void DoCheckResourceDemandSanity(const NNodeTrackerClient::NProto::TNodeResources& neededResources);

        bool IsPending() const;
        bool IsCompleted() const;

        virtual bool IsActive() const;

        i64 GetTotalDataSize() const;
        i64 GetCompletedDataSize() const;
        i64 GetPendingDataSize() const;

        virtual IChunkPoolInput* GetChunkPoolInput() const = 0;
        virtual IChunkPoolOutput* GetChunkPoolOutput() const = 0;

        virtual void Persist(TPersistenceContext& context) override;

    private:
        TOperationControllerBase* Controller;

        int CachedPendingJobCount;
        int CachedTotalJobCount;

        NNodeTrackerClient::NProto::TNodeResources CachedTotalNeededResources;
        mutable TNullable<NNodeTrackerClient::NProto::TNodeResources> CachedMinNeededResources;

        TInstant LastDemandSanityCheckTime;
        bool CompletedFired;

        //! For each lost job currently being replayed, maps output cookie to corresponding input cookie.
        yhash_map<IChunkPoolOutput::TCookie, IChunkPoolInput::TCookie> LostJobCookieMap;

    protected:
        NLogging::TLogger Logger;

        virtual NNodeTrackerClient::NProto::TNodeResources GetMinNeededResourcesHeavy() const = 0;

        virtual void OnTaskCompleted();

        virtual EJobType GetJobType() const = 0;
        virtual void PrepareJoblet(TJobletPtr joblet);
        virtual void BuildJobSpec(TJobletPtr joblet, NJobTrackerClient::NProto::TJobSpec* jobSpec) = 0;

        virtual void OnJobStarted(TJobletPtr joblet);

        virtual bool IsMemoryReserveEnabled() const = 0;

        void AddPendingHint();
        void AddLocalityHint(const Stroka& address);

        void ReinstallJob(TJobletPtr joblet, EJobReinstallReason reason);

        void AddSequentialInputSpec(
            NJobTrackerClient::NProto::TJobSpec* jobSpec,
            TJobletPtr joblet);
        void AddParallelInputSpec(
            NJobTrackerClient::NProto::TJobSpec* jobSpec,
            TJobletPtr joblet);
        static void AddChunksToInputSpec(
            NNodeTrackerClient::TNodeDirectoryBuilder* directoryBuilder,
            NScheduler::NProto::TTableInputSpec* inputSpec,
            TChunkStripePtr stripe,
            TNullable<int> partitionTag);

        void AddFinalOutputSpecs(NJobTrackerClient::NProto::TJobSpec* jobSpec, TJobletPtr joblet);
        void AddIntermediateOutputSpec(
            NJobTrackerClient::NProto::TJobSpec* jobSpec,
            TJobletPtr joblet,
            TNullable<NTableClient::TKeyColumns> keyColumns);

        static void UpdateInputSpecTotals(
            NJobTrackerClient::NProto::TJobSpec* jobSpec,
            TJobletPtr joblet);

        void RegisterIntermediate(TJobletPtr joblet, TChunkStripePtr stripe, TTaskPtr destinationTask);
        void RegisterIntermediate(TJobletPtr joblet, TChunkStripePtr stripe, IChunkPoolInput* destinationPool);

        static TChunkStripePtr BuildIntermediateChunkStripe(
            google::protobuf::RepeatedPtrField<NChunkClient::NProto::TChunkSpec>* chunkSpecs);

        void RegisterOutput(TJobletPtr joblet, int key, const TCompletedJobSummary& jobSummary);

    };

    //! All tasks declared by calling #RegisterTask, mostly for debugging purposes.
    std::vector<TTaskPtr> Tasks;


    //! Groups provide means:
    //! - to prioritize tasks
    //! - to skip a vast number of tasks whose resource requirements cannot be met
    struct TTaskGroup
        : public TIntrinsicRefCounted
    {
        //! No task from this group is considered for scheduling unless this requirement is met.
        NNodeTrackerClient::NProto::TNodeResources MinNeededResources;

        //! All non-local tasks.
        yhash_set<TTaskPtr> NonLocalTasks;

        //! Non-local tasks that may possibly be ready (but a delayed check is still needed)
        //! keyed by min memory demand (as reported by TTask::GetMinNeededResources).
        std::multimap<i64, TTaskPtr> CandidateTasks;

        //! Non-local tasks keyed by deadline.
        std::multimap<TInstant, TTaskPtr> DelayedTasks;

        //! Local tasks keyed by address.
        yhash_map<Stroka, yhash_set<TTaskPtr>> LocalTasks;


        void Persist(TPersistenceContext& context);

    };

    //! All task groups declared by calling #RegisterTaskGroup, in the order of decreasing priority.
    std::vector<TTaskGroupPtr> TaskGroups;

    void RegisterTask(TTaskPtr task);
    void RegisterTaskGroup(TTaskGroupPtr group);

    void UpdateTask(TTaskPtr task);

    void UpdateAllTasks();

    virtual void CustomizeJoblet(TJobletPtr joblet);
    virtual void CustomizeJobSpec(TJobletPtr joblet, NJobTrackerClient::NProto::TJobSpec* jobSpec);

    void DoAddTaskLocalityHint(TTaskPtr task, const Stroka& address);
    void AddTaskLocalityHint(TTaskPtr task, const Stroka& address);
    void AddTaskLocalityHint(TTaskPtr task, TChunkStripePtr stripe);
    void AddTaskPendingHint(TTaskPtr task);
    void ResetTaskLocalityDelays();

    void MoveTaskToCandidates(TTaskPtr task, std::multimap<i64, TTaskPtr>& candidateTasks);

    bool CheckJobLimits(
        TTaskPtr task,
        const NNodeTrackerClient::NProto::TNodeResources& jobLimits,
        const NNodeTrackerClient::NProto::TNodeResources& nodeResourceLimits);

    TJobId DoScheduleJob(ISchedulingContext* context, const NNodeTrackerClient::NProto::TNodeResources& jobLimits);
    TJobId DoScheduleLocalJob(ISchedulingContext* context, const NNodeTrackerClient::NProto::TNodeResources& jobLimits);
    TJobId DoScheduleNonLocalJob(ISchedulingContext* context, const NNodeTrackerClient::NProto::TNodeResources& jobLimits);

    void OnJobStarted(const TJobId& jobId);

    DECLARE_THREAD_AFFINITY_SLOT(ControlThread);
    DECLARE_THREAD_AFFINITY_SLOT(BackgroundThread);


    // Jobs in progress management.
    void RegisterJoblet(TJobletPtr joblet);
    TJobletPtr GetJoblet(const TJobId& jobId);
    void RemoveJoblet(const TJobId& jobId);


    // Initialization.
    virtual void DoInitialize();
    virtual void InitializeTransactions();


    // Preparation.
    void DoPrepare();
    void GetInputTablesBasicAttributes();
    void GetOutputTablesBasicAttributes();
    void GetFilesBasicAttributes();
    void FetchInputTables();
<<<<<<< HEAD
    void LockInputTables();
    void BeginUploadOutputTables();
    void GetOutputTablesUploadParams();
    void FetchFileObjects();
=======
    void RequestInputObjects();
    void RequestOutputObjects();
    void FetchFileObjects(std::vector<TUserFile>* files);
>>>>>>> cd0a9ce7
    void RequestFileObjects();
    void CreateLivePreviewTables();
    void PrepareLivePreviewTablesForUpdate();
    void CollectTotals();
    virtual void CustomPrepare();
    void AddAllTaskPendingHints();
    void InitInputChunkScratcher();
    void SuspendUnavailableInputStripes();
    void InitQuerySpec(
        NProto::TSchedulerJobSpecExt* schedulerJobSpecExt,
        const Stroka& queryString,
        const NQueryClient::TTableSchema& schema);

<<<<<<< HEAD

    struct TCellData
    {
        TChunkListPoolPtr ChunkListPool;
        int OutputTableCount = 0;
    };

    void PickIntermediateDataCell();
    void InitCells();
    const TCellData& GetCellData(NObjectClient::TCellTag cellTag);

    void ValidateKey(const NVersionedTableClient::TOwningKey& key);
=======
    void ValidateKey(const NTableClient::TOwningKey& key);
>>>>>>> cd0a9ce7

    // Initialize transactions
    void StartAsyncSchedulerTransaction();
    void StartSyncSchedulerTransaction();
    void StartIOTransactions();
    virtual void StartInputTransaction(NObjectClient::TTransactionId parentTransactionId);
    virtual void StartOutputTransaction(NObjectClient::TTransactionId parentTransactionId);

    // Completion.
    void DoCommit();
    void AttachOutputChunks();
    void EndUploadOutputTables();
    virtual void CustomCommit();

    // Revival.
    void DoRevive();
    void ReinstallLivePreview();
    void AbortAllJoblets();

    void DoSaveSnapshot(TOutputStream* output);
    void DoLoadSnapshot();

    //! Called to extract input table paths from the spec.
    virtual std::vector<NYPath::TRichYPath> GetInputTablePaths() const = 0;

    //! Called to extract output table paths from the spec.
    virtual std::vector<NYPath::TRichYPath> GetOutputTablePaths() const = 0;

    typedef std::pair<NYPath::TRichYPath, EOperationStage> TPathWithStage;

    //! Called to extract file paths from the spec.
    virtual std::vector<TPathWithStage> GetFilePaths() const;

    //! Called when a job is unable to read a chunk.
    void OnChunkFailed(const NChunkClient::TChunkId& chunkId);

    //! Called when a job is unable to read an intermediate chunk
    //! (i.e. that is not a part of the input).
    /*!
     *  The default implementation fails the operation immediately.
     *  Those operations providing some fault tolerance for intermediate chunks
     *  must override this method.
     */
    void OnIntermediateChunkUnavailable(const NChunkClient::TChunkId& chunkId);


    struct TStripeDescriptor
    {
        TChunkStripePtr Stripe;
        IChunkPoolInput::TCookie Cookie;
        TTaskPtr Task;

        TStripeDescriptor()
            : Cookie(IChunkPoolInput::NullCookie)
        { }

        void Persist(TPersistenceContext& context);

    };

    struct TInputChunkDescriptor
    {
        SmallVector<TStripeDescriptor, 1> InputStripes;
        SmallVector<NChunkClient::TRefCountedChunkSpecPtr, 1> ChunkSpecs;
        EInputChunkState State;

        TInputChunkDescriptor()
            : State(EInputChunkState::Active)
        { }

        void Persist(TPersistenceContext& context);

    };

    //! Called when a job is unable to read an input chunk or
    //! chunk scratcher has encountered unavailable chunk.
    void OnInputChunkUnavailable(
        const NChunkClient::TChunkId& chunkId,
        TInputChunkDescriptor& descriptor);

    void OnInputChunkAvailable(
        const NChunkClient::TChunkId& chunkId,
        TInputChunkDescriptor& descriptor,
        const NChunkClient::TChunkReplicaList& replicas);

    virtual bool IsOutputLivePreviewSupported() const;
    virtual bool IsIntermediateLivePreviewSupported() const;

    void OnOperationCompleted();
    virtual void DoOperationCompleted();

    void OnOperationFailed(const TError& error);
    virtual void DoOperationFailed(const TError& error);

    virtual bool IsCompleted() const = 0;


    // Unsorted helpers.

    //! Enables sorted output from user jobs.
    virtual bool IsSortedOutputSupported() const;

    //! Enables fetching all input replicas (not only data)
    virtual bool IsParityReplicasFetchEnabled() const;

    //! If |true| then all jobs started within the operation must
    //! preserve row count. This invariant is checked for each completed job.
    //! Should a violation be discovered, the operation fails.
    virtual bool IsRowCountPreserved() const;

    NVersionedTableClient::TKeyColumns CheckInputTablesSorted(
        const TNullable<NVersionedTableClient::TKeyColumns>& keyColumns);
    static bool CheckKeyColumnsCompatible(
        const NVersionedTableClient::TKeyColumns& fullColumns,
        const NVersionedTableClient::TKeyColumns& prefixColumns);

    void UpdateAllTasksIfNeeded(const TProgressCounter& jobCounter);
    bool IsMemoryReserveEnabled(const TProgressCounter& jobCounter) const;
    i64 GetMemoryReserve(bool memoryReserveEnabled, TUserJobSpecPtr userJobSpec) const;

    void RegisterInputStripe(TChunkStripePtr stripe, TTaskPtr task);


    void RegisterEndpoints(
        const NTableClient::NProto::TBoundaryKeysExt& boundaryKeys,
        int key,
        TOutputTable* outputTable);

    virtual void RegisterOutput(TJobletPtr joblet, int key, const TCompletedJobSummary& jobSummary);

    void RegisterOutput(
        NChunkClient::TRefCountedChunkSpecPtr chunkSpec,
        int key,
        int tableIndex);

    void RegisterOutput(
        const NChunkClient::TChunkTreeId& chunkTreeId,
        int key,
        int tableIndex,
        TOutputTable& table);

    void RegisterIntermediate(
        TJobletPtr joblet,
        TCompletedJobPtr completedJob,
        TChunkStripePtr stripe);

    bool HasEnoughChunkLists(bool intermediate);
    NChunkClient::TChunkListId ExtractChunkList(NObjectClient::TCellTag cellTag);
    void ReleaseChunkLists(const std::vector<NChunkClient::TChunkListId>& ids);

    //! Returns the list of all input chunks collected from all input tables.
    std::vector<NChunkClient::TRefCountedChunkSpecPtr> CollectInputChunks() const;

    //! Converts a list of input chunks into a list of chunk stripes for further
    //! processing. Each stripe receives exactly one chunk (as suitable for most
    //! jobs except merge). The resulting stripes are of approximately equal
    //! size. The size per stripe is either |maxSliceDataSize| or
    //! |TotalEstimateInputDataSize / jobCount|, whichever is smaller. If the resulting
    //! list contains less than |jobCount| stripes then |jobCount| is decreased
    //! appropriately.
    std::vector<TChunkStripePtr> SliceChunks(
            const std::vector<NChunkClient::TRefCountedChunkSpecPtr>& chunkSpecs,
            i64 maxSliceDataSize,
            int* jobCount);

    std::vector<TChunkStripePtr> SliceInputChunks(
            i64 maxSliceDataSize,
            int* jobCount);

    int SuggestJobCount(
        i64 totalDataSize,
        i64 dataSizePerJob,
        TNullable<int> configJobCount,
        int maxJobCount) const;

    void InitUserJobSpecTemplate(
        NScheduler::NProto::TUserJobSpec* proto,
        TUserJobSpecPtr config,
        const std::vector<TUserFile>& files);

    void InitUserJobSpec(
        NScheduler::NProto::TUserJobSpec* proto,
        TJobletPtr joblet,
        i64 memoryReserve);

    // Amount of memory reserved for output table writers in job proxy.
    i64 GetFinalOutputIOMemorySize(TJobIOConfigPtr ioConfig) const;

    i64 GetFinalIOMemorySize(
        TJobIOConfigPtr ioConfig,
        const TChunkStripeStatisticsVector& stripeStatistics) const;

    static void InitIntermediateInputConfig(TJobIOConfigPtr config);

    static void InitIntermediateOutputConfig(TJobIOConfigPtr config);
    void InitFinalOutputConfig(TJobIOConfigPtr config);

    TFluentLogEvent LogEventFluently(ELogEventType eventType);
    TFluentLogEvent LogFinishedJobFluently(ELogEventType eventType, TJobPtr job);

private:
    typedef TOperationControllerBase TThis;

    typedef yhash_map<NChunkClient::TChunkId, TInputChunkDescriptor> TInputChunkMap;

    //! Keeps information needed to maintain the liveness state of input chunks.
    TInputChunkMap InputChunkMap;

    class TInputChunkScratcher
        : public virtual TRefCounted
    {
    public:
        TInputChunkScratcher(TOperationControllerBase* controller, NRpc::IChannelPtr masterChannel);

        //! Starts periodic polling.
        /*!
         *  Should be called when operation preparation is complete.
         *  Safe to call multiple times.
         */
        void Start();

    private:
        void LocateChunks();
        void OnLocateChunksResponse(const NChunkClient::TChunkServiceProxy::TErrorOrRspLocateChunksPtr& rspOrError);

        TWeakPtr<TOperationControllerBase> Controller;
        NConcurrency::TPeriodicExecutorPtr PeriodicExecutor;
        NChunkClient::TChunkServiceProxy Proxy;
        TInputChunkMap::iterator NextChunkIterator;
        bool Started;

        NLogging::TLogger Logger;

    };

    typedef TIntrusivePtr<TInputChunkScratcher> TInputChunkScratcherPtr;

    TOperationSpecBasePtr Spec;

    // Multicell-related stuff.
    NObjectClient::TCellTag IntermediateOutputCellTag;
    TChunkListPoolPtr IntermediateOutputChunkListPool;
    yhash_map<NObjectClient::TCellTag, TCellData> CellMap;

    int CachedPendingJobCount;

    NNodeTrackerClient::NProto::TNodeResources CachedNeededResources;

    //! Maps an intermediate chunk id to its originating completed job.
    yhash_map<NChunkClient::TChunkId, TCompletedJobPtr> ChunkOriginMap;

    //! Maps scheduler's job ids to controller's joblets.
    //! NB: |TJobPtr -> TJobletPtr| mapping would be faster but
    //! it cannot be serialized that easily.
    yhash_map<TJobId, TJobletPtr> JobletMap;

    //! Used to distinguish already seen ChunkSpecs while building #InputChunkMap.
    yhash_set<NChunkClient::TRefCountedChunkSpecPtr> InputChunkSpecs;

    TInputChunkScratcherPtr InputChunkScratcher;

    //! Increments each time a new job is scheduled.
    TIdGenerator JobIndexGenerator;


    NApi::IClientPtr CreateClient();

    static const NProto::TUserJobResult* FindUserJobResult(const TRefCountedJobResultPtr& result);

    NTransactionClient::TTransactionManagerPtr GetTransactionManagerForTransaction(
        const NObjectClient::TTransactionId& transactionId);

    void DoRequestFileObjects(
        std::vector<TUserFile>* files,
        std::function<void(NYTree::TAttributeFilter&)> updateAttributeFilter = nullptr,
        std::function<void(const TUserFile&, const NYTree::IAttributeDictionary&)> onFileObject = nullptr);
};

////////////////////////////////////////////////////////////////////////////////

} // namespace NScheduler
} // namespace NYT<|MERGE_RESOLUTION|>--- conflicted
+++ resolved
@@ -225,14 +225,8 @@
         bool AppendRequested = false;
         NChunkClient::EUpdateMode UpdateMode = NChunkClient::EUpdateMode::Overwrite;
         NCypressClient::ELockMode LockMode = NCypressClient::ELockMode::Exclusive;
-<<<<<<< HEAD
-        NVersionedTableClient::TTableWriterOptionsPtr Options = New<NVersionedTableClient::TTableWriterOptions>();
-        TNullable<NVersionedTableClient::TKeyColumns> KeyColumns;
-=======
-        NTableClient::TTableWriterOptionsPtr Options =
-            New<NTableClient::TTableWriterOptions>();
+        NTableClient::TTableWriterOptionsPtr Options = New<NTableClient::TTableWriterOptions>();
         TNullable<NTableClient::TKeyColumns> KeyColumns;
->>>>>>> cd0a9ce7
 
         // Server-side upload transaction.
         NTransactionClient::TTransactionId UploadTransactionId;
@@ -275,23 +269,7 @@
         NChunkClient::NProto::TRspFetch FetchResponse;
         NObjectClient::EObjectType Type;
         bool Executable;
-<<<<<<< HEAD
-
-        void Persist(TPersistenceContext& context);
-
-    };
-
-    std::vector<TRegularUserFile> RegularFiles;
-
-
-    struct TUserTableFile
-        : public TUserFileBase
-    {
-        NChunkClient::NProto::TRspFetch FetchResponse;
         NYson::TYsonString Format;
-=======
-        NYTree::TYsonString Format;
->>>>>>> cd0a9ce7
 
         void Persist(TPersistenceContext& context);
     };
@@ -605,16 +583,10 @@
     void GetOutputTablesBasicAttributes();
     void GetFilesBasicAttributes();
     void FetchInputTables();
-<<<<<<< HEAD
     void LockInputTables();
     void BeginUploadOutputTables();
     void GetOutputTablesUploadParams();
-    void FetchFileObjects();
-=======
-    void RequestInputObjects();
-    void RequestOutputObjects();
     void FetchFileObjects(std::vector<TUserFile>* files);
->>>>>>> cd0a9ce7
     void RequestFileObjects();
     void CreateLivePreviewTables();
     void PrepareLivePreviewTablesForUpdate();
@@ -628,8 +600,6 @@
         const Stroka& queryString,
         const NQueryClient::TTableSchema& schema);
 
-<<<<<<< HEAD
-
     struct TCellData
     {
         TChunkListPoolPtr ChunkListPool;
@@ -640,10 +610,7 @@
     void InitCells();
     const TCellData& GetCellData(NObjectClient::TCellTag cellTag);
 
-    void ValidateKey(const NVersionedTableClient::TOwningKey& key);
-=======
     void ValidateKey(const NTableClient::TOwningKey& key);
->>>>>>> cd0a9ce7
 
     // Initialize transactions
     void StartAsyncSchedulerTransaction();
@@ -754,11 +721,11 @@
     //! Should a violation be discovered, the operation fails.
     virtual bool IsRowCountPreserved() const;
 
-    NVersionedTableClient::TKeyColumns CheckInputTablesSorted(
-        const TNullable<NVersionedTableClient::TKeyColumns>& keyColumns);
+    NTableClient::TKeyColumns CheckInputTablesSorted(
+        const TNullable<NTableClient::TKeyColumns>& keyColumns);
     static bool CheckKeyColumnsCompatible(
-        const NVersionedTableClient::TKeyColumns& fullColumns,
-        const NVersionedTableClient::TKeyColumns& prefixColumns);
+        const NTableClient::TKeyColumns& fullColumns,
+        const NTableClient::TKeyColumns& prefixColumns);
 
     void UpdateAllTasksIfNeeded(const TProgressCounter& jobCounter);
     bool IsMemoryReserveEnabled(const TProgressCounter& jobCounter) const;
