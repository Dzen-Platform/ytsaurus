#pragma once

#include "private.h"
#include "config.h"
#include "operation_controller.h"
#include "chunk_pool.h"
#include "chunk_list_pool.h"
#include "job_resources.h"
#include "serialize.h"
#include "event_log.h"

#include <core/misc/nullable.h>
#include <core/misc/id_generator.h>

#include <core/concurrency/thread_affinity.h>
#include <core/concurrency/periodic_executor.h>

#include <core/actions/cancelable_context.h>

#include <core/ytree/ypath_client.h>

#include <core/yson/string.h>

#include <core/logging/log.h>

#include <ytlib/chunk_client/chunk_owner_ypath_proxy.h>

#include <ytlib/table_client/table_ypath_proxy.h>
#include <ytlib/table_client/unversioned_row.h>

#include <ytlib/file_client/file_ypath_proxy.h>

#include <ytlib/cypress_client/public.h>

#include <ytlib/chunk_client/public.h>
#include <ytlib/chunk_client/chunk_service_proxy.h>

#include <ytlib/node_tracker_client/public.h>
#include <ytlib/node_tracker_client/helpers.h>

#include <ytlib/scheduler/statistics.h>

#include <server/chunk_server/public.h>

namespace NYT {
namespace NScheduler {

////////////////////////////////////////////////////////////////////

//! Describes which part of the operation needs a particular file.
DEFINE_ENUM(EOperationStage,
    (None)
    (Map)
    (ReduceCombiner)
    (Reduce)
);

DEFINE_ENUM(EInputChunkState,
    (Active)
    (Skipped)
    (Waiting)
);

DEFINE_ENUM(EJobReinstallReason,
    (Failed)
    (Aborted)
);

class TOperationControllerBase
    : public IOperationController
    , public NPhoenix::IPersistent
    , public NPhoenix::TFactoryTag<NPhoenix::TNullFactory>
{
public:
    TOperationControllerBase(
        TSchedulerConfigPtr config,
        TOperationSpecBasePtr spec,
        IOperationHost* host,
        TOperation* operation);

    virtual void Initialize() override;
    virtual void Essentiate() override;
    virtual TFuture<void> Prepare() override;
    virtual void SaveSnapshot(TOutputStream* output) override;
    virtual TFuture<void> Revive() override;
    virtual TFuture<void> Commit() override;

    virtual void OnJobRunning(const TJobId& jobId, const NJobTrackerClient::NProto::TJobStatus& status) override;
    virtual void OnJobCompleted(const TCompletedJobSummary& jobSummary) override;
    virtual void OnJobFailed(const TFailedJobSummary& jobSummary) override;
    virtual void OnJobAborted(const TAbortedJobSummary& jobSummary) override;

    virtual void Abort() override;

    virtual void CheckTimeLimit() override;

    virtual TJobId ScheduleJob(
        ISchedulingContext* context,
        const NNodeTrackerClient::NProto::TNodeResources& jobLimits) override;

    virtual TCancelableContextPtr GetCancelableContext() const override;
    virtual IInvokerPtr GetCancelableControlInvoker() const override;
    virtual IInvokerPtr GetCancelableBackgroundInvoker() const override;

    virtual int GetPendingJobCount() const override;
    virtual int GetTotalJobCount() const override;
    virtual NNodeTrackerClient::NProto::TNodeResources GetNeededResources() const override;

    virtual void BuildProgress(NYson::IYsonConsumer* consumer) const override;
    virtual void BuildBriefProgress(NYson::IYsonConsumer* consumer) const override;
    virtual void BuildResult(NYson::IYsonConsumer* consumer) const override;
    virtual void BuildBriefSpec(NYson::IYsonConsumer* consumer) const override;

    virtual bool NeedsAllChunkParts() const override;

    virtual void Persist(TPersistenceContext& context) override;

protected:
    // Forward declarations.
    class TTask;
    typedef TIntrusivePtr<TTask> TTaskPtr;

    struct TTaskGroup;
    typedef TIntrusivePtr<TTaskGroup> TTaskGroupPtr;

    struct TJoblet;
    typedef TIntrusivePtr<TJoblet> TJobletPtr;

    struct TCompletedJob;
    typedef TIntrusivePtr<TCompletedJob> TCompletedJobPtr;


    TSchedulerConfigPtr Config;
    IOperationHost* Host;
    TOperation* Operation;

    const TOperationId OperationId;

    NApi::IClientPtr AuthenticatedMasterClient;
    NApi::IClientPtr AuthenticatedInputMasterClient;
    NApi::IClientPtr AuthenticatedOutputMasterClient;

    mutable NLogging::TLogger Logger;

    TCancelableContextPtr CancelableContext;
    IInvokerPtr CancelableControlInvoker;
    IInvokerPtr CancelableBackgroundInvoker;


    //! Becomes |true| when the controller is prepared.
    /*!
     *  Preparation happens in a background thread.
     *  The state must not be touched from the control thread
     *  while this flag is |false|.
     */
    bool Prepared;

    //! Remains |true| as long as the operation can schedule new jobs.
    bool Running;


    // These totals are approximate.
    int TotalEstimatedInputChunkCount;
    i64 TotalEstimatedInputDataSize;
    i64 TotalEstimatedInputRowCount;
    i64 TotalEstimatedInputValueCount;
    i64 TotalEstimatedCompressedDataSize;

    int UnavailableInputChunkCount;

    // Job counters.
    TProgressCounter JobCounter;

    // Maps node ids to descriptors for job input chunks.
    NNodeTrackerClient::TNodeDirectoryPtr InputNodeDirectory;
    // Maps node ids to descriptors for job auxiliary chunks.
    NNodeTrackerClient::TNodeDirectoryPtr AuxNodeDirectory;

    struct TUserObjectBase
    {
        NYPath::TRichYPath Path;
        NObjectClient::TObjectId ObjectId;
        NObjectClient::TCellTag CellTag;

        void Persist(TPersistenceContext& context);
    };


    struct TLivePreviewTableBase
    {
        // Live preview table id.
        NCypressClient::TNodeId LivePreviewTableId;

        // Chunk list for appending live preview results.
        NChunkClient::TChunkListId LivePreviewChunkListId;

        void Persist(TPersistenceContext& context);
    };

    struct TInputTable
        : public TUserObjectBase
    {
        //! Number of chunks in the whole table (without range selectors).
        int ChunkCount = -1;
        std::vector<NChunkClient::NProto::TChunkSpec> Chunks;
<<<<<<< HEAD
        TNullable<std::vector<Stroka>> SortedBy;
=======
        NTableClient::TKeyColumns KeyColumns;
>>>>>>> 98e53d56

        void Persist(TPersistenceContext& context);
    };

    std::vector<TInputTable> InputTables;


    struct TJobBoundaryKeys
    {
        NTableClient::TOwningKey MinKey;
        NTableClient::TOwningKey MaxKey;
        int ChunkTreeKey;

        void Persist(TPersistenceContext& context);

    };

    struct TOutputTable
        : public TUserObjectBase
        , public TLivePreviewTableBase
    {
        bool AppendRequested = false;
        NChunkClient::EUpdateMode UpdateMode = NChunkClient::EUpdateMode::Overwrite;
        NCypressClient::ELockMode LockMode = NCypressClient::ELockMode::Exclusive;
<<<<<<< HEAD
        NTableClient::TTableWriterOptionsPtr Options = New<NTableClient::TTableWriterOptions>();
        TNullable<NTableClient::TKeyColumns> KeyColumns;
=======
        NTableClient::TTableWriterOptionsPtr Options =
            New<NTableClient::TTableWriterOptions>();
        NTableClient::TKeyColumns KeyColumns;
>>>>>>> 98e53d56

        // Server-side upload transaction.
        NTransactionClient::TTransactionId UploadTransactionId;

        // Chunk list for appending the output.
        NChunkClient::TChunkListId OutputChunkListId;

        // Statistics returned by EndUpload call.
        NChunkClient::NProto::TDataStatistics DataStatistics;

        //! Chunk trees comprising the output (the order matters).
        //! Keys are used when the output is sorted (e.g. in sort operations).
        //! Trees are sorted w.r.t. key and appended to #OutputChunkListId.
        std::multimap<int, NChunkClient::TChunkTreeId> OutputChunkTreeIds;

        std::vector<TJobBoundaryKeys> BoundaryKeys;

        NYson::TYsonString EffectiveAcl;

        void Persist(TPersistenceContext& context);
    };

    std::vector<TOutputTable> OutputTables;


    struct TIntermediateTable
        : public TLivePreviewTableBase
    {
        void Persist(TPersistenceContext& context);
    };

    TIntermediateTable IntermediateTable;


    struct TUserFile
        : public TUserObjectBase
    {
        std::shared_ptr<NYTree::IAttributeDictionary> Attributes;
        EOperationStage Stage = EOperationStage::None;
        Stroka FileName;
        std::vector<NChunkClient::NProto::TChunkSpec> ChunkSpecs;
        NObjectClient::EObjectType Type = NObjectClient::EObjectType::Null;
        bool Executable = false;
        NYson::TYsonString Format;

        void Persist(TPersistenceContext& context);
    };

    std::vector<TUserFile> Files;

    struct TJoblet
        : public TIntrinsicRefCounted
    {
        //! For serialization only.
        TJoblet()
            : JobIndex(-1)
            , StartRowIndex(-1)
            , OutputCookie(-1)
            , MemoryReserveEnabled(true)
        { }

        TJoblet(TTaskPtr task, int jobIndex)
            : Task(task)
            , JobIndex(jobIndex)
            , StartRowIndex(-1)
            , OutputCookie(IChunkPoolOutput::NullCookie)
        { }

        TTaskPtr Task;
        int JobIndex;
        i64 StartRowIndex;

        TJobId JobId;
        EJobType JobType;
        Stroka Address;
        NNodeTrackerClient::NProto::TNodeResources ResourceLimits;
        TChunkStripeListPtr InputStripeList;
        IChunkPoolOutput::TCookie OutputCookie;

        bool MemoryReserveEnabled;

        //! All chunk lists allocated for this job.
        /*!
         *  For jobs with intermediate output this list typically contains one element.
         *  For jobs with final output this list typically contains one element per each output table.
         */
        std::vector<NChunkClient::TChunkListId> ChunkListIds;

        void Persist(TPersistenceContext& context);
    };

    struct TCompletedJob
        : public TIntrinsicRefCounted
    {
        //! For persistence only.
        TCompletedJob()
            : IsLost(false)
            , DestinationPool(nullptr)
        { }

        TCompletedJob(
            const TJobId& jobId,
            TTaskPtr sourceTask,
            IChunkPoolOutput::TCookie outputCookie,
            IChunkPoolInput* destinationPool,
            IChunkPoolInput::TCookie inputCookie,
            const Stroka& address)
            : IsLost(false)
            , JobId(jobId)
            , SourceTask(std::move(sourceTask))
            , OutputCookie(outputCookie)
            , DestinationPool(destinationPool)
            , InputCookie(inputCookie)
            , Address(address)
        { }

        bool IsLost;

        TJobId JobId;

        TTaskPtr SourceTask;
        IChunkPoolOutput::TCookie OutputCookie;

        IChunkPoolInput* DestinationPool;
        IChunkPoolInput::TCookie InputCookie;

        Stroka Address;

        void Persist(TPersistenceContext& context);

    };

    class TTask
        : public TRefCounted
        , public NPhoenix::IPersistent
    {
    public:
        //! For persistence only.
        TTask();
        explicit TTask(TOperationControllerBase* controller);

        void Initialize();

        virtual Stroka GetId() const = 0;
        virtual TTaskGroupPtr GetGroup() const = 0;

        virtual int GetPendingJobCount() const;
        int GetPendingJobCountDelta();

        virtual int GetTotalJobCount() const;
        int GetTotalJobCountDelta();

        virtual NNodeTrackerClient::NProto::TNodeResources GetTotalNeededResources() const;
        NNodeTrackerClient::NProto::TNodeResources GetTotalNeededResourcesDelta();

        virtual bool IsIntermediateOutput() const;

        virtual TDuration GetLocalityTimeout() const = 0;
        virtual i64 GetLocality(const Stroka& address) const;
        virtual bool HasInputLocality() const;

        const NNodeTrackerClient::NProto::TNodeResources& GetMinNeededResources() const;
        virtual NNodeTrackerClient::NProto::TNodeResources GetNeededResources(TJobletPtr joblet) const;

        void ResetCachedMinNeededResources();

        DEFINE_BYVAL_RW_PROPERTY(TNullable<TInstant>, DelayedTime);

        void AddInput(TChunkStripePtr stripe);
        void AddInput(const std::vector<TChunkStripePtr>& stripes);
        void FinishInput();

        void CheckCompleted();

        TJobId ScheduleJob(ISchedulingContext* context, const NNodeTrackerClient::NProto::TNodeResources& jobLimits);

        virtual void OnJobCompleted(TJobletPtr joblet, const TCompletedJobSummary& jobSummary);
        virtual void OnJobFailed(TJobletPtr joblet, const TFailedJobSummary& jobSummary);
        virtual void OnJobAborted(TJobletPtr joblet, const TAbortedJobSummary& jobSummary);
        virtual void OnJobLost(TCompletedJobPtr completedJob);

        // First checks against a given node, then against all nodes if needed.
        void CheckResourceDemandSanity(
            const NNodeTrackerClient::NProto::TNodeResources& nodeResourceLimits,
            const NNodeTrackerClient::NProto::TNodeResources& neededResources);

        // Checks against all available nodes.
        void CheckResourceDemandSanity(
            const NNodeTrackerClient::NProto::TNodeResources& neededResources);

        void DoCheckResourceDemandSanity(const NNodeTrackerClient::NProto::TNodeResources& neededResources);

        bool IsPending() const;
        bool IsCompleted() const;

        virtual bool IsActive() const;

        i64 GetTotalDataSize() const;
        i64 GetCompletedDataSize() const;
        i64 GetPendingDataSize() const;

        virtual IChunkPoolInput* GetChunkPoolInput() const = 0;
        virtual IChunkPoolOutput* GetChunkPoolOutput() const = 0;

        virtual void Persist(TPersistenceContext& context) override;

    private:
        TOperationControllerBase* Controller;

        int CachedPendingJobCount;
        int CachedTotalJobCount;

        NNodeTrackerClient::NProto::TNodeResources CachedTotalNeededResources;
        mutable TNullable<NNodeTrackerClient::NProto::TNodeResources> CachedMinNeededResources;

        TInstant LastDemandSanityCheckTime;
        bool CompletedFired;

        //! For each lost job currently being replayed, maps output cookie to corresponding input cookie.
        yhash_map<IChunkPoolOutput::TCookie, IChunkPoolInput::TCookie> LostJobCookieMap;

    protected:
        NLogging::TLogger Logger;

        virtual NNodeTrackerClient::NProto::TNodeResources GetMinNeededResourcesHeavy() const = 0;

        virtual void OnTaskCompleted();

        virtual EJobType GetJobType() const = 0;
        virtual void PrepareJoblet(TJobletPtr joblet);
        virtual void BuildJobSpec(TJobletPtr joblet, NJobTrackerClient::NProto::TJobSpec* jobSpec) = 0;

        virtual void OnJobStarted(TJobletPtr joblet);

        virtual bool IsMemoryReserveEnabled() const = 0;

        void AddPendingHint();
        void AddLocalityHint(const Stroka& address);

        void ReinstallJob(TJobletPtr joblet, EJobReinstallReason reason);

        void AddSequentialInputSpec(
            NJobTrackerClient::NProto::TJobSpec* jobSpec,
            TJobletPtr joblet);
        void AddParallelInputSpec(
            NJobTrackerClient::NProto::TJobSpec* jobSpec,
            TJobletPtr joblet);
        static void AddChunksToInputSpec(
            NNodeTrackerClient::TNodeDirectoryBuilder* directoryBuilder,
            NScheduler::NProto::TTableInputSpec* inputSpec,
            TChunkStripePtr stripe,
            TNullable<int> partitionTag);

        void AddFinalOutputSpecs(NJobTrackerClient::NProto::TJobSpec* jobSpec, TJobletPtr joblet);
        void AddIntermediateOutputSpec(
            NJobTrackerClient::NProto::TJobSpec* jobSpec,
            TJobletPtr joblet,
            NTableClient::TKeyColumns keyColumns);

        static void UpdateInputSpecTotals(
            NJobTrackerClient::NProto::TJobSpec* jobSpec,
            TJobletPtr joblet);

        void RegisterIntermediate(TJobletPtr joblet, TChunkStripePtr stripe, TTaskPtr destinationTask);
        void RegisterIntermediate(TJobletPtr joblet, TChunkStripePtr stripe, IChunkPoolInput* destinationPool);

        static TChunkStripePtr BuildIntermediateChunkStripe(
            google::protobuf::RepeatedPtrField<NChunkClient::NProto::TChunkSpec>* chunkSpecs);

        void RegisterOutput(TJobletPtr joblet, int key, const TCompletedJobSummary& jobSummary);

    };

    //! All tasks declared by calling #RegisterTask, mostly for debugging purposes.
    std::vector<TTaskPtr> Tasks;


    //! Groups provide means:
    //! - to prioritize tasks
    //! - to skip a vast number of tasks whose resource requirements cannot be met
    struct TTaskGroup
        : public TIntrinsicRefCounted
    {
        //! No task from this group is considered for scheduling unless this requirement is met.
        NNodeTrackerClient::NProto::TNodeResources MinNeededResources;

        //! All non-local tasks.
        yhash_set<TTaskPtr> NonLocalTasks;

        //! Non-local tasks that may possibly be ready (but a delayed check is still needed)
        //! keyed by min memory demand (as reported by TTask::GetMinNeededResources).
        std::multimap<i64, TTaskPtr> CandidateTasks;

        //! Non-local tasks keyed by deadline.
        std::multimap<TInstant, TTaskPtr> DelayedTasks;

        //! Local tasks keyed by address.
        yhash_map<Stroka, yhash_set<TTaskPtr>> LocalTasks;


        void Persist(TPersistenceContext& context);

    };

    //! All task groups declared by calling #RegisterTaskGroup, in the order of decreasing priority.
    std::vector<TTaskGroupPtr> TaskGroups;

    void RegisterTask(TTaskPtr task);
    void RegisterTaskGroup(TTaskGroupPtr group);

    void UpdateTask(TTaskPtr task);

    void UpdateAllTasks();

    virtual void CustomizeJoblet(TJobletPtr joblet);
    virtual void CustomizeJobSpec(TJobletPtr joblet, NJobTrackerClient::NProto::TJobSpec* jobSpec);

    void DoAddTaskLocalityHint(TTaskPtr task, const Stroka& address);
    void AddTaskLocalityHint(TTaskPtr task, const Stroka& address);
    void AddTaskLocalityHint(TTaskPtr task, TChunkStripePtr stripe);
    void AddTaskPendingHint(TTaskPtr task);
    void ResetTaskLocalityDelays();

    void MoveTaskToCandidates(TTaskPtr task, std::multimap<i64, TTaskPtr>& candidateTasks);

    bool CheckJobLimits(
        TTaskPtr task,
        const NNodeTrackerClient::NProto::TNodeResources& jobLimits,
        const NNodeTrackerClient::NProto::TNodeResources& nodeResourceLimits);

    TJobId DoScheduleJob(ISchedulingContext* context, const NNodeTrackerClient::NProto::TNodeResources& jobLimits);
    TJobId DoScheduleLocalJob(ISchedulingContext* context, const NNodeTrackerClient::NProto::TNodeResources& jobLimits);
    TJobId DoScheduleNonLocalJob(ISchedulingContext* context, const NNodeTrackerClient::NProto::TNodeResources& jobLimits);

    void OnJobStarted(const TJobId& jobId);

    DECLARE_THREAD_AFFINITY_SLOT(ControlThread);
    DECLARE_THREAD_AFFINITY_SLOT(BackgroundThread);


    // Jobs in progress management.
    void RegisterJoblet(TJobletPtr joblet);
    TJobletPtr GetJoblet(const TJobId& jobId);
    void RemoveJoblet(const TJobId& jobId);


    // Initialization.
    virtual void DoInitialize();
    virtual void InitializeTransactions();


    // Preparation.
    void DoPrepare();
    void GetInputTablesBasicAttributes();
    void GetOutputTablesBasicAttributes();
    void GetFilesBasicAttributes(std::vector<TUserFile>* files);
    void FetchInputTables();
    void LockInputTables();
    void BeginUploadOutputTables();
    void GetOutputTablesUploadParams();
    void FetchUserFiles(std::vector<TUserFile>* files);
    void LockUserFiles(std::vector<TUserFile>* files, const std::vector<Stroka>& attributeKeys);
    void CreateLivePreviewTables();
    void PrepareLivePreviewTablesForUpdate();
    void CollectTotals();
    virtual void CustomPrepare();
    void AddAllTaskPendingHints();
<<<<<<< HEAD
    void InitInputChunkScratcher();
=======
    void InitChunkListPool();
    void InitInputChunkScraper();
>>>>>>> 98e53d56
    void SuspendUnavailableInputStripes();
    void InitQuerySpec(
        NProto::TSchedulerJobSpecExt* schedulerJobSpecExt,
        const Stroka& queryString,
        const NQueryClient::TTableSchema& schema);

    struct TCellData
    {
        TChunkListPoolPtr ChunkListPool;
        int OutputTableCount = 0;
    };

    void PickIntermediateDataCell();
    void InitCells();
    const TCellData& GetCellData(NObjectClient::TCellTag cellTag);

    void ValidateKey(const NTableClient::TOwningKey& key);

    // Initialize transactions
    void StartAsyncSchedulerTransaction();
    void StartSyncSchedulerTransaction();
    void StartIOTransactions();
    virtual void StartInputTransaction(NObjectClient::TTransactionId parentTransactionId);
    virtual void StartOutputTransaction(NObjectClient::TTransactionId parentTransactionId);

    // Completion.
    void DoCommit();
    void TeleportOutputChunks();
    void AttachOutputChunks();
    void EndUploadOutputTables();
    virtual void CustomCommit();

    // Revival.
    void DoRevive();
    void ReinstallLivePreview();
    void AbortAllJoblets();

    void DoSaveSnapshot(TOutputStream* output);
    void DoLoadSnapshot();

    //! Called to extract input table paths from the spec.
    virtual std::vector<NYPath::TRichYPath> GetInputTablePaths() const = 0;

    //! Called to extract output table paths from the spec.
    virtual std::vector<NYPath::TRichYPath> GetOutputTablePaths() const = 0;

    typedef std::pair<NYPath::TRichYPath, EOperationStage> TPathWithStage;

    //! Called to extract file paths from the spec.
    virtual std::vector<TPathWithStage> GetFilePaths() const;

    //! Called when a job is unable to read a chunk.
    void OnChunkFailed(const NChunkClient::TChunkId& chunkId);

    //! Called when a job is unable to read an intermediate chunk
    //! (i.e. that is not a part of the input).
    /*!
     *  The default implementation fails the operation immediately.
     *  Those operations providing some fault tolerance for intermediate chunks
     *  must override this method.
     */
    void OnIntermediateChunkUnavailable(const NChunkClient::TChunkId& chunkId);


    struct TStripeDescriptor
    {
        TChunkStripePtr Stripe;
        IChunkPoolInput::TCookie Cookie;
        TTaskPtr Task;

        TStripeDescriptor()
            : Cookie(IChunkPoolInput::NullCookie)
        { }

        void Persist(TPersistenceContext& context);

    };

    struct TInputChunkDescriptor
    {
        SmallVector<TStripeDescriptor, 1> InputStripes;
        SmallVector<NChunkClient::TRefCountedChunkSpecPtr, 1> ChunkSpecs;
        EInputChunkState State;

        TInputChunkDescriptor()
            : State(EInputChunkState::Active)
        { }

        void Persist(TPersistenceContext& context);

    };

    //! Callback called by TChunkScraper when get information on some chunk.
    void OnInputChunkLocated(
        const NChunkClient::TChunkId& chunkId,
        const NChunkClient::TChunkReplicaList& replicas);

    //! Called when a job is unable to read an input chunk or
    //! chunk scraper has encountered unavailable chunk.
    void OnInputChunkUnavailable(
        const NChunkClient::TChunkId& chunkId,
        TInputChunkDescriptor& descriptor);

    void OnInputChunkAvailable(
        const NChunkClient::TChunkId& chunkId,
        TInputChunkDescriptor& descriptor,
        const NChunkClient::TChunkReplicaList& replicas);

    virtual bool IsOutputLivePreviewSupported() const;
    virtual bool IsIntermediateLivePreviewSupported() const;

    void OnOperationCompleted();
    virtual void DoOperationCompleted();

    void OnOperationFailed(const TError& error);
    virtual void DoOperationFailed(const TError& error);

    virtual bool IsCompleted() const = 0;


    // Unsorted helpers.

    //! Enables sorted output from user jobs.
    virtual bool IsSortedOutputSupported() const;

    //! Enables fetching all input replicas (not only data)
    virtual bool IsParityReplicasFetchEnabled() const;

    //! If |true| then all jobs started within the operation must
    //! preserve row count. This invariant is checked for each completed job.
    //! Should a violation be discovered, the operation fails.
    virtual bool IsRowCountPreserved() const;

    NTableClient::TKeyColumns CheckInputTablesSorted(
<<<<<<< HEAD
        const TNullable<NTableClient::TKeyColumns>& keyColumns);
    static bool CheckKeyColumnsCompatible(
        const NTableClient::TKeyColumns& fullColumns,
        const NTableClient::TKeyColumns& prefixColumns);
=======
        const NTableClient::TKeyColumns& keyColumns);
    static bool CheckKeyColumnsCompatible(
        const NTableClient::TKeyColumns& fullColumns,
        const NTableClient::TKeyColumns& prefixColumns);

>>>>>>> 98e53d56

    void UpdateAllTasksIfNeeded(const TProgressCounter& jobCounter);
    bool IsMemoryReserveEnabled(const TProgressCounter& jobCounter) const;
    i64 GetMemoryReserve(bool memoryReserveEnabled, TUserJobSpecPtr userJobSpec) const;

    void RegisterInputStripe(TChunkStripePtr stripe, TTaskPtr task);


    void RegisterBoundaryKeys(
        const NTableClient::NProto::TBoundaryKeysExt& boundaryKeys,
        int key,
        TOutputTable* outputTable);

    virtual void RegisterOutput(TJobletPtr joblet, int key, const TCompletedJobSummary& jobSummary);

    void RegisterOutput(
        NChunkClient::TRefCountedChunkSpecPtr chunkSpec,
        int key,
        int tableIndex);

    void RegisterOutput(
        const NChunkClient::TChunkTreeId& chunkTreeId,
        int key,
        int tableIndex,
        TOutputTable& table);

    void RegisterIntermediate(
        TJobletPtr joblet,
        TCompletedJobPtr completedJob,
        TChunkStripePtr stripe);

    bool HasEnoughChunkLists(bool intermediate);
    NChunkClient::TChunkListId ExtractChunkList(NObjectClient::TCellTag cellTag);
    void ReleaseChunkLists(const std::vector<NChunkClient::TChunkListId>& ids);

    //! Returns the list of all input chunks collected from all input tables.
    std::vector<NChunkClient::TRefCountedChunkSpecPtr> CollectInputChunks() const;

    //! Converts a list of input chunks into a list of chunk stripes for further
    //! processing. Each stripe receives exactly one chunk (as suitable for most
    //! jobs except merge). The resulting stripes are of approximately equal
    //! size. The size per stripe is either |maxSliceDataSize| or
    //! |TotalEstimateInputDataSize / jobCount|, whichever is smaller. If the resulting
    //! list contains less than |jobCount| stripes then |jobCount| is decreased
    //! appropriately.
    std::vector<TChunkStripePtr> SliceChunks(
        const std::vector<NChunkClient::TRefCountedChunkSpecPtr>& chunkSpecs,
        i64 maxSliceDataSize,
        int* jobCount);

    std::vector<TChunkStripePtr> SliceInputChunks(
        i64 maxSliceDataSize,
        int* jobCount);

    int SuggestJobCount(
        i64 totalDataSize,
        i64 dataSizePerJob,
        TNullable<int> configJobCount,
        int maxJobCount) const;

    void InitUserJobSpecTemplate(
        NScheduler::NProto::TUserJobSpec* proto,
        TUserJobSpecPtr config,
        const std::vector<TUserFile>& files);

    void InitUserJobSpec(
        NScheduler::NProto::TUserJobSpec* proto,
        TJobletPtr joblet,
        i64 memoryReserve);

    // Amount of memory reserved for output table writers in job proxy.
    i64 GetFinalOutputIOMemorySize(TJobIOConfigPtr ioConfig) const;

    i64 GetFinalIOMemorySize(
        TJobIOConfigPtr ioConfig,
        const TChunkStripeStatisticsVector& stripeStatistics) const;

    static void InitIntermediateInputConfig(TJobIOConfigPtr config);

    static void InitIntermediateOutputConfig(TJobIOConfigPtr config);
    void InitFinalOutputConfig(TJobIOConfigPtr config);

    TFluentLogEvent LogEventFluently(ELogEventType eventType);
    TFluentLogEvent LogFinishedJobFluently(ELogEventType eventType, TJobPtr job);

private:
    typedef TOperationControllerBase TThis;

    typedef yhash_map<NChunkClient::TChunkId, TInputChunkDescriptor> TInputChunkMap;

    //! Keeps information needed to maintain the liveness state of input chunks.
    TInputChunkMap InputChunkMap;

    TOperationSpecBasePtr Spec;

    // Multicell-related stuff.
    NObjectClient::TCellTag IntermediateOutputCellTag;
    TChunkListPoolPtr IntermediateOutputChunkListPool;
    yhash_map<NObjectClient::TCellTag, TCellData> CellMap;

    int CachedPendingJobCount;

    NNodeTrackerClient::NProto::TNodeResources CachedNeededResources;

    //! Maps an intermediate chunk id to its originating completed job.
    yhash_map<NChunkClient::TChunkId, TCompletedJobPtr> ChunkOriginMap;

    //! Maps scheduler's job ids to controller's joblets.
    //! NB: |TJobPtr -> TJobletPtr| mapping would be faster but
    //! it cannot be serialized that easily.
    yhash_map<TJobId, TJobletPtr> JobletMap;

    //! Used to distinguish already seen ChunkSpecs while building #InputChunkMap.
    yhash_set<NChunkClient::TRefCountedChunkSpecPtr> InputChunkSpecs;

    NChunkClient::TChunkScraperPtr InputChunkScraper;

    //! Increments each time a new job is scheduled.
    TIdGenerator JobIndexGenerator;


    NApi::IClientPtr CreateClient();

    static const NProto::TUserJobResult* FindUserJobResult(const TRefCountedJobResultPtr& result);

    NTransactionClient::TTransactionManagerPtr GetTransactionManagerForTransaction(
        const NObjectClient::TTransactionId& transactionId);
};

////////////////////////////////////////////////////////////////////////////////

} // namespace NScheduler
} // namespace NYT<|MERGE_RESOLUTION|>--- conflicted
+++ resolved
@@ -203,11 +203,7 @@
         //! Number of chunks in the whole table (without range selectors).
         int ChunkCount = -1;
         std::vector<NChunkClient::NProto::TChunkSpec> Chunks;
-<<<<<<< HEAD
-        TNullable<std::vector<Stroka>> SortedBy;
-=======
         NTableClient::TKeyColumns KeyColumns;
->>>>>>> 98e53d56
 
         void Persist(TPersistenceContext& context);
     };
@@ -232,14 +228,8 @@
         bool AppendRequested = false;
         NChunkClient::EUpdateMode UpdateMode = NChunkClient::EUpdateMode::Overwrite;
         NCypressClient::ELockMode LockMode = NCypressClient::ELockMode::Exclusive;
-<<<<<<< HEAD
         NTableClient::TTableWriterOptionsPtr Options = New<NTableClient::TTableWriterOptions>();
-        TNullable<NTableClient::TKeyColumns> KeyColumns;
-=======
-        NTableClient::TTableWriterOptionsPtr Options =
-            New<NTableClient::TTableWriterOptions>();
         NTableClient::TKeyColumns KeyColumns;
->>>>>>> 98e53d56
 
         // Server-side upload transaction.
         NTransactionClient::TTransactionId UploadTransactionId;
@@ -497,7 +487,7 @@
         void AddIntermediateOutputSpec(
             NJobTrackerClient::NProto::TJobSpec* jobSpec,
             TJobletPtr joblet,
-            NTableClient::TKeyColumns keyColumns);
+            const NTableClient::TKeyColumns& keyColumns);
 
         static void UpdateInputSpecTotals(
             NJobTrackerClient::NProto::TJobSpec* jobSpec,
@@ -607,12 +597,7 @@
     void CollectTotals();
     virtual void CustomPrepare();
     void AddAllTaskPendingHints();
-<<<<<<< HEAD
-    void InitInputChunkScratcher();
-=======
-    void InitChunkListPool();
     void InitInputChunkScraper();
->>>>>>> 98e53d56
     void SuspendUnavailableInputStripes();
     void InitQuerySpec(
         NProto::TSchedulerJobSpecExt* schedulerJobSpecExt,
@@ -747,18 +732,10 @@
     virtual bool IsRowCountPreserved() const;
 
     NTableClient::TKeyColumns CheckInputTablesSorted(
-<<<<<<< HEAD
-        const TNullable<NTableClient::TKeyColumns>& keyColumns);
-    static bool CheckKeyColumnsCompatible(
-        const NTableClient::TKeyColumns& fullColumns,
-        const NTableClient::TKeyColumns& prefixColumns);
-=======
         const NTableClient::TKeyColumns& keyColumns);
     static bool CheckKeyColumnsCompatible(
         const NTableClient::TKeyColumns& fullColumns,
         const NTableClient::TKeyColumns& prefixColumns);
-
->>>>>>> 98e53d56
 
     void UpdateAllTasksIfNeeded(const TProgressCounter& jobCounter);
     bool IsMemoryReserveEnabled(const TProgressCounter& jobCounter) const;
