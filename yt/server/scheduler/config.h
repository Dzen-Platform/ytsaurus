#pragma once

#include "private.h"

#include <core/concurrency/throughput_throttler.h>

#include <core/rpc/config.h>

#include <ytlib/table_client/config.h>

#include <ytlib/chunk_client/config.h>

#include <ytlib/api/config.h>

#include <ytlib/ypath/public.h>

#include <core/ytree/yson_serializable.h>

#include <server/job_proxy/config.h>

namespace NYT {
namespace NScheduler {

////////////////////////////////////////////////////////////////////////////////

class TFairShareStrategyConfig
    : virtual public NYTree::TYsonSerializable
{
public:
    // The following settings can be overridden in operation spec.
    TDuration MinSharePreemptionTimeout;
    TDuration FairSharePreemptionTimeout;
    double FairShareStarvationTolerance;

    TNullable<TDuration> FairShareUpdatePeriod;
    TNullable<TDuration> FairShareLogPeriod;

    //! Any operation with usage less than this cannot be preempted.
    double MinPreemptableRatio;

    //! Limit on number of running operations.
    int MaxRunningOperations;
    int MaxRunningOperationsPerPool;

    //! If enabled, pools will be able to starve and provoke preemption.
    bool EnablePoolStarvation;

    //! Default parent pool for operations with unknown pool.
    Stroka DefaultParentPool;

    // Preemption timeout for operations with small number of jobs will be
    // discounted proportionaly to this coefficient.
    double JobCountPreemptionTimeoutCoefficient;

    TFairShareStrategyConfig()
    {
        RegisterParameter("min_share_preemption_timeout", MinSharePreemptionTimeout)
            .Default(TDuration::Seconds(15));
        RegisterParameter("fair_share_preemption_timeout", FairSharePreemptionTimeout)
            .Default(TDuration::Seconds(30));
        RegisterParameter("fair_share_starvation_tolerance", FairShareStarvationTolerance)
            .InRange(0.0, 1.0)
            .Default(0.8);

        RegisterParameter("fair_share_update_period", FairShareUpdatePeriod)
            .Default(TDuration::MilliSeconds(1000));

        RegisterParameter("fair_share_log_period", FairShareLogPeriod)
            .Default(TDuration::MilliSeconds(1000));

        RegisterParameter("min_preemptable_ratio", MinPreemptableRatio)
            .InRange(0.0, 1.0)
            .Default(0.05);

        RegisterParameter("max_running_operations", MaxRunningOperations)
            .Default(200)
            .GreaterThan(0);

        RegisterParameter("max_running_operations_per_pool", MaxRunningOperationsPerPool)
            .Default(50)
            .GreaterThan(0);

        RegisterParameter("enable_pool_starvation", EnablePoolStarvation)
            .Default(true);

        RegisterParameter("default_parent_pool", DefaultParentPool)
            .Default(RootPoolName);

        RegisterParameter("job_count_preemption_timeout_coefficient", JobCountPreemptionTimeoutCoefficient)
            .Default(1.0)
            .GreaterThanOrEqual(1.0);
    }
};

DEFINE_REFCOUNTED_TYPE(TFairShareStrategyConfig)

////////////////////////////////////////////////////////////////////////////////

class TEventLogConfig
    : public NTableClient::TBufferedTableWriterConfig
{
public:
    NYPath::TYPath Path;

    TEventLogConfig()
    {
        RegisterParameter("path", Path)
            .Default("//sys/scheduler/event_log");
    }
};

DEFINE_REFCOUNTED_TYPE(TEventLogConfig)

////////////////////////////////////////////////////////////////////////////////

class TOperationOptions
    : public NYTree::TYsonSerializable
{
public:
    NYTree::INodePtr SpecTemplate;

    TOperationOptions()
    {
        RegisterParameter("spec_template", SpecTemplate)
            .Default();
    }
};

class TSimpleOperationOptions
    : public TOperationOptions
{
public:
    int MaxJobCount;
    i64 JobMaxSliceDataSize;

    TSimpleOperationOptions()
    {
        RegisterParameter("max_job_count", MaxJobCount)
            .Default(100000);

        RegisterParameter("job_max_slice_data_size", JobMaxSliceDataSize)
            .Default((i64)256 * 1024 * 1024)
            .GreaterThan(0);
    }
};

DEFINE_REFCOUNTED_TYPE(TSimpleOperationOptions)

////////////////////////////////////////////////////////////////////////////////

class TMapOperationOptions
    : public TSimpleOperationOptions
{ };

DEFINE_REFCOUNTED_TYPE(TMapOperationOptions)

////////////////////////////////////////////////////////////////////////////////

class TUnorderedMergeOperationOptions
    : public TSimpleOperationOptions
{ };

DEFINE_REFCOUNTED_TYPE(TUnorderedMergeOperationOptions)

////////////////////////////////////////////////////////////////////////////////

class TOrderedMergeOperationOptions
    : public TSimpleOperationOptions
{ };

DEFINE_REFCOUNTED_TYPE(TOrderedMergeOperationOptions)

////////////////////////////////////////////////////////////////////////////////

class TSortedMergeOperationOptions
    : public TSimpleOperationOptions
{ };

DEFINE_REFCOUNTED_TYPE(TSortedMergeOperationOptions)

////////////////////////////////////////////////////////////////////////////////

class TReduceOperationOptions
    : public TSortedMergeOperationOptions
{ };

DEFINE_REFCOUNTED_TYPE(TReduceOperationOptions)

////////////////////////////////////////////////////////////////////////////////

class TEraseOperationOptions
    : public TOrderedMergeOperationOptions
{ };

DEFINE_REFCOUNTED_TYPE(TEraseOperationOptions)

////////////////////////////////////////////////////////////////////////////////

class TSortOperationOptionsBase
    : public TOperationOptions
{
public:
    int MaxPartitionJobCount;

    int MaxPartitionCount;
    i64 SortJobMaxSliceDataSize;
    i64 PartitionJobMaxSliceDataSize;
    i32 MaxSampleSize;

    TSortOperationOptionsBase()
    {
        RegisterParameter("max_partition_job_count", MaxPartitionJobCount)
            .Default(20000)
            .GreaterThan(0);

        RegisterParameter("max_partition_count", MaxPartitionCount)
            .Default(2000)
            .GreaterThan(0);

        RegisterParameter("partition_job_max_slice_data_size", PartitionJobMaxSliceDataSize)
            .Default((i64)256 * 1024 * 1024)
            .GreaterThan(0);

        RegisterParameter("sort_job_max_slice_data_size", SortJobMaxSliceDataSize)
            .Default((i64)256 * 1024 * 1024)
            .GreaterThan(0);

        RegisterParameter("max_sample_size", MaxSampleSize)
            .Default(10 * 1024)
            .GreaterThan(1024);

    }
};

DEFINE_REFCOUNTED_TYPE(TSortOperationOptionsBase)

////////////////////////////////////////////////////////////////////////////////

class TSortOperationOptions
    : public TSortOperationOptionsBase
{ };

DEFINE_REFCOUNTED_TYPE(TSortOperationOptions)

////////////////////////////////////////////////////////////////////////////////

class TMapReduceOperationOptions
    : public TSortOperationOptionsBase
{ };

DEFINE_REFCOUNTED_TYPE(TMapReduceOperationOptions)

////////////////////////////////////////////////////////////////////////////////

class TRemoteCopyOperationOptions
    : public TOperationOptions
{
public:
    int MaxJobCount;

    TRemoteCopyOperationOptions()
    {
        RegisterParameter("max_job_count", MaxJobCount)
            .Default(100000)
            .GreaterThan(0);
    }
};

DEFINE_REFCOUNTED_TYPE(TRemoteCopyOperationOptions)

////////////////////////////////////////////////////////////////////////////////

class TSchedulerConfig
    : public TFairShareStrategyConfig
    , public NChunkClient::TChunkScraperConfig
{
public:
    //! Number of threads for running controllers invokers.
    int ControllerThreadCount;

    TDuration ConnectRetryBackoffTime;

    //! Timeout for node expiration.
    TDuration NodeHeartbeatTimeout;

    TDuration TransactionsRefreshPeriod;

    TDuration OperationsUpdatePeriod;

    TDuration WatchersUpdatePeriod;

    TDuration ClusterDirectoryUpdatePeriod;

    TDuration ResourceDemandSanityCheckPeriod;

    TDuration LockTransactionTimeout;

    TDuration OperationTransactionTimeout;

    TDuration JobProberRpcTimeout;

    TDuration ClusterInfoLoggingPeriod;

<<<<<<< HEAD
    TDuration OperationTimeLimitCheckPeriod;
=======
    //! Jobs running on node are logged periodically or when they change their state.
    TDuration JobsLoggingPeriod;
>>>>>>> f5182387

    TNullable<TDuration> OperationTimeLimit;

    //! Once this limit is reached the operation fails.
    int MaxFailedJobCount;

    //! Once this limit is reached the memory reserve is disabled.
    int MaxMemoryReserveAbortJobCount;

    //! Limits the number of stderrs the operation is allowed to produce.
    int MaxStderrCount;

    //! Number of chunk lists to be allocated when an operation starts.
    int ChunkListPreallocationCount;

    //! Maximum number of chunk lists to request via a single request.
    int MaxChunkListAllocationCount;

    //! Better keep the number of spare chunk lists above this threshold.
    int ChunkListWatermarkCount;

    //! Each time the number of spare chunk lists drops below #ChunkListWatermarkCount or
    //! the controller requests more chunk lists than we currently have,
    //! another batch is allocated. Each time we allocate #ChunkListAllocationMultiplier times
    //! more chunk lists than previously.
    double ChunkListAllocationMultiplier;

    //! Maximum number of chunks per single fetch.
    int MaxChunksPerFetch;

    //! Maximum number of chunk stripes per job.
    int MaxChunkStripesPerJob;

    //! Maximum number of chunk trees to attach per request.
    int MaxChildrenPerAttachRequest;

    //! Controls finer initial slicing of input data to ensure even distribution of data split sizes among jobs.
    double SliceDataSizeMultiplier;

    //! Maximum number of operations that can be run concurrently.
    int MaxOperationCount;

    //! Maximum size of file allowed to be passed to jobs.
    i64 MaxFileSize;

    //! Maximum number of output tables an operation can have.
    int MaxOutputTableCount;

    //! Maximum number of input tables an operation can have.
    int MaxInputTableCount;

    //! Maximum number of files per user job.
    int MaxUserFileCount;

    //! Maximum number of jobs to start within a single heartbeat.
    TNullable<int> MaxStartedJobsPerHeartbeat;

    //! Don't check resource demand for sanity if the number of online
    //! nodes is less than this bound.
    int SafeOnlineNodeCount;

    //! Maximum number of chunks to export/import per request.
    int MaxTeleportChunksPerRequest;

    //! Maximum number of foreign chunks to locate per request.
    int MaxChunksPerLocateRequest;

    TMapOperationOptionsPtr MapOperationOptions;
    TReduceOperationOptionsPtr ReduceOperationOptions;
    TEraseOperationOptionsPtr EraseOperationOptions;
    TOrderedMergeOperationOptionsPtr OrderedMergeOperationOptions;
    TUnorderedMergeOperationOptionsPtr UnorderedMergeOperationOptions;
    TSortedMergeOperationOptionsPtr SortedMergeOperationOptions;
    TMapReduceOperationOptionsPtr MapReduceOperationOptions;
    TSortOperationOptionsPtr SortOperationOptions;
    TRemoteCopyOperationOptionsPtr RemoteCopyOperationOptions;

    //! Default environment variables set for every job.
    yhash_map<Stroka, Stroka> Environment;

    //! Interval between consequent snapshots.
    TDuration SnapshotPeriod;

    //! Timeout for snapshot construction.
    TDuration SnapshotTimeout;

    //! If |true|, snapshots are periodically constructed and uploaded into the system.
    bool EnableSnapshotBuilding;

    //! If |true|, snapshots are loaded during revival.
    bool EnableSnapshotLoading;

    Stroka SnapshotTempPath;
    NApi::TFileReaderConfigPtr SnapshotReader;
    NApi::TFileWriterConfigPtr SnapshotWriter;

    NChunkClient::TFetcherConfigPtr Fetcher;

    TEventLogConfigPtr EventLog;

    //! Limits the rate (measured in chunks) of location requests issued by all active chunk scrapers.
    NConcurrency::TThroughputThrottlerConfigPtr ChunkLocationThrottler;

    TNullable<NYPath::TYPath> UdfRegistryPath;

    TSchedulerConfig()
    {
        RegisterParameter("controller_thread_count", ControllerThreadCount)
            .Default(4)
            .GreaterThan(0);
        RegisterParameter("connect_retry_backoff_time", ConnectRetryBackoffTime)
            .Default(TDuration::Seconds(15));
        RegisterParameter("node_heartbeat_timeout", NodeHeartbeatTimeout)
            .Default(TDuration::Seconds(60));
        RegisterParameter("transactions_refresh_period", TransactionsRefreshPeriod)
            .Default(TDuration::Seconds(3));
        RegisterParameter("operations_update_period", OperationsUpdatePeriod)
            .Default(TDuration::Seconds(3));
        RegisterParameter("watchers_update_period", WatchersUpdatePeriod)
            .Default(TDuration::Seconds(3));
        RegisterParameter("cluster_directory_update_period", ClusterDirectoryUpdatePeriod)
            .Default(TDuration::Seconds(3));
        RegisterParameter("resource_demand_sanity_check_period", ResourceDemandSanityCheckPeriod)
            .Default(TDuration::Seconds(15));
        RegisterParameter("lock_transaction_timeout", LockTransactionTimeout)
            .Default(TDuration::Seconds(15));
        RegisterParameter("operation_transaction_timeout", OperationTransactionTimeout)
            .Default(TDuration::Minutes(60));
        RegisterParameter("job_prober_rpc_timeout", JobProberRpcTimeout)
            .Default(TDuration::Seconds(300));

        RegisterParameter("cluster_info_logging_period", ClusterInfoLoggingPeriod)
            .Default(TDuration::Seconds(1));
<<<<<<< HEAD
        RegisterParameter("operation_time_limit_check_period", OperationTimeLimitCheckPeriod)
            .Default(TDuration::Seconds(1));
=======
        RegisterParameter("jobs_logging_period", JobsLoggingPeriod)
            .Default(TDuration::Seconds(30));
>>>>>>> f5182387

        RegisterParameter("operation_time_limit", OperationTimeLimit)
            .Default();

        RegisterParameter("max_failed_job_count", MaxFailedJobCount)
            .Default(100)
            .GreaterThanOrEqual(0);
        RegisterParameter("max_memory_reserve_abort_job_count", MaxMemoryReserveAbortJobCount)
            .Default(100)
            .GreaterThanOrEqual(0);
        RegisterParameter("max_stderr_count", MaxStderrCount)
            .Default(100)
            .GreaterThanOrEqual(0);

        RegisterParameter("chunk_list_preallocation_count", ChunkListPreallocationCount)
            .Default(128)
            .GreaterThanOrEqual(0);
        RegisterParameter("max_chunk_list_allocation_count", MaxChunkListAllocationCount)
            .Default(16384)
            .GreaterThanOrEqual(0);
        RegisterParameter("chunk_list_watermark_count", ChunkListWatermarkCount)
            .Default(50)
            .GreaterThanOrEqual(0);
        RegisterParameter("chunk_list_allocation_multiplier", ChunkListAllocationMultiplier)
            .Default(2.0)
            .GreaterThan(1.0);

        RegisterParameter("max_chunks_per_fetch", MaxChunksPerFetch)
            .Default(100000)
            .GreaterThan(0);

        RegisterParameter("max_chunk_stripes_per_job", MaxChunkStripesPerJob)
            .Default(50000)
            .GreaterThan(0);

        RegisterParameter("max_children_per_attach_request", MaxChildrenPerAttachRequest)
            .Default(10000)
            .GreaterThan(0);

        RegisterParameter("slice_data_size_multiplier", SliceDataSizeMultiplier)
            .Default(0.51)
            .GreaterThan(0.0);

        RegisterParameter("max_file_size", MaxFileSize)
            .Default((i64) 10 * 1024 * 1024 * 1024);

        RegisterParameter("max_input_table_count", MaxInputTableCount)
            .Default(1000)
            .GreaterThan(0);

        RegisterParameter("max_user_file_count", MaxUserFileCount)
            .Default(1000)
            .GreaterThan(0);

        RegisterParameter("max_output_table_count", MaxOutputTableCount)
            .Default(20)
            .GreaterThan(1)
            .LessThan(1000);

        RegisterParameter("max_started_jobs_per_heartbeat", MaxStartedJobsPerHeartbeat)
            .Default()
            .GreaterThan(0);

        RegisterParameter("safe_online_node_count", SafeOnlineNodeCount)
            .GreaterThanOrEqual(0)
            .Default(1);

        RegisterParameter("max_teleport_chunks_per_request", MaxTeleportChunksPerRequest)
            .GreaterThan(0)
            .Default(10000);
        RegisterParameter("max_chunks_per_locate_request", MaxChunksPerLocateRequest)
            .GreaterThan(0)
            .Default(10000);

        RegisterParameter("map_operation_options", MapOperationOptions)
            .DefaultNew();
        RegisterParameter("reduce_operation_options", ReduceOperationOptions)
            .DefaultNew();
        RegisterParameter("erase_operation_options", EraseOperationOptions)
            .DefaultNew();
        RegisterParameter("ordered_merge_operation_options", OrderedMergeOperationOptions)
            .DefaultNew();
        RegisterParameter("unordered_merge_operation_options", UnorderedMergeOperationOptions)
            .DefaultNew();
        RegisterParameter("sorted_merge_operation_options", SortedMergeOperationOptions)
            .DefaultNew();
        RegisterParameter("map_reduce_operation_options", MapReduceOperationOptions)
            .DefaultNew();
        RegisterParameter("sort_operation_options", SortOperationOptions)
            .DefaultNew();
        RegisterParameter("remote_copy_operation_options", RemoteCopyOperationOptions)
            .DefaultNew();

        RegisterParameter("max_operation_count", MaxOperationCount)
            .Default(1000)
            .GreaterThan(0);

        RegisterParameter("environment", Environment)
            .Default(yhash_map<Stroka, Stroka>());

        RegisterParameter("snapshot_timeout", SnapshotTimeout)
            .Default(TDuration::Seconds(60));
        RegisterParameter("snapshot_period", SnapshotPeriod)
            .Default(TDuration::Seconds(300));
        RegisterParameter("enable_snapshot_building", EnableSnapshotBuilding)
            .Default(true);
        RegisterParameter("enable_snapshot_loading", EnableSnapshotLoading)
            .Default(false);
        RegisterParameter("snapshot_temp_path", SnapshotTempPath)
            .NonEmpty()
            .Default("/tmp/yt/scheduler/snapshots");
        RegisterParameter("snapshot_reader", SnapshotReader)
            .DefaultNew();
        RegisterParameter("snapshot_writer", SnapshotWriter)
            .DefaultNew();

        RegisterParameter("fetcher", Fetcher)
            .DefaultNew();
        RegisterParameter("event_log", EventLog)
            .DefaultNew();

        RegisterParameter("chunk_location_throttler", ChunkLocationThrottler)
            .DefaultNew();

        RegisterParameter("udf_registry_path", UdfRegistryPath)
            .Default(Null);

        RegisterInitializer([&] () {
            ChunkLocationThrottler->Limit = 10000;
        });
    }
};

DEFINE_REFCOUNTED_TYPE(TSchedulerConfig)

////////////////////////////////////////////////////////////////////////////////

} // namespace NScheduler
} // namespace NYT<|MERGE_RESOLUTION|>--- conflicted
+++ resolved
@@ -301,12 +301,10 @@
 
     TDuration ClusterInfoLoggingPeriod;
 
-<<<<<<< HEAD
     TDuration OperationTimeLimitCheckPeriod;
-=======
+
     //! Jobs running on node are logged periodically or when they change their state.
     TDuration JobsLoggingPeriod;
->>>>>>> f5182387
 
     TNullable<TDuration> OperationTimeLimit;
 
@@ -440,13 +438,12 @@
 
         RegisterParameter("cluster_info_logging_period", ClusterInfoLoggingPeriod)
             .Default(TDuration::Seconds(1));
-<<<<<<< HEAD
+
         RegisterParameter("operation_time_limit_check_period", OperationTimeLimitCheckPeriod)
             .Default(TDuration::Seconds(1));
-=======
+
         RegisterParameter("jobs_logging_period", JobsLoggingPeriod)
             .Default(TDuration::Seconds(30));
->>>>>>> f5182387
 
         RegisterParameter("operation_time_limit", OperationTimeLimit)
             .Default();
