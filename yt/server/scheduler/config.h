--- conflicted
+++ resolved
@@ -72,7 +72,6 @@
             .InRange(0.0, 1.0)
             .Default(0.05);
 
-<<<<<<< HEAD
         RegisterParameter("max_running_operations", MaxRunningOperations)
             .Default(200)
             .GreaterThan(0);
@@ -90,10 +89,6 @@
         RegisterParameter("job_count_preemption_timeout_coefficient", JobCountPreemptionTimeoutCoefficient)
             .Default(1.0)
             .GreaterThanOrEqual(1.0);
-=======
-        RegisterParameter("scheduling_tag", SchedulingTag)
-            .Default(Null);
->>>>>>> 4ca42862
     }
 };
 
@@ -258,11 +253,9 @@
 
     TDuration ChunkScratchPeriod;
 
-<<<<<<< HEAD
+    TDuration ClusterInfoLoggingPeriod;
+    
     TNullable<TDuration> OperationTimeLimit;
-=======
-    TDuration ClusterInfoLoggingPeriod;
->>>>>>> 4ca42862
 
     //! Number of chunks scratched per one LocateChunks.
     int MaxChunksPerScratch;
@@ -381,14 +374,9 @@
             .Default(TDuration::Seconds(15));
         RegisterParameter("operation_transaction_timeout", OperationTransactionTimeout)
             .Default(TDuration::Minutes(60));
-<<<<<<< HEAD
         RegisterParameter("job_prober_rpc_timeout", JobProberRpcTimeout)
             .Default(TDuration::Seconds(300));
 
-=======
-        RegisterParameter("node_rpc_timeout", NodeRpcTimeout)
-            .Default(TDuration::Seconds(15));
->>>>>>> 4ca42862
         RegisterParameter("chunk_scratch_period", ChunkScratchPeriod)
             .Default(TDuration::Seconds(10));
         RegisterParameter("cluster_info_logging_period", ClusterInfoLoggingPeriod)
@@ -441,33 +429,8 @@
             .Default(0.51)
             .GreaterThan(0.0);
 
-<<<<<<< HEAD
-        RegisterParameter("map_job_max_slice_data_size", MapJobMaxSliceDataSize)
-            .Default((i64)256 * 1024 * 1024)
-            .GreaterThan(0);
-
-        RegisterParameter("merge_job_max_slice_data_size", MergeJobMaxSliceDataSize)
-            .Default((i64)256 * 1024 * 1024)
-            .GreaterThan(0);
-
-        RegisterParameter("partition_job_max_slice_data_size", PartitionJobMaxSliceDataSize)
-            .Default((i64)256 * 1024 * 1024)
-            .GreaterThan(0);
-
-        RegisterParameter("sort_job_max_slice_data_size", SortJobMaxSliceDataSize)
-            .Default((i64)256 * 1024 * 1024)
-            .GreaterThan(0);
-
-        RegisterParameter("max_partition_count", MaxPartitionCount)
-            .Default(10000)
-            .GreaterThan(0);
-
         RegisterParameter("max_file_size", MaxFileSize)
             .Default((i64) 10 * 1024 * 1024 * 1024);
-=======
-        RegisterParameter("table_file_size_limit", MaxTableFileSize)
-            .Default((i64) 2 * 1024 * 1024 * 1024);
->>>>>>> 4ca42862
 
         RegisterParameter("max_input_table_count", MaxInputTableCount)
             .Default(1000)
