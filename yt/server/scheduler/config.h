#pragma once

#include "private.h"

#include <yt/server/job_proxy/config.h>

#include <yt/ytlib/chunk_client/config.h>

#include <yt/ytlib/table_client/config.h>

#include <yt/ytlib/hive/config.h>

#include <yt/client/ypath/public.h>

#include <yt/ytlib/event_log/config.h>

#include <yt/core/concurrency/config.h>

#include <yt/core/rpc/config.h>

#include <yt/core/ytree/yson_serializable.h>

#include <yt/core/re2/re2.h>

namespace NYT {
namespace NScheduler {

////////////////////////////////////////////////////////////////////////////////

DEFINE_ENUM(EDeactivationReason,
    (IsNotAlive)
    (UnmatchedSchedulingTag)
    (IsNotStarving)
    (IsBlocked)
    (ScheduleJobFailed)
    (NoBestLeafDescendant)
    (MinNeededResourcesUnsatisfied)
    (ResourceLimitsExceeded)
    (SaturatedInTentativeTree)
<<<<<<< HEAD
=======
    (OperationDisabled)
>>>>>>> 64bf73a5
);

////////////////////////////////////////////////////////////////////////////////

class TFairShareStrategyOperationControllerConfig
    : public virtual NYTree::TYsonSerializable
{
public:
    //! Limit on the number of concurrent calls to ScheduleJob of single controller.
    int MaxConcurrentControllerScheduleJobCalls;

    //! Maximum allowed time for single job scheduling.
    TDuration ScheduleJobTimeLimit;

    //! Backoff time after controller schedule job failure.
    TDuration ScheduleJobFailBackoffTime;

    //! Timeout after which "schedule job timed out" alert is expired and unset.
    TDuration ScheduleJobTimeoutAlertResetTime;

    //! Timeout for schedule jobs in fair share strategy.
    TDuration ScheduleJobsTimeout;

    TFairShareStrategyOperationControllerConfig();
};

DEFINE_REFCOUNTED_TYPE(TFairShareStrategyOperationControllerConfig)

////////////////////////////////////////////////////////////////////////////////

class TFairShareStrategyTreeConfig
    : virtual public NYTree::TYsonSerializable
{
public:
    // Specifies nodes that are served by this tree.
    TSchedulingTagFilter NodesFilter;

    // The following settings can be overridden in operation spec.
    TDuration MinSharePreemptionTimeout;
    TDuration FairSharePreemptionTimeout;
    double FairShareStarvationTolerance;

    TDuration MinSharePreemptionTimeoutLimit;
    TDuration FairSharePreemptionTimeoutLimit;
    double FairShareStarvationToleranceLimit;

    //! Any operation with less than this number of running jobs cannot be preempted.
    int MaxUnpreemptableRunningJobCount;

    //! Limit on number of operations in pool.
    int MaxOperationCountPerPool;
    int MaxRunningOperationCountPerPool;

    //! If enabled, pools will be able to starve and provoke preemption.
    bool EnablePoolStarvation;

    //! Default parent pool for operations with unknown pool.
    TString DefaultParentPool;
    //! Forbid immediate operations in root.
    bool ForbidImmediateOperationsInRoot;

    // Preemption timeout for operations with small number of jobs will be
    // discounted proportionally to this coefficient.
    double JobCountPreemptionTimeoutCoefficient;

    //! Thresholds to partition jobs of operation
    //! to preemptable, aggressively preemptable and non-preemptable lists.
    double PreemptionSatisfactionThreshold;
    double AggressivePreemptionSatisfactionThreshold;

    //! To investigate CPU load of node shard threads.
    bool EnableSchedulingTags;

    //! Backoff for printing tree scheduling info in heartbeat.
    TDuration HeartbeatTreeSchedulingInfoLogBackoff;

    //! Maximum number of ephemeral pools that can be created by user.
    int MaxEphemeralPoolsPerUser;

    //! If update of preemptable lists of operation takes more than that duration
    //! then this event will be logged.
    TDuration UpdatePreemptableListDurationLoggingThreshold;

    //! Enables profiling strategy attributes for operations.
    bool EnableOperationsProfiling;

    NRe2::TRe2Ptr CustomProfilingTagFilter;

    //! If usage ratio is less than threshold multiplied by demand ratio we enables regularization.
    double ThresholdToEnableMaxPossibleUsageRegularization;

    //! Limit on number of operations in tree.
    int MaxRunningOperationCount;
    int MaxOperationCount;

    //! Delay before starting considering total resource limits after scheduler connection.
    TDuration TotalResourceLimitsConsiderDelay;

    //! Backoff for scheduling with preemption on the node (it is need to decrease number of calls of PrescheduleJob).
    TDuration PreemptiveSchedulingBackoff;

    //! Period of ban from the moment of operation saturation in tentative tree.
    TDuration TentativeTreeSaturationDeactivationPeriod;

<<<<<<< HEAD
    //! Enables infer of weight from effective min share ratios (if weight is not implicitly specified); inferred weight is this number mupltiplied by min share ratio.
    TNullable<double> InferWeightFromMinShareRatioMultiplier;

=======
>>>>>>> 64bf73a5
    TFairShareStrategyTreeConfig();
};

DEFINE_REFCOUNTED_TYPE(TFairShareStrategyTreeConfig)

////////////////////////////////////////////////////////////////////////////////

class TFairShareStrategyConfig
    : public TFairShareStrategyOperationControllerConfig
{
public:
    //! How often to update, log, profile fair share in fair share trees.
    TDuration FairShareUpdatePeriod;
    TDuration FairShareProfilingPeriod;
    TDuration FairShareLogPeriod;

    //! How often min needed resources for jobs are retrieved from controller.
    TDuration MinNeededResourcesUpdatePeriod;

    //! Limit on number of operations in cluster.
    int MaxOperationCount;

    //! Unschedulable operations check period.
    TDuration OperationUnschedulableCheckPeriod;

    //! During this timeout after activation operation can not be considered as unschedulable.
    TDuration OperationUnschedulableSafeTimeout;

    //! Operation that has less than this number of schedule job calls can not be considered as unschedulable.
    int OperationUnschedulableMinScheduleJobAttempts;

    //! Reasons that consider as unsuccessfull in schedule job attempts.
    THashSet<EDeactivationReason> OperationUnschedulableDeactiovationReasons;

    //! List of operation types, which have disabled tentative pool trees option.
    THashSet<EOperationType> OperationsWithoutTentativePoolTrees;

    TFairShareStrategyConfig();
};

DEFINE_REFCOUNTED_TYPE(TFairShareStrategyConfig)

////////////////////////////////////////////////////////////////////////////////

class TTestingOptions
    : public NYTree::TYsonSerializable
{
public:
    // Testing options that enables random master disconnections.
    bool EnableRandomMasterDisconnection;
    TDuration RandomMasterDisconnectionMaxBackoff;

    // Testing option that enables sleeping during master disconnect.
    TNullable<TDuration> MasterDisconnectDelay;

    // Testing option that enables sleeping between intermediate and final states of operation.
    TNullable<TDuration> FinishOperationTransitionDelay;

    TTestingOptions();
};

DEFINE_REFCOUNTED_TYPE(TTestingOptions)

////////////////////////////////////////////////////////////////////////////////

class TOperationsCleanerConfig
    : public virtual NYTree::TYsonSerializable
{
public:
    //! Enables cleaner.
    bool Enable;

    //! Enables archivation, if set to false then operations will be removed from Cypress
    //! without insertion to archive.
    bool EnableArchivation;

    //! Operations are kept in Cypress for this duration after finish.
    TDuration CleanDelay;

    //! Analysis period.
    TDuration AnalysisPeriod;

    //! Number of operations to remove in one batch.
    int RemoveBatchSize;

    //! Timeout for removal batch to be collected. If timeout expires then
    //! removal of smaller batch will be performed.
    TDuration RemoveBatchTimeout;

    //! Operations older than this timeout will be removed.
    TDuration MaxOperationAge;

    //! Number of operations to archive in one batch.
    //! Should be moderate since row of operation is rather big.
    int ArchiveBatchSize;

    //! Timeout for archival batch to be collected. If timeout expires then
    //! archivation of smaller batch will be performed.
    TDuration ArchiveBatchTimeout;

    //! Number of operations to fetch from Cypress in one batch.
    int FetchBatchSize;

    //! Leave no more than this amount of operation per each user.
    int MaxOperationCountPerUser;

    //! Leave no more than this amount of completed and aborted operations.
    int SoftRetainedOperationCount;

    //! Leave no more than this amount of operations in total.
    int HardRetainedOperationCount;

    //! Min sleep delay in retries between two insertion invocations.
    TDuration MinArchivationRetrySleepDelay;

    //! Max sleep delay in retries between two insertion invocations.
    TDuration MaxArchivationRetrySleepDelay;

    //! Archivation will be disabled if enqueued operation count exceeds this limit.
    int MaxOperationCountEnqueuedForArchival;

    //! Duration after which archivation will be turned on again.
    TDuration ArchivationEnableDelay;

    //! Max sleep delay between two removal invocations.
    TDuration MaxRemovalSleepDelay;

    TOperationsCleanerConfig();
};

DEFINE_REFCOUNTED_TYPE(TOperationsCleanerConfig)

////////////////////////////////////////////////////////////////////////////////

class TControllerAgentTrackerConfig
    : public virtual NYTree::TYsonSerializable
{
public:
    // Scheduler scheduler-to-agent operation request timeout for light requests.
    // These are expected to be served in O(1).
    TDuration LightRpcTimeout;

    // Scheduler scheduler-to-agent operation request timeout for heavy requests.
    // These may run for prolonged time periods (e.g. operation preparation).
    TDuration HeavyRpcTimeout;

    // If the agent does not report a heartbeat within this period,
    // it is automatically unregistered.
    TDuration HeartbeatTimeout;

    // Strategy to pick controller agent for operation.
    EControllerAgentPickStrategy AgentPickStrategy;

    // Agent score weight will be raised to this power.
    double MemoryBalancedPickStrategyScorePower;

    // Agent must have at least #MinAgentAvailableMemory free memory to serve new operation.
    i64 MinAgentAvailableMemory;

    // Must be at least #MinAgentCount controller agent for successful assignment agent to waiting operation.
    int MinAgentCount;

    TControllerAgentTrackerConfig();
};

DEFINE_REFCOUNTED_TYPE(TControllerAgentTrackerConfig)

////////////////////////////////////////////////////////////////////////////////

class TSchedulerConfig
    : public TFairShareStrategyConfig
{
public:
    //! Number of shards the nodes are split into.
    int NodeShardCount;

    TDuration ConnectRetryBackoffTime;

    //! Timeout for node expiration.
    TDuration NodeHeartbeatTimeout;

    TDuration WatchersUpdatePeriod;

    TDuration NodesAttributesUpdatePeriod;

    TDuration ProfilingUpdatePeriod;

    TDuration AlertsUpdatePeriod;

    //! All update and completed jobs submitted to strategy with at least such frequency.
    TDuration NodeShardSubmitJobsToStrategyPeriod;

    TDuration LockTransactionTimeout;

    TDuration JobProberRpcTimeout;

    TDuration ClusterInfoLoggingPeriod;

    TDuration NodesInfoLoggingPeriod;

    TDuration ExecNodeDescriptorsUpdatePeriod;

    //! Jobs running on node are logged periodically or when they change their state.
    TDuration JobsLoggingPeriod;

    //! Statistics and resource usages of jobs running on a node are updated
    //! not more often then this period.
    TDuration RunningJobsUpdatePeriod;

    //! Missing jobs are checked not more often then this period.
    TDuration MissingJobsCheckPeriod;

    TDuration TransientOperationQueueScanPeriod;

    TDuration OperationToAgentAssignmentBackoff;

    //! Maximum number of jobs to start within a single heartbeat.
    TNullable<int> MaxStartedJobsPerHeartbeat;

    //! Timeout to store cached value of exec nodes information
    //! for scheduling tag filter without access.
    TDuration NodeShardExecNodesCacheUpdatePeriod;

    // Backoff for processing successive heartbeats.
    TDuration HeartbeatProcessBackoff;
    // Number of heartbeats that can be processed without applying backoff.
    int SoftConcurrentHeartbeatLimit;
    // Maximum number of simultaneously processed heartbeats.
    int HardConcurrentHeartbeatLimit;

    // Scheduler does not apply this option on the fly yet.
    TDuration OrchidKeysUpdatePeriod;

    // Scheduler does not apply this option on the fly yet.
    TDuration StaticOrchidCacheUpdatePeriod;

    // Enables job reporter to send job events/statistics etc.
    bool EnableJobReporter;

    // Enables job reporter to send job specs.
    bool EnableJobSpecReporter;

    // Enables job reporter to send job stderrs.
    bool EnableJobStderrReporter;

    // Enables job reporter to send job fail contexts.
    bool EnableJobFailContextReporter;

    // Timeout to try interrupt job before abort it.
    TDuration JobInterruptTimeout;

    bool EnableUnrecognizedAlert;

    // Number of nodes to store by memory distribution.
    int MemoryDistributionDifferentNodeTypesThreshold;

    // How much time we wait before aborting the revived job that was not confirmed
    // by the corresponding execution node.
    TDuration JobRevivalAbortTimeout;

    //! Timeout of cached exec nodes information entries
    //! per scheduling tag filters.
    TDuration SchedulingTagFilterExpireTimeout;

    //! Timeout of finished job storing before forced removal.
    TDuration FinishedJobStoringTimeout;

    //! Timeout of finished operation jobs storing before forced removal.
    TDuration FinishedOperationJobStoringTimeout;

    TDuration OperationsUpdatePeriod;

    TTestingOptionsPtr TestingOptions;

    NEventLog::TEventLogConfigPtr EventLog;

    NYTree::IMapNodePtr SpecTemplate;

    TControllerAgentTrackerConfigPtr ControllerAgentTracker;

    TDuration JobReporterIssuesCheckPeriod;

    int JobReporterWriteFailuresAlertThreshold;
    int JobReporterQueueIsTooLargeAlertThreshold;

    int NodeChangesCountThresholdToUpdateCache;

    TDuration OperationTransactionPingPeriod;

    // Operations cleaner config.
    TOperationsCleanerConfigPtr OperationsCleaner;

    TSchedulerConfig();
};

DEFINE_REFCOUNTED_TYPE(TSchedulerConfig)

class TSchedulerBootstrapConfig
    : public TServerConfig
{
public:
    //! Node-to-master connection.
    NApi::NNative::TConnectionConfigPtr ClusterConnection;

    NScheduler::TSchedulerConfigPtr Scheduler;

    NRpc::TResponseKeeperConfigPtr ResponseKeeper;

    //! Known scheduler addresses.
    NNodeTrackerClient::TNetworkAddressList Addresses;

    NYTree::IMapNodePtr CypressAnnotations;

    TSchedulerBootstrapConfig()
    {
        RegisterParameter("cluster_connection", ClusterConnection);
        RegisterParameter("scheduler", Scheduler)
            .DefaultNew();
        RegisterParameter("response_keeper", ResponseKeeper)
            .DefaultNew();
        RegisterParameter("addresses", Addresses)
            .Default();
        RegisterParameter("cypress_annotations", CypressAnnotations)
            .Default(NYTree::BuildYsonNodeFluently()
                .BeginMap()
                .EndMap()
            ->AsMap());

        RegisterPreprocessor([&] () {
            ResponseKeeper->EnableWarmup = false;
        });
    }
};

DEFINE_REFCOUNTED_TYPE(TSchedulerBootstrapConfig)

////////////////////////////////////////////////////////////////////////////////

} // namespace NScheduler
} // namespace NYT<|MERGE_RESOLUTION|>--- conflicted
+++ resolved
@@ -37,10 +37,7 @@
     (MinNeededResourcesUnsatisfied)
     (ResourceLimitsExceeded)
     (SaturatedInTentativeTree)
-<<<<<<< HEAD
-=======
     (OperationDisabled)
->>>>>>> 64bf73a5
 );
 
 ////////////////////////////////////////////////////////////////////////////////
@@ -145,12 +142,9 @@
     //! Period of ban from the moment of operation saturation in tentative tree.
     TDuration TentativeTreeSaturationDeactivationPeriod;
 
-<<<<<<< HEAD
     //! Enables infer of weight from effective min share ratios (if weight is not implicitly specified); inferred weight is this number mupltiplied by min share ratio.
     TNullable<double> InferWeightFromMinShareRatioMultiplier;
 
-=======
->>>>>>> 64bf73a5
     TFairShareStrategyTreeConfig();
 };
 
