--- conflicted
+++ resolved
@@ -1,16 +1,10 @@
 #pragma once
 
-<<<<<<< HEAD
-#include "job.h"
-=======
 #include "public.h"
 
 #include <yt/ytlib/object_client/public.h>
 
 #include <yt/ytlib/node_tracker_client/public.h>
->>>>>>> ffdf4c34
-
-#include <yt/ytlib/object_client/public.h>
 
 namespace NYT {
 namespace NScheduler {
@@ -35,11 +29,8 @@
     virtual const TExecNodeDescriptor& GetNodeDescriptor() const = 0;
 
     virtual const TJobResources& ResourceLimits() const = 0;
-<<<<<<< HEAD
-=======
     virtual TJobResources& ResourceUsage() = 0;
     //! Used during preemption to allow second-chance scheduling.
->>>>>>> ffdf4c34
     virtual TJobResources& ResourceUsageDiscount() = 0;
 
     virtual const std::vector<TJobPtr>& StartedJobs() const = 0;
@@ -70,56 +61,6 @@
     TExecNodePtr node,
     const std::vector<TJobPtr>& runningJobs,
     NObjectClient::TCellTag cellTag);
-<<<<<<< HEAD
-
-////////////////////////////////////////////////////////////////////////////////
-
-class TSchedulingContextBase
-    : public ISchedulingContext
-{
-public:
-    DEFINE_BYVAL_RO_PROPERTY(TExecNodePtr, Node);
-
-    //! Used during preemption to allow second-chance scheduling.
-    DEFINE_BYREF_RW_PROPERTY(TJobResources, ResourceUsageDiscount);
-
-    DEFINE_BYREF_RO_PROPERTY(std::vector<TJobPtr>, StartedJobs);
-    DEFINE_BYREF_RO_PROPERTY(std::vector<TJobPtr>, PreemptedJobs);
-    DEFINE_BYREF_RO_PROPERTY(std::vector<TJobPtr>, RunningJobs);
-
-public:
-    TSchedulingContextBase(
-        TSchedulerConfigPtr config,
-        TExecNodePtr node,
-        const std::vector<TJobPtr>& runningJobs,
-        NObjectClient::TCellTag cellTag);
-
-    virtual Stroka GetAddress() const override;
-
-    virtual const TJobResources& ResourceLimits() const override;
-
-    virtual TJobPtr FindStartedJob(const TJobId& jobId) const override;
-
-    virtual bool CanStartMoreJobs() const override;
-
-    virtual TJobId StartJob(
-        TOperationPtr operation,
-        EJobType type,
-        const TJobResources& resourceLimits,
-        bool restarted,
-        TJobSpecBuilder specBuilder) override;
-
-    virtual void PreemptJob(TJobPtr job) override;
-
-    virtual TInstant GetNow() const override;
-
-private:
-    const TSchedulerConfigPtr Config_;
-    const NObjectClient::TCellTag CellTag_;
-
-};
-=======
->>>>>>> ffdf4c34
 
 ////////////////////////////////////////////////////////////////////////////////
 
