--- conflicted
+++ resolved
@@ -140,29 +140,8 @@
     int AttributesIndex;
 };
 
-<<<<<<< HEAD
-namespace NYT {
-namespace NScheduler {
-
-////////////////////////////////////////////////////////////////////
-
-struct TFairShareContext
-{
-    TFairShareContext(ISchedulingContext* schedulingContext, int attributesIndex)
-        : SchedulingContext(schedulingContext)
-        , AttributesIndex(attributesIndex)
-    { }
-
-    ISchedulingContext* SchedulingContext;
-    int AttributesIndex;
-};
-
 class TDynamicAttributesList
 {
-=======
-class TDynamicAttributesList
-{
->>>>>>> ffdf4c34
 public:
     void Initialize(int index)
     {
@@ -529,10 +508,6 @@
     {
         DynamicAttributesList_.Initialize(context.AttributesIndex);
         auto& attributes = DynamicAttributes(context.AttributesIndex);
-<<<<<<< HEAD
-        const auto& node = context.SchedulingContext->GetNode();
-=======
->>>>>>> ffdf4c34
 
         attributes.Active = true;
 
@@ -1040,10 +1015,6 @@
         DynamicAttributesList_.Initialize(context.AttributesIndex);
         auto& attributes = DynamicAttributes(context.AttributesIndex);
         attributes = DynamicAttributes(GlobalAttributesIndex);
-<<<<<<< HEAD
-        const auto& node = context.SchedulingContext->GetNode();
-=======
->>>>>>> ffdf4c34
 
         attributes.Active = true;
 
@@ -1089,19 +1060,11 @@
         auto asyncResult = BIND(&IOperationController::ScheduleJob, controller)
             .AsyncVia(controller->GetCancelableInvoker())
             .Run(context.SchedulingContext, jobLimits);
-<<<<<<< HEAD
 
         NProfiling::TScopedTimer timer;
         auto jobIdOrError = WaitFor(asyncResult);
         auto scheduleJobDuration = timer.GetElapsed();
 
-=======
-
-        NProfiling::TScopedTimer timer;
-        auto jobIdOrError = WaitFor(asyncResult);
-        auto scheduleJobDuration = timer.GetElapsed();
-
->>>>>>> ffdf4c34
         // This can happen if operation is aborted from control thread during ScheduleJob call.
         // In this case current operation element is removed from scheduling tree and we don't
         // need to update parent attributes.
@@ -1126,13 +1089,8 @@
             return false;
         }
 
-<<<<<<< HEAD
-        const auto& job = context.SchedulingContext->FindStartedJob(jobId);
-        context.SchedulingContext->GetNode()->ResourceUsage() += job->ResourceUsage();
-=======
         const auto& job = context.SchedulingContext->GetStartedJob(jobId);
         context.SchedulingContext->ResourceUsage() += job->ResourceUsage();
->>>>>>> ffdf4c34
         OnJobStarted(jobId, job->ResourceUsage());
         UpdateDynamicAttributes(context.AttributesIndex);
         updateAncestorsAttributes();
@@ -1384,8 +1342,6 @@
     mutable TJobResources ResourceDemand_;
     mutable TJobResources ResourceLimits_;
     mutable TJobResources MaxPossibleResourceUsage_;
-<<<<<<< HEAD
-=======
 
     const TFairShareStrategyConfigPtr Config;
     const TOperationId OperationId_;
@@ -1407,7 +1363,6 @@
                 pool->ResourceLimits()
                 - pool->ResourceUsage()
                 + pool->DynamicAttributes(context.AttributesIndex).ResourceUsageDiscount;
->>>>>>> ffdf4c34
 
             limits = Min(limits, poolLimits);
             pool = pool->GetParent();
@@ -1419,49 +1374,14 @@
         return limits;
     }
 
-    TOperationId OperationId_;
-
-    TJobResources GetHierarchicalResourceLimits(const TFairShareContext& context) const
-    {
-        const auto& node = context.SchedulingContext->GetNode();
-
-        // Bound limits with node free resources.
-        auto limits =
-            node->ResourceLimits()
-            - node->ResourceUsage()
-            + context.SchedulingContext->ResourceUsageDiscount();
-
-        // Bound limits with pool free resources.
-        TCompositeSchedulerElement* pool = Pool_;
-        while (pool) {
-            auto poolLimits =
-                pool->ResourceLimits()
-                - pool->ResourceUsage()
-                + pool->DynamicAttributes(context.AttributesIndex).ResourceUsageDiscount;
-
-            limits = Min(limits, poolLimits);
-            pool = pool->GetParent();
-        }
-
-        // Bound limits with operation free resources.
-        limits = Min(limits, ResourceLimits() - ResourceUsage());
-
-        return limits;
-    }
-
     // Fair share strategy stuff.
     struct TJobProperties
     {
-<<<<<<< HEAD
-        TJobProperties(bool isPreemptable, TJobIdList::iterator jobIdListIterator, const TJobResources& resourceUsage)
-            : IsPreemptable(isPreemptable)
-=======
         TJobProperties(
             bool preemptable,
             TJobIdList::iterator jobIdListIterator,
             const TJobResources& resourceUsage)
             : Preemptable(preemptable)
->>>>>>> ffdf4c34
             , JobIdListIterator(jobIdListIterator)
             , ResourceUsage(resourceUsage)
         { }
@@ -1564,17 +1484,10 @@
 
     virtual void ScheduleJobs(ISchedulingContext* schedulingContext) override
     {
-<<<<<<< HEAD
-        auto guard = WaitFor(TAsyncLockReaderGuard::Acquire(&ScheduleJobsLock)).Value();
-
-        auto now = schedulingContext->GetNow();
-        auto node = schedulingContext->GetNode();
-=======
         auto guard = WaitFor(TAsyncLockReaderGuard::Acquire(&ScheduleJobsLock))
             .Value();
 
         auto now = schedulingContext->GetNow();
->>>>>>> ffdf4c34
         int attributesIndex = AllocateAttributesIndex();
         TFairShareContext context(schedulingContext, attributesIndex);
 
@@ -1649,11 +1562,7 @@
                 TCompositeSchedulerElement* pool = operationElement->GetPool();
                 while (pool) {
                     discountedPools.insert(pool);
-<<<<<<< HEAD
-                    pool->DynamicAttributes(context.AttributesIndex).ResourceUsageDiscount += job->ResourceUsage();
-=======
                     pool->DynamicAttributes(attributesIndex).ResourceUsageDiscount += job->ResourceUsage();
->>>>>>> ffdf4c34
                     pool = pool->GetParent();
                 }
                 schedulingContext->ResourceUsageDiscount() += job->ResourceUsage();
@@ -1683,15 +1592,9 @@
         int scheduledDuringPreemption = startedAfterPreemption - startedBeforePreemption;
 
         // Reset discounts.
-<<<<<<< HEAD
-        context.SchedulingContext->ResourceUsageDiscount() = ZeroJobResources();
-        for (const auto& pool : discountedPools) {
-            pool->DynamicAttributes(context.AttributesIndex).ResourceUsageDiscount = ZeroJobResources();
-=======
         schedulingContext->ResourceUsageDiscount() = ZeroJobResources();
         for (const auto& pool : discountedPools) {
             pool->DynamicAttributes(attributesIndex).ResourceUsageDiscount = ZeroJobResources();
->>>>>>> ffdf4c34
         }
 
         // Preempt jobs if needed.
