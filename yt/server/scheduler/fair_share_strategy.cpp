#include "stdafx.h"
#include "fair_share_strategy.h"
#include "scheduler_strategy.h"
#include "master_connector.h"
#include "job_resources.h"

#include <core/ytree/yson_serializable.h>
#include <core/ytree/ypath_proxy.h>
#include <core/ytree/fluent.h>

#include <ytlib/scheduler/helpers.h>

#include <ytlib/object_client/object_service_proxy.h>

#include <ytlib/node_tracker_client/helpers.h>

#include <core/logging/log.h>

namespace NYT {
namespace NScheduler {

using namespace NYTree;
using namespace NYson;
using namespace NObjectClient;
using namespace NNodeTrackerClient;
using namespace NNodeTrackerClient::NProto;

////////////////////////////////////////////////////////////////////

static const auto& Logger = SchedulerLogger;
static auto& Profiler = SchedulerProfiler;

static const double RatioComputationPrecision = 1e-12;
static const double RatioComparisonPrecision = 1e-6;

////////////////////////////////////////////////////////////////////

struct ISchedulerElement;
typedef TIntrusivePtr<ISchedulerElement> ISchedulerElementPtr;

class TOperationElement;
typedef TIntrusivePtr<TOperationElement> TOperationElementPtr;

class TCompositeSchedulerElement;
typedef TIntrusivePtr<TCompositeSchedulerElement> TCompositeSchedulerElementPtr;

class TPool;
typedef TIntrusivePtr<TPool> TPoolPtr;

class TRootElement;
typedef TIntrusivePtr<TRootElement> TRootElementPtr;

////////////////////////////////////////////////////////////////////

struct TSchedulableAttributes
{
    TSchedulableAttributes()
    { }

    EResourceType DominantResource = EResourceType::Cpu;
    double DemandRatio = 0.0;
    double UsageRatio = 0.0;
    double FairShareRatio = 0.0;
    double AdjustedMinShareRatio = 0.0;
    double MaxShareRatio = 1.0;
    double SatisfactionRatio = 0.0;
    double BestAllocationRatio = 1.0;
    i64 DominantLimit = 0;
    bool Active = true;
};

////////////////////////////////////////////////////////////////////

struct ISchedulerElement
    : public TRefCounted
{
    virtual void Update() = 0;
    virtual void UpdateBottomUp() = 0;
    virtual void UpdateTopDown() = 0;

    virtual void BeginHeartbeat() = 0;
    virtual void UpdateSatisfaction() = 0;
    virtual void PrescheduleJob(TExecNodePtr node, bool starvingOnly) = 0;
    virtual bool ScheduleJob(ISchedulingContext* context, bool starvingOnly) = 0;
    virtual void EndHeartbeat() = 0;

    virtual const TSchedulableAttributes& Attributes() const = 0;
    virtual TSchedulableAttributes& Attributes() = 0;
    virtual void UpdateAttributes() = 0;

    virtual TInstant GetStartTime() const = 0;

    virtual Stroka GetId() const = 0;

    virtual double GetWeight() const = 0;
    virtual double GetMinShareRatio() const = 0;
    virtual double GetMaxShareRatio() const = 0;

    virtual const TNodeResources& ResourceDemand() const = 0;
    virtual const TNodeResources& ResourceUsage() const = 0;
    virtual const TNodeResources& ResourceUsageDiscount() const = 0;
    virtual const TNodeResources& ResourceLimits() const = 0;

    virtual void IncreaseUsage(const TNodeResources& delta) = 0;
};

////////////////////////////////////////////////////////////////////

} // namespace NScheduler
} // namespace NYT

template <>
struct THash<NYT::NScheduler::ISchedulerElementPtr> {
    inline size_t operator()(const NYT::NScheduler::ISchedulerElementPtr& a) const {
        return THash<Stroka>()(a->GetId());
    }
};

namespace NYT {
namespace NScheduler {

////////////////////////////////////////////////////////////////////

class TSchedulerElementBase
    : public ISchedulerElement
{
public:
    virtual void Update() override
    {
        UpdateBottomUp();
        UpdateTopDown();
    }

    // Updates attributes that need to be computed from leafs up to root.
    // For example: parent->ResourceDemand = Sum(child->ResourceDemand).
    virtual void UpdateBottomUp() override
    {
        UpdateAttributes();
    }

    // Updates attributes that are propagated from root down to leafs.
    // For example: child->FairShareRatio = fraction(parent->FairShareRatio).
    virtual void UpdateTopDown() override
    { }

    virtual void BeginHeartbeat() override
    {
        Attributes_.Active = true;
    }

    virtual void UpdateSatisfaction() override
    {
        Attributes_.SatisfactionRatio = ComputeLocalSatisfactionRatio();
    }

    virtual void PrescheduleJob(TExecNodePtr /*node*/, bool /*starvingOnly*/) override
    {
        UpdateSatisfaction();
    }

    virtual void EndHeartbeat() override
    { }

    virtual TNullable<Stroka> GetSchedulingTag() const
    {
        return Null;
    }

    virtual void UpdateAttributes() override
    {
        // Choose dominant resource types, compute max share ratios, compute demand ratios.
        auto demand = ResourceDemand();
        auto usage = ResourceUsage() - ResourceUsageDiscount();
        auto totalLimits = Host->GetTotalResourceLimits();
        auto allocationLimits = GetAdjustedResourceLimits(
            demand,
            totalLimits,
            Host->GetExecNodeCount());
        auto limits = Min(totalLimits, ResourceLimits());

        Attributes_.MaxShareRatio = std::min(
            GetMinResourceRatio(limits, totalLimits),
            GetMaxShareRatio());

        Attributes_.DominantResource = GetDominantResource(usage, totalLimits);

        i64 dominantDemand = GetResource(demand, Attributes_.DominantResource);
        i64 dominantUsage = GetResource(usage, Attributes_.DominantResource);
        i64 dominantAllocationLimit = GetResource(allocationLimits, Attributes_.DominantResource);
        i64 dominantLimit = GetResource(totalLimits, Attributes_.DominantResource);

        Attributes_.DemandRatio =
            dominantLimit == 0 ? 1.0 : (double) dominantDemand / dominantLimit;

        Attributes_.UsageRatio =
            dominantLimit == 0 ? 1.0 : (double) dominantUsage / dominantLimit;

        Attributes_.BestAllocationRatio =
            dominantLimit == 0 ? 1.0 : (double) dominantAllocationLimit / dominantLimit;

        Attributes_.DominantLimit = dominantLimit;
    }

    void IncreaseUsageRatio(const TNodeResources& delta)
    {
        if (Attributes_.DominantLimit != 0) {
            i64 dominantDeltaUsage = GetResource(delta, Attributes_.DominantResource);
            Attributes_.UsageRatio += (double) dominantDeltaUsage / Attributes_.DominantLimit;
        } else {
            Attributes_.UsageRatio = 1.0;
        }
    }

    virtual void IncreaseUsage(const TNodeResources& delta) override
    { }

    DEFINE_BYREF_RW_PROPERTY(TSchedulableAttributes, Attributes);

protected:
    ISchedulerStrategyHost* Host;

    explicit TSchedulerElementBase(ISchedulerStrategyHost* host)
        : Host(host)
    { }

    double ComputeLocalSatisfactionRatio() const
    {
        double minShareRatio = Attributes_.AdjustedMinShareRatio;
        double fairShareRatio = Attributes_.FairShareRatio;
        double usageRatio = Attributes_.UsageRatio;

        // Check for corner cases.
        if (fairShareRatio < RatioComparisonPrecision) {
            return 1.0;
        }

        if (minShareRatio > RatioComparisonPrecision && usageRatio < minShareRatio) {
            // Needy element, negative satisfaction.
            return usageRatio / minShareRatio - 1.0;
        } else {
            // Regular element, positive satisfaction.
            return usageRatio / fairShareRatio;
        }
    }
};

////////////////////////////////////////////////////////////////////

class TCompositeSchedulerElement
    : public TSchedulerElementBase
{
public:
    explicit TCompositeSchedulerElement(ISchedulerStrategyHost* host)
        : TSchedulerElementBase(host)
        , ResourceDemand_(ZeroNodeResources())
        , Mode(ESchedulingMode::Fifo)
    { }

    virtual void UpdateBottomUp() override
    {
        ResourceDemand_ = ZeroNodeResources();
        Attributes_.BestAllocationRatio = 0.0;
        for (const auto& child : Children) {
            child->UpdateBottomUp();

            ResourceDemand_ += child->ResourceDemand();
            Attributes_.BestAllocationRatio = std::max(
                Attributes_.BestAllocationRatio,
                child->Attributes().BestAllocationRatio);
        }
        TSchedulerElementBase::UpdateBottomUp();
    }

    virtual void UpdateTopDown() override
    {
        switch (Mode) {
            case ESchedulingMode::Fifo:
                // Easy case -- the first child get everything, others get none.
                UpdateFifo();
                break;

            case ESchedulingMode::FairShare:
                // Hard case -- compute fair shares using fit factor.
                UpdateFairShare();
                break;

            default:
                YUNREACHABLE();
        }

        // Propagate updates to children.
        for (const auto& child : Children) {
            child->UpdateTopDown();
        }
    }

    virtual void BeginHeartbeat() override
    {
        TSchedulerElementBase::BeginHeartbeat();
        for (const auto& child : Children) {
            child->BeginHeartbeat();
        }
    }

    virtual void UpdateSatisfaction() override
    {
        // Compute local satisfaction ratio.
        Attributes_.SatisfactionRatio = ComputeLocalSatisfactionRatio();
        // Start times bubble up from leaf nodes with operations.
        MinSubtreeStartTime = TInstant::Max();
        // Adjust satisfaction ratio using children.
        // Declare the element passive if all children are passive.
        Attributes_.Active = false;

        for (const auto& child : GetActiveChildren()) {
            if (child->Attributes().Active) {
                // We need to evaluate both MinSubtreeStartTime and SatisfactionRatio
                // because parent can use different scheduling mode.
                MinSubtreeStartTime = std::min(MinSubtreeStartTime, child->GetStartTime());

                Attributes_.SatisfactionRatio = std::min(
                    Attributes_.SatisfactionRatio,
                    child->Attributes().SatisfactionRatio);

                Attributes_.Active = true;
            }
        }
    }

    virtual void PrescheduleJob(TExecNodePtr node, bool starvingOnly) override
    {
        if (!Attributes_.Active)
            return;

        if (!node->CanSchedule(GetSchedulingTag())) {
            Attributes_.Active = false;
            return;
        }

        for (const auto& child : GetActiveChildren()) {
            child->PrescheduleJob(node, starvingOnly);
        }
        UpdateSatisfaction();
    }

    virtual bool ScheduleJob(ISchedulingContext* context, bool starvingOnly) override
    {
        auto bestChild = GetBestChild();

        if (!bestChild) {
            return false;
        }

        // NB: Ignore the child's result.
        bestChild->ScheduleJob(context, starvingOnly);

        return true;
    }

    virtual void EndHeartbeat() override
    {
        TSchedulerElementBase::EndHeartbeat();
        for (const auto& child : Children) {
            child->EndHeartbeat();
        }
    }

    void AddChild(ISchedulerElementPtr child)
    {
        YCHECK(Children.insert(child).second);
    }

    void RemoveChild(ISchedulerElementPtr child)
    {
        YCHECK(Children.erase(child) == 1);
    }

    std::vector<ISchedulerElementPtr> GetChildren() const
    {
        return std::vector<ISchedulerElementPtr>(Children.begin(), Children.end());
    }

    bool IsEmpty() const
    {
        return Children.empty();
    }

    DEFINE_BYREF_RW_PROPERTY(TNodeResources, ResourceDemand);

protected:
    ESchedulingMode Mode;

    yhash_set<ISchedulerElementPtr> Children;

    TInstant MinSubtreeStartTime;

    // Given a non-descending continuous |f|, |f(0) = 0|, and a scalar |a|,
    // computes |x \in [0,1]| s.t. |f(x) = a|.
    // If |f(1) < a| then still returns 1.
    template <class F>
    static double BinarySearch(const F& f, double a)
    {
        if (f(1) < a) {
            return 1.0;
        }

        double lo = 0.0;
        double hi = 1.0;
        while (hi - lo > RatioComputationPrecision) {
            double x = (lo + hi) / 2.0;
            if (f(x) < a) {
                lo = x;
            } else {
                hi = x;
            }
        }
        return (lo + hi) / 2.0;
    }

    template <class TGetter, class TSetter>
    void ComputeByFitting(
        const TGetter& getter,
        const TSetter& setter,
        double sum)
    {
        auto getSum = [&] (double fitFactor) -> double {
            double sum = 0.0;
            for (const auto& child : Children) {
                sum += getter(fitFactor, child);
            }
            return sum;
        };

        // Run binary search to compute fit factor.
        double fitFactor = BinarySearch(getSum, sum);

        // Compute actual min shares from fit factor.
        for (const auto& child : Children) {
            double value = getter(fitFactor, child);
            setter(child, value);
        }
    }


    void UpdateFifo()
    {
        auto bestChild = GetBestChildFifo(false);
        for (const auto& child : Children) {
            auto& childAttributes = child->Attributes();
            if (child == bestChild) {
                childAttributes.AdjustedMinShareRatio = std::min(
                    childAttributes.DemandRatio,
                    Attributes_.AdjustedMinShareRatio);
                childAttributes.FairShareRatio = std::min(
                    childAttributes.DemandRatio,
                    Attributes_.FairShareRatio);
            } else {
                childAttributes.AdjustedMinShareRatio = 0.0;
                childAttributes.FairShareRatio = 0.0;
            }
        }
    }

    void UpdateFairShare()
    {
        // Compute min shares.
        // Compute min weight.
        double minShareSum = 0.0;
        double minWeight = 1.0;
        for (const auto& child : Children) {
            auto& childAttributes = child->Attributes();
            double result = child->GetMinShareRatio();
            // Never give more than demanded.
            result = std::min(result, childAttributes.DemandRatio);
            // Never give more than max share allows.
            result = std::min(result, childAttributes.MaxShareRatio);
            // Never give more than we can allocate.
            result = std::min(result, childAttributes.BestAllocationRatio);
            childAttributes.AdjustedMinShareRatio = result;
            minShareSum += result;

            if (child->GetWeight() > RatioComparisonPrecision) {
                minWeight = std::min(minWeight, child->GetWeight());
            }
        }

        // Normalize min shares, if needed.
        if (minShareSum > Attributes_.AdjustedMinShareRatio) {
            double fitFactor = Attributes_.AdjustedMinShareRatio / minShareSum;
            for (const auto& child : Children) {
                auto& childAttributes = child->Attributes();
                childAttributes.AdjustedMinShareRatio *= fitFactor;
            }
        }

        // Compute fair shares.
        ComputeByFitting(
            [&] (double fitFactor, const ISchedulerElementPtr& child) -> double {
                const auto& childAttributes = child->Attributes();
                double result = fitFactor * child->GetWeight() / minWeight;
                // Never give less than promised by min share.
                result = std::max(result, childAttributes.AdjustedMinShareRatio);
                // Never give more than demanded.
                result = std::min(result, childAttributes.DemandRatio);
                // Never give more than max share allows.
                result = std::min(result, childAttributes.MaxShareRatio);
                // Never give more than we can allocate.
                result = std::min(result, childAttributes.BestAllocationRatio);
                return result;
            },
            [&] (const ISchedulerElementPtr& child, double value) {
                auto& attributes = child->Attributes();
                attributes.FairShareRatio = value;
            },
            Attributes_.FairShareRatio);
    }


    std::vector<ISchedulerElementPtr> GetActiveChildren() const
    {
        std::vector<ISchedulerElementPtr> result;
        result.reserve(Children.size());
        for (const auto& child : Children) {
            if (child->Attributes().Active) {
                result.push_back(child);
            }
        }
        return result;
    }

    ISchedulerElementPtr GetBestChild() const
    {
        switch (Mode) {
            case ESchedulingMode::Fifo:
                return GetBestChildFifo(true);
            case ESchedulingMode::FairShare:
                return GetBestChildFairShare();
            default:
                YUNREACHABLE();
        }
    }

    ISchedulerElementPtr GetBestChildFifo(bool needsActive) const
    {
        auto isBetter = [] (const ISchedulerElementPtr& lhs, const ISchedulerElementPtr& rhs) -> bool {
            if (lhs->GetWeight() > rhs->GetWeight()) {
                return true;
            }
            if (lhs->GetWeight() < rhs->GetWeight()) {
                return false;
            }
            return lhs->GetStartTime() < rhs->GetStartTime();
        };

        ISchedulerElementPtr bestChild;
        for (const auto& child : Children) {
            if (needsActive && !child->Attributes().Active)
                continue;

            if (bestChild && isBetter(bestChild, child))
                continue;

            bestChild = child;
        }
        return bestChild;
    }

    ISchedulerElementPtr GetBestChildFairShare() const
    {
        ISchedulerElementPtr bestChild;
        for (const auto& child : GetActiveChildren()) {
            if (!bestChild ||
                child->Attributes().SatisfactionRatio < bestChild->Attributes().SatisfactionRatio)
            {
                bestChild = child;
            }
        }
        return bestChild;
    }


    void SetMode(ESchedulingMode mode)
    {
        if (Mode != mode) {
            Mode = mode;
            Update();
        }
    }

};

////////////////////////////////////////////////////////////////////

class TPool
    : public TCompositeSchedulerElement
{
public:
    TPool(
        ISchedulerStrategyHost* host,
        const Stroka& id)
        : TCompositeSchedulerElement(host)
        , Parent_(nullptr)
        , ResourceUsage_(ZeroNodeResources())
        , ResourceUsageDiscount_(ZeroNodeResources())
        , ResourceLimits_(InfiniteNodeResources())
        , Id(id)
    {
        SetDefaultConfig();
    }


    bool IsDefaultConfigured() const
    {
        return DefaultConfigured;
    }

    TPoolConfigPtr GetConfig()
    {
        return Config;
    }

    void SetConfig(TPoolConfigPtr config)
    {
        DoSetConfig(config);
        DefaultConfigured = false;
    }

    void SetDefaultConfig()
    {
        DoSetConfig(New<TPoolConfig>());
        DefaultConfigured = true;
    }

    virtual TInstant GetStartTime() const override
    {
        // For pools StartTime is equal to minimal start time among active children.
        return MinSubtreeStartTime;
    }

    virtual Stroka GetId() const override
    {
        return Id;
    }

    virtual double GetWeight() const override
    {
        return Config->Weight;
    }

    virtual double GetMinShareRatio() const override
    {
        return Config->MinShareRatio;
    }

    virtual double GetMaxShareRatio() const override
    {
        return Config->MaxShareRatio;
    }

    virtual TNullable<Stroka> GetSchedulingTag() const override
    {
        return Config->SchedulingTag;
    }

    virtual void UpdateBottomUp() override
    {
        ResourceLimits_ = ComputeResourceLimits();
        TCompositeSchedulerElement::UpdateBottomUp();
    }

    virtual void IncreaseUsage(const TNodeResources& delta) override
    {
        auto* currentPool = this;
        while (currentPool) {
            currentPool->ResourceUsage() += delta;
            currentPool->IncreaseUsageRatio(delta);
            currentPool->UpdateSatisfaction();
            currentPool = currentPool->GetParent();
        }
    }

    DEFINE_BYVAL_RW_PROPERTY(TPool*, Parent);

    DEFINE_BYREF_RW_PROPERTY(TNodeResources, ResourceUsage);
    DEFINE_BYREF_RW_PROPERTY(TNodeResources, ResourceUsageDiscount);
    DEFINE_BYREF_RO_PROPERTY(TNodeResources, ResourceLimits);

private:
    Stroka Id;

    TPoolConfigPtr Config;
    bool DefaultConfigured;


    void DoSetConfig(TPoolConfigPtr newConfig)
    {
        Config = newConfig;
        SetMode(Config->Mode);
    }

    TNodeResources ComputeResourceLimits() const
    {
        auto combinedLimits = Host->GetResourceLimits(GetSchedulingTag()) * Config->MaxShareRatio;
<<<<<<< HEAD
        auto perTypeLimits = InfiniteNodeResources();
        if (Config->ResourceLimits->UserSlots) {
            perTypeLimits.set_user_slots(*Config->ResourceLimits->UserSlots);
        }
        if (Config->ResourceLimits->Cpu) {
            perTypeLimits.set_cpu(*Config->ResourceLimits->Cpu);
        }
        if (Config->ResourceLimits->Memory) {
            perTypeLimits.set_memory(*Config->ResourceLimits->Memory);
        }

        return Min(combinedLimits, perTypeLimits);
=======
        auto perTypeLimits = Config->ResourceLimits->ToNodeResources();
        ResourceLimits_ = Min(combinedLimits, perTypeLimits);
>>>>>>> 3ae0222f
    }

};

////////////////////////////////////////////////////////////////////

DEFINE_ENUM(EOperationStatus,
    (Normal)
    (BelowMinShare)
    (BelowFairShare)
);

class TOperationElement
    : public TSchedulerElementBase
{
public:
    TOperationElement(
        TFairShareStrategyConfigPtr config,
        TStrategyOperationSpecPtr spec,
        TOperationRuntimeParamsPtr runtimeParams,
        ISchedulerStrategyHost* host,
        TOperationPtr operation)
        : TSchedulerElementBase(host)
        , Operation_(operation)
        , Spec_(spec)
        , RuntimeParams_(runtimeParams)
        , Pool_(nullptr)
        , Starving_(false)
        , ResourceUsage_(ZeroNodeResources())
        , ResourceUsageDiscount_(ZeroNodeResources())
        , NonpreemptableResourceUsage_(ZeroNodeResources())
        , Config(config)
    { }


    virtual void PrescheduleJob(TExecNodePtr node, bool starvingOnly) override
    {
        TSchedulerElementBase::PrescheduleJob(node, starvingOnly);

        if (!node->CanSchedule(GetSchedulingTag())) {
            Attributes_.Active = false;
        }

        if (starvingOnly && !Starving_) {
            Attributes_.Active = false;
        }

        if (Operation_->GetState() != EOperationState::Running) {
            Attributes_.Active = false;
        }
    }

    virtual bool ScheduleJob(ISchedulingContext* context, bool starvingOnly) override
    {
        if (starvingOnly && !Starving_) {
            return false;
        }

        auto node = context->GetNode();
        auto controller = Operation_->GetController();

        // Compute job limits from node limits and pool limits.
        auto jobLimits = node->ResourceLimits() - node->ResourceUsage() + node->ResourceUsageDiscount();
        auto* pool = Pool_;
        while (pool) {
            auto poolLimits = pool->ResourceLimits() - pool->ResourceUsage() + pool->ResourceUsageDiscount();
            jobLimits = Min(jobLimits, poolLimits);
            pool = pool->GetParent();
        }
        auto operationLimits = ResourceLimits() - ResourceUsage();
        jobLimits = Min(jobLimits, operationLimits);

        auto job = controller->ScheduleJob(context, jobLimits);
        if (job) {
            return true;
        } else {
            Attributes_.Active = false;
            auto* pool = Pool_;
            while (pool) {
                pool->UpdateSatisfaction();
                pool = pool->GetParent();
            }
            return false;
        }
    }

    virtual TInstant GetStartTime() const override
    {
        return Operation_->GetStartTime();
    }

    virtual Stroka GetId() const override
    {
        return ToString(Operation_->GetId());
    }

    virtual double GetWeight() const override
    {
        return RuntimeParams_->Weight;
    }

    virtual double GetMinShareRatio() const override
    {
        return Spec_->MinShareRatio;
    }

    virtual double GetMaxShareRatio() const override
    {
        return Spec_->MaxShareRatio;
    }

    virtual TNullable<Stroka> GetSchedulingTag() const override
    {
        return Spec_->SchedulingTag;
    }

    virtual const TNodeResources& ResourceDemand() const override
    {
        ResourceDemand_ = ZeroNodeResources();
        if (!Operation_->GetSuspended()) {
            auto controller = Operation_->GetController();
            ResourceDemand_ = ResourceUsage_ + controller->GetNeededResources();
        }
        return ResourceDemand_;
    }

    virtual const TNodeResources& ResourceLimits() const override
    {
        ResourceLimits_ = Host->GetResourceLimits(GetSchedulingTag());

        auto perTypeLimits = Spec_->ResourceLimits->ToNodeResources();
        ResourceLimits_ = Min(ResourceLimits_, perTypeLimits);

        return ResourceLimits_;
    }

    EOperationStatus GetStatus() const
    {
        if (Operation_->GetState() != EOperationState::Running) {
            return EOperationStatus::Normal;
        }

        auto controller = Operation_->GetController();
        if (controller->GetPendingJobCount() == 0) {
            return EOperationStatus::Normal;
        }

        double usageRatio = Attributes().UsageRatio;
        double demandRatio = Attributes().DemandRatio;

        double tolerance =
            demandRatio < Attributes_.FairShareRatio + RatioComparisonPrecision
            ? 1.0
            : Spec_->FairShareStarvationTolerance.Get(Config->FairShareStarvationTolerance);

        if (usageRatio > Attributes_.FairShareRatio * tolerance - RatioComparisonPrecision) {
            return EOperationStatus::Normal;
        }

        return usageRatio < Attributes_.AdjustedMinShareRatio
               ? EOperationStatus::BelowMinShare
               : EOperationStatus::BelowFairShare;
    }

    virtual void IncreaseUsage(const TNodeResources& delta) override
    {
        ResourceUsage() += delta;
        IncreaseUsageRatio(delta);
        UpdateSatisfaction();
        GetPool()->IncreaseUsage(delta);
    }

    DEFINE_BYVAL_RO_PROPERTY(TOperationPtr, Operation);
    DEFINE_BYVAL_RO_PROPERTY(TStrategyOperationSpecPtr, Spec);
    DEFINE_BYVAL_RO_PROPERTY(TOperationRuntimeParamsPtr, RuntimeParams);
    DEFINE_BYVAL_RW_PROPERTY(TPool*, Pool);
    DEFINE_BYVAL_RW_PROPERTY(TNullable<TInstant>, BelowMinShareSince);
    DEFINE_BYVAL_RW_PROPERTY(TNullable<TInstant>, BelowFairShareSince);
    DEFINE_BYVAL_RW_PROPERTY(bool, Starving);
    DEFINE_BYREF_RW_PROPERTY(TNodeResources, ResourceUsage);
    DEFINE_BYREF_RW_PROPERTY(TNodeResources, ResourceUsageDiscount);

    DEFINE_BYREF_RW_PROPERTY(TNodeResources, NonpreemptableResourceUsage);
    DEFINE_BYREF_RW_PROPERTY(TJobList, NonpreemptableJobs);
    DEFINE_BYREF_RW_PROPERTY(TJobList, PreemptableJobs);

private:
    mutable TNodeResources ResourceDemand_;
    mutable TNodeResources ResourceLimits_;

    TFairShareStrategyConfigPtr Config;
};

////////////////////////////////////////////////////////////////////

class TRootElement
    : public TCompositeSchedulerElement
{
public:
    explicit TRootElement(ISchedulerStrategyHost* host)
        : TCompositeSchedulerElement(host)
    {
        Attributes_.FairShareRatio = 1.0;
        Attributes_.AdjustedMinShareRatio = 1.0;
        SetMode(ESchedulingMode::FairShare);
    }

    virtual TInstant GetStartTime() const override
    {
        // For pools StartTime is equal to minimal start time among active children.
        return MinSubtreeStartTime;
    }

    virtual Stroka GetId() const override
    {
        return Stroka("<Root>");
    }

    virtual double GetWeight() const override
    {
        return 1.0;
    }

    virtual double GetMinShareRatio() const override
    {
        return 0.0;
    }

    virtual double GetMaxShareRatio() const override
    {
        return 1.0;
    }

    virtual TNullable<Stroka> GetSchedulingTag() const override
    {
        return Null;
    }

    DEFINE_BYREF_RW_PROPERTY(TNodeResources, ResourceUsage);
    DEFINE_BYREF_RW_PROPERTY(TNodeResources, ResourceUsageDiscount);
    DEFINE_BYREF_RO_PROPERTY(TNodeResources, ResourceLimits);
};

////////////////////////////////////////////////////////////////////

class TFairShareStrategy
    : public ISchedulerStrategy
{
public:
    TFairShareStrategy(
        TFairShareStrategyConfigPtr config,
        ISchedulerStrategyHost* host)
        : Config(config)
        , Host(host)
    {
        Host->SubscribeOperationRegistered(BIND(&TFairShareStrategy::OnOperationRegistered, this));
        Host->SubscribeOperationUnregistered(BIND(&TFairShareStrategy::OnOperationUnregistered, this));

        Host->SubscribeJobStarted(BIND(&TFairShareStrategy::OnJobStarted, this));
        Host->SubscribeJobFinished(BIND(&TFairShareStrategy::OnJobFinished, this));
        Host->SubscribeJobUpdated(BIND(&TFairShareStrategy::OnJobUpdated, this));
        Host->SubscribePoolsUpdated(BIND(&TFairShareStrategy::OnPoolsUpdated, this));

        Host->SubscribeOperationRuntimeParamsUpdated(
            BIND(&TFairShareStrategy::OnOperationRuntimeParamsUpdated, this));

        RootElement = New<TRootElement>(Host);
    }


    virtual void ScheduleJobs(ISchedulingContext* context) override
    {
        auto now = TInstant::Now();
        auto node = context->GetNode();

        // Run periodic update.
        if (!LastUpdateTime || now > LastUpdateTime.Get() + Config->FairShareUpdatePeriod) {
            PROFILE_TIMING ("/fair_share_update_time") {
                // The root element get the whole cluster.
                RootElement->Update();
            }
            LastUpdateTime = now;
        }

        // Run periodic logging.
        if (!LastLogTime || now > LastLogTime.Get() + Config->FairShareLogPeriod) {
            // Log pools information.
            Host->LogEventFluently(ELogEventType::FairShareInfo)
                .Do(BIND(&TFairShareStrategy::BuildPoolsInformation, this))
                .Item("operations").DoMapFor(OperationToElement, [=] (TFluentMap fluent, const TOperationMap::value_type& pair) {
                    auto operation = pair.first;
                    BuildYsonMapFluently(fluent)
                        .Item(ToString(operation->GetId()))
                        .BeginMap()
                            .Do(BIND(&TFairShareStrategy::BuildOperationProgress, this, operation))
                        .EndMap();
                });
            LastLogTime = now;
        }

        // Update starvation flags for all operations.
        for (const auto& pair : OperationToElement) {
            CheckForStarvation(pair.second);
        }

        RootElement->BeginHeartbeat();

        // First-chance scheduling.
        LOG_DEBUG("Scheduling new jobs");
        RootElement->PrescheduleJob(context->GetNode(), false);
        while (context->CanStartMoreJobs()) {
            if (!RootElement->ScheduleJob(context, false)) {
                break;
            }
        }

        // Compute discount to node usage.
        LOG_DEBUG("Looking for preemptable jobs");
        yhash_set<TOperationElementPtr> discountedOperations;
        yhash_set<TPoolPtr> discountedPools;
        std::vector<TJobPtr> preemptableJobs;
        for (const auto& job : context->RunningJobs()) {
            auto operation = job->GetOperation();
            auto operationElement = GetOperationElement(operation);
            operationElement->ResourceUsageDiscount() += job->ResourceUsage();
            discountedOperations.insert(operationElement);
            if (IsJobPreemptable(job)) {
                auto* pool = operationElement->GetPool();
                while (pool) {
                    discountedPools.insert(pool);
                    pool->ResourceUsageDiscount() += job->ResourceUsage();
                    pool = pool->GetParent();
                }
                node->ResourceUsageDiscount() += job->ResourceUsage();
                preemptableJobs.push_back(job);
                LOG_DEBUG("Job is preemptable (JobId: %v)",
                    job->GetId());
            }
        }

        RootElement->BeginHeartbeat();

        auto jobsBeforePreemption = context->StartedJobs().size();

        // Second-chance scheduling.
        // NB: Schedule at most one job.
        LOG_DEBUG("Scheduling new jobs with preemption");
        RootElement->PrescheduleJob(context->GetNode(), true);
        while (context->CanStartMoreJobs()) {
            if (!RootElement->ScheduleJob(context, true)) {
                break;
            }
            if (context->StartedJobs().size() != jobsBeforePreemption) {
                break;
            }
        }

        // Reset discounts.
        node->ResourceUsageDiscount() = ZeroNodeResources();
        for (const auto& operationElement : discountedOperations) {
            operationElement->ResourceUsageDiscount() = ZeroNodeResources();
        }
        for (const auto& pool : discountedPools) {
            pool->ResourceUsageDiscount() = ZeroNodeResources();
        }

        // Preempt jobs if needed.
        std::sort(
            preemptableJobs.begin(),
            preemptableJobs.end(),
            [] (const TJobPtr& lhs, const TJobPtr& rhs) {
                return lhs->GetStartTime() > rhs->GetStartTime();
            });

        auto poolLimitsViolated = [&] (TJobPtr job) -> bool {
            auto operation = job->GetOperation();
            auto operationElement = GetOperationElement(operation);
            auto* pool = operationElement->GetPool();
            while (pool) {
                if (!Dominates(pool->ResourceLimits(), pool->ResourceUsage())) {
                    return true;
                }
                pool = pool->GetParent();
            }
            return false;
        };

        auto anyPoolLimitsViolated = [&] () -> bool {
            for (const auto& job : context->StartedJobs()) {
                if (poolLimitsViolated(job)) {
                    return true;
                }
            }
            return false;
        };

        bool nodeLimitsViolated = true;
        bool poolsLimitsViolated = true;

        for (const auto& job : preemptableJobs) {
            // Update flags only if violation is not resolved yet to avoid costly computations.
            if (nodeLimitsViolated) {
                nodeLimitsViolated = !Dominates(node->ResourceLimits(), node->ResourceUsage());
            }
            if (!nodeLimitsViolated && poolsLimitsViolated) {
                poolsLimitsViolated = anyPoolLimitsViolated();
            }

            if (!nodeLimitsViolated && !poolsLimitsViolated) {
                break;
            }

            if (nodeLimitsViolated || (poolsLimitsViolated && poolLimitsViolated(job))) {
                context->PreemptJob(job);
            }
        }

        RootElement->EndHeartbeat();
    }

    virtual void BuildOperationAttributes(TOperationPtr operation, IYsonConsumer* consumer) override
    {
        auto element = GetOperationElement(operation);
        auto serializedParams = ConvertToAttributes(element->GetRuntimeParams());
        BuildYsonMapFluently(consumer)
            .Items(*serializedParams);
    }

    virtual void BuildOperationProgress(TOperationPtr operation, IYsonConsumer* consumer) override
    {
        auto element = GetOperationElement(operation);
        auto pool = element->GetPool();
        BuildYsonMapFluently(consumer)
            .Item("pool").Value(pool->GetId())
            .Item("start_time").Value(element->GetStartTime())
            .Item("scheduling_status").Value(element->GetStatus())
            .Item("starving").Value(element->GetStarving())
            .Item("preemptable_job_count").Value(element->PreemptableJobs().size())
            .Do(BIND(&TFairShareStrategy::BuildElementYson, pool, element));
    }

    virtual void BuildBriefOperationProgress(TOperationPtr operation, IYsonConsumer* consumer) override
    {
        auto element = GetOperationElement(operation);
        auto pool = element->GetPool();
        const auto& attributes = element->Attributes();
        BuildYsonMapFluently(consumer)
            .Item("pool").Value(pool->GetId())
            .Item("fair_share_ratio").Value(attributes.FairShareRatio);
    }

    virtual Stroka GetOperationLoggingProgress(TOperationPtr operation) override
    {
        auto element = GetOperationElement(operation);
        const auto& attributes = element->Attributes();
        return Format(
            "Scheduling = {Status: %v, DominantResource: %v, Demand: %.4lf, "
            "Usage: %.4lf, FairShare: %.4lf, Satisfaction: %.4lf, AdjustedMinShare: %.4lf, "
            "MaxShare: %.4lf,  BestAllocation: %.4lf, "
            "Starving: %v, Weight: %v, "
            "PreemptableRunningJobs: %v}",
            element->GetStatus(),
            attributes.DominantResource,
            attributes.DemandRatio,
            attributes.UsageRatio,
            attributes.FairShareRatio,
            attributes.SatisfactionRatio,
            attributes.AdjustedMinShareRatio,
            attributes.MaxShareRatio,
            attributes.BestAllocationRatio,
            element->GetStarving(),
            element->GetWeight(),
            element->PreemptableJobs().size());
    }

    void BuildPoolsInformation(IYsonConsumer* consumer)
    {
        BuildYsonMapFluently(consumer)
            .Item("pools").DoMapFor(Pools, [&] (TFluentMap fluent, const TPoolMap::value_type& pair) {
                const auto& id = pair.first;
                auto pool = pair.second;
                auto config = pool->GetConfig();
                fluent
                    .Item(id).BeginMap()
                        .Item("mode").Value(config->Mode)
                        .DoIf(pool->GetParent(), [&] (TFluentMap fluent) {
                            fluent
                                .Item("parent").Value(pool->GetParent()->GetId());
                        })
                        .Do(BIND(&TFairShareStrategy::BuildElementYson, RootElement, pool))
                    .EndMap();
            });
    }

    virtual void BuildOrchid(IYsonConsumer* consumer) override
    {
        BuildPoolsInformation(consumer);
    }

    virtual void BuildBriefSpec(TOperationPtr operation, IYsonConsumer* consumer) override
    {
        auto element = GetOperationElement(operation);
        BuildYsonMapFluently(consumer)
            .Item("pool").Value(element->GetPool()->GetId());
    }

private:
    TFairShareStrategyConfigPtr Config;
    ISchedulerStrategyHost* Host;

    typedef yhash_map<Stroka, TPoolPtr> TPoolMap;
    TPoolMap Pools;

    typedef yhash_map<TOperationPtr, TOperationElementPtr> TOperationMap;
    TOperationMap OperationToElement;

    typedef std::list<TJobPtr> TJobList;
    TJobList JobList;
    yhash_map<TJobPtr, TJobList::iterator> JobToIterator;

    TRootElementPtr RootElement;
    TNullable<TInstant> LastUpdateTime;
    TNullable<TInstant> LastLogTime;

    bool IsJobPreemptable(TJobPtr job)
    {
        auto operation = job->GetOperation();
        if (operation->GetState() != EOperationState::Running) {
            return false;
        }

        auto element = GetOperationElement(operation);
        auto spec = element->GetSpec();

        double usageRatio = element->Attributes().UsageRatio;
        if (usageRatio < Config->MinPreemptableRatio) {
            return false;
        }

        const auto& attributes = element->Attributes();
        if (usageRatio < attributes.FairShareRatio) {
            return false;
        }

        if (!job->GetPreemptable()) {
            return false;
        }

        return true;
    }


    TStrategyOperationSpecPtr ParseSpec(TOperationPtr operation, INodePtr specNode)
    {
        try {
            return ConvertTo<TStrategyOperationSpecPtr>(specNode);
        } catch (const std::exception& ex) {
            LOG_ERROR(ex, "Error parsing spec of pooled operation %v, defaults will be used",
                operation->GetId());
            return New<TStrategyOperationSpec>();
        }
    }

    TOperationRuntimeParamsPtr BuildInitialRuntimeParams(TStrategyOperationSpecPtr spec)
    {
        auto params = New<TOperationRuntimeParams>();
        params->Weight = spec->Weight;
        return params;
    }


    void OnOperationRegistered(TOperationPtr operation)
    {
        auto spec = ParseSpec(operation, operation->GetSpec());
        auto params = BuildInitialRuntimeParams(spec);

        auto poolId = spec->Pool ? *spec->Pool : operation->GetAuthenticatedUser();
        auto pool = FindPool(poolId);
        if (!pool) {
            pool = New<TPool>(Host, poolId);
            RegisterPool(pool);
        }

        auto operationElement = New<TOperationElement>(
            Config,
            spec,
            params,
            Host,
            operation);
        YCHECK(OperationToElement.insert(std::make_pair(operation, operationElement)).second);

        operationElement->SetPool(pool.Get());
        pool->AddChild(operationElement);
        pool->IncreaseUsage(operationElement->ResourceUsage());

        LOG_INFO("Operation added to pool (OperationId: %v, Pool: %v)",
            operation->GetId(),
            pool->GetId());
    }

    void OnOperationUnregistered(TOperationPtr operation)
    {
        auto operationElement = GetOperationElement(operation);
        auto* pool = operationElement->GetPool();

        YCHECK(OperationToElement.erase(operation) == 1);
        pool->RemoveChild(operationElement);
        pool->IncreaseUsage(-operationElement->ResourceUsage());

        LOG_INFO("Operation removed from pool (OperationId: %v, Pool: %v)",
            operation->GetId(),
            pool->GetId());

        if (pool->IsEmpty() && pool->IsDefaultConfigured()) {
            UnregisterPool(pool);
        }
    }

    void OnOperationRuntimeParamsUpdated(
        TOperationPtr operation,
        INodePtr update)
    {
        auto element = FindOperationElement(operation);
        if (!element)
            return;

        NLogging::TLogger Logger(SchedulerLogger);
        Logger.AddTag("OperationId: %v", operation->GetId());

        try {
            if (ReconfigureYsonSerializable(element->GetRuntimeParams(), update)) {
                LOG_INFO("Operation runtime parameters updated");
            }
        } catch (const std::exception& ex) {
            LOG_ERROR(ex, "Error parsing operation runtime parameters");
        }
    }


    void OnJobStarted(TJobPtr job)
    {
        auto element = GetOperationElement(job->GetOperation());

        auto it = JobList.insert(JobList.begin(), job);
        YCHECK(JobToIterator.insert(std::make_pair(job, it)).second);

        job->SetPreemptable(true);
        element->PreemptableJobs().push_back(job);
        job->SetJobListIterator(--element->PreemptableJobs().end());

        OnJobResourceUsageUpdated(job, element, job->ResourceUsage());
    }

    void OnJobFinished(TJobPtr job)
    {
        auto element = GetOperationElement(job->GetOperation());

        auto it = JobToIterator.find(job);
        YASSERT(it != JobToIterator.end());

        JobList.erase(it->second);
        JobToIterator.erase(it);

        if (job->GetPreemptable()) {
            element->PreemptableJobs().erase(job->GetJobListIterator());
        } else {
            element->NonpreemptableJobs().erase(job->GetJobListIterator());
        }

        OnJobResourceUsageUpdated(job, element, -job->ResourceUsage());
    }

    void OnJobUpdated(TJobPtr job, const TNodeResources& resourcesDelta)
    {
        auto element = GetOperationElement(job->GetOperation());
        OnJobResourceUsageUpdated(job, element, resourcesDelta);
    }


    TCompositeSchedulerElementPtr GetPoolParentElement(TPoolPtr pool)
    {
        auto* parentPool = pool->GetParent();
        return parentPool ? TCompositeSchedulerElementPtr(parentPool) : RootElement;
    }

    // Handles nullptr (aka "root") properly.
    Stroka GetPoolId(TPoolPtr pool)
    {
        return pool ? pool->GetId() : Stroka("<Root>");
    }


    void RegisterPool(TPoolPtr pool)
    {
        YCHECK(Pools.insert(std::make_pair(pool->GetId(), pool)).second);
        GetPoolParentElement(pool)->AddChild(pool);

        LOG_INFO("Pool registered (Pool: %v, Parent: %v)",
            GetPoolId(pool),
            GetPoolId(pool->GetParent()));
    }

    void UnregisterPool(TPoolPtr pool)
    {
        YCHECK(Pools.erase(pool->GetId()) == 1);
        SetPoolParent(pool, nullptr);
        GetPoolParentElement(pool)->RemoveChild(pool);

        LOG_INFO("Pool unregistered (Pool: %v, Parent: %v)",
            GetPoolId(pool),
            GetPoolId(pool->GetParent()));
    }

    void SetPoolParent(TPoolPtr pool, TPoolPtr parent)
    {
        if (pool->GetParent() == parent)
            return;

        auto* oldParent = pool->GetParent();
        if (oldParent) {
            oldParent->IncreaseUsage(-pool->ResourceUsage());
        }
        GetPoolParentElement(pool)->RemoveChild(pool);

        pool->SetParent(parent.Get());

        GetPoolParentElement(pool)->AddChild(pool);
        if (parent) {
            parent->IncreaseUsage(pool->ResourceUsage());
        }
    }

    TPoolPtr FindPool(const Stroka& id)
    {
        auto it = Pools.find(id);
        return it == Pools.end() ? nullptr : it->second;
    }

    TPoolPtr GetPool(const Stroka& id)
    {
        auto pool = FindPool(id);
        YCHECK(pool);
        return pool;
    }


    TOperationElementPtr FindOperationElement(TOperationPtr operation)
    {
        auto it = OperationToElement.find(operation);
        return it == OperationToElement.end() ? nullptr : it->second;
    }

    TOperationElementPtr GetOperationElement(TOperationPtr operation)
    {
        auto element = FindOperationElement(operation);
        YCHECK(element);
        return element;
    }

    void OnPoolsUpdated(INodePtr poolsNode)
    {
        try {
            // Build the set of potential orphans.
            yhash_set<Stroka> orphanPoolIds;
            for (const auto& pair : Pools) {
                YCHECK(orphanPoolIds.insert(pair.first).second);
            }

            // Track ids appearing in various branches of the tree.
            yhash_map<Stroka, TYPath> poolIdToPath;

            // NB: std::function is needed by parseConfig to capture itself.
            std::function<void(INodePtr, TPoolPtr)> parseConfig =
                [&] (INodePtr configNode, TPoolPtr parent) {
                    auto configMap = configNode->AsMap();
                    for (const auto& pair : configMap->GetChildren()) {
                        const auto& childId = pair.first;
                        const auto& childNode = pair.second;
                        auto childPath = childNode->GetPath();
                        if (!poolIdToPath.insert(std::make_pair(childId, childPath)).second) {
                            LOG_ERROR("Pool %Qv is defined both at %v and %v; skipping second occurrence",
                                childId,
                                poolIdToPath[childId],
                                childPath);
                            continue;
                        }

                        // Parse config.
                        auto configNode = ConvertToNode(childNode->Attributes());
                        TPoolConfigPtr config;
                        try {
                            config = ConvertTo<TPoolConfigPtr>(configNode);
                        } catch (const std::exception& ex) {
                            LOG_ERROR(ex, "Error parsing configuration of pool %Qv; using defaults",
                                childPath);
                            config = New<TPoolConfig>();
                        }

                        auto pool = FindPool(childId);
                        if (pool) {
                            // Reconfigure existing pool.
                            pool->SetConfig(config);
                            YCHECK(orphanPoolIds.erase(childId) == 1);
                        } else {
                            // Create new pool.
                            pool = New<TPool>(Host, childId);
                            pool->SetConfig(config);
                            RegisterPool(pool);
                        }
                        SetPoolParent(pool, parent);

                        // Parse children.
                        parseConfig(childNode, pool.Get());
                    }
                };

            // Run recursive descent parsing.
            parseConfig(poolsNode, nullptr);

            // Unregister orphan pools.
            for (const auto& id : orphanPoolIds) {
                auto pool = GetPool(id);
                if (pool->IsEmpty()) {
                    UnregisterPool(pool);
                } else {
                    pool->SetDefaultConfig();
                    SetPoolParent(pool, nullptr);
                }
            }

            RootElement->Update();

            LOG_INFO("Pools updated");
        } catch (const std::exception& ex) {
            LOG_ERROR(ex, "Error updating pools");
        }
    }

    void CheckForStarvation(TOperationElementPtr element)
    {
        auto status = element->GetStatus();
        auto now = TInstant::Now();
        auto spec = element->GetSpec();
        auto minSharePreemptionTimeout = spec->MinSharePreemptionTimeout.Get(Config->MinSharePreemptionTimeout);
        auto fairSharePreemptionTimeout = spec->FairSharePreemptionTimeout.Get(Config->FairSharePreemptionTimeout);
        switch (status) {
            case EOperationStatus::BelowMinShare:
                if (!element->GetBelowMinShareSince()) {
                    element->SetBelowMinShareSince(now);
                } else if (element->GetBelowMinShareSince().Get() < now - minSharePreemptionTimeout) {
                    SetStarving(element, status);
                }
                break;

            case EOperationStatus::BelowFairShare:
                if (!element->GetBelowFairShareSince()) {
                    element->SetBelowFairShareSince(now);
                } else if (element->GetBelowFairShareSince().Get() < now - fairSharePreemptionTimeout) {
                    SetStarving(element, status);
                }
                element->SetBelowMinShareSince(Null);
                break;

            case EOperationStatus::Normal:
                element->SetBelowMinShareSince(Null);
                element->SetBelowFairShareSince(Null);
                ResetStarving(element);
                break;

            default:
                YUNREACHABLE();
        }
    }

    void SetStarving(TOperationElementPtr element, EOperationStatus status)
    {
        if (!element->GetStarving()) {
            element->SetStarving(true);
            LOG_INFO("Operation starvation timeout (OperationId: %v, Status: %v)",
                element->GetOperation()->GetId(),
                status);
        }
    }

    void ResetStarving(TOperationElementPtr element)
    {
        if (element->GetStarving()) {
            element->SetStarving(false);
            LOG_INFO("Operation is no longer starving (OperationId: %v)",
                element->GetOperation()->GetId());
        }
    }


    void OnJobResourceUsageUpdated(
        TJobPtr job,
        TOperationElementPtr element,
        const TNodeResources& resourcesDelta)
    {
        element->IncreaseUsage(resourcesDelta);

        const auto& attributes = element->Attributes();
        auto limits = Host->GetTotalResourceLimits();

        auto& preemptableJobs = element->PreemptableJobs();
        auto& nonpreemptableJobs = element->NonpreemptableJobs();
        auto& nonpreemptableResourceUsage = element->NonpreemptableResourceUsage();

        if (!job->GetPreemptable()) {
            nonpreemptableResourceUsage += resourcesDelta;
        }

        auto getNonpreemptableUsageRatio = [&] (const TNodeResources& extraResources) -> double {
            i64 usage = GetResource(
                nonpreemptableResourceUsage + extraResources,
                attributes.DominantResource);
            i64 limit = GetResource(limits, attributes.DominantResource);
            return limit == 0 ? 1.0 : (double) usage / limit;
        };

        // Remove nonpreemptable jobs exceeding the fair share.
        while (!nonpreemptableJobs.empty()) {
            if (getNonpreemptableUsageRatio(ZeroNodeResources()) <= attributes.FairShareRatio)
                break;

            auto job = nonpreemptableJobs.back();
            YCHECK(!job->GetPreemptable());

            nonpreemptableJobs.pop_back();
            nonpreemptableResourceUsage -= job->ResourceUsage();

            preemptableJobs.push_front(job);

            job->SetPreemptable(true);
            job->SetJobListIterator(preemptableJobs.begin());
        }

        // Add more nonpreemptable jobs until filling up the fair share.
        while (!preemptableJobs.empty()) {
            auto job = preemptableJobs.front();
            YCHECK(job->GetPreemptable());

            if (getNonpreemptableUsageRatio(job->ResourceUsage()) > attributes.FairShareRatio)
                break;

            preemptableJobs.pop_front();

            nonpreemptableJobs.push_back(job);
            nonpreemptableResourceUsage += job->ResourceUsage();

            job->SetPreemptable(false);
            job->SetJobListIterator(--nonpreemptableJobs.end());
        }
    }


    static void BuildElementYson(
        TCompositeSchedulerElementPtr composite,
        ISchedulerElementPtr element,
        IYsonConsumer* consumer)
    {
        const auto& attributes = element->Attributes();
        BuildYsonMapFluently(consumer)
            .Item("resource_demand").Value(element->ResourceDemand())
            .Item("resource_usage").Value(element->ResourceUsage())
            .Item("resource_limits").Value(element->ResourceLimits())
            .Item("dominant_resource").Value(attributes.DominantResource)
            .Item("weight").Value(element->GetWeight())
            .Item("min_share_ratio").Value(element->GetMinShareRatio())
            .Item("adjusted_min_share_ratio").Value(attributes.AdjustedMinShareRatio)
            .Item("max_share_ratio").Value(attributes.MaxShareRatio)
            .Item("usage_ratio").Value(attributes.UsageRatio)
            .Item("demand_ratio").Value(attributes.DemandRatio)
            .Item("fair_share_ratio").Value(attributes.FairShareRatio)
            .Item("satisfaction_ratio").Value(attributes.SatisfactionRatio)
            .Item("best_allocation_ratio").Value(attributes.BestAllocationRatio);
    }

};

std::unique_ptr<ISchedulerStrategy> CreateFairShareStrategy(
    TFairShareStrategyConfigPtr config,
    ISchedulerStrategyHost* host)
{
    return std::unique_ptr<ISchedulerStrategy>(new TFairShareStrategy(config, host));
}

////////////////////////////////////////////////////////////////////

} // namespace NScheduler
} // namespace NYT
<|MERGE_RESOLUTION|>--- conflicted
+++ resolved
@@ -698,26 +698,11 @@
         SetMode(Config->Mode);
     }
 
-    TNodeResources ComputeResourceLimits() const
+    void ComputeResourceLimits()
     {
         auto combinedLimits = Host->GetResourceLimits(GetSchedulingTag()) * Config->MaxShareRatio;
-<<<<<<< HEAD
-        auto perTypeLimits = InfiniteNodeResources();
-        if (Config->ResourceLimits->UserSlots) {
-            perTypeLimits.set_user_slots(*Config->ResourceLimits->UserSlots);
-        }
-        if (Config->ResourceLimits->Cpu) {
-            perTypeLimits.set_cpu(*Config->ResourceLimits->Cpu);
-        }
-        if (Config->ResourceLimits->Memory) {
-            perTypeLimits.set_memory(*Config->ResourceLimits->Memory);
-        }
-
-        return Min(combinedLimits, perTypeLimits);
-=======
         auto perTypeLimits = Config->ResourceLimits->ToNodeResources();
         ResourceLimits_ = Min(combinedLimits, perTypeLimits);
->>>>>>> 3ae0222f
     }
 
 };
