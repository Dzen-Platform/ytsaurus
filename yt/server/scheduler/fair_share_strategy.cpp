--- conflicted
+++ resolved
@@ -92,205 +92,7 @@
             context.JobToOperationElement[job] = FindOperationElement(job->GetOperationId());
         }
 
-<<<<<<< HEAD
         DoScheduleJobs(context, RootElementSnapshot);
-=======
-        RootElement->BeginHeartbeat();
-
-        auto profileTimings = [&] (
-            TProfilingCounters& counters,
-            int scheduleJobCount,
-            TDuration scheduleJobDurationWithoutControllers)
-        {
-            Profiler.Update(
-                counters.StrategyScheduleJobTimeCounter,
-                scheduleJobDurationWithoutControllers.MicroSeconds());
-
-            Profiler.Update(
-                counters.TotalControllerScheduleJobTimeCounter,
-                context.TotalScheduleJobDuration.MicroSeconds());
-
-            Profiler.Update(
-                counters.ExecControllerScheduleJobTimeCounter,
-                context.ExecScheduleJobDuration.MicroSeconds());
-
-            Profiler.Update(counters.ScheduleJobCallCounter, scheduleJobCount);
-
-            for (auto reason : TEnumTraits<EScheduleJobFailReason>::GetDomainValues()) {
-                Profiler.Update(
-                    counters.ControllerScheduleJobFailCounter[reason],
-                    context.FailedScheduleJob[reason]);
-            }
-        };
-
-        // First-chance scheduling.
-        LOG_DEBUG("Scheduling new jobs");
-        PROFILE_AGGREGATED_TIMING(NonPreemptiveProfilingCounters.PrescheduleJobTimeCounter) {
-            RootElement->PrescheduleJob(context, false);
-        }
-
-        int nonPreemptiveScheduleJobCount = 0;
-        {
-            NProfiling::TScopedTimer timer;
-            while (schedulingContext->CanStartMoreJobs()) {
-                ++nonPreemptiveScheduleJobCount;
-                if (!RootElement->ScheduleJob(context)) {
-                    break;
-                }
-            }
-            profileTimings(
-                NonPreemptiveProfilingCounters,
-                nonPreemptiveScheduleJobCount,
-                timer.GetElapsed() - context.TotalScheduleJobDuration);
-        }
-
-        // Compute discount to node usage.
-        LOG_DEBUG("Looking for preemptable jobs");
-        yhash_set<TCompositeSchedulerElementPtr> discountedPools;
-        std::vector<TJobPtr> preemptableJobs;
-        PROFILE_TIMING ("/analyze_preemptable_jobs_time") {
-            for (const auto& job : schedulingContext->RunningJobs()) {
-                const auto& operationElement = GetJobOperationElement(context, job);
-                if (!operationElement || !operationElement->IsJobExisting(job->GetId())) {
-                    LOG_DEBUG("Dangling running job found (JobId: %v, OperationId: %v)",
-                        job->GetId(),
-                        job->GetOperationId());
-                    continue;
-                }
-
-                if (IsJobPreemptable(job, operationElement) && !operationElement->HasStarvingParent()) {
-                    TCompositeSchedulerElement* pool = operationElement->GetPool();
-                    while (pool) {
-                        if (pool->IsActive(GlobalAttributesIndex)) {
-                            discountedPools.insert(pool);
-                            pool->DynamicAttributes(attributesIndex).ResourceUsageDiscount += job->ResourceUsage();
-                        }
-                        pool = pool->GetParent();
-                    }
-                    schedulingContext->ResourceUsageDiscount() += job->ResourceUsage();
-                    preemptableJobs.push_back(job);
-                    LOG_DEBUG("Job is preemptable (JobId: %v)",
-                        job->GetId());
-                }
-            }
-        }
-
-        auto resourceDiscount = schedulingContext->ResourceUsageDiscount();
-        int startedBeforePreemption = schedulingContext->StartedJobs().size();
-
-        // Second-chance scheduling.
-        // NB: Schedule at most one job.
-        LOG_DEBUG("Scheduling new jobs with preemption");
-        PROFILE_AGGREGATED_TIMING(PreemptiveProfilingCounters.PrescheduleJobTimeCounter) {
-            RootElement->PrescheduleJob(context, true);
-        }
-
-        int preemptiveScheduleJobCount = 0;
-        {
-            context.TotalScheduleJobDuration = TDuration::Zero();
-            context.ExecScheduleJobDuration = TDuration::Zero();
-            std::fill(context.FailedScheduleJob.begin(), context.FailedScheduleJob.end(), 0);
-            NProfiling::TScopedTimer timer;
-            while (schedulingContext->CanStartMoreJobs()) {
-                ++preemptiveScheduleJobCount;
-                if (!RootElement->ScheduleJob(context)) {
-                    break;
-                }
-                if (schedulingContext->StartedJobs().size() != startedBeforePreemption) {
-                    break;
-                }
-            }
-            profileTimings(
-                PreemptiveProfilingCounters,
-                preemptiveScheduleJobCount,
-                timer.GetElapsed() - context.TotalScheduleJobDuration);
-        }
-
-        int startedAfterPreemption = schedulingContext->StartedJobs().size();
-        int scheduledDuringPreemption = startedAfterPreemption - startedBeforePreemption;
-
-        // Reset discounts.
-        schedulingContext->ResourceUsageDiscount() = ZeroJobResources();
-        for (const auto& pool : discountedPools) {
-            pool->DynamicAttributes(attributesIndex).ResourceUsageDiscount = ZeroJobResources();
-        }
-
-        // Preempt jobs if needed.
-        std::sort(
-            preemptableJobs.begin(),
-            preemptableJobs.end(),
-            [] (const TJobPtr& lhs, const TJobPtr& rhs) {
-                return lhs->GetStartTime() > rhs->GetStartTime();
-            });
-
-        auto poolLimitsViolated = [&] (const TJobPtr& job) -> bool {
-            const auto& operationElement = GetJobOperationElement(context, job);
-            if (!operationElement) {
-                return false;
-            }
-
-            TCompositeSchedulerElement* pool = operationElement->GetPool();
-            while (pool) {
-                if (!Dominates(pool->ResourceLimits(), pool->ResourceUsage())) {
-                    return true;
-                }
-                pool = pool->GetParent();
-            }
-            return false;
-        };
-
-        auto anyPoolLimitsViolated = [&] () -> bool {
-            for (const auto& job : schedulingContext->StartedJobs()) {
-                if (poolLimitsViolated(job)) {
-                    return true;
-                }
-            }
-            return false;
-        };
-
-        bool nodeLimitsViolated = true;
-        bool poolsLimitsViolated = true;
-
-        for (const auto& job : preemptableJobs) {
-            const auto& operationElement = GetJobOperationElement(context, job);
-            if (!operationElement || !operationElement->IsJobExisting(job->GetId())) {
-                LOG_INFO("Dangling preemptable job found (JobId: %v, OperationId: %v)",
-                    job->GetId(),
-                    job->GetOperationId());
-                continue;
-            }
-
-            // Update flags only if violation is not resolved yet to avoid costly computations.
-            if (nodeLimitsViolated) {
-                nodeLimitsViolated = !Dominates(schedulingContext->ResourceLimits(), schedulingContext->ResourceUsage());
-            }
-            if (!nodeLimitsViolated && poolsLimitsViolated) {
-                poolsLimitsViolated = anyPoolLimitsViolated();
-            }
-
-            if (!nodeLimitsViolated && !poolsLimitsViolated) {
-                break;
-            }
-
-            if (nodeLimitsViolated || (poolsLimitsViolated && poolLimitsViolated(job))) {
-                PreemptJob(job, operationElement, context);
-            }
-        }
-
-        RootElement->EndHeartbeat();
-        FreeAttributesIndex(attributesIndex);
-
-        LOG_DEBUG("Heartbeat info (StartedJobs: %v, PreemptedJobs: %v, "
-            "JobsScheduledDuringPreemption: %v, PreemptableJobs: %v, PreemptableResources: %v, "
-            "NonPreemptiveScheduleJobCount: %v, PreemptiveScheduleJobCount: %v)",
-            schedulingContext->StartedJobs().size(),
-            schedulingContext->PreemptedJobs().size(),
-            scheduledDuringPreemption,
-            preemptableJobs.size(),
-            FormatResources(resourceDiscount),
-            nonPreemptiveScheduleJobCount,
-            preemptiveScheduleJobCount);
->>>>>>> ec8bfab4
     }
 
     virtual void StartPeriodicActivity() override
