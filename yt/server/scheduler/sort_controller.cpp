--- conflicted
+++ resolved
@@ -1446,11 +1446,7 @@
     {
         i64 dataSizeAfterPartition = 1 + static_cast<i64>(TotalEstimatedInputDataSize * Spec->MapSelectivityFactor);
         i64 bufferSize = std::min(config->MaxBufferSize, dataSizeAfterPartition);
-<<<<<<< HEAD
         i64 partitionBufferSize = bufferSize / partitionCount;
-=======
-        auto partitionBufferSize = bufferSize / partitionCount;
->>>>>>> 08580a6c
         if (partitionBufferSize < Options->MinUncompressedBlockSize) {
             return std::max(bufferSize / Options->MinUncompressedBlockSize, (i64)1);
         } else {
@@ -1907,7 +1903,6 @@
         // Don't create more partitions than we have samples (plus one).
         partitionCount = std::min(partitionCount, static_cast<int>(sortedSamples.size()) + 1);
 
-<<<<<<< HEAD
         partitionCount = AdjustPartitionCountToWriterBufferSize(
             partitionCount, 
             PartitionJobIOConfig->TableWriter);
@@ -1916,13 +1911,6 @@
         YCHECK(partitionCount > 0);
         SimpleSort = (partitionCount == 1);
 
-=======
-        YCHECK(partitionCount > 0);
-        SimpleSort = (partitionCount == 1);
-
-        InitJobIOConfigs();
-
->>>>>>> 08580a6c
         if (SimpleSort) {
             BuildSinglePartition();
         } else {
@@ -2501,11 +2489,6 @@
         // Otherwise use size estimates.
         int partitionCount = SuggestPartitionCount();
         LOG_INFO("Suggested partition count %v", partitionCount);
-<<<<<<< HEAD
-=======
-
-        InitJobIOConfigs();
->>>>>>> 08580a6c
 
         partitionCount = AdjustPartitionCountToWriterBufferSize(
             partitionCount, 
