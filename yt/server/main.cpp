--- conflicted
+++ resolved
@@ -255,19 +255,14 @@
         genericConfig->Load(configNode);
 
         // Configure singletons.
-<<<<<<< HEAD
+
         if (!isMasterSnapshotDump && !isMasterSnapshotValidate) {
             NLogging::TLogManager::Get()->Configure(configFileName, "/logging");
         } else {
             NLogging::TLogManager::Get()->Configure(NLogging::TLogConfig::CreateQuiet());
         }
-        TAddressResolver::Get()->Configure(config->AddressResolver);
-        NChunkClient::TDispatcher::Get()->Configure(config->ChunkClientDispatcher);
-=======
-        NLogging::TLogManager::Get()->Configure(configFileName, "/logging");
         TAddressResolver::Get()->Configure(genericConfig->AddressResolver);
         NChunkClient::TDispatcher::Get()->Configure(genericConfig->ChunkClientDispatcher);
->>>>>>> f97d067c
         NTracing::TTraceManager::Get()->Configure(configFileName, "/tracing");
         NProfiling::TProfileManager::Get()->Start();
     }
