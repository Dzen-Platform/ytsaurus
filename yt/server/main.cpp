#include "stdafx.h"

#include <ytlib/misc/enum.h>
#include <ytlib/misc/errortrace.h>
#include <ytlib/rpc/rpc_manager.h>
#include <ytlib/logging/log_manager.h>
#include <ytlib/profiling/profiling_manager.h>
#include <ytlib/ytree/serialize.h>
#include <ytlib/chunk_holder/config.h>
#include <ytlib/cell_master/bootstrap.h>
#include <ytlib/cell_master/config.h>
#include <ytlib/cell_node/bootstrap.h>
#include <ytlib/cell_node/config.h>
#include <ytlib/cell_node/bootstrap.h>
#include <ytlib/cell_scheduler/config.h>
#include <ytlib/cell_scheduler/bootstrap.h>
#include <ytlib/scheduler/config.h>
#include <ytlib/job_proxy/config.h>
#include <ytlib/job_proxy/job_proxy.h>

namespace NYT {

using namespace NLastGetopt;
using namespace NYTree;
using namespace NElection;
using namespace NScheduler;
using namespace NJobProxy;

////////////////////////////////////////////////////////////////////////////////

static NLog::TLogger Logger("Server");

DECLARE_ENUM(EExitCode,
    ((OK)(0))
    ((OptionsError)(1))
    ((BootstrapError)(2))
);

EExitCode GuardedMain(int argc, const char* argv[])
{
    // Configure options parser.
    TOpts opts;

    opts.AddHelpOption();

    const auto& cellNodeOpt = opts.AddLongOption("node", "start cell node")
        .NoArgument()
        .Optional();

    const auto& cellMasterOpt = opts.AddLongOption("master", "start cell master")
        .NoArgument()
        .Optional();

    const auto& schedulerOpt = opts.AddLongOption("scheduler", "start scheduler")
        .NoArgument()
        .Optional();

    const TOpt& jobProxyOpt = opts.AddLongOption("job-proxy", "start job proxy")
        .NoArgument()
        .Optional();

    Stroka jobIdOpt;
    opts.AddLongOption("job-id", "job id (for job-proxy mode)")
        .Optional()
        .RequiredArgument("ID")
        .StoreResult(&jobIdOpt);

    int port = -1;
    opts.AddLongOption("port", "port to listen")
        .Optional()
        .RequiredArgument("PORT")
        .StoreResult(&port);

<<<<<<< HEAD
    auto peerId = InvalidPeerId;
    opts.AddLongOption("id", "peer id")
        .Optional()
        .RequiredArgument("ID")
        .StoreResult(&peerId);

    Stroka configFileName("config.yson");
=======
    Stroka configFileName;
>>>>>>> 94f3ff74
    opts.AddLongOption("config", "configuration file")
        .Optional()
        .RequiredArgument("FILE")
        .StoreResult(&configFileName);

    const auto& configTemplateOpt = opts.AddLongOption("config-template", "print configuration file template")
        .NoArgument()
        .Optional();

    TOptsParseResult results(&opts, argc, argv);

    // Figure out the mode: cell master or chunk holder.
    bool isCellMaster = results.Has(&cellMasterOpt);
    bool isCellNode = results.Has(&cellNodeOpt);
    bool isScheduler = results.Has(&schedulerOpt);
    bool isJobProxy = results.Has(&jobProxyOpt);

    int modeCount = 0;
    if (isCellNode) {
        ++modeCount;
    }
    if (isCellMaster) {
        ++modeCount;
    }

    if (isScheduler) {
        ++modeCount;
    }

    if (isJobProxy) {
        ++modeCount;
    }

    if (modeCount != 1) {
        opts.PrintUsage(results.GetProgramName());
        return EExitCode::OptionsError;
    }

    INodePtr configNode;
    if (!results.Has(&configTemplateOpt)) {
        // Configure logging.
        NLog::TLogManager::Get()->Configure(configFileName, "logging");

        // Parse configuration file.
        try {
            TIFStream configStream(configFileName);
            configNode = DeserializeFromYson(&configStream);
        } catch (const std::exception& ex) {
            ythrow yexception() << Sprintf("Error reading server configuration\n%s",
                ex.what());
        }
    }

    // Start an appropriate server.
    if (isCellNode) {
        auto config = New<NCellNode::TCellNodeConfig>();
        if (results.Has(&configTemplateOpt)) {
            TYsonWriter writer(&Cout, EYsonFormat::Pretty);
            config->Save(&writer);
            return EExitCode::OK;
        }

        try {
            config->Load(~configNode, false);

            // Override RPC port.
            // TODO(babenko): enable overriding arbitrary options from the command line
            if (port >= 0) {
                config->RpcPort = port;
            }

            config->Validate();
        } catch (const std::exception& ex) {
            ythrow yexception() << Sprintf("Error parsing cell node configuration\n%s",
                ex.what());
        }


        NCellNode::TBootstrap bootstrap(configFileName, config);
        bootstrap.Run();
    }

    if (isCellMaster) {
        auto config = New<NCellMaster::TCellMasterConfig>();
        if (results.Has(&configTemplateOpt)) {
            TYsonWriter writer(&Cout, EYsonFormat::Pretty);
            config->Save(&writer);
            return EExitCode::OK;
        }

        try {
            config->Load(~configNode, false);

            // Override RPC port.
            if (port >= 0) {
                config->RpcPort = port;
            }

            config->Validate();
        } catch (const std::exception& ex) {
            ythrow yexception() << Sprintf("Error parsing cell master configuration\n%s",
                ex.what());
        }

        NCellMaster::TBootstrap bootstrap(configFileName, config);
        bootstrap.Run();
    }

    if (isScheduler) {
        auto config = New<NCellScheduler::TCellSchedulerConfig>();
        if (results.Has(&configTemplateOpt)) {
            TYsonWriter writer(&Cout, EYsonFormat::Pretty);
            config->Save(&writer);
            return EExitCode::OK;
        }

        try {
            config->Load(~configNode);
        } catch (const std::exception& ex) {
            ythrow yexception() << Sprintf("Error parsing cell scheduler configuration\n%s",
                ex.what());
        }

        NCellScheduler::TBootstrap bootstrap(configFileName, config);
        bootstrap.Run();
    }

    if (isJobProxy) {
        auto config = New<NJobProxy::TJobProxyConfig>();
        if (results.Has(&configTemplateOpt)) {
            TYsonWriter writer(&Cout, EYsonFormat::Pretty);
            config->Save(&writer);
            return EExitCode::OK;
        }

        TJobId jobId;
        try {
            jobId = TGuid::FromString(jobIdOpt);
        } catch (const std::exception& ex) {
            ythrow yexception() << Sprintf("Invalid job-id value: %s",
                ex.what());
            return EExitCode::OptionsError;
        }

        try {
            config->Load(~configNode);
        } catch (const std::exception& ex) {
            ythrow yexception() << Sprintf("Error parsing job-proxy configuration\n%s",
                ex.what());
        }

        TJobProxy jobProxy(~config, jobId);
        jobProxy.Run();
    }

    // Actually this will never happen.
    return EExitCode::OK;
}

int Main(int argc, const char* argv[])
{
    NYT::SetupErrorHandler();
    NProfiling::TProfilingManager::Get()->Start();

    int exitCode;
    try {
        exitCode = GuardedMain(argc, argv);
    }
    catch (const std::exception& ex) {
        LOG_ERROR("Server startup failed\n%s", ex.what());
        exitCode = EExitCode::BootstrapError;
    }

    // TODO: refactor system shutdown
    NLog::TLogManager::Get()->Shutdown();
    NProfiling::TProfilingManager::Get()->Shutdown();
    NRpc::TRpcManager::Get()->Shutdown();
    TDelayedInvoker::Shutdown();

    return exitCode;
}

////////////////////////////////////////////////////////////////////////////////

} // namespace NYT

int main(int argc, const char* argv[])
{
    return NYT::Main(argc, argv);
}<|MERGE_RESOLUTION|>--- conflicted
+++ resolved
@@ -71,17 +71,7 @@
         .RequiredArgument("PORT")
         .StoreResult(&port);
 
-<<<<<<< HEAD
-    auto peerId = InvalidPeerId;
-    opts.AddLongOption("id", "peer id")
-        .Optional()
-        .RequiredArgument("ID")
-        .StoreResult(&peerId);
-
-    Stroka configFileName("config.yson");
-=======
     Stroka configFileName;
->>>>>>> 94f3ff74
     opts.AddLongOption("config", "configuration file")
         .Optional()
         .RequiredArgument("FILE")
