--- conflicted
+++ resolved
@@ -344,17 +344,11 @@
 
     virtual NTableClient::TRowBufferPtr GetRowBuffer() override;
 
-<<<<<<< HEAD
-    virtual int GetCompletedJobCount() const override;
-
-    virtual void ReleaseJobs(int completedJobIndexLimit) override;
-=======
     virtual std::vector<NScheduler::TJobPtr> BuildJobsFromJoblets() const override;
 
     virtual const NYTree::IMapNodePtr& GetUnrecognizedSpec() const override;
 
     virtual int OnSnapshotStarted() override;
->>>>>>> 98d29b8d
 
     virtual void OnBeforeDisposal() override;
 
@@ -924,19 +918,6 @@
     //! Maps scheduler's job ids to controller's joblets.
     yhash<TJobId, TJobletPtr> JobletMap;
 
-<<<<<<< HEAD
-    //! List of job ids that were completed after the latest snapshot was built.
-    //! This list is transient.
-    std::deque<TJobId> RecentlyCompletedJobIds;
-
-    //! Index of `RecentlyCompletedJobIds`' head in a list of all completed jobs in
-    //! order of their completion. Equivalently, it is a number of completed jobs
-    //! that were released up to the current moment.
-    //! NB: this value is also transient, after revival it starts again from zero.
-    int ReleasedJobCount = 0;
-
-=======
->>>>>>> 98d29b8d
     NChunkClient::TChunkScraperPtr InputChunkScraper;
 
     //! Scrapes chunks of dynamic tables during data slice fetching.
