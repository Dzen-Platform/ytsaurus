#pragma once

#include "public.h"
#include "private.h"

#include <yt/server/cell_scheduler/public.h>

#include <yt/server/misc/fork_executor.h>

#include <yt/ytlib/api/public.h>

#include <yt/core/pipes/pipe.h>

#include <yt/core/profiling/profiler.h>

#include <util/system/file.h>

namespace NYT {
namespace NControllerAgent {

////////////////////////////////////////////////////////////////////////////////

struct TSnapshotJob
    : public TIntrinsicRefCounted
{
    TOperationId OperationId;
    IOperationControllerPtr Controller;
    NPipes::TAsyncReaderPtr Reader;
    std::unique_ptr<TFile> OutputFile;
<<<<<<< HEAD
    //! Length of completed job prefix that may be safely removed after saving this snapshot
    //! (i.e. their progress won't be lost if we restore from this snapshot).
    int CompletedJobCount = 0;
=======
    int SnapshotIndex = -1;
>>>>>>> 98d29b8d
    bool Suspended = false;
};

DEFINE_REFCOUNTED_TYPE(TSnapshotJob)

////////////////////////////////////////////////////////////////////////////////

class TSnapshotBuilder
    : public TForkExecutor
{
public:
    TSnapshotBuilder(
        TSchedulerConfigPtr config,
        TOperationIdToControllerMap controllers,
        NApi::IClientPtr client,
        IInvokerPtr IOInvoker);

    TFuture<void> Run();

private:
    const TSchedulerConfigPtr Config_;
    const TOperationIdToControllerMap Controllers_;
    const NApi::IClientPtr Client_;
    const IInvokerPtr IOInvoker_;
    const IInvokerPtr ControlInvoker_;

    std::vector<TSnapshotJobPtr> Jobs_;

    NProfiling::TProfiler Profiler;

    //! This method is called after controller is suspended.
    //! It is used to set flag Suspended in corresponding TSnapshotJob.
    void OnControllerSuspended(const TSnapshotJobPtr& job);

    virtual TDuration GetTimeout() const override;
    virtual void RunParent() override;
    virtual void RunChild() override;

    TFuture<std::vector<TError>> UploadSnapshots();
    void UploadSnapshot(const TSnapshotJobPtr& job);

    bool ControllersSuspended_ = false;
};

DEFINE_REFCOUNTED_TYPE(TSnapshotBuilder)

////////////////////////////////////////////////////////////////////////////////

} // namespace NControllerAgent
} // namespace NYT<|MERGE_RESOLUTION|>--- conflicted
+++ resolved
@@ -27,13 +27,7 @@
     IOperationControllerPtr Controller;
     NPipes::TAsyncReaderPtr Reader;
     std::unique_ptr<TFile> OutputFile;
-<<<<<<< HEAD
-    //! Length of completed job prefix that may be safely removed after saving this snapshot
-    //! (i.e. their progress won't be lost if we restore from this snapshot).
-    int CompletedJobCount = 0;
-=======
     int SnapshotIndex = -1;
->>>>>>> 98d29b8d
     bool Suspended = false;
 };
 
