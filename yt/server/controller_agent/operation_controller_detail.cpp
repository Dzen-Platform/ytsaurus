#include "operation_controller_detail.h"

#include "auto_merge_task.h"
#include "intermediate_chunk_scraper.h"
#include "job_info.h"
#include "job_helpers.h"
#include "counter_manager.h"
#include "task.h"

#include <yt/server/scheduler/helpers.h>
#include <yt/server/scheduler/job.h>
#include <yt/server/scheduler/scheduling_context.h>

#include <yt/server/misc/job_table_schema.h>

#include <yt/server/chunk_pools/helpers.h>

#include <yt/ytlib/chunk_client/chunk_meta_extensions.h>
#include <yt/ytlib/chunk_client/chunk_scraper.h>
#include <yt/ytlib/chunk_client/chunk_teleporter.h>
#include <yt/ytlib/chunk_client/data_slice_descriptor.h>
#include <yt/ytlib/chunk_client/data_statistics.h>
#include <yt/ytlib/chunk_client/data_source.h>
#include <yt/ytlib/chunk_client/helpers.h>
#include <yt/ytlib/chunk_client/input_chunk_slice.h>
#include <yt/ytlib/chunk_client/input_data_slice.h>
#include <yt/ytlib/chunk_client/job_spec_extensions.h>

#include <yt/ytlib/cypress_client/rpc_helpers.h>

#include <yt/ytlib/core_dump/core_info.pb.h>
#include <yt/ytlib/core_dump/helpers.h>

#include <yt/ytlib/event_log/event_log.h>

#include <yt/ytlib/node_tracker_client/node_directory_builder.h>

#include <yt/ytlib/object_client/helpers.h>

#include <yt/ytlib/query_client/column_evaluator.h>
#include <yt/ytlib/query_client/functions_cache.h>
#include <yt/ytlib/query_client/query.h>
#include <yt/ytlib/query_client/query_preparer.h>
#include <yt/ytlib/query_client/range_inferrer.h>

#include <yt/ytlib/scheduler/helpers.h>

#include <yt/ytlib/table_client/chunk_meta_extensions.h>
#include <yt/ytlib/table_client/data_slice_fetcher.h>
#include <yt/ytlib/table_client/helpers.h>
#include <yt/ytlib/table_client/schema.h>
#include <yt/ytlib/table_client/table_consumer.h>
#include <yt/ytlib/table_client/row_buffer.h>

#include <yt/ytlib/transaction_client/helpers.h>

#include <yt/ytlib/api/transaction.h>
#include <yt/ytlib/api/native_connection.h>

#include <yt/core/concurrency/action_queue.h>
#include <yt/core/concurrency/throughput_throttler.h>

#include <yt/core/erasure/codec.h>

#include <yt/core/misc/fs.h>
#include <yt/core/misc/collection_helpers.h>
#include <yt/core/misc/numeric_helpers.h>

#include <yt/core/profiling/timing.h>
#include <yt/core/profiling/profiler.h>

#include <functional>

namespace NYT {
namespace NControllerAgent {

using namespace NChunkPools;
using namespace NCypressClient;
using namespace NTransactionClient;
using namespace NFileClient;
using namespace NChunkClient;
using namespace NObjectClient;
using namespace NYTree;
using namespace NYson;
using namespace NYPath;
using namespace NFormats;
using namespace NJobProxy;
using namespace NJobTrackerClient;
using namespace NNodeTrackerClient;
using namespace NScheduler::NProto;
using namespace NJobTrackerClient::NProto;
using namespace NCoreDump::NProto;
using namespace NConcurrency;
using namespace NApi;
using namespace NRpc;
using namespace NTableClient;
using namespace NQueryClient;
using namespace NProfiling;
using namespace NScheduler;
using namespace NEventLog;

using NNodeTrackerClient::TNodeId;
using NProfiling::CpuInstantToInstant;
using NProfiling::TCpuInstant;
using NTableClient::NProto::TBoundaryKeysExt;
using NTableClient::TTableReaderOptions;
using NScheduler::TExecNodeDescriptor;

using std::placeholders::_1;

////////////////////////////////////////////////////////////////////////////////

static class TJobHelper
{
public:
    TJobHelper()
    {
        for (auto state : TEnumTraits<EJobState>::GetDomainValues()) {
            for (auto type : TEnumTraits<EJobType>::GetDomainValues()) {
                StatisticsSuffixes_[state][type] = Format("/$/%lv/%lv", state, type);
            }
        }
    }

    const TString& GetStatisticsSuffix(EJobState state, EJobType type) const
    {
        return StatisticsSuffixes_[state][type];
    }

private:
    TEnumIndexedVector<TEnumIndexedVector<TString, EJobType>, EJobState> StatisticsSuffixes_;

} JobHelper;

////////////////////////////////////////////////////////////////////////////////

void TOperationControllerBase::TUserFile::Persist(const TPersistenceContext& context)
{
    TUserObject::Persist(context);

    using NYT::Persist;
    Persist<TAttributeDictionaryRefSerializer>(context, Attributes);
    Persist(context, Stage);
    Persist(context, FileName);
    Persist(context, ChunkSpecs);
    Persist(context, ChunkCount);
    Persist(context, Type);
    Persist(context, Executable);
    Persist(context, Format);
    Persist(context, Schema);
    Persist(context, IsDynamic);
    if (context.GetVersion() >= 202000) {
        Persist(context, IsLayer);
    }
}

////////////////////////////////////////////////////////////////////////////////

void TOperationControllerBase::TStripeDescriptor::Persist(const TPersistenceContext& context)
{
    using NYT::Persist;
    Persist(context, Stripe);
    Persist(context, Cookie);
    Persist(context, Task);
}

////////////////////////////////////////////////////////////////////////////////

void TOperationControllerBase::TInputChunkDescriptor::Persist(const TPersistenceContext& context)
{
    using NYT::Persist;
    Persist(context, InputStripes);
    Persist(context, InputChunks);
    Persist(context, State);
}

////////////////////////////////////////////////////////////////////////////////

TOperationControllerBase::TOperationControllerBase(
    TOperationSpecBasePtr spec,
    TControllerAgentConfigPtr config,
    TOperationOptionsPtr options,
    IOperationControllerHostPtr host,
    TOperation* operation)
    : Host(std::move(host))
    , Config(std::move(config))
    , OperationId(operation->GetId())
    , OperationType(operation->GetType())
    , StartTime(operation->GetStartTime())
    , AuthenticatedUser(operation->GetAuthenticatedUser())
    , StorageMode(operation->GetStorageMode())
    , SecureVault(operation->GetSecureVault())
    , Owners(operation->GetOwners())
    , UserTransactionId(operation->GetUserTransactionId())
    , Logger(NLogging::TLogger(OperationLogger)
        .AddTag("OperationId: %v", OperationId))
    , CancelableContext(New<TCancelableContext>())
    , Invoker(CreateSerializedInvoker(Host->GetControllerThreadPoolInvoker()))
    , SuspendableInvoker(CreateSuspendableInvoker(Invoker))
    , CancelableInvoker(CancelableContext->CreateInvoker(SuspendableInvoker))
    , JobCounter(New<TProgressCounter>(0))
    , RowBuffer(New<TRowBuffer>(TRowBufferTag(), Config->ControllerRowBufferChunkSize))
    , Spec_(std::move(spec))
    , Options(std::move(options))
    , SuspiciousJobsYsonUpdater_(New<TPeriodicExecutor>(
        GetCancelableInvoker(),
        BIND(&TThis::UpdateSuspiciousJobsYson, MakeWeak(this)),
        Config->SuspiciousJobsUpdatePeriod))
    , ScheduleJobStatistics_(New<TScheduleJobStatistics>())
    , CheckTimeLimitExecutor(New<TPeriodicExecutor>(
        GetCancelableInvoker(),
        BIND(&TThis::CheckTimeLimit, MakeWeak(this)),
        Config->OperationTimeLimitCheckPeriod))
    , ExecNodesCheckExecutor(New<TPeriodicExecutor>(
        GetCancelableInvoker(),
        BIND(&TThis::CheckAvailableExecNodes, MakeWeak(this)),
        Config->AvailableExecNodesCheckPeriod))
    , AnalyzeOperationProgressExecutor(New<TPeriodicExecutor>(
        GetCancelableInvoker(),
        BIND(&TThis::AnalyzeOperationProgress, MakeWeak(this)),
        Config->OperationProgressAnalysisPeriod))
    , MinNeededResourcesSanityCheckExecutor(New<TPeriodicExecutor>(
        GetCancelableInvoker(),
        BIND(&TThis::CheckMinNeededResourcesSanity, MakeWeak(this)),
        Config->ResourceDemandSanityCheckPeriod))
    , MaxAvailableExecNodeResourcesUpdateExecutor(New<TPeriodicExecutor>(
        GetCancelableInvoker(),
        BIND(&TThis::UpdateCachedMaxAvailableExecNodeResources, MakeWeak(this)),
        Config->MaxAvailableExecNodeResourcesUpdatePeriod))
    , EventLogConsumer_(Host->GetEventLogWriter()->CreateConsumer())
    , LogProgressBackoff(DurationToCpuDuration(Config->OperationLogProgressBackoff))
    , ProgressBuildExecutor_(New<TPeriodicExecutor>(
        GetCancelableInvoker(),
        BIND(&TThis::BuildAndSaveProgress, MakeWeak(this)),
        Config->OperationBuildProgressPeriod))
{
    // Attach user transaction if any. Don't ping it.
    TTransactionAttachOptions userAttachOptions;
    userAttachOptions.Ping = false;
    userAttachOptions.PingAncestors = false;
    UserTransaction = UserTransactionId
        ? Host->GetClient()->AttachTransaction(UserTransactionId, userAttachOptions)
        : nullptr;
}

// Resource management.
TExtendedJobResources TOperationControllerBase::GetAutoMergeResources(
    const TChunkStripeStatisticsVector& statistics) const
{
    TExtendedJobResources result;
    result.SetUserSlots(1);
    result.SetCpu(1);
    // TODO(max42): this way to estimate memory of an auto-merge job is wrong as it considers each
    // auto-merge task writing to all output tables.
    result.SetJobProxyMemory(GetFinalIOMemorySize(Spec_->AutoMerge->JobIO, AggregateStatistics(statistics)));
    return result;
}

const TJobSpec& TOperationControllerBase::GetAutoMergeJobSpecTemplate(int tableIndex) const
{
    return AutoMergeJobSpecTemplates_[tableIndex];
}

void TOperationControllerBase::InitializeClients()
{
    TClientOptions options;
    options.User = AuthenticatedUser;
    Client = Host
        ->GetClient()
        ->GetNativeConnection()
        ->CreateNativeClient(options);
    InputClient = Client;
    OutputClient = Client;
}

void TOperationControllerBase::InitializeReviving(TControllerTransactionsPtr controllerTransactions)
{
    LOG_INFO("Initializing operation for revive");

    InitializeClients();

    bool cleanStart = false;

    // Check transactions.
    {
        std::vector<std::pair<ITransactionPtr, TFuture<void>>> asyncCheckResults;

        auto checkTransaction = [&] (const ITransactionPtr& transaction) {
            if (cleanStart) {
                return;
            }

            if (!transaction) {
                cleanStart = true;
                LOG_INFO("Operation transaction is missing, will use clean start");
                return;
            }

            asyncCheckResults.push_back(std::make_pair(transaction, transaction->Ping()));
        };

        // NB: Async transaction is not checked.
        checkTransaction(controllerTransactions->Input);
        checkTransaction(controllerTransactions->Output);
        checkTransaction(controllerTransactions->DebugOutput);

        for (const auto& pair : asyncCheckResults) {
            const auto& transaction = pair.first;
            const auto& asyncCheckResult = pair.second;
            auto error = WaitFor(asyncCheckResult);
            if (!error.IsOK()) {
                cleanStart = true;
                LOG_INFO(error,
                    "Error renewing operation transaction, will use clean start (TransactionId: %v)",
                    transaction->GetId());
            }
        }
    }

    // Downloading snapshot.
    if (!cleanStart) {
        auto snapshotOrError = WaitFor(Host->DownloadSnapshot());
        if (!snapshotOrError.IsOK()) {
            LOG_INFO(snapshotOrError, "Failed to download snapshot, will use clean start");
            cleanStart = true;
        } else {
            LOG_INFO("Snapshot successfully downloaded");
            Snapshot = snapshotOrError.Value();
        }
    }

    // Abort transactions if needed.
    {
        std::vector<TFuture<void>> asyncResults;

        auto scheduleAbort = [&] (const ITransactionPtr& transaction) {
            if (transaction) {
                asyncResults.push_back(transaction->Abort());
            }
        };

        // NB: Async and Completion transactions are always aborted.
        scheduleAbort(controllerTransactions->Async);
        scheduleAbort(controllerTransactions->Completion);

        if (cleanStart) {
            LOG_INFO("Aborting operation transactions");
            // NB: Don't touch user transaction.
            scheduleAbort(controllerTransactions->Input);
            scheduleAbort(controllerTransactions->Output);
            scheduleAbort(controllerTransactions->DebugOutput);
        } else {
            LOG_INFO("Reusing operation transactions");

            auto asyncSchedulerTransaction = WaitFor(StartTransaction(ETransactionType::Async, Client))
                .ValueOrThrow();

            {
                auto guard = Guard(TransactionsLock_);
                InputTransaction = controllerTransactions->Input;
                OutputTransaction = controllerTransactions->Output;
                DebugOutputTransaction = controllerTransactions->DebugOutput;
                AsyncSchedulerTransaction = asyncSchedulerTransaction;
            }
        }

        WaitFor(Combine(asyncResults))
            .ThrowOnError();
    }


    if (cleanStart) {
        LOG_INFO("Using clean start instead of revive");

        Snapshot = TOperationSnapshot();
        Y_UNUSED(WaitFor(Host->RemoveSnapshot()));

        StartTransactions();
        InitializeStructures();

        SyncPrepare();
    }

    FinishInitialization();

    LOG_INFO("Operation initialized");
}

void TOperationControllerBase::Initialize()
{
    LOG_INFO("Initializing operation (Title: %v)",
        Spec_->Title);

    auto initializeAction = BIND([this_ = MakeStrong(this), this] () {
        InitializeClients();
        StartTransactions();
        InitializeStructures();
        SyncPrepare();
    });

    auto initializeFuture = initializeAction
        .AsyncVia(CancelableInvoker)
        .Run()
        .WithTimeout(Config->OperationInitializationTimeout);

    WaitFor(initializeFuture)
        .ThrowOnError();

    FinishInitialization();

    LOG_INFO("Operation initialized");
}

TOperationControllerInitializationAttributes TOperationControllerBase::GetInitializationAttributes() const
{
    VERIFY_THREAD_AFFINITY_ANY();

    return InitializationAttributes_;
}

TYsonString TOperationControllerBase::GetAttributes() const
{
    VERIFY_THREAD_AFFINITY_ANY();

    return Attributes_;
}

void TOperationControllerBase::InitializeStructures()
{
    InputNodeDirectory_ = New<NNodeTrackerClient::TNodeDirectory>();

    for (const auto& path : GetInputTablePaths()) {
        TInputTable table;
        table.Path = path;
        InputTables.push_back(table);
    }

    const auto& outputTablePaths = GetOutputTablePaths();
    for (int index = 0; index < outputTablePaths.size(); ++index) {
        TOutputTable table;
        table.Path = outputTablePaths[index];
        table.Options->TableIndex = index;
        auto rowCountLimit = table.Path.GetRowCountLimit();
        if (rowCountLimit) {
            if (RowCountLimitTableIndex) {
                THROW_ERROR_EXCEPTION("Only one output table with row_count_limit is supported");
            }
            RowCountLimitTableIndex = OutputTables_.size();
            RowCountLimit = rowCountLimit.Get();
        }

        Sinks_.emplace_back(std::make_unique<TSink>(this, OutputTables_.size()));
        OutputTables_.push_back(table);
    }

    if (auto stderrTablePath = GetStderrTablePath()) {
        StderrTable_.Emplace();
        StderrTable_->Path = *stderrTablePath;
        StderrTable_->OutputType = EOutputTableType::Stderr;
    }

    if (auto coreTablePath = GetCoreTablePath()) {
        CoreTable_.Emplace();
        CoreTable_->Path = *coreTablePath;
        CoreTable_->OutputType = EOutputTableType::Core;
    }

    InitUpdatingTables();

    for (const auto& pair : GetFilePaths()) {
        TUserFile file;
        file.Path = pair.first;
        file.Stage = pair.second;
        Files.push_back(file);
    }

    yhash_set<EOperationStage> layeredStages;
    for (const auto& pair : GetLayerPaths()) {
        TUserFile file;
        file.Path = pair.first;
        file.Stage = pair.second;
        layeredStages.insert(file.Stage);
        file.IsLayer = true;
        Files.push_back(file);
    }

    if (Config->SystemLayerPath) {
        for (auto stage : layeredStages) {
            TUserFile file;
            file.Path = *Config->SystemLayerPath;
            file.Stage = stage;
            file.IsLayer = true;
            Files.push_back(file);
        }
    }

    if (InputTables.size() > Config->MaxInputTableCount) {
        THROW_ERROR_EXCEPTION(
            "Too many input tables: maximum allowed %v, actual %v",
            Config->MaxInputTableCount,
            InputTables.size());
    }

    DoInitialize();
}

void TOperationControllerBase::FinishInitialization()
{
    UnrecognizedSpec_ = GetTypedSpec()->GetUnrecognizedRecursively();

    InitializationAttributes_.Immutable = BuildYsonStringFluently<EYsonType::MapFragment>()
        .Do(BIND(&TOperationControllerBase::BuildInitializeImmutableAttributes, Unretained(this)))
        .Finish();
    InitializationAttributes_.Mutable = BuildYsonStringFluently<EYsonType::MapFragment>()
        .Do(BIND(&TOperationControllerBase::BuildInitializeMutableAttributes, Unretained(this)))
        .Finish();
    InitializationAttributes_.BriefSpec = BuildYsonStringFluently<EYsonType::MapFragment>()
        .Do(BIND(&TOperationControllerBase::BuildBriefSpec, Unretained(this)))
        .Finish();
    InitializationAttributes_.UnrecognizedSpec = ConvertToYsonString(UnrecognizedSpec_);
}

void TOperationControllerBase::InitUpdatingTables()
{
    UpdatingTables.clear();

    for (auto& table : OutputTables_) {
        UpdatingTables.push_back(&table);
    }

    if (StderrTable_) {
        UpdatingTables.push_back(StderrTable_.GetPtr());
    }

    if (CoreTable_) {
        UpdatingTables.push_back(CoreTable_.GetPtr());
    }
}

void TOperationControllerBase::DoInitialize()
{ }

void TOperationControllerBase::SyncPrepare()
{
    PrepareInputTables();
    LockInputTables();
    LockUserFiles();
}

void TOperationControllerBase::SafePrepare()
{
    // Testing purpose code.
    if (Config->EnableControllerFailureSpecOption &&
        Spec_->TestingOperationOptions)
    {
        YCHECK(Spec_->TestingOperationOptions->ControllerFailure !=
            EControllerFailureType::AssertionFailureInPrepare);
    }

    // Process input tables.
    {
        GetInputTablesAttributes();
    }

    PrepareInputQuery();

    // Process files.
    {
        GetUserFilesAttributes();
    }

    // Process output and stderr tables.
    {
        GetUserObjectBasicAttributes<TOutputTable>(
            OutputClient,
            OutputTables_,
            OutputTransaction->GetId(),
            Logger,
            EPermission::Write);

        GetUserObjectBasicAttributes<TOutputTable>(
            Client,
            StderrTable_,
            DebugOutputTransaction->GetId(),
            Logger,
            EPermission::Write);

        GetUserObjectBasicAttributes<TOutputTable>(
            Client,
            CoreTable_,
            DebugOutputTransaction->GetId(),
            Logger,
            EPermission::Write);

        THashSet<TObjectId> updatingTableIds;
        for (const auto* table : UpdatingTables) {
            const auto& path = table->Path.GetPath();
            if (table->Type != EObjectType::Table) {
                THROW_ERROR_EXCEPTION("Object %v has invalid type: expected %Qlv, actual %Qlv",
                    path,
                    EObjectType::Table,
                    table->Type);
            }
            const bool insertedNew = updatingTableIds.insert(table->ObjectId).second;
            if (!insertedNew) {
                THROW_ERROR_EXCEPTION("Output table %v is specified multiple times",
                    path);
            }
        }

        GetOutputTablesSchema();
        PrepareOutputTables();

        LockOutputTablesAndGetAttributes();
    }

    FinishPrepare();

    InitializeStandardEdgeDescriptors();
}

void TOperationControllerBase::SafeMaterialize()
{
    try {
        FetchInputTables();
        FetchUserFiles();

        PickIntermediateDataCell();
        InitChunkListPool();

        CreateLivePreviewTables();

        CollectTotals();

        CustomPrepare();

        InitializeHistograms();

        LOG_INFO("Tasks prepared (RowBufferCapacity: %v)", RowBuffer->GetCapacity());

        if (InputChunkMap.empty() || IsCompleted()) {
            // Possible reasons:
            // - All input chunks are unavailable && Strategy == Skip
            // - Merge decided to teleport all input chunks
            // - Anything else?
            LOG_INFO("No jobs needed");
            OnOperationCompleted(false /* interrupted */);
            return;
        } else {
            YCHECK(UnavailableInputChunkCount == 0);
            for (const auto& pair : InputChunkMap) {
                const auto& chunkDescriptor = pair.second;
                if (chunkDescriptor.State == EInputChunkState::Waiting) {
                    ++UnavailableInputChunkCount;
                }
            }

            if (UnavailableInputChunkCount > 0) {
                LOG_INFO("Found unavailable input chunks during materialization (UnavailableInputChunkCount: %v)",
                    UnavailableInputChunkCount);
            }
        }

        AddAllTaskPendingHints();

        if (Config->TestingOptions->EnableSnapshotCycleAfterMaterialization) {
            TStringStream stringStream;
            SaveSnapshot(&stringStream);
            TOperationSnapshot snapshot;
            snapshot.Version = GetCurrentSnapshotVersion();
            snapshot.Data = TSharedRef::FromString(stringStream.Str());
            DoLoadSnapshot(snapshot);
        }

        // Input chunk scraper initialization should be the last step to avoid races,
        // because input chunk scraper works in control thread.
        InitInputChunkScraper();
        InitIntermediateChunkScraper();

        CheckTimeLimitExecutor->Start();
        ProgressBuildExecutor_->Start();
        ExecNodesCheckExecutor->Start();
        SuspiciousJobsYsonUpdater_->Start();
        AnalyzeOperationProgressExecutor->Start();
        MinNeededResourcesSanityCheckExecutor->Start();
        MaxAvailableExecNodeResourcesUpdateExecutor->Start();

        auto jobSplitterConfig = GetJobSplitterConfig();
        if (jobSplitterConfig) {
            JobSplitter_ = CreateJobSplitter(jobSplitterConfig, OperationId);
        }

        auto expectedState = EControllerState::Preparing;
        State.compare_exchange_strong(expectedState, EControllerState::Running);

        LogProgress(/* force */ true);
    } catch (const std::exception& ex) {
        auto wrappedError = TError("Materialization failed") << ex;
        LOG_ERROR(wrappedError);
        OnOperationFailed(wrappedError);
        return;
    }

    LOG_INFO("Materialization finished");
}

void TOperationControllerBase::SaveSnapshot(IOutputStream* output)
{
    VERIFY_THREAD_AFFINITY_ANY();

    TSaveContext context;
    context.SetVersion(GetCurrentSnapshotVersion());
    context.SetOutput(output);

    Save(context, this);
}

void TOperationControllerBase::SleepInRevive()
{
    auto delay = Spec_->TestingOperationOptions->DelayInsideRevive;

    if (delay) {
        TDelayedExecutor::WaitForDuration(*delay);
    }
}

void TOperationControllerBase::Revive()
{
    VERIFY_INVOKER_AFFINITY(CancelableInvoker);

    if (!Snapshot.Data) {
        Prepare();
        return;
    }

    SleepInRevive();

    DoLoadSnapshot(Snapshot);
    Snapshot = TOperationSnapshot();

    RevivedFromSnapshot = true;

    InitChunkListPool();

    CreateLivePreviewTables();

    if (IsCompleted()) {
        OnOperationCompleted(/* interrupted */ false);
        return;
    }

    AddAllTaskPendingHints();

    // Input chunk scraper initialization should be the last step to avoid races.
    InitInputChunkScraper();
    InitIntermediateChunkScraper();

    ReinstallLivePreview();

    if (!Config->EnableJobRevival) {
        AbortAllJoblets();
    }

    // To prevent operation failure on startup if available nodes are missing.
    AvaialableNodesLastSeenTime_ = GetCpuInstant();

    CheckTimeLimitExecutor->Start();
    ProgressBuildExecutor_->Start();
    ExecNodesCheckExecutor->Start();
    SuspiciousJobsYsonUpdater_->Start();
    AnalyzeOperationProgressExecutor->Start();
    MinNeededResourcesSanityCheckExecutor->Start();
    MaxAvailableExecNodeResourcesUpdateExecutor->Start();

    FinishPrepare();

    State = EControllerState::Running;
}

void TOperationControllerBase::AbortAllJoblets()
{
    for (const auto& pair : JobletMap) {
        auto joblet = pair.second;
        JobCounter->Aborted(1, EAbortReason::Scheduler);
        const auto& jobId = pair.first;
        auto jobSummary = TAbortedJobSummary(jobId, EAbortReason::Scheduler);
        joblet->Task->OnJobAborted(joblet, jobSummary);
        if (JobSplitter_) {
            JobSplitter_->OnJobAborted(jobSummary);
        }
    }
    JobletMap.clear();
}

void TOperationControllerBase::StartTransactions()
{
    std::vector<TFuture<ITransactionPtr>> asyncResults = {
        StartTransaction(ETransactionType::Async, Client),
        StartTransaction(ETransactionType::Input, InputClient, GetInputTransactionParentId()),
        StartTransaction(ETransactionType::Output, OutputClient, GetOutputTransactionParentId()),
        StartTransaction(ETransactionType::DebugOutput, Client),
    };

    auto results = WaitFor(CombineAll(asyncResults))
        .ValueOrThrow();

    {
        auto guard = Guard(TransactionsLock_);
        AsyncSchedulerTransaction = results[0].ValueOrThrow();
        InputTransaction = results[1].ValueOrThrow();
        OutputTransaction = results[2].ValueOrThrow();
        DebugOutputTransaction = results[3].ValueOrThrow();
    }
}

TTransactionId TOperationControllerBase::GetInputTransactionParentId()
{
    return UserTransactionId;
}

TTransactionId TOperationControllerBase::GetOutputTransactionParentId()
{
    return UserTransactionId;
}

TTaskGroupPtr TOperationControllerBase::GetAutoMergeTaskGroup() const
{
    return AutoMergeTaskGroup;
}

TAutoMergeDirector* TOperationControllerBase::GetAutoMergeDirector()
{
    return AutoMergeDirector_.get();
}

TFuture<ITransactionPtr> TOperationControllerBase::StartTransaction(
    ETransactionType type,
    INativeClientPtr client,
    const TTransactionId& parentTransactionId)
{
    LOG_INFO("Starting transaction (Type: %v, ParentId: %v)",
        type,
        parentTransactionId);

    TTransactionStartOptions options;
    options.AutoAbort = false;
    options.PingAncestors = false;
    auto attributes = CreateEphemeralAttributes();
    attributes->Set(
        "title",
        Format("Scheduler %Qlv transaction for operation %v",
            type,
            OperationId));
    attributes->Set("operation_id", OperationId);
    if (Spec_->Title) {
        attributes->Set("operation_title", Spec_->Title);
    }
    options.Attributes = std::move(attributes);
    options.ParentId = parentTransactionId;
    options.Timeout = Config->OperationTransactionTimeout;

    auto transactionFuture = client->StartTransaction(NTransactionClient::ETransactionType::Master, options);

    return transactionFuture.Apply(BIND([=] (const TErrorOr<ITransactionPtr>& transactionOrError){
        THROW_ERROR_EXCEPTION_IF_FAILED(
            transactionOrError,
            "Error starting %Qlv transaction",
            type);

        auto transaction = transactionOrError.Value();

        LOG_INFO("Transaction started (Type: %v, TransactionId: %v)",
            type,
            transaction->GetId());

        return transaction;
    }));
}

void TOperationControllerBase::PickIntermediateDataCell()
{
    auto connection = OutputClient->GetNativeConnection();
    const auto& secondaryCellTags = connection->GetSecondaryMasterCellTags();
    IntermediateOutputCellTag = secondaryCellTags.empty()
        ? connection->GetPrimaryMasterCellTag()
        : secondaryCellTags[rand() % secondaryCellTags.size()];
}

void TOperationControllerBase::InitChunkListPool()
{
    ChunkListPool_ = New<TChunkListPool>(
        Config,
        OutputClient,
        CancelableInvoker,
        OperationId,
        OutputTransaction->GetId());

    CellTagToRequiredChunkLists.clear();
    for (const auto* table : UpdatingTables) {
        ++CellTagToRequiredChunkLists[table->CellTag];
    }

    ++CellTagToRequiredChunkLists[IntermediateOutputCellTag];
    if (StderrTable_) {
        ++CellTagToRequiredChunkLists[StderrTable_->CellTag];
    }
    if (CoreTable_) {
        ++CellTagToRequiredChunkLists[CoreTable_->CellTag];
    }
}

void TOperationControllerBase::InitInputChunkScraper()
{
    THashSet<TChunkId> chunkIds;
    for (const auto& pair : InputChunkMap) {
        chunkIds.insert(pair.first);
    }

    YCHECK(!InputChunkScraper);
    InputChunkScraper = New<TChunkScraper>(
        Config->ChunkScraper,
        CancelableInvoker,
        Host->GetChunkLocationThrottlerManager(),
        InputClient,
        InputNodeDirectory_,
        std::move(chunkIds),
        BIND(&TThis::OnInputChunkLocated, MakeWeak(this)),
        Logger);

    if (UnavailableInputChunkCount > 0) {
        LOG_INFO("Waiting for %v unavailable input chunks", UnavailableInputChunkCount);
        InputChunkScraper->Start();
    }
}

void TOperationControllerBase::InitIntermediateChunkScraper()
{
    IntermediateChunkScraper = New<TIntermediateChunkScraper>(
        Config->ChunkScraper,
        CancelableInvoker,
        Host->GetChunkLocationThrottlerManager(),
        InputClient,
        InputNodeDirectory_,
        [weakThis = MakeWeak(this)] () {
            if (auto this_ = weakThis.Lock()) {
                return this_->GetAliveIntermediateChunks();
            } else {
                return THashSet<TChunkId>();
            }
        },
        BIND(&TThis::OnIntermediateChunkLocated, MakeWeak(this)),
        Logger);
}

void TOperationControllerBase::InitAutoMerge(int outputChunkCountEstimate, double dataWeightRatio)
{
    InitAutoMergeJobSpecTemplates();

    AutoMergeTaskGroup = New<TTaskGroup>();
    AutoMergeTaskGroup->MinNeededResources.SetCpu(1);

    RegisterTaskGroup(AutoMergeTaskGroup);

    const auto& autoMergeSpec = Spec_->AutoMerge;
    auto mode = autoMergeSpec->Mode;
    if (outputChunkCountEstimate <= 1) {
        LOG_INFO("Output chunk count estimate does not exceed 1, force disabling auto merge "
            "(OutputChunkCountEstimate: %v)",
            outputChunkCountEstimate);
        return;
    }

    if (mode == EAutoMergeMode::Disabled) {
        return;
    }

    AutoMergeTasks.reserve(OutputTables_.size());
    i64 maxIntermediateChunkCount;
    i64 chunkCountPerMergeJob;
    switch (mode) {
        case EAutoMergeMode::Relaxed:
            maxIntermediateChunkCount = std::numeric_limits<int>::max();
            chunkCountPerMergeJob = 500;
            break;
        case EAutoMergeMode::Economy:
            maxIntermediateChunkCount = std::max(500, static_cast<int>(2.5 * sqrt(outputChunkCountEstimate)));
            chunkCountPerMergeJob = maxIntermediateChunkCount / 10;
            break;
        case EAutoMergeMode::Manual:
            maxIntermediateChunkCount = *autoMergeSpec->MaxIntermediateChunkCount;
            chunkCountPerMergeJob = *autoMergeSpec->ChunkCountPerMergeJob;
            break;
        default:
            Y_UNREACHABLE();
    }
    i64 desiredChunkSize = autoMergeSpec->JobIO->TableWriter->DesiredChunkSize;
    i64 desiredChunkDataWeight = desiredChunkSize / dataWeightRatio;
    i64 dataWeightPerJob = std::min(1_GB, desiredChunkDataWeight);

    LOG_INFO("Auto merge parameters calculated ("
        "Mode: %v, OutputChunkCountEstimate: %v, MaxIntermediateChunkCount: %v, ChunkCountPerMergeJob: %v,"
        "ChunkSizeThreshold: %v, DesiredChunkSize: %v, DesiredChunkDataWeight: %v, IntermediateChunkUnstageMode: %v)",
        mode,
        outputChunkCountEstimate,
        maxIntermediateChunkCount,
        chunkCountPerMergeJob,
        autoMergeSpec->ChunkSizeThreshold,
        desiredChunkSize,
        desiredChunkDataWeight,
        GetIntermediateChunkUnstageMode());

    AutoMergeDirector_ = std::make_unique<TAutoMergeDirector>(
        maxIntermediateChunkCount,
        chunkCountPerMergeJob,
        OperationId);

    // NB: if row count limit is set on any output table, we do not
    // enable auto merge as it prematurely stops the operation
    // because wrong statistics are currently used when checking row count.
    bool autoMergeEnabled = true;
    for (int index = 0; index < OutputTables_.size(); ++index) {
        if (OutputTables_[index].Path.GetRowCountLimit()) {
            autoMergeEnabled = false;
        }
    }

    auto standardEdgeDescriptors = GetStandardEdgeDescriptors();
    for (int index = 0; index < OutputTables_.size(); ++index) {
        const auto& outputTable = OutputTables_[index];
        if (autoMergeEnabled &&
            outputTable.Path.GetAutoMerge() &&
            !outputTable.TableUploadOptions.TableSchema.IsSorted())
        {
            auto edgeDescriptor = standardEdgeDescriptors[index];
            // Auto-merge jobs produce single output, so we override the table
            // index in writer options with 0.
            edgeDescriptor.TableWriterOptions = CloneYsonSerializable(edgeDescriptor.TableWriterOptions);
            edgeDescriptor.TableWriterOptions->TableIndex = 0;
            auto task = New<TAutoMergeTask>(
                this /* taskHost */,
                index,
                chunkCountPerMergeJob,
                autoMergeSpec->ChunkSizeThreshold,
                desiredChunkSize,
                dataWeightPerJob,
                Spec_->MaxDataWeightPerJob,
                edgeDescriptor);
            RegisterTask(task);
            AutoMergeTasks.emplace_back(std::move(task));
        } else {
            AutoMergeTasks.emplace_back(nullptr);
        }
    }
}

THashSet<TChunkId> TOperationControllerBase::GetAliveIntermediateChunks() const
{
    THashSet<TChunkId> intermediateChunks;

    for (const auto& pair : ChunkOriginMap) {
        if (!pair.second->Suspended || pair.second->InputStripe) {
            intermediateChunks.insert(pair.first);
        }
    }

    return intermediateChunks;
}

void TOperationControllerBase::ReinstallLivePreview()
{
    if (IsOutputLivePreviewSupported()) {
        for (const auto& table : OutputTables_) {
            std::vector<TChunkTreeId> childIds;
            childIds.reserve(table.OutputChunkTreeIds.size());
            for (const auto& pair : table.OutputChunkTreeIds) {
                childIds.push_back(pair.second);
            }
            Host->AttachChunkTreesToLivePreview(
                AsyncSchedulerTransaction->GetId(),
                table.LivePreviewTableIds,
                childIds);
        }
    }

    if (IsIntermediateLivePreviewSupported()) {
        std::vector<TChunkTreeId> childIds;
        childIds.reserve(ChunkOriginMap.size());
        for (const auto& pair : ChunkOriginMap) {
            if (!pair.second->Suspended) {
                childIds.push_back(pair.first);
            }
        }
        Host->AttachChunkTreesToLivePreview(
            AsyncSchedulerTransaction->GetId(),
            IntermediateTable.LivePreviewTableIds,
            childIds);
    }
}

void TOperationControllerBase::DoLoadSnapshot(const TOperationSnapshot& snapshot)
{
    LOG_INFO("Started loading snapshot (Size: %v, Version: %v)",
        snapshot.Data.Size(),
        snapshot.Version);

    TMemoryInput input(snapshot.Data.Begin(), snapshot.Data.Size());

    TLoadContext context;
    context.SetInput(&input);
    context.SetRowBuffer(RowBuffer);
    context.SetVersion(snapshot.Version);

    NPhoenix::TSerializer::InplaceLoad(context, this);

    LOG_INFO("Finished loading snapshot");
}

void TOperationControllerBase::StartCompletionTransaction()
{
    CompletionTransaction = WaitFor(StartTransaction(
        ETransactionType::Completion,
        OutputClient,
        OutputTransaction->GetId()))
        .ValueOrThrow();

    // Set transaction id to Cypress.
    {
        const auto& client = Host->GetClient();
        auto channel = client->GetMasterChannelOrThrow(EMasterChannelKind::Leader);
        TObjectServiceProxy proxy(channel);

        auto path = GetNewOperationPath(OperationId) + "/@completion_transaction_id";
        auto req = TYPathProxy::Set(path);
        req->set_value(ConvertToYsonString(CompletionTransaction->GetId()).GetData());
        WaitFor(proxy.Execute(req))
            .ThrowOnError();
    }
}

void TOperationControllerBase::CommitCompletionTransaction()
{
    // Set committed flag.
    {
        const auto& client = Host->GetClient();
        auto channel = client->GetMasterChannelOrThrow(EMasterChannelKind::Leader);
        TObjectServiceProxy proxy(channel);

        auto path = GetNewOperationPath(OperationId) + "/@committed";
        auto req = TYPathProxy::Set(path);
        SetTransactionId(req, CompletionTransaction->GetId());
        req->set_value(ConvertToYsonString(true).GetData());
        WaitFor(proxy.Execute(req))
            .ThrowOnError();
    }

    WaitFor(CompletionTransaction->Commit())
        .ThrowOnError();
    CompletionTransaction.Reset();

    CommitFinished = true;
}

void TOperationControllerBase::SleepInCommitStage(EDelayInsideOperationCommitStage desiredStage)
{
    auto delay = Spec_->TestingOperationOptions->DelayInsideOperationCommit;
    auto stage = Spec_->TestingOperationOptions->DelayInsideOperationCommitStage;

    if (delay && stage && *stage == desiredStage) {
        TDelayedExecutor::WaitForDuration(*delay);
    }
}

void TOperationControllerBase::SetPartSize(const TNullable<TOutputTable>& table, size_t partSize)
{
    const auto& client = Host->GetClient();
    auto channel = client->GetMasterChannelOrThrow(EMasterChannelKind::Leader);
    TObjectServiceProxy proxy(channel);

    auto path = NYPath::ToString(table->Path) + "/@part_size";
    auto req = TYPathProxy::Set(path);
    SetTransactionId(req, DebugOutputTransaction->GetId());
    req->set_value(ConvertToYsonString(partSize).GetData());
    WaitFor(proxy.Execute(req))
        .ThrowOnError();
}

void TOperationControllerBase::SafeCommit()
{
    StartCompletionTransaction();

    SleepInCommitStage(EDelayInsideOperationCommitStage::Stage1);
    BeginUploadOutputTables(UpdatingTables);
    SleepInCommitStage(EDelayInsideOperationCommitStage::Stage2);
    TeleportOutputChunks();
    SleepInCommitStage(EDelayInsideOperationCommitStage::Stage3);
    AttachOutputChunks(UpdatingTables);
    SleepInCommitStage(EDelayInsideOperationCommitStage::Stage4);
    EndUploadOutputTables(UpdatingTables);
    SleepInCommitStage(EDelayInsideOperationCommitStage::Stage5);

    CustomCommit();

    if (StderrTable_ || CoreTable_) {
        const auto& client = Host->GetClient();
        auto channel = client->GetMasterChannelOrThrow(EMasterChannelKind::Leader);
        TObjectServiceProxy proxy(channel);

        auto batchReq = proxy.ExecuteBatch();

        auto addRequest = [&] (
            const TNullable<TOutputTable>& table,
            size_t partSize)
        {
            auto path = NYPath::ToString(table->Path) + "/@part_size";
            auto req = TYPathProxy::Set(path);
            SetTransactionId(req, DebugOutputTransaction->GetId());
            req->set_value(ConvertToYsonString(partSize).GetData());
            batchReq->AddRequest(req);
        };

        if (StderrTable_) {
            addRequest(StderrTable_, GetStderrTableWriterConfig()->MaxPartSize);
        }

        if (CoreTable_) {
            addRequest(CoreTable_, GetCoreTableWriterConfig()->MaxPartSize);
        }

        auto batchRspOrError = WaitFor(batchReq->Invoke());
        THROW_ERROR_EXCEPTION_IF_FAILED(GetCumulativeError(batchRspOrError), "Failed to set part_size attribute");
    }

    CommitCompletionTransaction();
    SleepInCommitStage(EDelayInsideOperationCommitStage::Stage6);
    CommitTransactions();

    CancelableContext->Cancel();

    LOG_INFO("Results committed");
}

void TOperationControllerBase::CommitTransactions()
{
    LOG_INFO("Committing scheduler transactions");

    ITransactionPtr asyncSchedulerTransaction;
    ITransactionPtr inputTransaction;
    ITransactionPtr outputTransaction;
    ITransactionPtr debugOutputTransaction;
    {
        auto guard = Guard(TransactionsLock_);
        std::swap(asyncSchedulerTransaction, AsyncSchedulerTransaction);
        std::swap(inputTransaction, InputTransaction);
        std::swap(outputTransaction, OutputTransaction);
        std::swap(debugOutputTransaction, DebugOutputTransaction);
    }

    // TODO(babenko): consider running these commits in parallel
    WaitFor(outputTransaction->Commit())
        .ThrowOnError();

    SleepInCommitStage(EDelayInsideOperationCommitStage::Stage7);

    WaitFor(debugOutputTransaction->Commit())
        .ThrowOnError();

    LOG_INFO("Scheduler transactions committed");

    // Fire-and-forget.
    inputTransaction->Abort();
    asyncSchedulerTransaction->Abort();
}

void TOperationControllerBase::TeleportOutputChunks()
{
    auto teleporter = New<TChunkTeleporter>(
        Config,
        OutputClient,
        CancelableInvoker,
        CompletionTransaction->GetId(),
        Logger);

    for (auto& table : OutputTables_) {
        for (const auto& pair : table.OutputChunkTreeIds) {
            const auto& id = pair.second;
            if (TypeFromId(id) == EObjectType::ChunkList)
                continue;
            table.ChunkPropertiesUpdateNeeded = true;
            teleporter->RegisterChunk(id, table.CellTag);
        }
    }

    WaitFor(teleporter->Run())
        .ThrowOnError();
}

void TOperationControllerBase::AttachOutputChunks(const std::vector<TOutputTable*>& tableList)
{
    for (auto* table : tableList) {
        auto objectIdPath = FromObjectId(table->ObjectId);
        const auto& path = table->Path.GetPath();

        LOG_INFO("Attaching output chunks (Path: %v)",
            path);

        auto channel = OutputClient->GetMasterChannelOrThrow(
            EMasterChannelKind::Leader,
            table->CellTag);
        TChunkServiceProxy proxy(channel);

        // Split large outputs into separate requests.
        TChunkServiceProxy::TReqExecuteBatch::TAttachChunkTreesSubrequest* req = nullptr;
        TChunkServiceProxy::TReqExecuteBatchPtr batchReq;

        auto flushCurrentReq = [&] (bool requestStatistics) {
            if (req) {
                req->set_request_statistics(requestStatistics);

                auto batchRspOrError = WaitFor(batchReq->Invoke());
                THROW_ERROR_EXCEPTION_IF_FAILED(GetCumulativeError(batchRspOrError), "Error attaching chunks to output table %v",
                    path);

                const auto& batchRsp = batchRspOrError.Value();
                const auto& rsp = batchRsp->attach_chunk_trees_subresponses(0);
                if (requestStatistics) {
                    table->DataStatistics = rsp.statistics();
                }
            }

            req = nullptr;
            batchReq.Reset();
        };

        auto addChunkTree = [&] (const TChunkTreeId& chunkTreeId) {
            if (req && req->child_ids_size() >= Config->MaxChildrenPerAttachRequest) {
                // NB: No need for a statistics for an intermediate request.
                flushCurrentReq(false);
            }

            if (!req) {
                batchReq = proxy.ExecuteBatch();
                GenerateMutationId(batchReq);
                batchReq->set_suppress_upstream_sync(true);
                req = batchReq->add_attach_chunk_trees_subrequests();
                ToProto(req->mutable_parent_id(), table->OutputChunkListId);
            }

            ToProto(req->add_child_ids(), chunkTreeId);
        };

        if (table->TableUploadOptions.TableSchema.IsSorted() && ShouldVerifySortedOutput()) {
            // Sorted output generated by user operation requires rearranging.
            LOG_DEBUG("Sorting output chunk tree ids by boundary keys (ChunkTreeCount: %v, Table: %v)",
                table->OutputChunkTreeIds.size(),
                path);
            std::stable_sort(
                table->OutputChunkTreeIds.begin(),
                table->OutputChunkTreeIds.end(),
                [&] (const auto& lhs, const auto& rhs) -> bool {
                    auto lhsBoundaryKeys = lhs.first.AsBoundaryKeys();
                    auto rhsBoundaryKeys = rhs.first.AsBoundaryKeys();
                    auto minKeyResult = CompareRows(lhsBoundaryKeys.MinKey, rhsBoundaryKeys.MinKey);
                    if (minKeyResult != 0) {
                        return minKeyResult < 0;
                    }
                    return lhsBoundaryKeys.MaxKey < rhsBoundaryKeys.MaxKey;
                });

            for (auto current = table->OutputChunkTreeIds.begin(); current != table->OutputChunkTreeIds.end(); ++current) {
                auto next = current + 1;
                if (next != table->OutputChunkTreeIds.end()) {
                    int cmp = CompareRows(next->first.AsBoundaryKeys().MinKey, current->first.AsBoundaryKeys().MaxKey);

                    if (cmp < 0) {
                        THROW_ERROR_EXCEPTION("Output table %v is not sorted: job outputs have overlapping key ranges",
                            table->Path.GetPath())
                            << TErrorAttribute("current_range_max_key", current->first.AsBoundaryKeys().MaxKey)
                            << TErrorAttribute("next_range_min_key", next->first.AsBoundaryKeys().MinKey);
                    }

                    if (cmp == 0 && table->Options->ValidateUniqueKeys) {
                        THROW_ERROR_EXCEPTION("Output table %v contains duplicate keys: job outputs have overlapping key ranges",
                            table->Path.GetPath())
                            << TErrorAttribute("current_range_max_key", current->first.AsBoundaryKeys().MaxKey)
                            << TErrorAttribute("next_range_min_key", next->first.AsBoundaryKeys().MinKey);
                    }
                }

                addChunkTree(current->second);
            }
        } else if (auto outputOrder = GetOutputOrder()) {
            LOG_DEBUG("Sorting output chunk tree ids according to a given output order (ChunkTreeCount: %v, Table: %v)",
                table->OutputChunkTreeIds.size(),
                path);
            std::vector<std::pair<TOutputOrder::TEntry, TChunkTreeId>> chunkTreeIds;
            for (auto& pair : table->OutputChunkTreeIds) {
                chunkTreeIds.emplace_back(std::move(pair.first.AsOutputOrderEntry()), pair.second);
            }

            auto outputChunkTreeIds = outputOrder->ArrangeOutputChunkTrees(std::move(chunkTreeIds));
            for (const auto& chunkTreeId : outputChunkTreeIds) {
                addChunkTree(chunkTreeId);
            }
        } else {
            LOG_DEBUG("Sorting output chunk tree ids by integer keys (ChunkTreeCount: %v, Table: %v)",
                table->OutputChunkTreeIds.size(), path);
            std::stable_sort(
                table->OutputChunkTreeIds.begin(),
                table->OutputChunkTreeIds.end(),
                [&] (const auto& lhs, const auto& rhs) -> bool {
                    auto lhsKey = lhs.first.AsIndex();
                    auto rhsKey = rhs.first.AsIndex();
                    return lhsKey < rhsKey;
                }
            );
            for (const auto& pair : table->OutputChunkTreeIds) {
                addChunkTree(pair.second);
            }
        }

        // NB: Don't forget to ask for the statistics in the last request.
        flushCurrentReq(true);

        LOG_INFO("Output chunks attached (Path: %v, Statistics: %v)",
            path,
            table->DataStatistics);
    }
}

void TOperationControllerBase::CustomCommit()
{ }

void TOperationControllerBase::EndUploadOutputTables(const std::vector<TOutputTable*>& tableList)
{
    auto channel = OutputClient->GetMasterChannelOrThrow(EMasterChannelKind::Leader);
    TObjectServiceProxy proxy(channel);

    auto batchReq = proxy.ExecuteBatch();

    for (const auto* table : tableList) {
        auto objectIdPath = FromObjectId(table->ObjectId);
        const auto& path = table->Path.GetPath();

        LOG_INFO("Finishing upload to output table (Path: %v, Schema: %v)",
            path,
            table->TableUploadOptions.TableSchema);

        {
            auto req = TTableYPathProxy::EndUpload(objectIdPath);
            *req->mutable_statistics() = table->DataStatistics;
            req->set_chunk_properties_update_needed(table->ChunkPropertiesUpdateNeeded);
            ToProto(req->mutable_table_schema(), table->TableUploadOptions.TableSchema);
            req->set_schema_mode(static_cast<int>(table->TableUploadOptions.SchemaMode));
            req->set_optimize_for(static_cast<int>(table->TableUploadOptions.OptimizeFor));
            req->set_compression_codec(static_cast<int>(table->TableUploadOptions.CompressionCodec));
            req->set_erasure_codec(static_cast<int>(table->TableUploadOptions.ErasureCodec));

            SetTransactionId(req, table->UploadTransactionId);
            GenerateMutationId(req);
            batchReq->AddRequest(req, "end_upload");
        }
    }

    auto batchRspOrError = WaitFor(batchReq->Invoke());
    THROW_ERROR_EXCEPTION_IF_FAILED(GetCumulativeError(batchRspOrError), "Error finishing upload to output tables");
}

void TOperationControllerBase::SafeOnJobStarted(const TJobId& jobId, TInstant startTime)
{
    LOG_DEBUG("Job started (JobId: %v)", jobId);

    auto joblet = GetJoblet(jobId);
    joblet->StartTime = startTime;
    joblet->LastActivityTime = startTime;

    LogEventFluently(ELogEventType::JobStarted)
        .Item("job_id").Value(jobId)
        .Item("operation_id").Value(OperationId)
        .Item("resource_limits").Value(joblet->ResourceLimits)
        .Item("node_address").Value(joblet->NodeDescriptor.Address)
        .Item("job_type").Value(joblet->JobType);

    LogProgress();
}

void TOperationControllerBase::UpdateMemoryDigests(TJobletPtr joblet, const TStatistics& statistics, bool resourceOverdraft)
{
    auto jobType = joblet->JobType;
    bool taskUpdateNeeded = false;

    auto userJobMaxMemoryUsage = FindNumericValue(statistics, "/user_job/max_memory");
    if (userJobMaxMemoryUsage) {
        auto* digest = GetUserJobMemoryDigest(jobType);
        double actualFactor = static_cast<double>(*userJobMaxMemoryUsage) / joblet->EstimatedResourceUsage.GetUserJobMemory();
        if (resourceOverdraft) {
            // During resource overdraft actual max memory values may be outdated,
            // since statistics are updated periodically. To ensure that digest converge to large enough
            // values we introduce additional factor.
            actualFactor = std::max(actualFactor, *joblet->UserJobMemoryReserveFactor * Config->ResourceOverdraftFactor);
        }
        LOG_TRACE("Adding sample to the job proxy memory digest (JobType: %v, Sample: %v, JobId: %v)",
            jobType,
            actualFactor,
            joblet->JobId);
        digest->AddSample(actualFactor);
        taskUpdateNeeded = true;
    }

    auto jobProxyMaxMemoryUsage = FindNumericValue(statistics, "/job_proxy/max_memory");
    if (jobProxyMaxMemoryUsage) {
        auto* digest = GetJobProxyMemoryDigest(jobType);
        double actualFactor = static_cast<double>(*jobProxyMaxMemoryUsage) /
            (joblet->EstimatedResourceUsage.GetJobProxyMemory() + joblet->EstimatedResourceUsage.GetFootprintMemory());
        if (resourceOverdraft) {
            actualFactor = std::max(actualFactor, *joblet->JobProxyMemoryReserveFactor * Config->ResourceOverdraftFactor);
        }
        LOG_TRACE("Adding sample to the user job memory digest (JobType: %v, Sample: %v, JobId: %v)",
            jobType,
            actualFactor,
            joblet->JobId);
        digest->AddSample(actualFactor);
        taskUpdateNeeded = true;
    }

    if (taskUpdateNeeded) {
        UpdateAllTasksIfNeeded();
    }
}

void TOperationControllerBase::InitializeHistograms()
{
    if (IsInputDataSizeHistogramSupported()) {
        EstimatedInputDataSizeHistogram_ = CreateHistogram();
        InputDataSizeHistogram_ = CreateHistogram();
    }
}

void TOperationControllerBase::AddValueToEstimatedHistogram(const TJobletPtr& joblet)
{
    if (EstimatedInputDataSizeHistogram_) {
        EstimatedInputDataSizeHistogram_->AddValue(joblet->InputStripeList->TotalDataWeight);
    }
}

void TOperationControllerBase::RemoveValueFromEstimatedHistogram(const TJobletPtr& joblet)
{
    if (EstimatedInputDataSizeHistogram_) {
        EstimatedInputDataSizeHistogram_->RemoveValue(joblet->InputStripeList->TotalDataWeight);
    }
}

void TOperationControllerBase::UpdateActualHistogram(const TStatistics& statistics)
{
    if (InputDataSizeHistogram_) {
        auto dataWeight = FindNumericValue(statistics, "/data/input/data_weight");
        if (dataWeight && *dataWeight > 0) {
            InputDataSizeHistogram_->AddValue(*dataWeight);
        }
    }
}

void TOperationControllerBase::SafeOnJobCompleted(std::unique_ptr<TCompletedJobSummary> jobSummary)
{
    VERIFY_INVOKER_AFFINITY(CancelableInvoker);

    auto jobId = jobSummary->Id;
    // NB: We should not explicitly tell node to remove abandoned job because it may be still
    // running at the node.
    if (!jobSummary->Abandoned) {
        CompletedJobIdsReleaseQueue_.Push(jobId);
    }

    // Testing purpose code.
    if (Config->EnableControllerFailureSpecOption && Spec_->TestingOperationOptions &&
        Spec_->TestingOperationOptions->ControllerFailure == EControllerFailureType::ExceptionThrownInOnJobCompleted)
    {
        THROW_ERROR_EXCEPTION("Testing exception");
    }

    const auto& result = jobSummary->Result;

    const auto& schedulerResultExt = result.GetExtension(TSchedulerJobResultExt::scheduler_job_result_ext);

    // Validate all node ids of the output chunks and populate the local node directory.
    // In case any id is not known, abort the job.
    const auto& globalNodeDirectory = Host->GetNodeDirectory();
    for (const auto& chunkSpec : schedulerResultExt.output_chunk_specs()) {
        auto replicas = FromProto<TChunkReplicaList>(chunkSpec.replicas());
        for (auto replica : replicas) {
            auto nodeId = replica.GetNodeId();
            if (InputNodeDirectory_->FindDescriptor(nodeId)) {
                continue;
            }

            const auto* descriptor = globalNodeDirectory->FindDescriptor(nodeId);
            if (!descriptor) {
                LOG_DEBUG("Job is considered aborted since its output contains unresolved node id "
                    "(JobId: %v, NodeId: %v)",
                    jobId,
                    nodeId);
                auto abortedJobSummary = std::make_unique<TAbortedJobSummary>(*jobSummary, EAbortReason::Other);
                OnJobAborted(std::move(abortedJobSummary));
                return;
            }

            InputNodeDirectory_->AddDescriptor(nodeId, *descriptor);
        }
    }

    if (jobSummary->InterruptReason != EInterruptReason::None) {
        ExtractInterruptDescriptor(*jobSummary);
    }

    JobCounter->Completed(1, jobSummary->InterruptReason);

    auto joblet = GetJoblet(jobId);

    ParseStatistics(jobSummary.get(), joblet->StatisticsYson);

    const auto& statistics = *jobSummary->Statistics;

    UpdateMemoryDigests(joblet, statistics);
    UpdateActualHistogram(statistics);

    FinalizeJoblet(joblet, jobSummary.get());
    LogFinishedJobFluently(ELogEventType::JobCompleted, joblet, *jobSummary);

    UpdateJobStatistics(joblet, *jobSummary);
    UpdateJobMetrics(joblet, *jobSummary);

    if (jobSummary->InterruptReason != EInterruptReason::None) {
        jobSummary->SplitJobCount = EstimateSplitJobCount(*jobSummary, joblet);
        LOG_DEBUG("Job interrupted (JobId: %v, InterruptReason: %v, UnreadDataSliceCount: %v, SplitJobCount: %v)",
            jobSummary->Id,
            jobSummary->InterruptReason,
            jobSummary->UnreadInputDataSlices.size(),
            jobSummary->SplitJobCount);
    }
    joblet->Task->OnJobCompleted(joblet, *jobSummary);
    if (JobSplitter_) {
        JobSplitter_->OnJobCompleted(*jobSummary);
    }

    // Statistics job state saved from jobSummary before moving jobSummary to ProcessFinishedJobResult.
    auto statisticsState = GetStatisticsJobState(joblet, jobSummary->State);

    ProcessFinishedJobResult(std::move(jobSummary), /* requestJobNodeCreation */ false);

    RemoveJoblet(joblet);

    UpdateTask(joblet->Task);

    LogProgress();

    if (IsCompleted()) {
        OnOperationCompleted(/* interrupted */ false);
        return;
    }

    auto statisticsSuffix = JobHelper.GetStatisticsSuffix(statisticsState, joblet->JobType);

    if (RowCountLimitTableIndex) {
        switch (joblet->JobType) {
            case EJobType::Map:
            case EJobType::OrderedMap:
            case EJobType::SortedReduce:
            case EJobType::JoinReduce:
            case EJobType::PartitionReduce: {
                auto path = Format("/data/output/%v/row_count%v", *RowCountLimitTableIndex, statisticsSuffix);
                i64 count = GetNumericValue(JobStatistics, path);
                if (count >= RowCountLimit) {
                    OnOperationCompleted(true /* interrupted */);
                }
                break;
            }
            default:
                break;
        }
    }

    CheckFailedJobsStatusReceived();
}

void TOperationControllerBase::SafeOnJobFailed(std::unique_ptr<TFailedJobSummary> jobSummary)
{
    auto jobId = jobSummary->Id;
    const auto& result = jobSummary->Result;

    auto error = FromProto<TError>(result.error());

    JobCounter->Failed(1);

    auto joblet = GetJoblet(jobId);

    ParseStatistics(jobSummary.get(), joblet->StatisticsYson);

    FinalizeJoblet(joblet, jobSummary.get());
    LogFinishedJobFluently(ELogEventType::JobFailed, joblet, *jobSummary)
        .Item("error").Value(error);

    UpdateJobMetrics(joblet, *jobSummary);
    UpdateJobStatistics(joblet, *jobSummary);

    joblet->Task->OnJobFailed(joblet, *jobSummary);
    if (JobSplitter_) {
        JobSplitter_->OnJobFailed(*jobSummary);
    }

    ProcessFinishedJobResult(std::move(jobSummary), /* requestJobNodeCreation */ true);

    RemoveJoblet(joblet);

    LogProgress();

    if (error.Attributes().Get<bool>("fatal", false)) {
        auto wrappedError = TError("Job failed with fatal error") << error;
        OnOperationFailed(wrappedError);
        return;
    }

    int failedJobCount = JobCounter->GetFailed();
    int maxFailedJobCount = Spec_->MaxFailedJobCount;
    if (failedJobCount >= maxFailedJobCount) {
        OnOperationFailed(TError("Failed jobs limit exceeded")
            << TErrorAttribute("max_failed_job_count", maxFailedJobCount));
    }

    CheckFailedJobsStatusReceived();
}

void TOperationControllerBase::SafeOnJobAborted(std::unique_ptr<TAbortedJobSummary> jobSummary)
{
    auto jobId = jobSummary->Id;
    auto abortReason = jobSummary->AbortReason;

    JobCounter->Aborted(1, abortReason);

    auto joblet = GetJoblet(jobId);

    ParseStatistics(jobSummary.get(), joblet->StatisticsYson);
    const auto& statistics = *jobSummary->Statistics;

    if (abortReason == EAbortReason::ResourceOverdraft) {
        UpdateMemoryDigests(joblet, statistics, true /* resourceOverdraft */);
    }

    if (jobSummary->ShouldLog) {
        FinalizeJoblet(joblet, jobSummary.get());
        LogFinishedJobFluently(ELogEventType::JobAborted, joblet, *jobSummary)
            .Item("reason").Value(abortReason);

        UpdateJobStatistics(joblet, *jobSummary);
    }

    UpdateJobMetrics(joblet, *jobSummary);

    if (abortReason == EAbortReason::FailedChunks) {
        const auto& result = jobSummary->Result;
        const auto& schedulerResultExt = result.GetExtension(TSchedulerJobResultExt::scheduler_job_result_ext);
        for (const auto& chunkId : schedulerResultExt.failed_chunk_ids()) {
            OnChunkFailed(FromProto<TChunkId>(chunkId));
        }
    }

    joblet->Task->OnJobAborted(joblet, *jobSummary);

    if (JobSplitter_) {
        JobSplitter_->OnJobAborted(*jobSummary);
    }

    bool requestJobNodeCreation = (abortReason == EAbortReason::UserRequest);
    ProcessFinishedJobResult(std::move(jobSummary), requestJobNodeCreation);

    RemoveJoblet(joblet);

    if (abortReason == EAbortReason::AccountLimitExceeded) {
        auto guard = Guard(EventsLock_);
        SuspensionError_ = TError("Account limit exceeded");
    }

    CheckFailedJobsStatusReceived();
    LogProgress();
}

void TOperationControllerBase::SafeOnJobRunning(std::unique_ptr<TRunningJobSummary> jobSummary)
{
    const auto& jobId = jobSummary->Id;
    auto joblet = GetJoblet(jobSummary->Id);

    joblet->Progress = jobSummary->Progress;
    joblet->StderrSize = jobSummary->StderrSize;

    if (jobSummary->StatisticsYson) {
        joblet->StatisticsYson = jobSummary->StatisticsYson;
        ParseStatistics(jobSummary.get());

        UpdateJobMetrics(joblet, *jobSummary);

        if (JobSplitter_) {
            JobSplitter_->OnJobRunning(*jobSummary);
            if (GetPendingJobCount() == 0 && JobSplitter_->IsJobSplittable(jobId)) {
                LOG_DEBUG("Job is ready to be split (JobId: %v)", jobId);
                Host->InterruptJob(jobId, EInterruptReason::JobSplit);
            }
        }

        auto asyncResult = BIND(&BuildBriefStatistics, Passed(std::move(jobSummary)))
            .AsyncVia(Host->GetControllerThreadPoolInvoker())
            .Run();

        // Resulting future is dropped intentionally.
        asyncResult.Subscribe(BIND(
            &TOperationControllerBase::AnalyzeBriefStatistics,
            MakeStrong(this),
            joblet,
            Config->SuspiciousInactivityTimeout,
            Config->SuspiciousCpuUsageThreshold,
            Config->SuspiciousInputPipeIdleTimeFraction)
            .Via(GetInvoker()));
    }
}

void TOperationControllerBase::FinalizeJoblet(
    const TJobletPtr& joblet,
    TJobSummary* jobSummary)
{
    YCHECK(jobSummary->Statistics);
    YCHECK(jobSummary->FinishTime);

    auto& statistics = *jobSummary->Statistics;
    joblet->FinishTime = *(jobSummary->FinishTime);

    {
        auto duration = joblet->FinishTime - joblet->StartTime;
        statistics.AddSample("/time/total", duration.MilliSeconds());
    }

    if (jobSummary->PrepareDuration) {
        statistics.AddSample("/time/prepare", jobSummary->PrepareDuration->MilliSeconds());
    }
    if (jobSummary->DownloadDuration) {
        statistics.AddSample("/time/artifacts_download", jobSummary->DownloadDuration->MilliSeconds());
    }
    if (jobSummary->ExecDuration) {
        statistics.AddSample("/time/exec", jobSummary->ExecDuration->MilliSeconds());
    }
    if (joblet->JobProxyMemoryReserveFactor) {
        statistics.AddSample("/job_proxy/memory_reserve_factor_x10000", static_cast<int>(1e4 * *joblet->JobProxyMemoryReserveFactor));
    }
}

void TOperationControllerBase::BuildJobAttributes(
    const TJobInfoPtr& job,
    EJobState state,
    bool outputStatistics,
    TFluentMap fluent) const
{
    static const auto EmptyMapYson = TYsonString("{}");

    fluent
        .Item("job_type").Value(FormatEnum(job->JobType))
        .Item("state").Value(state)
        .Item("address").Value(job->NodeDescriptor.Address)
        .Item("start_time").Value(job->StartTime)
        .Item("account").Value(job->Account)
        .Item("progress").Value(job->Progress)

        // We use Int64 for `stderr_size' to be consistent with
        // compressed_data_size / uncompressed_data_size attributes.
        .Item("stderr_size").Value(i64(job->StderrSize))
        .Item("brief_statistics")
            .Value(job->BriefStatistics)
        .DoIf(outputStatistics, [&] (TFluentMap fluent) {
            fluent.Item("statistics")
                .Value(job->StatisticsYson ? job->StatisticsYson : EmptyMapYson);
        })
        .Item("suspicious").Value(job->Suspicious);
}

void TOperationControllerBase::BuildFinishedJobAttributes(
    const TFinishedJobInfoPtr& job,
    bool outputStatistics,
    TFluentMap fluent) const
{
    BuildJobAttributes(job, job->Summary.State, outputStatistics, fluent);

    const auto& summary = job->Summary;
    fluent
        .Item("finish_time").Value(job->FinishTime)
        .DoIf(summary.State == EJobState::Failed, [&] (TFluentMap fluent) {
            auto error = FromProto<TError>(summary.Result.error());
            fluent.Item("error").Value(error);
        })
        .DoIf(summary.Result.HasExtension(TSchedulerJobResultExt::scheduler_job_result_ext),
            [&] (TFluentMap fluent)
        {
            const auto& schedulerResultExt = summary.Result.GetExtension(TSchedulerJobResultExt::scheduler_job_result_ext);
            fluent.Item("core_infos").Value(schedulerResultExt.core_infos());
        })
        .DoIf(static_cast<bool>(job->InputPaths), [&] (TFluentMap fluent) {
            fluent.Item("input_paths").Value(job->InputPaths);
        });
}

TFluentLogEvent TOperationControllerBase::LogFinishedJobFluently(
    ELogEventType eventType,
    const TJobletPtr& joblet,
    const TJobSummary& jobSummary)
{
    return LogEventFluently(eventType)
        .Item("job_id").Value(joblet->JobId)
        .Item("operation_id").Value(OperationId)
        .Item("start_time").Value(joblet->StartTime)
        .Item("finish_time").Value(joblet->FinishTime)
        .Item("resource_limits").Value(joblet->ResourceLimits)
        .Item("statistics").Value(jobSummary.Statistics)
        .Item("node_address").Value(joblet->NodeDescriptor.Address)
        .Item("job_type").Value(joblet->JobType);
}

IYsonConsumer* TOperationControllerBase::GetEventLogConsumer()
{
    VERIFY_THREAD_AFFINITY_ANY();

    return EventLogConsumer_.get();
}

void TOperationControllerBase::OnChunkFailed(const TChunkId& chunkId)
{
    if (chunkId == NullChunkId) {
        LOG_WARNING("Incompatible unavailable chunk found; deprecated node version");
        return;
    }

    auto it = InputChunkMap.find(chunkId);
    if (it == InputChunkMap.end()) {
        LOG_DEBUG("Intermediate chunk has failed (ChunkId: %v)", chunkId);
        if (!OnIntermediateChunkUnavailable(chunkId)) {
            return;
        }

        IntermediateChunkScraper->Start();
    } else {
        LOG_DEBUG("Input chunk has failed (ChunkId: %v)", chunkId);
        OnInputChunkUnavailable(chunkId, &it->second);
    }
}

void TOperationControllerBase::SafeOnIntermediateChunkLocated(const TChunkId& chunkId, const TChunkReplicaList& replicas)
{
    // Intermediate chunks are always replicated.
    if (IsUnavailable(replicas, NErasure::ECodec::None)) {
        OnIntermediateChunkUnavailable(chunkId);
    } else {
        OnIntermediateChunkAvailable(chunkId, replicas);
    }
}

void TOperationControllerBase::SafeOnInputChunkLocated(const TChunkId& chunkId, const TChunkReplicaList& replicas)
{
    auto it = InputChunkMap.find(chunkId);
    YCHECK(it != InputChunkMap.end());

    auto& descriptor = it->second;
    YCHECK(!descriptor.InputChunks.empty());
    auto& chunkSpec = descriptor.InputChunks.front();
    auto codecId = NErasure::ECodec(chunkSpec->GetErasureCodec());

    if (IsUnavailable(replicas, codecId, CheckParityReplicas())) {
        OnInputChunkUnavailable(chunkId, &descriptor);
    } else {
        OnInputChunkAvailable(chunkId, replicas, &descriptor);
    }
}

void TOperationControllerBase::OnInputChunkAvailable(
    const TChunkId& chunkId,
    const TChunkReplicaList& replicas,
    TInputChunkDescriptor* descriptor)
{
    VERIFY_INVOKER_AFFINITY(CancelableInvoker);

    if (descriptor->State != EInputChunkState::Waiting) {
        return;
    }

    LOG_TRACE("Input chunk is available (ChunkId: %v)", chunkId);

    --UnavailableInputChunkCount;
    YCHECK(UnavailableInputChunkCount >= 0);

    if (UnavailableInputChunkCount == 0) {
        InputChunkScraper->Stop();
    }

    // Update replicas in place for all input chunks with current chunkId.
    for (auto& chunkSpec : descriptor->InputChunks) {
        chunkSpec->SetReplicaList(replicas);
    }

    descriptor->State = EInputChunkState::Active;

    for (const auto& inputStripe : descriptor->InputStripes) {
        --inputStripe.Stripe->WaitingChunkCount;
        if (inputStripe.Stripe->WaitingChunkCount > 0)
            continue;

        auto task = inputStripe.Task;
        task->GetChunkPoolInput()->Resume(inputStripe.Cookie, inputStripe.Stripe);
        if (task->HasInputLocality()) {
            AddTaskLocalityHint(inputStripe.Stripe, task);
        }
        AddTaskPendingHint(task);
    }
}

void TOperationControllerBase::OnInputChunkUnavailable(const TChunkId& chunkId, TInputChunkDescriptor* descriptor)
{
    VERIFY_INVOKER_AFFINITY(CancelableInvoker);

    if (descriptor->State != EInputChunkState::Active) {
        return;
    }

    ++ChunkLocatedCallCount;
    if (ChunkLocatedCallCount >= Config->ChunkScraper->MaxChunksPerRequest) {
        ChunkLocatedCallCount = 0;
        LOG_DEBUG("Located another batch of chunks (Count: %v, UnavailableInputChunkCount: %v)",
            Config->ChunkScraper->MaxChunksPerRequest,
            UnavailableInputChunkCount);
    }

    LOG_TRACE("Input chunk is unavailable (ChunkId: %v)", chunkId);

    ++UnavailableInputChunkCount;

    switch (Spec_->UnavailableChunkTactics) {
        case EUnavailableChunkAction::Fail:
            OnOperationFailed(TError("Input chunk %v is unavailable",
                chunkId));
            break;

        case EUnavailableChunkAction::Skip: {
            descriptor->State = EInputChunkState::Skipped;
            for (const auto& inputStripe : descriptor->InputStripes) {
                inputStripe.Task->GetChunkPoolInput()->Suspend(inputStripe.Cookie);

                inputStripe.Stripe->DataSlices.erase(
                    std::remove_if(
                        inputStripe.Stripe->DataSlices.begin(),
                        inputStripe.Stripe->DataSlices.end(),
                        [&] (TInputDataSlicePtr slice) {
                            try {
                                return chunkId == slice->GetSingleUnversionedChunkOrThrow()->ChunkId();
                            } catch (const std::exception& ex) {
                                //FIXME(savrus) allow data slices to be unavailable.
                                THROW_ERROR_EXCEPTION("Dynamic table chunk became unavailable") << ex;
                            }
                        }),
                    inputStripe.Stripe->DataSlices.end());

                // Reinstall patched stripe.
                inputStripe.Task->GetChunkPoolInput()->Resume(inputStripe.Cookie, inputStripe.Stripe);
                AddTaskPendingHint(inputStripe.Task);
            }
            InputChunkScraper->Start();
            break;
        }

        case EUnavailableChunkAction::Wait: {
            descriptor->State = EInputChunkState::Waiting;
            for (const auto& inputStripe : descriptor->InputStripes) {
                if (inputStripe.Stripe->WaitingChunkCount == 0) {
                    inputStripe.Task->GetChunkPoolInput()->Suspend(inputStripe.Cookie);
                }
                ++inputStripe.Stripe->WaitingChunkCount;
            }
            InputChunkScraper->Start();
            break;
        }

        default:
            Y_UNREACHABLE();
    }
}

bool TOperationControllerBase::OnIntermediateChunkUnavailable(const TChunkId& chunkId)
{
    auto it = ChunkOriginMap.find(chunkId);
    YCHECK(it != ChunkOriginMap.end());
    auto& completedJob = it->second;

    // If completedJob->InputStripe != nullptr, that means that source pool/task don't support lost jobs
    // and we have to use scraper to find new replicas of intermediate chunks.

    if (completedJob->InputStripe && Spec_->UnavailableChunkTactics == EUnavailableChunkAction::Fail) {
        auto error = TError("Intermediate chunk is unavailable")
            << TErrorAttribute("chunk_id", chunkId);
        OnOperationFailed(error, true);
        return false;
    }

    // If lost jobs are enabled we don't track individual unavailable chunks,
    // since we will regenerate them all anyway.
    if (completedJob->InputStripe &&
        completedJob->UnavailableChunks.insert(chunkId).second)
    {
        ++UnavailableIntermediateChunkCount;
    }

    if (completedJob->Suspended)
        return false;

    LOG_DEBUG("Job is lost (Address: %v, JobId: %v, SourceTask: %v, OutputCookie: %v, InputCookie: %v, UnavailableIntermediateChunkCount: %v)",
        completedJob->NodeDescriptor.Address,
        completedJob->JobId,
        completedJob->SourceTask->GetId(),
        completedJob->OutputCookie,
        completedJob->InputCookie,
        UnavailableIntermediateChunkCount);

    completedJob->Suspended = true;
    completedJob->DestinationPool->Suspend(completedJob->InputCookie);

    if (!completedJob->InputStripe) {
        JobCounter->Lost(1);
        completedJob->SourceTask->GetChunkPoolOutput()->Lost(completedJob->OutputCookie);
        completedJob->SourceTask->OnJobLost(completedJob);
        AddTaskPendingHint(completedJob->SourceTask);
    }

    return true;
}

void TOperationControllerBase::OnIntermediateChunkAvailable(const TChunkId& chunkId, const TChunkReplicaList& replicas)
{
    auto it = ChunkOriginMap.find(chunkId);
    YCHECK(it != ChunkOriginMap.end());
    auto& completedJob = it->second;

    if (!completedJob->InputStripe || !completedJob->Suspended) {
        // Job will either be restarted or all chunks are fine.
        return;
    }

    if (completedJob->UnavailableChunks.erase(chunkId) == 1) {
        for (auto& dataSlice : completedJob->InputStripe->DataSlices) {
            // Intermediate chunks are always unversioned.
            auto inputChunk = dataSlice->GetSingleUnversionedChunkOrThrow();
            if (inputChunk->ChunkId() == chunkId) {
                inputChunk->SetReplicaList(replicas);
            }
        }
        --UnavailableIntermediateChunkCount;

        YCHECK(UnavailableIntermediateChunkCount > 0 ||
            (UnavailableIntermediateChunkCount == 0 && completedJob->UnavailableChunks.empty()));
        if (completedJob->UnavailableChunks.empty()) {
            LOG_DEBUG("Job result is resumed (JobId: %v, InputCookie: %v, UnavailableIntermediateChunkCount: %v)",
                completedJob->JobId,
                completedJob->InputCookie,
                UnavailableIntermediateChunkCount);

            completedJob->Suspended = false;
            completedJob->DestinationPool->Resume(completedJob->InputCookie, completedJob->InputStripe);

            // TODO (psushin).
            // Unfortunately we don't know what task we are resuming, so
            // add pending hints for all.
            AddAllTaskPendingHints();
        }
    }
}

bool TOperationControllerBase::AreForeignTablesSupported() const
{
    return false;
}

bool TOperationControllerBase::IsOutputLivePreviewSupported() const
{
    return false;
}

bool TOperationControllerBase::IsIntermediateLivePreviewSupported() const
{
    return false;
}

void TOperationControllerBase::OnTransactionAborted(const TTransactionId& transactionId)
{
    VERIFY_INVOKER_AFFINITY(CancelableInvoker);

    // Double-check transaction ownership to avoid races with commits and aborts.
    auto transactions = GetTransactions();
    if (std::find_if(
            transactions.begin(),
            transactions.end(),
            [&] (const auto& transaction) { return transaction->GetId() == transactionId; }) ==
        transactions.end())
    {
        return;
    }

    if (transactionId == UserTransactionId) {
        OnOperationAborted(
            GetUserTransactionAbortedError(transactionId));
    } else {
        OnOperationFailed(
            GetSchedulerTransactionAbortedError(transactionId),
            /* flush */ false);
    }
}

std::vector<ITransactionPtr> TOperationControllerBase::GetTransactions()
{
    VERIFY_THREAD_AFFINITY_ANY();

    auto guard = Guard(TransactionsLock_);
    std::vector<ITransactionPtr> transactions = {
        UserTransaction,
        AsyncSchedulerTransaction,
        InputTransaction,
        OutputTransaction,
        DebugOutputTransaction
    };
    transactions.erase(
        std::remove_if(transactions.begin(), transactions.end(), [] (const auto& transaction) { return !transaction; }),
        transactions.end());
    return transactions;
}

bool TOperationControllerBase::IsInputDataSizeHistogramSupported() const
{
    return false;
}

void TOperationControllerBase::DoAbort()
{
    // NB: Errors ignored since we cannot do anything with it.
    Y_UNUSED(WaitFor(Host->FlushOperationNode()));

    // Skip committing anything if operation controller already tried to commit results.
    if (!CommitFinished) {
        try {
            if (StderrTable_ && StderrTable_->IsPrepared()) {
                BeginUploadOutputTables({StderrTable_.GetPtr()});
                AttachOutputChunks({StderrTable_.GetPtr()});
                EndUploadOutputTables({StderrTable_.GetPtr()});
                SetPartSize(StderrTable_, GetStderrTableWriterConfig()->MaxPartSize);
            }

            if (CoreTable_ && CoreTable_->IsPrepared()) {
                BeginUploadOutputTables({CoreTable_.GetPtr()});
                AttachOutputChunks({CoreTable_.GetPtr()});
                EndUploadOutputTables({CoreTable_.GetPtr()});
                SetPartSize(CoreTable_, GetCoreTableWriterConfig()->MaxPartSize);
            }

            ITransactionPtr debugOutputTransaction;
            {
                auto guard = Guard(TransactionsLock_);
                std::swap(debugOutputTransaction, DebugOutputTransaction);
            }

            if (debugOutputTransaction) {
                WaitFor(debugOutputTransaction->Commit())
                    .ThrowOnError();
            }
        } catch (const std::exception& ex) {
            // Bad luck we can't commit transaction.
            // Such a pity can happen for example if somebody aborted our transaction manually.
            LOG_ERROR(ex, "Failed to commit debug output transaction");
        }
    }

    ITransactionPtr asyncSchedulerTransaction;
    ITransactionPtr inputTransaction;
    ITransactionPtr outputTransaction;
    {
        auto guard = Guard(TransactionsLock_);
        std::swap(asyncSchedulerTransaction, AsyncSchedulerTransaction);
        std::swap(inputTransaction, InputTransaction);
        std::swap(outputTransaction, OutputTransaction);
    }

    std::vector<TFuture<void>> abortTransactionFutures;
    auto abortTransaction = [&] (const ITransactionPtr& transaction, bool sync = true) {
        if (transaction) {
            auto asyncResult = transaction->Abort();
            if (sync) {
                abortTransactionFutures.push_back(asyncResult);
            }
        }
    };

    // NB: We do not abort input transaction synchronously since
    // it can belong to an unavailable remote cluster.
    // Moreover if input transaction abort failed it does not harm anything.
    abortTransaction(inputTransaction, /* sync */ false);
    abortTransaction(outputTransaction);
    abortTransaction(asyncSchedulerTransaction, /* sync */ false);

    WaitFor(Combine(abortTransactionFutures))
        .ThrowOnError();

    State = EControllerState::Finished;

    LogProgress(/* force */ true);

    LOG_INFO("Operation controller aborted");
}

void TOperationControllerBase::SafeAbort()
{
    LOG_INFO("Aborting operation controller");

    // NB: context should be cancelled before aborting transactions,
    // since controller methods can use these transactions.
    CancelableContext->Cancel();

    auto asyncResult = BIND(&TOperationControllerBase::DoAbort, MakeStrong(this))
        .AsyncVia(GetInvoker())
        .Run();
    WaitFor(asyncResult)
        .ThrowOnError();
}

void TOperationControllerBase::SafeComplete()
{
    BIND(&TOperationControllerBase::OnOperationCompleted, MakeStrong(this), true /* interrupted */)
        .Via(GetCancelableInvoker())
        .Run();
}

void TOperationControllerBase::CheckTimeLimit()
{
    VERIFY_INVOKER_AFFINITY(CancelableInvoker);

    auto timeLimit = GetTimeLimit();
    if (timeLimit) {
        if (TInstant::Now() - StartTime > *timeLimit) {
            OnOperationTimeLimitExceeded();
        }
    }
}

void TOperationControllerBase::CheckAvailableExecNodes()
{
    VERIFY_INVOKER_AFFINITY(CancelableInvoker);

    if (ShouldSkipSanityCheck()) {
        return;
    }

    if (GetExecNodeDescriptors().empty()) {
        auto timeout = DurationToCpuDuration(Spec_->AvailableNodesMissingTimeout);
        if (!AvailableNodesSeen_ && AvaialableNodesLastSeenTime_ + timeout < GetCpuInstant()) {
            OnOperationFailed(TError("No online nodes match operation scheduling tag filter")
                << TErrorAttribute("operation_id", OperationId)
                << TErrorAttribute("scheduling_tag_filter", Spec_->SchedulingTagFilter));
        }
    } else {
        AvailableNodesSeen_ = true;
        AvaialableNodesLastSeenTime_ = GetCpuInstant();
    }
}

void TOperationControllerBase::AnalyzeTmpfsUsage()
{
    if (!Config->EnableTmpfs) {
        return;
    }

    THashMap<EJobType, i64> maximumUsedTmfpsSizePerJobType;
    THashMap<EJobType, TUserJobSpecPtr> userJobSpecPerJobType;

    for (const auto& task : Tasks) {
        const auto& userJobSpecPtr = task->GetUserJobSpec();
        if (!userJobSpecPtr || !userJobSpecPtr->TmpfsPath || !userJobSpecPtr->TmpfsSize) {
            continue;
        }

        auto maxUsedTmpfsSize = task->GetMaximumUsedTmpfsSize();
        if (!maxUsedTmpfsSize) {
            continue;
        }

        auto jobType = task->GetJobType();

        auto it = maximumUsedTmfpsSizePerJobType.find(jobType);
        if (it == maximumUsedTmfpsSizePerJobType.end()) {
            maximumUsedTmfpsSizePerJobType[jobType] = *maxUsedTmpfsSize;
        } else {
            it->second = std::max(it->second, *maxUsedTmpfsSize);
        }

        userJobSpecPerJobType.insert(std::make_pair(jobType, userJobSpecPtr));
    }

    std::vector<TError> innerErrors;

    double minUnusedSpaceRatio = 1.0 - Config->OperationAlerts->TmpfsAlertMaxUnusedSpaceRatio;

    for (const auto& pair : maximumUsedTmfpsSizePerJobType) {
        const auto& userJobSpecPtr = userJobSpecPerJobType[pair.first];
        auto maxUsedTmpfsSize = pair.second;

        bool minUnusedSpaceThresholdOvercome = userJobSpecPtr->TmpfsSize.Get() - maxUsedTmpfsSize >
            Config->OperationAlerts->TmpfsAlertMinUnusedSpaceThreshold;
        bool minUnusedSpaceRatioViolated = maxUsedTmpfsSize <
            minUnusedSpaceRatio * userJobSpecPtr->TmpfsSize.Get();

        if (minUnusedSpaceThresholdOvercome && minUnusedSpaceRatioViolated) {
            auto error = TError(
                "Jobs of type %Qlv use less than %.1f%% of requested tmpfs size",
                pair.first, minUnusedSpaceRatio * 100.0);
            innerErrors.push_back(error
                << TErrorAttribute("max_used_tmpfs_size", maxUsedTmpfsSize)
                << TErrorAttribute("tmpfs_size", *userJobSpecPtr->TmpfsSize));
        }
    }

    TError error;
    if (!innerErrors.empty()) {
        error = TError(
            "Operation has jobs that use less than %.1f%% of requested tmpfs size; "
            "consider specifying tmpfs size closer to actual usage",
            minUnusedSpaceRatio * 100.0) << innerErrors;
    }

    SetOperationAlert(EOperationAlertType::UnusedTmpfsSpace, error);
}

void TOperationControllerBase::AnalyzeInputStatistics()
{
    TError error;
    if (GetUnavailableInputChunkCount() > 0) {
        error = TError(
            "Some input chunks are not available; "
            "the relevant parts of computation will be suspended");
    }

    SetOperationAlert(EOperationAlertType::LostInputChunks, error);
}

void TOperationControllerBase::AnalyzeIntermediateJobsStatistics()
{
    TError error;
    if (JobCounter->GetLost() > 0) {
        error = TError(
            "Some intermediate outputs were lost and will be regenerated; "
            "operation will take longer than usual");
    }

    SetOperationAlert(EOperationAlertType::LostIntermediateChunks, error);
}

void TOperationControllerBase::AnalyzePartitionHistogram()
{ }

void TOperationControllerBase::AnalyzeAbortedJobs()
{
    auto aggregateTimeForJobState = [&] (EJobState state) {
        i64 sum = 0;
        for (auto type : TEnumTraits<EJobType>::GetDomainValues()) {
            auto value = FindNumericValue(
                JobStatistics,
                Format("/time/total/$/%lv/%lv", state, type));

            if (value) {
                sum += *value;
            }
        }

        return sum;
    };

    i64 completedJobsTime = aggregateTimeForJobState(EJobState::Completed);
    i64 abortedJobsTime = aggregateTimeForJobState(EJobState::Aborted);
    double abortedJobsTimeRatio = 1.0;
    if (completedJobsTime > 0) {
        abortedJobsTimeRatio = 1.0 * abortedJobsTime / completedJobsTime;
    }

    TError error;
    if (abortedJobsTime > Config->OperationAlerts->AbortedJobsAlertMaxAbortedTime &&
        abortedJobsTimeRatio > Config->OperationAlerts->AbortedJobsAlertMaxAbortedTimeRatio)
    {
        error = TError(
            "Aborted jobs time ratio is too high, scheduling is likely to be inefficient; "
            "consider increasing job count to make individual jobs smaller")
                << TErrorAttribute("aborted_jobs_time_ratio", abortedJobsTimeRatio);
    }

    SetOperationAlert(EOperationAlertType::LongAbortedJobs, error);
}

void TOperationControllerBase::AnalyzeJobsIOUsage()
{
    std::vector<TError> innerErrors;

    for (auto jobType : TEnumTraits<EJobType>::GetDomainValues()) {
        auto value = FindNumericValue(
            JobStatistics,
            "/user_job/woodpecker/$/completed/" + FormatEnum(jobType));

        if (value && *value > 0) {
            innerErrors.emplace_back("Detected excessive disk IO in %Qlv jobs", jobType);
        }
    }

    TError error;
    if (!innerErrors.empty()) {
        error = TError("Detected excessive disk IO in jobs; consider optimizing disk usage")
            << innerErrors;
    }

    SetOperationAlert(EOperationAlertType::ExcessiveDiskUsage, error);
}

void TOperationControllerBase::AnalyzeJobsDuration()
{
    if (OperationType == EOperationType::RemoteCopy || OperationType == EOperationType::Erase) {
        return;
    }

    auto operationDuration = TInstant::Now() - StartTime;

    std::vector<TError> innerErrors;

    for (auto jobType : GetSupportedJobTypesForJobsDurationAnalyzer()) {
        auto completedJobsSummary = FindSummary(
            JobStatistics,
            "/time/total/$/completed/" + FormatEnum(jobType));

        if (!completedJobsSummary) {
            continue;
        }

        auto maxJobDuration = TDuration::MilliSeconds(completedJobsSummary->GetMax());
        auto completedJobCount = completedJobsSummary->GetCount();

        if (completedJobCount > Config->OperationAlerts->ShortJobsAlertMinJobCount &&
            operationDuration > maxJobDuration * 2 &&
            maxJobDuration < Config->OperationAlerts->ShortJobsAlertMinJobDuration)
        {
            auto error = TError(
                "Duration of %Qlv jobs is less than %v seconds, try increasing %v in operation spec",
                jobType,
                Config->OperationAlerts->ShortJobsAlertMinJobDuration.Seconds(),
                GetDataWeightParameterNameForJob(jobType))
                    << TErrorAttribute("max_job_duration", maxJobDuration);

            innerErrors.push_back(error);
        }
    }

    TError error;
    if (!innerErrors.empty()) {
        error = TError("Operation has jobs with duration is less than %v seconds, "
                       "that leads to large overhead costs for scheduling",
                       Config->OperationAlerts->ShortJobsAlertMinJobDuration)
            << innerErrors;
    }

    SetOperationAlert(EOperationAlertType::ShortJobsDuration, error);
}

void TOperationControllerBase::AnalyzeScheduleJobStatistics()
{
    auto jobSpecThrottlerActivationCount = ScheduleJobStatistics_->Failed[EScheduleJobFailReason::JobSpecThrottling];
    auto activationCountThreshold = Config->OperationAlerts->JobSpecThrottlingAlertActivationCountThreshold;

    TError error;
    if (jobSpecThrottlerActivationCount > activationCountThreshold) {
        error = TError(
            "Excessive job spec throttling is detected. Usage ratio of operation can be "
            "significatly less than fair share ratio")
                << TErrorAttribute("job_spec_throttler_activation_count", jobSpecThrottlerActivationCount);
    }

    SetOperationAlert(EOperationAlertType::ExcessiveJobSpecThrottling, error);
}

void TOperationControllerBase::AnalyzeOperationProgress()
{
    VERIFY_INVOKER_AFFINITY(CancelableInvoker);

    AnalyzeTmpfsUsage();
    AnalyzeInputStatistics();
    AnalyzeIntermediateJobsStatistics();
    AnalyzePartitionHistogram();
    AnalyzeAbortedJobs();
    AnalyzeJobsIOUsage();
    AnalyzeJobsDuration();
    AnalyzeScheduleJobStatistics();
}

void TOperationControllerBase::UpdateCachedMaxAvailableExecNodeResources()
{
    VERIFY_INVOKER_AFFINITY(CancelableInvoker);

    const auto& nodeDescriptors = GetExecNodeDescriptors();

    TJobResources maxAvailableResources;
    for (const auto& descriptor : nodeDescriptors) {
        maxAvailableResources = Max(maxAvailableResources, descriptor.ResourceLimits);
    }

    CachedMaxAvailableExecNodeResources_ = maxAvailableResources;
}

void TOperationControllerBase::CheckMinNeededResourcesSanity()
{
    VERIFY_INVOKER_AFFINITY(CancelableInvoker);

    if (ShouldSkipSanityCheck()) {
        return;
    }

    for (const auto& task : Tasks) {
        if (task->GetPendingJobCount() == 0) {
            continue;
        }

        const auto& neededResources = task->GetMinNeededResources().ToJobResources();
        if (!Dominates(*CachedMaxAvailableExecNodeResources_, neededResources)) {
            OnOperationFailed(
                TError("No online node can satisfy the resource demand")
                    << TErrorAttribute("task_id", task->GetId())
                    << TErrorAttribute("needed_resources", neededResources)
                    << TErrorAttribute("max_available_resources", *CachedMaxAvailableExecNodeResources_));
        }
    }
}

TScheduleJobResultPtr TOperationControllerBase::SafeScheduleJob(
    ISchedulingContextPtr context,
    const NScheduler::TJobResourcesWithQuota& jobLimits,
    const TString& treeId)
{
    if (Spec_->TestingOperationOptions->SchedulingDelay) {
        if (Spec_->TestingOperationOptions->SchedulingDelayType == ESchedulingDelayType::Async) {
            TDelayedExecutor::WaitForDuration(*Spec_->TestingOperationOptions->SchedulingDelay);
        } else {
            Sleep(*Spec_->TestingOperationOptions->SchedulingDelay);
        }
    }

    // SafeScheduleJob must be synchronous; context switches are prohibited.
    TForbidContextSwitchGuard contextSwitchGuard;

    TWallTimer timer;
    auto scheduleJobResult = New<TScheduleJobResult>();
    DoScheduleJob(context.Get(), jobLimits, treeId, scheduleJobResult.Get());
    if (scheduleJobResult->JobStartRequest) {
        JobCounter->Start(1);
    }
    scheduleJobResult->Duration = timer.GetElapsedTime();

    ScheduleJobStatistics_->RecordJobResult(scheduleJobResult);

    auto now = NProfiling::GetCpuInstant();
    if (now > ScheduleJobStatisticsLogDeadline_) {
        LOG_DEBUG("Schedule job statistics (Count: %v, TotalDuration: %v, FailureReasons: %v)",
            ScheduleJobStatistics_->Count,
            ScheduleJobStatistics_->Duration,
            ScheduleJobStatistics_->Failed);
        ScheduleJobStatisticsLogDeadline_ = now + NProfiling::DurationToCpuDuration(Config->ScheduleJobStatisticsLogBackoff);
    }

    return scheduleJobResult;
}

void TOperationControllerBase::UpdateConfig(const TControllerAgentConfigPtr& config)
{
    VERIFY_INVOKER_AFFINITY(CancelableInvoker);

    Config = config;
}

void TOperationControllerBase::CustomizeJoblet(const TJobletPtr& /* joblet */)
{ }

void TOperationControllerBase::CustomizeJobSpec(const TJobletPtr& /* joblet */, TJobSpec* /* jobSpec */)
{ }

void TOperationControllerBase::RegisterTask(TTaskPtr task)
{
    task->Initialize();
    Tasks.emplace_back(std::move(task));
}

void TOperationControllerBase::RegisterTaskGroup(TTaskGroupPtr group)
{
    TaskGroups.push_back(std::move(group));
}

void TOperationControllerBase::UpdateTask(TTaskPtr task)
{
    int oldPendingJobCount = CachedPendingJobCount;
    int newPendingJobCount = CachedPendingJobCount + task->GetPendingJobCountDelta();
    CachedPendingJobCount = newPendingJobCount;

    int oldTotalJobCount = JobCounter->GetTotal();
    JobCounter->Increment(task->GetTotalJobCountDelta());
    int newTotalJobCount = JobCounter->GetTotal();

    IncreaseNeededResources(task->GetTotalNeededResourcesDelta());

    LOG_DEBUG_IF(
        newPendingJobCount != oldPendingJobCount || newTotalJobCount != oldTotalJobCount,
        "Task updated (Task: %v, PendingJobCount: %v -> %v, TotalJobCount: %v -> %v, NeededResources: %v)",
        task->GetId(),
        oldPendingJobCount,
        newPendingJobCount,
        oldTotalJobCount,
        newTotalJobCount,
        FormatResources(CachedNeededResources));

    task->CheckCompleted();
}

void TOperationControllerBase::UpdateAllTasks()
{
    for (const auto& task: Tasks) {
        UpdateTask(task);
    }
}

void TOperationControllerBase::UpdateAllTasksIfNeeded()
{
    auto now = NProfiling::GetCpuInstant();
    if (now < TaskUpdateDeadline_) {
        return;
    }
    UpdateAllTasks();
    TaskUpdateDeadline_ = now + NProfiling::DurationToCpuDuration(Config->TaskUpdatePeriod);
}

void TOperationControllerBase::MoveTaskToCandidates(
    TTaskPtr task,
    std::multimap<i64, TTaskPtr>& candidateTasks)
{
    const auto& neededResources = task->GetMinNeededResources();
    i64 minMemory = neededResources.GetMemory();
    candidateTasks.insert(std::make_pair(minMemory, task));
    LOG_DEBUG("Task moved to candidates (Task: %v, MinMemory: %v)",
        task->GetId(),
        minMemory / 1_MB);

}

void TOperationControllerBase::AddTaskPendingHint(const TTaskPtr& task)
{
    if (task->GetPendingJobCount() > 0) {
        auto group = task->GetGroup();
        if (group->NonLocalTasks.insert(task).second) {
            LOG_DEBUG("Task pending hint added (Task: %v)", task->GetId());
            MoveTaskToCandidates(task, group->CandidateTasks);
        }
    }
    UpdateTask(task);
}

void TOperationControllerBase::AddAllTaskPendingHints()
{
    for (const auto& task : Tasks) {
        AddTaskPendingHint(task);
    }
}

void TOperationControllerBase::DoAddTaskLocalityHint(TTaskPtr task, TNodeId nodeId)
{
    auto group = task->GetGroup();
    if (group->NodeIdToTasks[nodeId].insert(task).second) {
        LOG_TRACE("Task locality hint added (Task: %v, Address: %v)",
            task->GetId(),
            InputNodeDirectory_->GetDescriptor(nodeId).GetDefaultAddress());
    }
}

void TOperationControllerBase::AddTaskLocalityHint(TNodeId nodeId, const TTaskPtr& task)
{
    DoAddTaskLocalityHint(task, nodeId);
    UpdateTask(task);
}

void TOperationControllerBase::AddTaskLocalityHint(const TChunkStripePtr& stripe, const TTaskPtr& task)
{
    for (const auto& dataSlice : stripe->DataSlices) {
        for (const auto& chunkSlice : dataSlice->ChunkSlices) {
            for (auto replica : chunkSlice->GetInputChunk()->GetReplicaList()) {
                auto locality = chunkSlice->GetLocality(replica.GetReplicaIndex());
                if (locality > 0) {
                    DoAddTaskLocalityHint(task, replica.GetNodeId());
                }
            }
        }
    }
    UpdateTask(task);
}

void TOperationControllerBase::ResetTaskLocalityDelays()
{
    LOG_DEBUG("Task locality delays are reset");
    for (auto group : TaskGroups) {
        for (const auto& pair : group->DelayedTasks) {
            auto task = pair.second;
            if (task->GetPendingJobCount() > 0) {
                MoveTaskToCandidates(task, group->CandidateTasks);
            } else {
                LOG_DEBUG("Task pending hint removed (Task: %v)",
                    task->GetId());
                YCHECK(group->NonLocalTasks.erase(task) == 1);
            }
        }
        group->DelayedTasks.clear();
    }
}

bool TOperationControllerBase::CheckJobLimits(
    TTaskPtr task,
    const TJobResources& jobLimits,
    const TJobResources& nodeResourceLimits)
{
    auto neededResources = task->GetMinNeededResources().ToJobResources();
    if (Dominates(jobLimits, neededResources)) {
        return true;
    }
    task->CheckResourceDemandSanity(nodeResourceLimits, neededResources);
    return false;
}

void TOperationControllerBase::DoScheduleJob(
    ISchedulingContext* context,
    const NScheduler::TJobResourcesWithQuota& jobLimits,
    const TString& treeId,
    TScheduleJobResult* scheduleJobResult)
{
    VERIFY_INVOKER_AFFINITY(CancelableInvoker);

    if (!IsRunning()) {
        LOG_TRACE("Operation is not running, scheduling request ignored");
        scheduleJobResult->RecordFail(EScheduleJobFailReason::OperationNotRunning);
    } else if (GetPendingJobCount() == 0) {
        LOG_TRACE("No pending jobs left, scheduling request ignored");
        scheduleJobResult->RecordFail(EScheduleJobFailReason::NoPendingJobs);
    } else {
        if (!CanSatisfyDiskRequest(context->DiskInfo(), jobLimits.GetDiskQuota())) {
            scheduleJobResult->RecordFail(EScheduleJobFailReason::NotEnoughResources);
            return;
        }
        DoScheduleLocalJob(context, jobLimits.ToJobResources(), treeId, scheduleJobResult);
        if (!scheduleJobResult->JobStartRequest) {
            DoScheduleNonLocalJob(context, jobLimits.ToJobResources(), treeId, scheduleJobResult);
        }
    }
}

void TOperationControllerBase::DoScheduleLocalJob(
    ISchedulingContext* context,
    const TJobResources& jobLimits,
    const TString& treeId,
    TScheduleJobResult* scheduleJobResult)
{
    const auto& nodeResourceLimits = context->ResourceLimits();
    const auto& address = context->GetNodeDescriptor().Address;
    auto nodeId = context->GetNodeDescriptor().Id;

    for (const auto& group : TaskGroups) {
        if (scheduleJobResult->IsScheduleStopNeeded()) {
            return;
        }
        if (!Dominates(jobLimits, group->MinNeededResources)) {
            scheduleJobResult->RecordFail(EScheduleJobFailReason::NotEnoughResources);
            continue;
        }

        auto localTasksIt = group->NodeIdToTasks.find(nodeId);
        if (localTasksIt == group->NodeIdToTasks.end()) {
            continue;
        }

        i64 bestLocality = 0;
        TTaskPtr bestTask;

        auto& localTasks = localTasksIt->second;
        auto it = localTasks.begin();
        while (it != localTasks.end()) {
            auto jt = it++;
            auto task = *jt;

            // Make sure that the task has positive locality.
            // Remove pending hint if not.
            auto locality = task->GetLocality(nodeId);
            if (locality <= 0) {
                localTasks.erase(jt);
                LOG_TRACE("Task locality hint removed (Task: %v, Address: %v)",
                    task->GetId(),
                    address);
                continue;
            }

            if (locality <= bestLocality) {
                continue;
            }

            if (task->GetPendingJobCount() == 0) {
                UpdateTask(task);
                continue;
            }

            if (!CheckJobLimits(task, jobLimits, nodeResourceLimits)) {
                scheduleJobResult->RecordFail(EScheduleJobFailReason::NotEnoughResources);
                continue;
            }

            bestLocality = locality;
            bestTask = task;
        }

        if (!IsRunning()) {
            scheduleJobResult->RecordFail(EScheduleJobFailReason::OperationNotRunning);
            break;
        }

        if (bestTask) {
            LOG_DEBUG(
                "Attempting to schedule a local job (Task: %v, Address: %v, Locality: %v, JobLimits: %v, "
                "PendingDataWeight: %v, PendingJobCount: %v)",
                bestTask->GetId(),
                address,
                bestLocality,
                FormatResources(jobLimits),
                bestTask->GetPendingDataWeight(),
                bestTask->GetPendingJobCount());

            if (!HasEnoughChunkLists(bestTask->IsStderrTableEnabled(), bestTask->IsCoreTableEnabled())) {
                LOG_DEBUG("Job chunk list demand is not met");
                scheduleJobResult->RecordFail(EScheduleJobFailReason::NotEnoughChunkLists);
                break;
            }

            bestTask->ScheduleJob(context, jobLimits, treeId, scheduleJobResult);
            if (scheduleJobResult->JobStartRequest) {
                UpdateTask(bestTask);
                break;
            }
            if (scheduleJobResult->IsScheduleStopNeeded()) {
                return;
            }
        } else {
            // NB: This is one of the possible reasons, hopefully the most probable.
            scheduleJobResult->RecordFail(EScheduleJobFailReason::NoLocalJobs);
        }
    }
}

void TOperationControllerBase::DoScheduleNonLocalJob(
    ISchedulingContext* context,
    const TJobResources& jobLimits,
    const TString& treeId,
    TScheduleJobResult* scheduleJobResult)
{
    auto now = NProfiling::CpuInstantToInstant(context->GetNow());
    const auto& nodeResourceLimits = context->ResourceLimits();
    const auto& address = context->GetNodeDescriptor().Address;

    for (const auto& group : TaskGroups) {
        if (scheduleJobResult->IsScheduleStopNeeded()) {
            return;
        }
        if (!Dominates(jobLimits, group->MinNeededResources)) {
            scheduleJobResult->RecordFail(EScheduleJobFailReason::NotEnoughResources);
            continue;
        }

        auto& nonLocalTasks = group->NonLocalTasks;
        auto& candidateTasks = group->CandidateTasks;
        auto& delayedTasks = group->DelayedTasks;

        // Move tasks from delayed to candidates.
        while (!delayedTasks.empty()) {
            auto it = delayedTasks.begin();
            auto deadline = it->first;
            if (now < deadline) {
                break;
            }
            auto task = it->second;
            delayedTasks.erase(it);
            if (task->GetPendingJobCount() == 0) {
                LOG_DEBUG("Task pending hint removed (Task: %v)",
                    task->GetId());
                YCHECK(nonLocalTasks.erase(task) == 1);
                UpdateTask(task);
            } else {
                LOG_DEBUG("Task delay deadline reached (Task: %v)", task->GetId());
                MoveTaskToCandidates(task, candidateTasks);
            }
        }

        // Consider candidates in the order of increasing memory demand.
        {
            int processedTaskCount = 0;
            int noPendingJobsTaskCount = 0;
            auto it = candidateTasks.begin();
            while (it != candidateTasks.end()) {
                ++processedTaskCount;
                auto task = it->second;

                // Make sure that the task is ready to launch jobs.
                // Remove pending hint if not.
                if (task->GetPendingJobCount() == 0) {
                    LOG_DEBUG("Task pending hint removed (Task: %v)", task->GetId());
                    candidateTasks.erase(it++);
                    YCHECK(nonLocalTasks.erase(task) == 1);
                    UpdateTask(task);
                    ++noPendingJobsTaskCount;
                    continue;
                }

                // Check min memory demand for early exit.
                if (task->GetMinNeededResources().GetMemory() > jobLimits.GetMemory()) {
                    scheduleJobResult->RecordFail(EScheduleJobFailReason::NotEnoughResources);
                    break;
                }

                if (!CheckJobLimits(task, jobLimits, nodeResourceLimits)) {
                    ++it;
                    scheduleJobResult->RecordFail(EScheduleJobFailReason::NotEnoughResources);
                    continue;
                }

                if (!task->GetDelayedTime()) {
                    task->SetDelayedTime(now);
                }

                auto deadline = *task->GetDelayedTime() + task->GetLocalityTimeout();
                if (deadline > now) {
                    LOG_DEBUG("Task delayed (Task: %v, Deadline: %v)",
                        task->GetId(),
                        deadline);
                    delayedTasks.insert(std::make_pair(deadline, task));
                    candidateTasks.erase(it++);
                    scheduleJobResult->RecordFail(EScheduleJobFailReason::TaskDelayed);
                    continue;
                }

                if (!IsRunning()) {
                    scheduleJobResult->RecordFail(EScheduleJobFailReason::OperationNotRunning);
                    break;
                }

                LOG_DEBUG(
                    "Attempting to schedule a non-local job (Task: %v, Address: %v, JobLimits: %v, "
                    "PendingDataWeight: %v, PendingJobCount: %v)",
                    task->GetId(),
                    address,
                    FormatResources(jobLimits),
                    task->GetPendingDataWeight(),
                    task->GetPendingJobCount());

                if (!HasEnoughChunkLists(task->IsStderrTableEnabled(), task->IsCoreTableEnabled())) {
                    LOG_DEBUG("Job chunk list demand is not met");
                    scheduleJobResult->RecordFail(EScheduleJobFailReason::NotEnoughChunkLists);
                    break;
                }

                task->ScheduleJob(context, jobLimits, treeId, scheduleJobResult);
                if (scheduleJobResult->JobStartRequest) {
                    UpdateTask(task);
                    return;
                }
                if (scheduleJobResult->IsScheduleStopNeeded()) {
                    return;
                }

                // If task failed to schedule job, its min resources might have been updated.
                auto minMemory = task->GetMinNeededResources().GetMemory();
                if (it->first == minMemory) {
                    ++it;
                } else {
                    it = candidateTasks.erase(it);
                    candidateTasks.insert(std::make_pair(minMemory, task));
                }
            }

            if (processedTaskCount == noPendingJobsTaskCount) {
                scheduleJobResult->RecordFail(EScheduleJobFailReason::NoCandidateTasks);
            }

            LOG_DEBUG("Non-local tasks processed (TotalCount: %v, NoPendingJobsCount: %v)",
                processedTaskCount,
                noPendingJobsTaskCount);
        }
    }
}

TCancelableContextPtr TOperationControllerBase::GetCancelableContext() const
{
    VERIFY_THREAD_AFFINITY_ANY();

    return CancelableContext;
}

IInvokerPtr TOperationControllerBase::GetCancelableInvoker() const
{
    VERIFY_THREAD_AFFINITY_ANY();

    return CancelableInvoker;
}

IInvokerPtr TOperationControllerBase::GetInvoker() const
{
    VERIFY_THREAD_AFFINITY_ANY();

    return SuspendableInvoker;
}

TFuture<void> TOperationControllerBase::Suspend()
{
    VERIFY_THREAD_AFFINITY_ANY();

    if (Spec_->TestingOperationOptions->DelayInsideSuspend) {
        return Combine(std::vector<TFuture<void>> {
            SuspendableInvoker->Suspend(),
            TDelayedExecutor::MakeDelayed(*Spec_->TestingOperationOptions->DelayInsideSuspend)});
    }

    return SuspendableInvoker->Suspend();
}

void TOperationControllerBase::Resume()
{
    VERIFY_THREAD_AFFINITY_ANY();

    SuspendableInvoker->Resume();
}

void TOperationControllerBase::Cancel()
{
    VERIFY_THREAD_AFFINITY_ANY();

    CancelableContext->Cancel();

    LOG_INFO("Operation controller canceled");
}

int TOperationControllerBase::GetPendingJobCount() const
{
    VERIFY_THREAD_AFFINITY_ANY();

    // Avoid accessing the state while not prepared.
    if (!IsPrepared()) {
        return 0;
    }

    // NB: For suspended operations we still report proper pending job count
    // but zero demand.
    if (!IsRunning()) {
        return 0;
    }

    return CachedPendingJobCount;
}

bool TOperationControllerBase::IsRevivedFromSnapshot() const
{
    VERIFY_THREAD_AFFINITY_ANY();

    return RevivedFromSnapshot;
}

void TOperationControllerBase::IncreaseNeededResources(const TJobResources& resourcesDelta)
{
    VERIFY_THREAD_AFFINITY_ANY();

    TWriterGuard guard(CachedNeededResourcesLock);
    CachedNeededResources += resourcesDelta;
}

TJobResources TOperationControllerBase::GetNeededResources() const
{
    VERIFY_THREAD_AFFINITY_ANY();

    TReaderGuard guard(CachedNeededResourcesLock);
    return CachedNeededResources;
}

std::vector<NScheduler::TJobResourcesWithQuota> TOperationControllerBase::GetMinNeededJobResources() const
{
    VERIFY_INVOKER_AFFINITY(CancelableInvoker);

<<<<<<< HEAD
    yhash<EJobType, NScheduler::TJobResourcesWithQuota> minNeededJobResources;
=======
    THashMap<EJobType, TJobResources> minNeededJobResources;
>>>>>>> 5e5c3f74

    for (const auto& task : Tasks) {
        if (task->GetPendingJobCount() == 0) {
            continue;
        }

        auto jobType = task->GetJobType();
        auto resources = task->GetMinNeededResources();

        auto resIt = minNeededJobResources.find(jobType);
        if (resIt == minNeededJobResources.end()) {
            minNeededJobResources[jobType] = resources;
        } else {
            resIt->second = Min(resIt->second, resources);
        }
    }

    std::vector<NScheduler::TJobResourcesWithQuota> result;
    for (const auto& pair : minNeededJobResources) {
        result.push_back(pair.second);
        LOG_DEBUG("Aggregated minimal needed resources for jobs (JobType: %v, MinNeededResources: %v)",
            pair.first,
            FormatResources(pair.second));
    }
    return result;
}

i64 TOperationControllerBase::ComputeUserJobMemoryReserve(EJobType jobType, TUserJobSpecPtr userJobSpec) const
{
    if (userJobSpec) {
        return userJobSpec->MemoryLimit * GetUserJobMemoryDigest(jobType)->GetQuantile(Config->UserJobMemoryReserveQuantile);
    } else {
        return 0;
    }
}

void TOperationControllerBase::FlushOperationNode(bool checkFlushResult)
{
    // Some statistics are reported only on operation end so
    // we need to synchronously check everything and set
    // appropriate alerts before flushing operation node.
    // Flush of newly calculated statistics is guaranteed by OnOperationFailed.
    AnalyzeOperationProgress();

    auto flushResult = WaitFor(Host->FlushOperationNode());
    if (checkFlushResult && !flushResult.IsOK()) {
        // We do not want to complete operation if progress flush has failed.
        OnOperationFailed(flushResult, /* flush */ false);
    }
}

void TOperationControllerBase::OnOperationCompleted(bool interrupted)
{
    VERIFY_INVOKER_AFFINITY(CancelableInvoker);
    Y_UNUSED(interrupted);

    // This can happen if operation failed during completion in derived class (e.g. SortController).
    if (State.exchange(EControllerState::Finished) == EControllerState::Finished) {
        return;
    }

    BuildAndSaveProgress();
    FlushOperationNode(/* checkFlushResult */ true);
    WaitForHeartbeat();

    LogProgress(/* force */ true);

    {
        auto guard = Guard(EventsLock_);
        Completed_ = true;
    }
}

void TOperationControllerBase::OnOperationFailed(const TError& error, bool flush)
{
    VERIFY_THREAD_AFFINITY_ANY();

    // During operation failing job aborting can lead to another operation fail, we don't want to invoke it twice.
    if (State.exchange(EControllerState::Finished) == EControllerState::Finished) {
        return;
    }

    BuildAndSaveProgress();
    LogProgress(/* force */ true);
    WaitForHeartbeat();

    if (flush) {
        // NB: Error ignored since we cannot do anything with it.
        FlushOperationNode(/* checkFlushResult */ false);
    }

    {
        auto guard = Guard(EventsLock_);
        FailureError_ = error;
    }
}

void TOperationControllerBase::OnOperationAborted(const TError& error)
{
    VERIFY_THREAD_AFFINITY_ANY();

    // Cf. OnOperationFailed.
    if (State.exchange(EControllerState::Finished) == EControllerState::Finished) {
        return;
    }

    {
        auto guard = Guard(EventsLock_);
        AbortError_ = error;
    }
}

TNullable<TDuration> TOperationControllerBase::GetTimeLimit() const
{
    auto timeLimit = Config->OperationTimeLimit;
    if (Spec_->TimeLimit) {
        timeLimit = Spec_->TimeLimit;
    }
    return timeLimit;
}

TError TOperationControllerBase::GetTimeLimitError() const
{
    return TError("Operation is running for too long, aborted")
        << TErrorAttribute("time_limit", GetTimeLimit());
}

void TOperationControllerBase::OnOperationTimeLimitExceeded()
{
    VERIFY_INVOKER_AFFINITY(CancelableInvoker);

    auto expected = EControllerState::Running;
    if (!State.compare_exchange_strong(expected, EControllerState::Failing)) {
        return;
    }

    for (const auto& joblet : JobletMap) {
        Host->FailJob(joblet.first);
    }

    auto error = GetTimeLimitError();
    if (!JobletMap.empty()) {
        TDelayedExecutor::MakeDelayed(Config->OperationControllerFailTimeout)
            .Apply(BIND(&TOperationControllerBase::OnOperationFailed, MakeWeak(this), error, /* flush */ true)
            .Via(CancelableInvoker));
    } else {
        OnOperationFailed(error, /* flush */ true);
    }
}

void TOperationControllerBase::CheckFailedJobsStatusReceived()
{
    if (IsFailing() && JobletMap.empty()) {
        auto error = GetTimeLimitError();
        OnOperationFailed(error, /* flush */ true);
    }
}

const std::vector<TEdgeDescriptor>& TOperationControllerBase::GetStandardEdgeDescriptors() const
{
    return StandardEdgeDescriptors_;
}

void TOperationControllerBase::InitializeStandardEdgeDescriptors()
{
    StandardEdgeDescriptors_.resize(Sinks_.size());
    for (int index = 0; index < Sinks_.size(); ++index) {
        StandardEdgeDescriptors_[index] = OutputTables_[index].GetEdgeDescriptorTemplate();
        StandardEdgeDescriptors_[index].DestinationPool = Sinks_[index].get();
        StandardEdgeDescriptors_[index].IsFinalOutput = true;
    }
}

void TOperationControllerBase::ProcessSafeException(const std::exception& ex)
{
    OnOperationFailed(TError("Exception thrown in operation controller that led to operation failure")
        << ex);
}

void TOperationControllerBase::ProcessSafeException(const TAssertionFailedException& ex)
{
    TControllerAgentCounterManager::Get()->IncrementAssertionsFailed(OperationType);

    OnOperationFailed(TError("Operation controller crashed; please file a ticket at YTADMINREQ and attach a link to this operation")
        << TErrorAttribute("failed_condition", ex.GetExpression())
        << TErrorAttribute("stack_trace", ex.GetStackTrace())
        << TErrorAttribute("core_path", ex.GetCorePath())
        << TErrorAttribute("operation_id", OperationId));
}

EJobState TOperationControllerBase::GetStatisticsJobState(const TJobletPtr& joblet, const EJobState& state)
{
    // NB: Completed restarted job is considered as lost in statistics.
    // Actually we have lost previous incarnation of this job, but it was already considered as completed in statistics.
    return (joblet->Restarted && state == EJobState::Completed)
        ? EJobState::Lost
        : state;
}

void TOperationControllerBase::ProcessFinishedJobResult(std::unique_ptr<TJobSummary> summary, bool requestJobNodeCreation)
{
    auto jobId = summary->Id;

    const auto& schedulerResultExt = summary->Result.GetExtension(TSchedulerJobResultExt::scheduler_job_result_ext);

    auto stderrChunkId = FromProto<TChunkId>(schedulerResultExt.stderr_chunk_id());
    auto failContextChunkId = FromProto<TChunkId>(schedulerResultExt.fail_context_chunk_id());

    auto joblet = GetJoblet(jobId);
    // Job is not actually started.
    if (!joblet->StartTime) {
        return;
    }

    bool shouldCreateJobNode =
        (requestJobNodeCreation && JobNodeCount_ < Config->MaxJobNodesPerOperation) ||
        (stderrChunkId && StderrCount_ < Spec_->MaxStderrCount);

    if (!shouldCreateJobNode) {
        return;
    }

    auto inputPaths = BuildInputPathYson(joblet);
    auto finishedJob = New<TFinishedJobInfo>(joblet, std::move(*summary), std::move(inputPaths));
    FinishedJobs_.insert(std::make_pair(jobId, finishedJob));

    auto attributes = BuildYsonStringFluently<EYsonType::MapFragment>()
        .Do([&] (TFluentMap fluent) {
            BuildFinishedJobAttributes(finishedJob, /* outputStatistics */ true, fluent);
        })
        .Finish();

    {
        TCreateJobNodeRequest request;
        request.JobId = jobId;
        request.Attributes = attributes;
        request.StderrChunkId = stderrChunkId;
        request.FailContextChunkId = failContextChunkId;

        Host->CreateJobNode(std::move(request));
    }

    if (stderrChunkId) {
        ++StderrCount_;
    }
    ++JobNodeCount_;
}

bool TOperationControllerBase::IsPrepared() const
{
    return State != EControllerState::Preparing;
}

bool TOperationControllerBase::IsRunning() const
{
    return State == EControllerState::Running;
}

bool TOperationControllerBase::IsFailing() const
{
    return State == EControllerState::Failing;
}

bool TOperationControllerBase::IsFinished() const
{
    return State == EControllerState::Finished;
}

void TOperationControllerBase::CreateLivePreviewTables()
{
    const auto& client = Host->GetClient();
    auto connection = client->GetNativeConnection();

    // NB: use root credentials.
    auto channel = client->GetMasterChannelOrThrow(EMasterChannelKind::Leader);
    TObjectServiceProxy proxy(channel);

    auto batchReq = proxy.ExecuteBatch();

    auto addRequest = [&] (
        const TString& path,
        TCellTag cellTag,
        int replicationFactor,
        NCompression::ECodec compressionCodec,
        const TString& key,
        const TYsonString& acl,
        TNullable<TTableSchema> schema)
    {
        auto req = TCypressYPathProxy::Create(path);
        req->set_type(static_cast<int>(EObjectType::Table));
        req->set_ignore_existing(true);
        req->set_enable_accounting(false);

        auto attributes = CreateEphemeralAttributes();
        attributes->Set("replication_factor", replicationFactor);
        // Does this affect anything or is this for viewing only? Should we set the 'media' ('primary_medium') property?
        attributes->Set("compression_codec", compressionCodec);
        if (cellTag == connection->GetPrimaryMasterCellTag()) {
            attributes->Set("external", false);
        } else {
            attributes->Set("external_cell_tag", cellTag);
        }
        attributes->Set("acl", acl);
        attributes->Set("inherit_acl", false);
        if (schema) {
            attributes->Set("schema", *schema);
        }
        ToProto(req->mutable_node_attributes(), *attributes);
        GenerateMutationId(req);
        SetTransactionId(req, AsyncSchedulerTransaction->GetId());

        batchReq->AddRequest(req, key);
    };

    if (IsOutputLivePreviewSupported()) {
        LOG_INFO("Creating live preview for output tables");

        for (int index = 0; index < OutputTables_.size(); ++index) {
            const auto& table = OutputTables_[index];
            auto paths = GetCompatibilityOperationPaths(OperationId, StorageMode, "output_" + ToString(index));

            for (const auto& path : paths) {
                addRequest(
                    path,
                    table.CellTag,
                    table.Options->ReplicationFactor,
                    table.Options->CompressionCodec,
                    "create_output",
                    table.EffectiveAcl,
                    table.TableUploadOptions.TableSchema);
            }
        }
    }

    if (StderrTable_) {
        LOG_INFO("Creating live preview for stderr table");

        auto paths = GetCompatibilityOperationPaths(OperationId, StorageMode, "stderr");
        for (const auto& path : paths) {
            addRequest(
                path,
                StderrTable_->CellTag,
                StderrTable_->Options->ReplicationFactor,
                StderrTable_->Options->CompressionCodec,
                "create_stderr",
                StderrTable_->EffectiveAcl,
                StderrTable_->TableUploadOptions.TableSchema);
        }
    }

    if (IsIntermediateLivePreviewSupported()) {
        LOG_INFO("Creating live preview for intermediate table");

        auto paths = GetCompatibilityOperationPaths(OperationId, StorageMode, "intermediate");
        for (const auto& path : paths) {
            addRequest(
                path,
                IntermediateOutputCellTag,
                1,
                Spec_->IntermediateCompressionCodec,
                "create_intermediate",
                BuildYsonStringFluently()
                    .BeginList()
                        .Item().BeginMap()
                            .Item("action").Value("allow")
                            .Item("subjects").BeginList()
                                .Item().Value(AuthenticatedUser)
                                .DoFor(Owners, [] (TFluentList fluent, const TString& owner) {
                                    fluent.Item().Value(owner);
                                })
                            .EndList()
                            .Item("permissions").BeginList()
                                .Item().Value("read")
                            .EndList()
                            .Item("account").Value(Spec_->IntermediateDataAccount)
                        .EndMap()
                        .DoFor(Spec_->IntermediateDataAcl->GetChildren(), [] (TFluentList fluent, const INodePtr& node) {
                            fluent.Item().Value(node);
                        })
                        .DoFor(Config->AdditionalIntermediateDataAcl->GetChildren(), [] (TFluentList fluent, const INodePtr& node) {
                            fluent.Item().Value(node);
                        })
                    .EndList(),
                Null);
        }
    }

    auto batchRspOrError = WaitFor(batchReq->Invoke());
    THROW_ERROR_EXCEPTION_IF_FAILED(GetCumulativeError(batchRspOrError), "Error creating live preview tables");
    const auto& batchRsp = batchRspOrError.Value();

    auto handleResponse = [&] (TLivePreviewTableBase& table, TCypressYPathProxy::TRspCreatePtr rsp) {
        table.LivePreviewTableIds.push_back(FromProto<NCypressClient::TNodeId>(rsp->node_id()));
    };

    if (IsOutputLivePreviewSupported()) {
        auto rspsOrError = batchRsp->GetResponses<TCypressYPathProxy::TRspCreate>("create_output");
        int nodeCount = StorageMode == EOperationCypressStorageMode::Compatible ? 2 : 1;
        YCHECK(rspsOrError.size() == OutputTables_.size() * nodeCount);

        int index = 0;
        int rspIndex = 0;
        while (index < OutputTables_.size()) {
            for (int shift = 0; shift < nodeCount; ++shift) {
                handleResponse(OutputTables_[index], rspsOrError[rspIndex + shift].Value());
            }
            index += 1;
            rspIndex += nodeCount;
        }

        LOG_INFO("Live preview for output tables created");
    }

    if (StderrTable_) {
        auto responses = batchRsp->GetResponses<TCypressYPathProxy::TRspCreate>("create_stderr");
        for (const auto& rsp : responses) {
            handleResponse(*StderrTable_, rsp.Value());
        }

        LOG_INFO("Live preview for stderr table created");
    }

    if (IsIntermediateLivePreviewSupported()) {
        auto responses = batchRsp->GetResponses<TCypressYPathProxy::TRspCreate>("create_intermediate");
        for (const auto& rsp : responses) {
            handleResponse(IntermediateTable, rsp.Value());
        }

        LOG_INFO("Live preview for intermediate table created");
    }
}

void TOperationControllerBase::FetchInputTables()
{
    i64 totalChunkCount = 0;
    i64 totalExtensionSize = 0;

    LOG_INFO("Started fetching input tables");

    TQueryOptions queryOptions;
        queryOptions.VerboseLogging = true;
        queryOptions.RangeExpansionLimit = Config->MaxRangesOnTable;

    for (int tableIndex = 0; tableIndex < static_cast<int>(InputTables.size()); ++tableIndex) {
        auto& table = InputTables[tableIndex];
        auto ranges = table.Path.GetRanges();
        int originalRangeCount = ranges.size();
        if (ranges.empty()) {
            continue;
        }

        if (InputQuery && table.Schema.IsSorted()) {
            auto rangeInferrer = CreateRangeInferrer(
                InputQuery->Query->WhereClause,
                table.Schema,
                table.Schema.GetKeyColumns(),
                Host->GetClient()->GetNativeConnection()->GetColumnEvaluatorCache(),
                BuiltinRangeExtractorMap,
                queryOptions);

            std::vector<TReadRange> inferredRanges;
            for (const auto& range : ranges) {
                auto lower = range.LowerLimit().HasKey() ? range.LowerLimit().GetKey() : MinKey();
                auto upper = range.UpperLimit().HasKey() ? range.UpperLimit().GetKey() : MaxKey();
                auto result = rangeInferrer(TRowRange(lower.Get(), upper.Get()), RowBuffer);
                for (const auto& inferred : result) {
                    auto inferredRange = range;
                    inferredRange.LowerLimit().SetKey(TOwningKey(inferred.first));
                    inferredRange.UpperLimit().SetKey(TOwningKey(inferred.second));
                    inferredRanges.push_back(inferredRange);
                }
            }
            ranges = std::move(inferredRanges);
        }

        if (ranges.size() > Config->MaxRangesOnTable) {
            THROW_ERROR_EXCEPTION(
                "Too many ranges on table: maximum allowed %v, actual %v",
                Config->MaxRangesOnTable,
                ranges.size())
                << TErrorAttribute("table_path", table.Path.GetPath());
        }

        LOG_INFO("Fetching input table (Path: %v, RangeCount: %v, InferredRangeCount: %v)",
            table.Path.GetPath(),
            originalRangeCount,
            ranges.size());

        std::vector<NChunkClient::NProto::TChunkSpec> chunkSpecs;
        FetchChunkSpecs(
            InputClient,
            InputNodeDirectory_,
            table.CellTag,
            table.Path,
            table.ObjectId,
            ranges,
            table.ChunkCount,
            Config->MaxChunksPerFetch,
            Config->MaxChunksPerLocateRequest,
            [&] (TChunkOwnerYPathProxy::TReqFetchPtr req) {
                req->set_fetch_all_meta_extensions(false);
                req->add_extension_tags(TProtoExtensionTag<NChunkClient::NProto::TMiscExt>::Value);
                if (table.IsDynamic || IsBoundaryKeysFetchEnabled()) {
                    req->add_extension_tags(TProtoExtensionTag<TBoundaryKeysExt>::Value);
                }
                // NB: we always fetch parity replicas since
                // erasure reader can repair data on flight.
                req->set_fetch_parity_replicas(true);
                SetTransactionId(req, InputTransaction->GetId());
            },
            Logger,
            &chunkSpecs);

        for (const auto& chunkSpec : chunkSpecs) {
            auto inputChunk = New<TInputChunk>(chunkSpec);
            inputChunk->SetTableIndex(tableIndex);
            inputChunk->SetChunkIndex(totalChunkCount++);

            if (inputChunk->GetRowCount() > 0) {
                // Input chunks may have zero row count in case of unsensible read range with coinciding
                // lower and upper row index. We skip such chunks.
                table.Chunks.emplace_back(std::move(inputChunk));
                for (const auto& extension : chunkSpec.chunk_meta().extensions().extensions()) {
                    totalExtensionSize += extension.data().size();
                }
                RegisterInputChunk(table.Chunks.back());
            }
        }

        LOG_INFO("Input table fetched (Path: %v, ChunkCount: %v)",
            table.Path.GetPath(),
            table.Chunks.size());
    }

    LOG_INFO("Finished fetching input tables (TotalChunkCount: %v, TotalExtensionSize: %v)",
        totalChunkCount,
        totalExtensionSize);
}

void TOperationControllerBase::RegisterInputChunk(const TInputChunkPtr& inputChunk)
{
    const auto& chunkId = inputChunk->ChunkId();

    // Insert an empty TInputChunkDescriptor if a new chunkId is encountered.
    auto& chunkDescriptor = InputChunkMap[chunkId];
    chunkDescriptor.InputChunks.push_back(inputChunk);

    if (IsUnavailable(inputChunk, CheckParityReplicas())) {
        chunkDescriptor.State = EInputChunkState::Waiting;
    }
}

void TOperationControllerBase::LockInputTables()
{
    //! TODO(ignat): Merge in with lock input files method.
    LOG_INFO("Locking input tables");

    auto channel = InputClient->GetMasterChannelOrThrow(EMasterChannelKind::Leader);
    TObjectServiceProxy proxy(channel);

    auto batchReq = proxy.ExecuteBatch();

    for (const auto& table : InputTables) {
        auto req = TTableYPathProxy::Lock(table.Path.GetPath());
        req->set_mode(static_cast<int>(ELockMode::Snapshot));
        SetTransactionId(req, InputTransaction->GetId());
        GenerateMutationId(req);
        batchReq->AddRequest(req);
    }

    auto batchRspOrError = WaitFor(batchReq->Invoke());
    THROW_ERROR_EXCEPTION_IF_FAILED(GetCumulativeError(batchRspOrError), "Error locking input tables");

    const auto& batchRsp = batchRspOrError.Value()->GetResponses<TCypressYPathProxy::TRspLock>();
    for (int index = 0; index < InputTables.size(); ++index) {
        auto& table = InputTables[index];
        const auto& path = table.Path.GetPath();
        const auto& rspOrError = batchRsp[index];
        THROW_ERROR_EXCEPTION_IF_FAILED(rspOrError, "Failed to lock input table %Qv", path);
        const auto& rsp = rspOrError.Value();
        table.ObjectId = FromProto<TObjectId>(rsp->node_id());
    }
}

void TOperationControllerBase::GetInputTablesAttributes()
{
    LOG_INFO("Getting input tables attributes");

    GetUserObjectBasicAttributes<TInputTable>(
        InputClient,
        InputTables,
        InputTransaction->GetId(),
        Logger,
        EPermission::Read);

    for (const auto& table : InputTables) {
        if (table.Type != EObjectType::Table) {
            THROW_ERROR_EXCEPTION("Object %v has invalid type: expected %Qlv, actual %Qlv",
                table.Path.GetPath(),
                EObjectType::Table,
                table.Type);
        }
    }

    {
        auto channel = InputClient->GetMasterChannelOrThrow(EMasterChannelKind::Follower);
        TObjectServiceProxy proxy(channel);

        auto batchReq = proxy.ExecuteBatch();

        for (const auto& table : InputTables) {
            auto objectIdPath = FromObjectId(table.ObjectId);
            {
                auto req = TTableYPathProxy::Get(objectIdPath + "/@");
                std::vector<TString> attributeKeys{
                    "dynamic",
                    "chunk_count",
                    "retained_timestamp",
                    "schema_mode",
                    "schema",
                    "unflushed_timestamp"
                };
                ToProto(req->mutable_attributes()->mutable_keys(), attributeKeys);
                SetTransactionId(req, InputTransaction->GetId());
                batchReq->AddRequest(req, "get_attributes");
            }
        }

        auto batchRspOrError = WaitFor(batchReq->Invoke());
        THROW_ERROR_EXCEPTION_IF_FAILED(GetCumulativeError(batchRspOrError), "Error getting attributes of input tables");
        const auto& batchRsp = batchRspOrError.Value();

        auto lockInRspsOrError = batchRsp->GetResponses<TTableYPathProxy::TRspLock>("lock");
        auto getInAttributesRspsOrError = batchRsp->GetResponses<TTableYPathProxy::TRspGet>("get_attributes");
        for (int index = 0; index < InputTables.size(); ++index) {
            auto& table = InputTables[index];
            auto path = table.Path.GetPath();
            {
                const auto& rsp = getInAttributesRspsOrError[index].Value();
                auto attributes = ConvertToAttributes(TYsonString(rsp->value()));

                table.IsDynamic = attributes->Get<bool>("dynamic");
                table.Schema = attributes->Get<TTableSchema>("schema");
                table.SchemaMode = attributes->Get<ETableSchemaMode>("schema_mode");
                table.ChunkCount = attributes->Get<int>("chunk_count");

                // Validate that timestamp is correct.
                ValidateDynamicTableTimestamp(table.Path, table.IsDynamic, table.Schema, *attributes);
            }
            LOG_INFO("Input table locked (Path: %v, Schema: %v, ChunkCount: %v)",
                path,
                table.Schema,
                table.ChunkCount);
        }
    }
}

void TOperationControllerBase::GetOutputTablesSchema()
{
    LOG_INFO("Getting output tables schema");

    {
        auto channel = OutputClient->GetMasterChannelOrThrow(EMasterChannelKind::Follower);
        TObjectServiceProxy proxy(channel);
        auto batchReq = proxy.ExecuteBatch();

        for (const auto* table : UpdatingTables) {
            auto objectIdPath = FromObjectId(table->ObjectId);
            {
                auto req = TTableYPathProxy::Get(objectIdPath + "/@");
                std::vector<TString> attributeKeys{
                    "schema_mode",
                    "schema",
                    "optimize_for",
                    "compression_codec",
                    "erasure_codec",
                    "dynamic"
                };
                ToProto(req->mutable_attributes()->mutable_keys(), attributeKeys);
                SetTransactionId(req, GetTransactionIdForOutputTable(*table));
                batchReq->AddRequest(req, "get_attributes");
            }
        }

        auto batchRspOrError = WaitFor(batchReq->Invoke());
        THROW_ERROR_EXCEPTION_IF_FAILED(GetCumulativeError(batchRspOrError), "Error getting attributes of output tables");
        const auto& batchRsp = batchRspOrError.Value();

        auto getOutAttributesRspsOrError = batchRsp->GetResponses<TTableYPathProxy::TRspGet>("get_attributes");
        for (int index = 0; index < UpdatingTables.size(); ++index) {
            auto* table = UpdatingTables[index];
            const auto& path = table->Path;

            const auto& rsp = getOutAttributesRspsOrError[index].Value();
            auto attributes = ConvertToAttributes(TYsonString(rsp->value()));

            if (attributes->Get<bool>("dynamic")) {
                THROW_ERROR_EXCEPTION("Output to dynamic table is not supported")
                    << TErrorAttribute("table_path", path);
            }

            table->TableUploadOptions = GetTableUploadOptions(
                path,
                *attributes,
                0); // Here we assume zero row count, we will do additional check later.

            // TODO(savrus) I would like to see commit ts here. But as for now, start ts suffices.
            table->Timestamp = OutputTransaction->GetStartTimestamp();

            // NB(psushin): This option must be set before PrepareOutputTables call.
            table->Options->EvaluateComputedColumns = table->TableUploadOptions.TableSchema.HasComputedColumns();

            LOG_DEBUG("Received output table schema (Path: %v, Schema: %v, SchemaMode: %v, LockMode: %v)",
                path,
                table->TableUploadOptions.TableSchema,
                table->TableUploadOptions.SchemaMode,
                table->TableUploadOptions.LockMode);
        }

        if (StderrTable_) {
            StderrTable_->TableUploadOptions.TableSchema = GetStderrBlobTableSchema().ToTableSchema();
            StderrTable_->TableUploadOptions.SchemaMode = ETableSchemaMode::Strong;
            if (StderrTable_->TableUploadOptions.UpdateMode == EUpdateMode::Append) {
                THROW_ERROR_EXCEPTION("Cannot write stderr table in append mode.");
            }
        }

        if (CoreTable_) {
            CoreTable_->TableUploadOptions.TableSchema = GetCoreBlobTableSchema().ToTableSchema();
            CoreTable_->TableUploadOptions.SchemaMode = ETableSchemaMode::Strong;
            if (CoreTable_->TableUploadOptions.UpdateMode == EUpdateMode::Append) {
                THROW_ERROR_EXCEPTION("Cannot write core table in append mode.");
            }
        }
    }
}

void TOperationControllerBase::PrepareInputTables()
{
    if (!AreForeignTablesSupported()) {
        for (const auto& table : InputTables) {
            if (table.IsForeign()) {
                THROW_ERROR_EXCEPTION("Foreign tables are not supported in %Qlv operation", OperationType)
                    << TErrorAttribute("foreign_table", table.GetPath());
            }
        }
    }
}

void TOperationControllerBase::PrepareOutputTables()
{ }

void TOperationControllerBase::LockOutputTablesAndGetAttributes()
{
    LOG_INFO("Locking output tables");

    {
        auto channel = OutputClient->GetMasterChannelOrThrow(EMasterChannelKind::Leader);
        TObjectServiceProxy proxy(channel);

        {
            auto batchReq = proxy.ExecuteBatch();
            for (const auto* table : UpdatingTables) {
                auto objectIdPath = FromObjectId(table->ObjectId);
                auto req = TCypressYPathProxy::Lock(objectIdPath);
                SetTransactionId(req, GetTransactionIdForOutputTable(*table));
                GenerateMutationId(req);
                req->set_mode(static_cast<int>(table->TableUploadOptions.LockMode));
                batchReq->AddRequest(req, "lock");
            }
            auto batchRspOrError = WaitFor(batchReq->Invoke());
            THROW_ERROR_EXCEPTION_IF_FAILED(
                GetCumulativeError(batchRspOrError),
                "Error locking output tables");
        }
    }

    LOG_INFO("Getting output tables attributes");

    {
        auto channel = OutputClient->GetMasterChannelOrThrow(EMasterChannelKind::Follower);
        TObjectServiceProxy proxy(channel);
        auto batchReq = proxy.ExecuteBatch();

        for (const auto* table : UpdatingTables) {
            auto objectIdPath = FromObjectId(table->ObjectId);
            {
                auto req = TTableYPathProxy::Get(objectIdPath + "/@");

                std::vector<TString> attributeKeys{
                    "account",
                    "chunk_writer",
                    "effective_acl",
                    "primary_medium",
                    "replication_factor",
                    "row_count",
                    "vital",
                    "enable_skynet_sharing",
                };
                ToProto(req->mutable_attributes()->mutable_keys(), attributeKeys);
                SetTransactionId(req, GetTransactionIdForOutputTable(*table));
                batchReq->AddRequest(req, "get_attributes");
            }
        }

        auto batchRspOrError = WaitFor(batchReq->Invoke());
        THROW_ERROR_EXCEPTION_IF_FAILED(
            GetCumulativeError(batchRspOrError),
            "Error getting attributes of output tables");
        const auto& batchRsp = batchRspOrError.Value();

        auto getOutAttributesRspsOrError = batchRsp->GetResponses<TTableYPathProxy::TRspGet>("get_attributes");
        for (int index = 0; index < UpdatingTables.size(); ++index) {
            auto* table = UpdatingTables[index];
            const auto& path = table->Path.GetPath();
            {
                const auto& rsp = getOutAttributesRspsOrError[index].Value();
                auto attributes = ConvertToAttributes(TYsonString(rsp->value()));

                if (attributes->Get<i64>("row_count") > 0 &&
                    table->TableUploadOptions.TableSchema.IsSorted() &&
                    table->TableUploadOptions.UpdateMode == EUpdateMode::Append)
                {
                    THROW_ERROR_EXCEPTION("Cannot append sorted data to non-empty output table %v",
                        path);
                }

                if (table->TableUploadOptions.TableSchema.IsSorted()) {
                    table->Options->ValidateSorted = true;
                    table->Options->ValidateUniqueKeys = table->TableUploadOptions.TableSchema.GetUniqueKeys();
                } else {
                    table->Options->ValidateSorted = false;
                }

                table->Options->CompressionCodec = table->TableUploadOptions.CompressionCodec;
                table->Options->ErasureCodec = table->TableUploadOptions.ErasureCodec;
                table->Options->ReplicationFactor = attributes->Get<int>("replication_factor");
                table->Options->MediumName = attributes->Get<TString>("primary_medium");
                table->Options->Account = attributes->Get<TString>("account");
                table->Options->ChunksVital = attributes->Get<bool>("vital");
                table->Options->OptimizeFor = table->TableUploadOptions.OptimizeFor;
                table->Options->EnableSkynetSharing = attributes->Get<bool>("enable_skynet_sharing", false);

                // Workaround for YT-5827.
                if (table->TableUploadOptions.TableSchema.Columns().empty() &&
                    table->TableUploadOptions.TableSchema.GetStrict())
                {
                    table->Options->OptimizeFor = EOptimizeFor::Lookup;
                }

                table->EffectiveAcl = attributes->GetYson("effective_acl");
                table->WriterConfig = attributes->FindYson("chunk_writer");
            }
            LOG_INFO("Output table locked (Path: %v, Options: %v, UploadTransactionId: %v)",
                path,
                ConvertToYsonString(table->Options, EYsonFormat::Text).GetData(),
                table->UploadTransactionId);
        }
    }
}

void TOperationControllerBase::BeginUploadOutputTables(const std::vector<TOutputTable*>& updatingTables)
{
    LOG_INFO("Beginning upload for output tables");

    {
        auto channel = OutputClient->GetMasterChannelOrThrow(EMasterChannelKind::Leader);
        TObjectServiceProxy proxy(channel);

        {
            auto batchReq = proxy.ExecuteBatch();
            for (const auto* table : updatingTables) {
                auto objectIdPath = FromObjectId(table->ObjectId);
                auto req = TTableYPathProxy::BeginUpload(objectIdPath);
                SetTransactionId(req, GetTransactionIdForOutputTable(*table));
                GenerateMutationId(req);
                req->set_update_mode(static_cast<int>(table->TableUploadOptions.UpdateMode));
                req->set_lock_mode(static_cast<int>(table->TableUploadOptions.LockMode));
                req->set_upload_transaction_title(Format("Upload to %v from operation %v",
                    table->Path.GetPath(),
                    OperationId));
                batchReq->AddRequest(req, "begin_upload");
            }
            auto batchRspOrError = WaitFor(batchReq->Invoke());
            THROW_ERROR_EXCEPTION_IF_FAILED(
                GetCumulativeError(batchRspOrError),
                "Error starting upload transactions for output tables");
            const auto& batchRsp = batchRspOrError.Value();

            auto beginUploadRspsOrError = batchRsp->GetResponses<TTableYPathProxy::TRspBeginUpload>("begin_upload");
            for (int index = 0; index < updatingTables.size(); ++index) {
                auto* table = updatingTables[index];
                const auto& rsp = beginUploadRspsOrError[index].Value();
                table->UploadTransactionId = FromProto<TTransactionId>(rsp->upload_transaction_id());
            }
        }
    }

    THashMap<TCellTag, std::vector<TOutputTable*>> cellTagToTables;
    for (auto* table : updatingTables) {
        cellTagToTables[table->CellTag].push_back(table);
    }

    for (const auto& pair : cellTagToTables) {
        auto cellTag = pair.first;
        const auto& tables = pair.second;

        LOG_INFO("Getting output tables upload parameters (CellTag: %v)", cellTag);

        auto channel = OutputClient->GetMasterChannelOrThrow(
            EMasterChannelKind::Follower,
            cellTag);
        TObjectServiceProxy proxy(channel);

        auto batchReq = proxy.ExecuteBatch();
        for (const auto& table : tables) {
            auto objectIdPath = FromObjectId(table->ObjectId);
            {
                auto req = TTableYPathProxy::GetUploadParams(objectIdPath);
                SetTransactionId(req, table->UploadTransactionId);
                batchReq->AddRequest(req, "get_upload_params");
            }
        }

        auto batchRspOrError = WaitFor(batchReq->Invoke());
        THROW_ERROR_EXCEPTION_IF_FAILED(batchRspOrError, "Error getting upload parameters of output tables");
        const auto& batchRsp = batchRspOrError.Value();

        auto getUploadParamsRspsOrError = batchRsp->GetResponses<TTableYPathProxy::TRspGetUploadParams>("get_upload_params");
        for (int index = 0; index < tables.size(); ++index) {
            auto* table = tables[index];
            const auto& path = table->Path.GetPath();
            {
                const auto& rspOrError = getUploadParamsRspsOrError[index];
                THROW_ERROR_EXCEPTION_IF_FAILED(rspOrError, "Error getting upload parameters of output table %v",
                    path);

                const auto& rsp = rspOrError.Value();
                table->OutputChunkListId = FromProto<TChunkListId>(rsp->chunk_list_id());

                LOG_INFO("Upload parameters of output table received (Path: %v, ChunkListId: %v)",
                    path,
                    table->OutputChunkListId);
            }
        }
    }
}

void TOperationControllerBase::FetchUserFiles()
{
    for (auto& file : Files) {
        auto objectIdPath = FromObjectId(file.ObjectId);
        const auto& path = file.Path.GetPath();

        LOG_INFO("Fetching user file (Path: %v)",
            path);

        switch (file.Type) {
            case EObjectType::Table:
                FetchChunkSpecs(
                    InputClient,
                    InputNodeDirectory_,
                    file.CellTag,
                    file.Path,
                    file.ObjectId,
                    file.Path.GetRanges(),
                    file.ChunkCount,
                    Config->MaxChunksPerFetch,
                    Config->MaxChunksPerLocateRequest,
                    [&] (TChunkOwnerYPathProxy::TReqFetchPtr req) {
                        req->set_fetch_all_meta_extensions(false);
                        req->add_extension_tags(TProtoExtensionTag<NChunkClient::NProto::TMiscExt>::Value);
                        if (file.IsDynamic || IsBoundaryKeysFetchEnabled()) {
                            req->add_extension_tags(TProtoExtensionTag<TBoundaryKeysExt>::Value);
                        }
                        // NB: we always fetch parity replicas since
                        // erasure reader can repair data on flight.
                        req->set_fetch_parity_replicas(true);
                        SetTransactionId(req, InputTransaction->GetId());
                    },
                    Logger,
                    &file.ChunkSpecs);
                break;

            case EObjectType::File: {
                auto channel = InputClient->GetMasterChannelOrThrow(
                    EMasterChannelKind::Follower,
                    file.CellTag);
                TObjectServiceProxy proxy(channel);

                auto batchReq = proxy.ExecuteBatch();

                auto req = TChunkOwnerYPathProxy::Fetch(objectIdPath);
                ToProto(req->mutable_ranges(), std::vector<TReadRange>({TReadRange()}));
                req->add_extension_tags(TProtoExtensionTag<NChunkClient::NProto::TMiscExt>::Value);
                SetTransactionId(req, InputTransaction->GetId());
                batchReq->AddRequest(req, "fetch");

                auto batchRspOrError = WaitFor(batchReq->Invoke());
                THROW_ERROR_EXCEPTION_IF_FAILED(GetCumulativeError(batchRspOrError), "Error fetching user file %v",
                     path);
                const auto& batchRsp = batchRspOrError.Value();

                auto rsp = batchRsp->GetResponse<TChunkOwnerYPathProxy::TRspFetch>("fetch").Value();
                ProcessFetchResponse(
                    InputClient,
                    rsp,
                    file.CellTag,
                    nullptr,
                    Config->MaxChunksPerLocateRequest,
                    Null,
                    Logger,
                    &file.ChunkSpecs);

                break;
            }

            default:
                Y_UNREACHABLE();
        }

        LOG_INFO("User file fetched (Path: %v, FileName: %v)",
            path,
            file.FileName);
    }
}

void TOperationControllerBase::LockUserFiles()
{
    LOG_INFO("Locking user files");

    auto channel = OutputClient->GetMasterChannelOrThrow(EMasterChannelKind::Leader);
    TObjectServiceProxy proxy(channel);
    auto batchReq = proxy.ExecuteBatch();

    for (const auto& file : Files) {
        auto req = TCypressYPathProxy::Lock(file.Path.GetPath());
        req->set_mode(static_cast<int>(ELockMode::Snapshot));
        GenerateMutationId(req);
        SetTransactionId(req, InputTransaction->GetId());
        batchReq->AddRequest(req);
    }

    auto batchRspOrError = WaitFor(batchReq->Invoke());
    THROW_ERROR_EXCEPTION_IF_FAILED(GetCumulativeError(batchRspOrError), "Error locking user files");

    const auto& batchRsp = batchRspOrError.Value()->GetResponses<TCypressYPathProxy::TRspLock>();
    for (int index = 0; index < Files.size(); ++index) {
        auto& file = Files[index];
        const auto& path = file.Path.GetPath();
        const auto& rspOrError = batchRsp[index];
        THROW_ERROR_EXCEPTION_IF_FAILED(rspOrError, "Failed to lock user file %Qv", path);
        const auto& rsp = rspOrError.Value();
        file.ObjectId = FromProto<TObjectId>(rsp->node_id());
    }
}

void TOperationControllerBase::GetUserFilesAttributes()
{
    LOG_INFO("Getting user files attributes");

    GetUserObjectBasicAttributes<TUserFile>(
        Client,
        Files,
        InputTransaction->GetId(),
        Logger,
        EPermission::Read);

    for (const auto& file : Files) {
        const auto& path = file.Path.GetPath();
        if (!file.IsLayer && file.Type != EObjectType::Table && file.Type != EObjectType::File) {
            THROW_ERROR_EXCEPTION("User file %v has invalid type: expected %Qlv or %Qlv, actual %Qlv",
                path,
                EObjectType::Table,
                EObjectType::File,
                file.Type);
        } else if (file.IsLayer && file.Type != EObjectType::File) {
            THROW_ERROR_EXCEPTION("User layer %v has invalid type: expected %Qlv , actual %Qlv",
                path,
                EObjectType::File,
                file.Type);
        }
    }

    {
        auto channel = OutputClient->GetMasterChannelOrThrow(EMasterChannelKind::Follower);
        TObjectServiceProxy proxy(channel);
        auto batchReq = proxy.ExecuteBatch();

        for (const auto& file : Files) {
            auto objectIdPath = FromObjectId(file.ObjectId);
            {
                auto req = TYPathProxy::Get(objectIdPath + "/@");
                SetTransactionId(req, InputTransaction->GetId());
                std::vector<TString> attributeKeys;
                attributeKeys.push_back("file_name");
                switch (file.Type) {
                    case EObjectType::File:
                        attributeKeys.push_back("executable");
                        break;

                    case EObjectType::Table:
                        attributeKeys.push_back("format");
                        attributeKeys.push_back("dynamic");
                        attributeKeys.push_back("schema");
                        attributeKeys.push_back("retained_timestamp");
                        attributeKeys.push_back("unflushed_timestamp");
                        break;

                    default:
                        Y_UNREACHABLE();
                }
                attributeKeys.push_back("key");
                attributeKeys.push_back("chunk_count");
                attributeKeys.push_back("uncompressed_data_size");
                ToProto(req->mutable_attributes()->mutable_keys(), attributeKeys);
                batchReq->AddRequest(req, "get_attributes");
            }

            {
                auto req = TYPathProxy::Get(file.Path.GetPath() + "&/@");
                SetTransactionId(req, InputTransaction->GetId());
                std::vector<TString> attributeKeys;
                attributeKeys.push_back("key");
                attributeKeys.push_back("file_name");
                ToProto(req->mutable_attributes()->mutable_keys(), attributeKeys);
                batchReq->AddRequest(req, "get_link_attributes");
            }
        }

        auto batchRspOrError = WaitFor(batchReq->Invoke());
        THROW_ERROR_EXCEPTION_IF_FAILED(batchRspOrError, "Error getting attributes of user files");
        const auto& batchRsp = batchRspOrError.Value();

        TEnumIndexedVector<THashSet<TString>, EOperationStage> userFileNames;
        auto validateUserFileName = [&] (const TUserFile& file) {
            // TODO(babenko): more sanity checks?
            auto path = file.Path.GetPath();
            const auto& fileName = file.FileName;
            if (fileName.empty()) {
                THROW_ERROR_EXCEPTION("Empty user file name for %v",
                    path);
            }

            if (!NFS::GetRealPath(NFS::CombinePaths("sandbox", fileName)).StartsWith(NFS::GetRealPath("sandbox"))) {
                THROW_ERROR_EXCEPTION("User file name cannot reference outside of sandbox directory")
                    << TErrorAttribute("file_name", fileName);
            }


            if (!userFileNames[file.Stage].insert(fileName).second) {
                THROW_ERROR_EXCEPTION("Duplicate user file name %Qv for %v",
                    fileName,
                    path);
            }
        };

        auto getAttributesRspsOrError = batchRsp->GetResponses<TYPathProxy::TRspGetKey>("get_attributes");
        auto getLinkAttributesRspsOrError = batchRsp->GetResponses<TYPathProxy::TRspGetKey>("get_link_attributes");
        for (int index = 0; index < Files.size(); ++index) {
            auto& file = Files[index];
            const auto& path = file.Path.GetPath();

            {
                const auto& rspOrError = getAttributesRspsOrError[index];
                THROW_ERROR_EXCEPTION_IF_FAILED(rspOrError, "Error getting attributes of user file %Qv", path);
                const auto& rsp = rspOrError.Value();
                const auto& linkRsp = getLinkAttributesRspsOrError[index];

                file.Attributes = ConvertToAttributes(TYsonString(rsp->value()));
                const auto& attributes = *file.Attributes;

                try {
                    if (linkRsp.IsOK()) {
                        auto linkAttributes = ConvertToAttributes(TYsonString(linkRsp.Value()->value()));
                        file.FileName = linkAttributes->Get<TString>("key");
                        file.FileName = linkAttributes->Find<TString>("file_name").Get(file.FileName);
                    } else {
                        file.FileName = attributes.Get<TString>("key");
                        file.FileName = attributes.Find<TString>("file_name").Get(file.FileName);
                    }
                    file.FileName = file.Path.GetFileName().Get(file.FileName);
                } catch (const std::exception& ex) {
                    // NB: Some of the above Gets and Finds may throw due to, e.g., type mismatch.
                    THROW_ERROR_EXCEPTION("Error parsing attributes of user file %v",
                        path) << ex;
                }

                switch (file.Type) {
                    case EObjectType::File:
                        file.Executable = attributes.Get<bool>("executable", false);
                        file.Executable = file.Path.GetExecutable().Get(file.Executable);
                        break;

                    case EObjectType::Table:
                        file.IsDynamic = attributes.Get<bool>("dynamic");
                        file.Schema = attributes.Get<TTableSchema>("schema");
                        file.Format = attributes.FindYson("format");
                        if (!file.Format) {
                            file.Format = file.Path.GetFormat();
                        }
                        // Validate that format is correct.
                        try {
                            if (!file.Format) {
                                THROW_ERROR_EXCEPTION("Format is missing");
                            }
                            ConvertTo<TFormat>(file.Format);
                        } catch (const std::exception& ex) {
                            THROW_ERROR_EXCEPTION("Failed to parse format of table file %v",
                                file.Path) << ex;
                        }
                        // Validate that timestamp is correct.
                        ValidateDynamicTableTimestamp(file.Path, file.IsDynamic, file.Schema, attributes);

                        break;

                    default:
                        Y_UNREACHABLE();
                }

                i64 fileSize = attributes.Get<i64>("uncompressed_data_size");
                if (fileSize > Config->MaxFileSize) {
                    THROW_ERROR_EXCEPTION(
                        "User file %v exceeds size limit: %v > %v",
                        path,
                        fileSize,
                        Config->MaxFileSize);
                }

                i64 chunkCount = attributes.Get<i64>("chunk_count");
                if (chunkCount > Config->MaxChunksPerFetch) {
                    THROW_ERROR_EXCEPTION(
                        "User file %v exceeds chunk count limit: %v > %v",
                        path,
                        chunkCount,
                        Config->MaxChunksPerFetch);
                }
                file.ChunkCount = chunkCount;

                LOG_INFO("User file locked (Path: %v, Stage: %v, FileName: %v)",
                    path,
                    file.Stage,
                    file.FileName);
            }

            if (!file.IsLayer) {
                validateUserFileName(file);
            }
        }
    }
}

void TOperationControllerBase::PrepareInputQuery()
{ }

void TOperationControllerBase::ParseInputQuery(
    const TString& queryString,
    const TNullable<TTableSchema>& schema)
{
    for (const auto& table : InputTables) {
        if (table.Path.GetColumns()) {
            THROW_ERROR_EXCEPTION("Column filter and QL filter cannot appear in the same operation");
        }
    }

    auto externalCGInfo = New<TExternalCGInfo>();
    auto nodeDirectory = New<NNodeTrackerClient::TNodeDirectory>();
    auto fetchFunctions = [&] (const std::vector<TString>& names, const TTypeInferrerMapPtr& typeInferrers) {
        MergeFrom(typeInferrers.Get(), *BuiltinTypeInferrersMap);

        std::vector<TString> externalNames;
        for (const auto& name : names) {
            auto found = typeInferrers->find(name);
            if (found == typeInferrers->end()) {
                externalNames.push_back(name);
            }
        }

        if (externalNames.empty()) {
            return;
        }

        if (!Config->UdfRegistryPath) {
            THROW_ERROR_EXCEPTION("External UDF registry is not configured");
        }

        auto descriptors = LookupAllUdfDescriptors(externalNames, Config->UdfRegistryPath.Get(), Host->GetClient());

        AppendUdfDescriptors(typeInferrers, externalCGInfo, externalNames, descriptors);
    };

    auto inferSchema = [&] () {
        std::vector<TTableSchema> schemas;
        for (const auto& table : InputTables) {
            schemas.push_back(table.Schema);
        }
        return InferInputSchema(schemas, false);
    };

    auto query = PrepareJobQuery(
        queryString,
        schema ? *schema : inferSchema(),
        fetchFunctions);

    auto getColumns = [] (const TTableSchema& desiredSchema, const TTableSchema& tableSchema) {
        std::vector<TString> columns;
        for (const auto& column : desiredSchema.Columns()) {
            if (tableSchema.FindColumn(column.Name())) {
                columns.push_back(column.Name());
            }
        }

        return columns.size() == tableSchema.GetColumnCount()
            ? TNullable<std::vector<TString>>()
            : MakeNullable(std::move(columns));
    };

    // Use query column filter for input tables.
    for (auto table : InputTables) {
        auto columns = getColumns(query->GetReadSchema(), table.Schema);
        if (columns) {
            table.Path.SetColumns(*columns);
        }
    }

    InputQuery.Emplace();
    InputQuery->Query = std::move(query);
    InputQuery->ExternalCGInfo = std::move(externalCGInfo);
}

void TOperationControllerBase::WriteInputQueryToJobSpec(
    NScheduler::NProto::TSchedulerJobSpecExt* schedulerJobSpecExt)
{
    auto* querySpec = schedulerJobSpecExt->mutable_input_query_spec();
    ToProto(querySpec->mutable_query(), InputQuery->Query);
    querySpec->mutable_query()->set_input_row_limit(std::numeric_limits<i64>::max());
    querySpec->mutable_query()->set_output_row_limit(std::numeric_limits<i64>::max());
    ToProto(querySpec->mutable_external_functions(), InputQuery->ExternalCGInfo->Functions);
}

void TOperationControllerBase::CollectTotals()
{
    // This is the sum across all input chunks not accounting lower/upper read limits.
    // Used to calculate compression ratio.
    i64 totalInputDataWeight = 0;
    for (const auto& table : InputTables) {
        for (const auto& inputChunk : table.Chunks) {
            if (IsUnavailable(inputChunk, CheckParityReplicas())) {
                const auto& chunkId = inputChunk->ChunkId();
                if (table.IsDynamic && table.Schema.IsSorted()) {
                    THROW_ERROR_EXCEPTION("Input chunk %v of sorted dynamic table %v is unavailable",
                        chunkId,
                        table.Path.GetPath());
                }

                switch (Spec_->UnavailableChunkStrategy) {
                    case EUnavailableChunkAction::Fail:
                        THROW_ERROR_EXCEPTION("Input chunk %v is unavailable",
                            chunkId);

                    case EUnavailableChunkAction::Skip:
                        LOG_TRACE("Skipping unavailable chunk (ChunkId: %v)",
                            chunkId);
                        continue;

                    case EUnavailableChunkAction::Wait:
                        // Do nothing.
                        break;

                    default:
                        Y_UNREACHABLE();
                }
            }

            if (table.IsPrimary()) {
                PrimaryInputDataWeight += inputChunk->GetDataWeight();
            } else {
                ForeignInputDataWeight += inputChunk->GetDataWeight();
            }

            totalInputDataWeight += inputChunk->GetTotalDataWeight();
            TotalEstimatedInputUncompressedDataSize += inputChunk->GetUncompressedDataSize();
            TotalEstimatedInputRowCount += inputChunk->GetRowCount();
            TotalEstimatedInputCompressedDataSize += inputChunk->GetCompressedDataSize();
            TotalEstimatedInputDataWeight += inputChunk->GetDataWeight();
            ++TotalEstimatedInputChunkCount;
        }
    }

    InputCompressionRatio = static_cast<double>(TotalEstimatedInputCompressedDataSize) / totalInputDataWeight;
    DataWeightRatio = static_cast<double>(totalInputDataWeight) / TotalEstimatedInputUncompressedDataSize;

    LOG_INFO("Estimated input totals collected (ChunkCount: %v, RowCount: %v, UncompressedDataSize: %v, CompressedDataSize: %v, DataWeight: %v, TotalDataWeight: %v)",
        TotalEstimatedInputChunkCount,
        TotalEstimatedInputRowCount,
        TotalEstimatedInputUncompressedDataSize,
        TotalEstimatedInputCompressedDataSize,
        TotalEstimatedInputDataWeight,
        totalInputDataWeight);
}

void TOperationControllerBase::CustomPrepare()
{ }

void TOperationControllerBase::FinishPrepare()
{
    Attributes_ = BuildYsonStringFluently<EYsonType::MapFragment>()
        .Do(BIND(&TOperationControllerBase::BuildAttributes, Unretained(this)))
        .Finish();
}

void TOperationControllerBase::ClearInputChunkBoundaryKeys()
{
    for (auto& pair : InputChunkMap) {
        auto& inputChunkDescriptor = pair.second;
        for (auto chunkSpec : inputChunkDescriptor.InputChunks) {
            // We don't need boundary key ext after preparation phase (for primary tables only).
            if (InputTables[chunkSpec->GetTableIndex()].IsPrimary()) {
                chunkSpec->ReleaseBoundaryKeys();
            }
        }
    }
}

// NB: must preserve order of chunks in the input tables, no shuffling.
std::vector<TInputChunkPtr> TOperationControllerBase::CollectPrimaryChunks(bool versioned) const
{
    std::vector<TInputChunkPtr> result;
    for (const auto& table : InputTables) {
        if (!table.IsForeign() && ((table.IsDynamic && table.Schema.IsSorted()) == versioned)) {
            for (const auto& chunk : table.Chunks) {
                if (!table.IsDynamic && IsUnavailable(chunk, CheckParityReplicas())) {
                    switch (Spec_->UnavailableChunkStrategy) {
                        case EUnavailableChunkAction::Skip:
                            continue;

                        case EUnavailableChunkAction::Wait:
                            // Do nothing.
                            break;

                        default:
                            Y_UNREACHABLE();
                    }
                }
                result.push_back(chunk);
            }
        }
    }
    return result;
}

std::vector<TInputChunkPtr> TOperationControllerBase::CollectPrimaryUnversionedChunks() const
{
    return CollectPrimaryChunks(false);
}

std::vector<TInputChunkPtr> TOperationControllerBase::CollectPrimaryVersionedChunks() const
{
    return CollectPrimaryChunks(true);
}

std::pair<i64, i64> TOperationControllerBase::CalculatePrimaryVersionedChunksStatistics() const
{
    i64 dataWeight = 0;
    i64 rowCount = 0;
    for (const auto& table : InputTables) {
        if (!table.IsForeign() && table.IsDynamic && table.Schema.IsSorted()) {
            for (const auto& chunk : table.Chunks) {
                dataWeight += chunk->GetDataWeight();
                rowCount += chunk->GetRowCount();
            }
        }
    }
    return std::make_pair(dataWeight, rowCount);
}

std::vector<TInputDataSlicePtr> TOperationControllerBase::CollectPrimaryVersionedDataSlices(i64 sliceSize)
{
    auto createScraperForFetcher = [&] () -> IFetcherChunkScraperPtr {
        if (Spec_->UnavailableChunkStrategy == EUnavailableChunkAction::Wait) {
            auto scraper = CreateFetcherChunkScraper(
                Config->ChunkScraper,
                GetCancelableInvoker(),
                Host->GetChunkLocationThrottlerManager(),
                InputClient,
                InputNodeDirectory_,
                Logger);
            DataSliceFetcherChunkScrapers.push_back(scraper);
            return scraper;

        } else {
            return IFetcherChunkScraperPtr();
        }
    };

    std::vector<TFuture<void>> asyncResults;
    std::vector<TDataSliceFetcherPtr> fetchers;

    for (const auto& table : InputTables) {
        if (!table.IsForeign() && table.IsDynamic && table.Schema.IsSorted()) {
            auto fetcher = New<TDataSliceFetcher>(
                Config->Fetcher,
                sliceSize,
                table.Schema.GetKeyColumns(),
                true,
                InputNodeDirectory_,
                GetCancelableInvoker(),
                createScraperForFetcher(),
                Host->GetClient(),
                RowBuffer,
                Logger);

            for (const auto& chunk : table.Chunks) {
                fetcher->AddChunk(chunk);
            }

            asyncResults.emplace_back(fetcher->Fetch());
            fetchers.emplace_back(std::move(fetcher));
        }
    }

    WaitFor(Combine(asyncResults))
        .ThrowOnError();

    std::vector<TInputDataSlicePtr> result;
    for (const auto& fetcher : fetchers) {
        for (auto& dataSlice : fetcher->GetDataSlices()) {
            LOG_TRACE("Added dynamic table slice (TablePath: %v, Range: %v..%v, ChunkIds: %v)",
                InputTables[dataSlice->GetTableIndex()].Path.GetPath(),
                dataSlice->LowerLimit(),
                dataSlice->UpperLimit(),
                dataSlice->ChunkSlices);
            result.emplace_back(std::move(dataSlice));
        }
    }

    DataSliceFetcherChunkScrapers.clear();

    return result;
}

std::vector<TInputDataSlicePtr> TOperationControllerBase::CollectPrimaryInputDataSlices(i64 versionedSliceSize)
{
    std::vector<std::vector<TInputDataSlicePtr>> dataSlicesByTableIndex(InputTables.size());
    for (const auto& chunk : CollectPrimaryUnversionedChunks()) {
        auto dataSlice = CreateUnversionedInputDataSlice(CreateInputChunkSlice(chunk));
        dataSlicesByTableIndex[dataSlice->GetTableIndex()].emplace_back(std::move(dataSlice));
    }
    for (auto& dataSlice : CollectPrimaryVersionedDataSlices(versionedSliceSize)) {
        dataSlicesByTableIndex[dataSlice->GetTableIndex()].emplace_back(std::move(dataSlice));
    }
    std::vector<TInputDataSlicePtr> dataSlices;
    for (auto& tableDataSlices : dataSlicesByTableIndex) {
        std::move(tableDataSlices.begin(), tableDataSlices.end(), std::back_inserter(dataSlices));
    }
    return dataSlices;
}

std::vector<std::deque<TInputDataSlicePtr>> TOperationControllerBase::CollectForeignInputDataSlices(int foreignKeyColumnCount) const
{
    std::vector<std::deque<TInputDataSlicePtr>> result;
    for (const auto& table : InputTables) {
        if (table.IsForeign()) {
            result.push_back(std::deque<TInputDataSlicePtr>());

            if (table.IsDynamic && table.Schema.IsSorted()) {
                std::vector<TInputChunkSlicePtr> chunkSlices;
                chunkSlices.reserve(table.Chunks.size());
                for (const auto& chunkSpec : table.Chunks) {
                    chunkSlices.push_back(CreateInputChunkSlice(
                        chunkSpec,
                        RowBuffer->Capture(chunkSpec->BoundaryKeys()->MinKey.Get()),
                        GetKeySuccessor(chunkSpec->BoundaryKeys()->MaxKey.Get(), RowBuffer)));
                }

                auto dataSlices = CombineVersionedChunkSlices(chunkSlices);
                for (const auto& dataSlice : dataSlices) {
                    if (IsUnavailable(dataSlice, CheckParityReplicas())) {
                        switch (Spec_->UnavailableChunkStrategy) {
                            case EUnavailableChunkAction::Skip:
                                continue;

                            case EUnavailableChunkAction::Wait:
                                // Do nothing.
                                break;

                            default:
                                Y_UNREACHABLE();
                        }
                    }
                    result.back().push_back(dataSlice);
                }
            } else {
                for (const auto& inputChunk : table.Chunks) {
                    if (IsUnavailable(inputChunk, CheckParityReplicas())) {
                        switch (Spec_->UnavailableChunkStrategy) {
                            case EUnavailableChunkAction::Skip:
                                continue;

                            case EUnavailableChunkAction::Wait:
                                // Do nothing.
                                break;

                            default:
                                Y_UNREACHABLE();
                        }
                    }
                    result.back().push_back(CreateUnversionedInputDataSlice(CreateInputChunkSlice(
                        inputChunk,
                        GetKeyPrefix(inputChunk->BoundaryKeys()->MinKey.Get(), foreignKeyColumnCount, RowBuffer),
                        GetKeyPrefixSuccessor(inputChunk->BoundaryKeys()->MaxKey.Get(), foreignKeyColumnCount, RowBuffer))));
                }
            }
        }
    }
    return result;
}

bool TOperationControllerBase::InputHasDynamicTables() const
{
    for (const auto& table : InputTables) {
        if (table.IsDynamic) {
            return true;
        }
    }
    return false;
}

bool TOperationControllerBase::InputHasVersionedTables() const
{
    for (const auto& table : InputTables) {
        if (table.IsDynamic && table.Schema.IsSorted()) {
            return true;
        }
    }
    return false;
}

bool TOperationControllerBase::InputHasReadLimits() const
{
    for (const auto& table : InputTables) {
        if (table.Path.HasNontrivialRanges()) {
            return true;
        }
    }
    return false;
}

bool TOperationControllerBase::IsLocalityEnabled() const
{
    return Config->EnableLocality && TotalEstimatedInputDataWeight > Spec_->MinLocalityInputDataWeight;
}

void TOperationControllerBase::SliceUnversionedChunks(
    const std::vector<TInputChunkPtr>& unversionedChunks,
    const IJobSizeConstraintsPtr& jobSizeConstraints,
    std::vector<TChunkStripePtr>* result) const
{
    auto appendStripes = [&] (const std::vector<TInputChunkSlicePtr>& slices) {
        for (const auto& slice : slices) {
            result->push_back(New<TChunkStripe>(CreateUnversionedInputDataSlice(slice)));
        }
    };

    LOG_DEBUG("Slicing unversioned chunks (SliceDataWeight: %v, SliceRowCount: %v)",
        jobSizeConstraints->GetInputSliceDataWeight(),
        jobSizeConstraints->GetInputSliceRowCount());

    for (const auto& chunkSpec : unversionedChunks) {
        int oldSize = result->size();

        bool hasNontrivialLimits = !chunkSpec->IsCompleteChunk();

        auto codecId = NErasure::ECodec(chunkSpec->GetErasureCodec());
        if (hasNontrivialLimits || codecId == NErasure::ECodec::None) {
            auto slices = SliceChunkByRowIndexes(
                chunkSpec,
                jobSizeConstraints->GetInputSliceDataWeight(),
                jobSizeConstraints->GetInputSliceRowCount());

            appendStripes(slices);
        } else {
            for (const auto& slice : CreateErasureInputChunkSlices(chunkSpec, codecId)) {
                auto slices = slice->SliceEvenly(
                    jobSizeConstraints->GetInputSliceDataWeight(),
                    jobSizeConstraints->GetInputSliceRowCount());

                appendStripes(slices);
            }
        }

        LOG_TRACE("Slicing chunk (ChunkId: %v, SliceCount: %v)",
            chunkSpec->ChunkId(),
            result->size() - oldSize);
    }
}

void TOperationControllerBase::SlicePrimaryUnversionedChunks(
    const IJobSizeConstraintsPtr& jobSizeConstraints,
    std::vector<TChunkStripePtr>* result) const
{
    SliceUnversionedChunks(CollectPrimaryUnversionedChunks(), jobSizeConstraints, result);
}

void TOperationControllerBase::SlicePrimaryVersionedChunks(
    const IJobSizeConstraintsPtr& jobSizeConstraints,
    std::vector<TChunkStripePtr>* result)
{
    for (const auto& dataSlice : CollectPrimaryVersionedDataSlices(jobSizeConstraints->GetInputSliceDataWeight())) {
        result->push_back(New<TChunkStripe>(dataSlice));
    }
}

bool TOperationControllerBase::IsJobInterruptible() const
{
    return Spec_->AutoMerge->Mode == EAutoMergeMode::Disabled;
}

void TOperationControllerBase::ReinstallUnreadInputDataSlices(
    const std::vector<NChunkClient::TInputDataSlicePtr>& inputDataSlices)
{
    Y_UNREACHABLE();
}

void TOperationControllerBase::ExtractInterruptDescriptor(TCompletedJobSummary& jobSummary) const
{
    std::vector<TInputDataSlicePtr> dataSliceList;

    const auto& result = jobSummary.Result;
    const auto& schedulerResultExt = result.GetExtension(TSchedulerJobResultExt::scheduler_job_result_ext);

    std::vector<TDataSliceDescriptor> unreadDataSliceDescriptors;
    std::vector<TDataSliceDescriptor> readDataSliceDescriptors;
    if (schedulerResultExt.unread_chunk_specs_size() > 0) {
        FromProto(
            &unreadDataSliceDescriptors,
            schedulerResultExt.unread_chunk_specs(),
            schedulerResultExt.chunk_spec_count_per_unread_data_slice());
    }
    if (schedulerResultExt.read_chunk_specs_size() > 0) {
        FromProto(
            &readDataSliceDescriptors,
            schedulerResultExt.read_chunk_specs(),
            schedulerResultExt.chunk_spec_count_per_read_data_slice());
    }

    auto extractDataSlice = [&] (const TDataSliceDescriptor& dataSliceDescriptor) {
        std::vector<TInputChunkSlicePtr> chunkSliceList;
        chunkSliceList.reserve(dataSliceDescriptor.ChunkSpecs.size());
        for (const auto& protoChunkSpec : dataSliceDescriptor.ChunkSpecs) {
            auto chunkId = FromProto<TChunkId>(protoChunkSpec.chunk_id());
            auto it = InputChunkMap.find(chunkId);
            YCHECK(it != InputChunkMap.end());
            const auto& inputChunks = it->second.InputChunks;
            auto chunkIt = std::find_if(
                inputChunks.begin(),
                inputChunks.end(),
                [&] (const TInputChunkPtr& inputChunk) -> bool {
                    return inputChunk->GetChunkIndex() == protoChunkSpec.chunk_index();
                });
            YCHECK(chunkIt != inputChunks.end());
            auto chunkSlice = New<TInputChunkSlice>(*chunkIt, RowBuffer, protoChunkSpec);
            chunkSliceList.emplace_back(std::move(chunkSlice));
        }
        TInputDataSlicePtr dataSlice;
        if (InputTables[dataSliceDescriptor.GetDataSourceIndex()].IsDynamic) {
            dataSlice = CreateVersionedInputDataSlice(chunkSliceList);
        } else {
            YCHECK(chunkSliceList.size() == 1);
            dataSlice = CreateUnversionedInputDataSlice(chunkSliceList[0]);
        }
        dataSlice->Tag = dataSliceDescriptor.GetTag();
        return dataSlice;
    };

    for (const auto& dataSliceDescriptor : unreadDataSliceDescriptors) {
        jobSummary.UnreadInputDataSlices.emplace_back(extractDataSlice(dataSliceDescriptor));
    }
    for (const auto& dataSliceDescriptor : readDataSliceDescriptors) {
        jobSummary.ReadInputDataSlices.emplace_back(extractDataSlice(dataSliceDescriptor));
    }
}

int TOperationControllerBase::EstimateSplitJobCount(const TCompletedJobSummary& jobSummary, const TJobletPtr& joblet)
{
    int jobCount = 1;

    if (JobSplitter_ && GetPendingJobCount() == 0) {
        auto inputDataStatistics = GetTotalInputDataStatistics(*jobSummary.Statistics);

        // We don't estimate unread row count based on unread slices,
        // because foreign slices are not passed back to scheduler.
        // Instead, we take the difference between estimated row count and actual read row count.
        i64 unreadRowCount = joblet->InputStripeList->TotalRowCount - inputDataStatistics.row_count();

        if (unreadRowCount <= 0) {
            // This is almost impossible, still we don't want to fail operation in this case.
            LOG_WARNING("Estimated unread row count is negative (JobId: %v, UnreadRowCount: %v)", jobSummary.Id, unreadRowCount);
            unreadRowCount = 1;
        }

        jobCount = JobSplitter_->EstimateJobCount(jobSummary, unreadRowCount);
    }
    return jobCount;
}

TKeyColumns TOperationControllerBase::CheckInputTablesSorted(
    const TKeyColumns& keyColumns,
    std::function<bool(const TInputTable& table)> inputTableFilter)
{
    YCHECK(!InputTables.empty());

    for (const auto& table : InputTables) {
        if (inputTableFilter(table) && !table.Schema.IsSorted()) {
            THROW_ERROR_EXCEPTION("Input table %v is not sorted",
                table.Path.GetPath());
        }
    }

    auto validateColumnFilter = [] (const TInputTable& table, const TKeyColumns& keyColumns) {
        auto columns = table.Path.GetColumns();
        if (!columns) {
            return;
        }

        auto columnSet = THashSet<TString>(columns->begin(), columns->end());
        for (const auto& keyColumn : keyColumns) {
            if (columnSet.find(keyColumn) == columnSet.end()) {
                THROW_ERROR_EXCEPTION("Column filter for input table %v doesn't include key column %Qv",
                    table.Path.GetPath(),
                    keyColumn);
            }
        }
    };

    if (!keyColumns.empty()) {
        for (const auto& table : InputTables) {
            if (!inputTableFilter(table)) {
                continue;
            }

            if (!CheckKeyColumnsCompatible(table.Schema.GetKeyColumns(), keyColumns)) {
                THROW_ERROR_EXCEPTION("Input table %v is sorted by columns %v that are not compatible "
                    "with the requested columns %v",
                    table.Path.GetPath(),
                    table.Schema.GetKeyColumns(),
                    keyColumns);
            }
            validateColumnFilter(table, keyColumns);
        }
        return keyColumns;
    } else {
        for (const auto& referenceTable : InputTables) {
            if (inputTableFilter(referenceTable)) {
                for (const auto& table : InputTables) {
                    if (!inputTableFilter(table)) {
                        continue;
                    }

                    if (table.Schema.GetKeyColumns() != referenceTable.Schema.GetKeyColumns()) {
                        THROW_ERROR_EXCEPTION("Key columns do not match: input table %v is sorted by columns %v "
                            "while input table %v is sorted by columns %v",
                            table.Path.GetPath(),
                            table.Schema.GetKeyColumns(),
                            referenceTable.Path.GetPath(),
                            referenceTable.Schema.GetKeyColumns());
                    }
                    validateColumnFilter(table, referenceTable.Schema.GetKeyColumns());
                }
                return referenceTable.Schema.GetKeyColumns();
            }
        }
    }
    Y_UNREACHABLE();
}

bool TOperationControllerBase::CheckKeyColumnsCompatible(
    const TKeyColumns& fullColumns,
    const TKeyColumns& prefixColumns)
{
    if (fullColumns.size() < prefixColumns.size()) {
        return false;
    }

    for (int index = 0; index < prefixColumns.size(); ++index) {
        if (fullColumns[index] != prefixColumns[index]) {
            return false;
        }
    }

    return true;
}

bool TOperationControllerBase::ShouldVerifySortedOutput() const
{
    return true;
}

TOutputOrderPtr TOperationControllerBase::GetOutputOrder() const
{
    return nullptr;
}

bool TOperationControllerBase::CheckParityReplicas() const
{
    return false;
}

bool TOperationControllerBase::IsBoundaryKeysFetchEnabled() const
{
    return false;
}

void TOperationControllerBase::AttachToIntermediateLivePreview(TChunkId chunkId)
{
    if (IsIntermediateLivePreviewSupported()) {
        AttachToLivePreview(chunkId, IntermediateTable.LivePreviewTableIds);
    }
}

void TOperationControllerBase::AttachToLivePreview(
    TChunkTreeId chunkTreeId,
    const std::vector<NCypressClient::TNodeId>& tableIds)
{
    Host->AttachChunkTreesToLivePreview(
        AsyncSchedulerTransaction->GetId(),
        tableIds,
        {chunkTreeId});
}

void TOperationControllerBase::RegisterStderr(const TJobletPtr& joblet, const TJobSummary& jobSummary)
{
    if (!joblet->StderrTableChunkListId) {
        return;
    }

    YCHECK(StderrTable_);

    const auto& chunkListId = joblet->StderrTableChunkListId;
    const auto& result = jobSummary.Result;

    if (!result.HasExtension(TSchedulerJobResultExt::scheduler_job_result_ext)) {
        return;
    }
    const auto& schedulerResultExt = result.GetExtension(TSchedulerJobResultExt::scheduler_job_result_ext);

    YCHECK(schedulerResultExt.has_stderr_table_boundary_keys());

    const auto& boundaryKeys = schedulerResultExt.stderr_table_boundary_keys();
    if (boundaryKeys.empty()) {
        return;
    }
    auto key = BuildBoundaryKeysFromOutputResult(boundaryKeys, StderrTable_->GetEdgeDescriptorTemplate(), RowBuffer);
    StderrTable_->OutputChunkTreeIds.emplace_back(key, chunkListId);

    LOG_DEBUG("Stderr chunk tree registered (ChunkListId: %v)",
        chunkListId);
}

void TOperationControllerBase::RegisterCores(const TJobletPtr& joblet, const TJobSummary& jobSummary)
{
    if (!joblet->CoreTableChunkListId) {
        return;
    }

    YCHECK(CoreTable_);

    const auto& chunkListId = joblet->CoreTableChunkListId;
    const auto& result = jobSummary.Result;

    if (!result.HasExtension(TSchedulerJobResultExt::scheduler_job_result_ext)) {
        return;
    }
    const auto& schedulerResultExt = result.GetExtension(TSchedulerJobResultExt::scheduler_job_result_ext);

    for (const auto& coreInfo : schedulerResultExt.core_infos()) {
        LOG_DEBUG("Core file (JobId: %v, ProcessId: %v, ExecutableName: %v, Size: %v, Error: %v)",
            joblet->JobId,
            coreInfo.process_id(),
            coreInfo.executable_name(),
            coreInfo.size(),
            coreInfo.has_error() ? FromProto<TError>(coreInfo.error()) : TError());
    }

    const auto& boundaryKeys = schedulerResultExt.core_table_boundary_keys();
    if (boundaryKeys.empty()) {
        return;
    }
    auto key = BuildBoundaryKeysFromOutputResult(boundaryKeys, CoreTable_->GetEdgeDescriptorTemplate(), RowBuffer);
    CoreTable_->OutputChunkTreeIds.emplace_back(key, chunkListId);
}

const TTransactionId& TOperationControllerBase::GetTransactionIdForOutputTable(const TOutputTable& table)
{
    if (table.OutputType == EOutputTableType::Output) {
        if (CompletionTransaction) {
            return CompletionTransaction->GetId();
        } else {
            return OutputTransaction->GetId();
        }
    } else {
        YCHECK(table.OutputType == EOutputTableType::Stderr || table.OutputType == EOutputTableType::Core);
        return DebugOutputTransaction->GetId();
    }
}

void TOperationControllerBase::RegisterTeleportChunk(
    TInputChunkPtr chunkSpec,
    TChunkStripeKey key,
    int tableIndex)
{
    auto& table = OutputTables_[tableIndex];

    if (table.TableUploadOptions.TableSchema.IsSorted() && ShouldVerifySortedOutput()) {
        YCHECK(chunkSpec->BoundaryKeys());
        YCHECK(chunkSpec->GetRowCount() > 0);
        YCHECK(chunkSpec->GetUniqueKeys() || !table.Options->ValidateUniqueKeys);

        TOutputResult resultBoundaryKeys;
        resultBoundaryKeys.set_empty(false);
        resultBoundaryKeys.set_sorted(true);
        resultBoundaryKeys.set_unique_keys(chunkSpec->GetUniqueKeys());
        ToProto(resultBoundaryKeys.mutable_min(), chunkSpec->BoundaryKeys()->MinKey);
        ToProto(resultBoundaryKeys.mutable_max(), chunkSpec->BoundaryKeys()->MaxKey);

        key = BuildBoundaryKeysFromOutputResult(resultBoundaryKeys, StandardEdgeDescriptors_[tableIndex], RowBuffer);
    }

    table.OutputChunkTreeIds.emplace_back(key, chunkSpec->ChunkId());

    if (IsOutputLivePreviewSupported()) {
        AttachToLivePreview(chunkSpec->ChunkId(), table.LivePreviewTableIds);
    }

    LOG_DEBUG("Teleport chunk registered (Table: %v, ChunkId: %v, Key: %v)",
        tableIndex,
        chunkSpec->ChunkId(),
        key);
}

void TOperationControllerBase::RegisterInputStripe(const TChunkStripePtr& stripe, const TTaskPtr& task)
{
    THashSet<TChunkId> visitedChunks;

    for (const auto& slice : stripe->DataSlices) {
        slice->Tag = CurrentInputDataSliceTag_++;
    }

    TStripeDescriptor stripeDescriptor;
    stripeDescriptor.Stripe = stripe;
    stripeDescriptor.Task = task;
    stripeDescriptor.Cookie = task->GetChunkPoolInput()->Add(stripe);

    for (const auto& dataSlice : stripe->DataSlices) {
        for (const auto& slice : dataSlice->ChunkSlices) {
            auto inputChunk = slice->GetInputChunk();
            const auto& chunkId = inputChunk->ChunkId();

            if (!visitedChunks.insert(chunkId).second) {
                continue;
            }

            auto chunkDescriptorIt = InputChunkMap.find(chunkId);
            YCHECK(chunkDescriptorIt != InputChunkMap.end());

            auto& chunkDescriptor = chunkDescriptorIt->second;
            chunkDescriptor.InputStripes.push_back(stripeDescriptor);

            if (chunkDescriptor.State == EInputChunkState::Waiting) {
                ++stripe->WaitingChunkCount;
            }
        }
    }

    if (stripe->WaitingChunkCount > 0) {
        task->GetChunkPoolInput()->Suspend(stripeDescriptor.Cookie);
    }
}

void TOperationControllerBase::RegisterRecoveryInfo(
    const TCompletedJobPtr& completedJob,
    const TChunkStripePtr& stripe)
{
    for (const auto& dataSlice : stripe->DataSlices) {
        // NB: intermediate slice must be trivial.
        const auto& chunkId = dataSlice->GetSingleUnversionedChunkOrThrow()->ChunkId();
        YCHECK(ChunkOriginMap.emplace(chunkId, completedJob).second);
    }

    IntermediateChunkScraper->Restart();
}

TRowBufferPtr TOperationControllerBase::GetRowBuffer()
{
    return RowBuffer;
}

TSnapshotCookie TOperationControllerBase::OnSnapshotStarted()
{
    VERIFY_INVOKER_AFFINITY(Invoker);

    if (RecentSnapshotIndex_) {
        LOG_WARNING("Starting next snapshot without completing previous one (SnapshotIndex: %v)",
            SnapshotIndex_);
    }
    RecentSnapshotIndex_ = SnapshotIndex_++;

    CompletedJobIdsSnapshotCookie_ = CompletedJobIdsReleaseQueue_.Checkpoint();
    IntermediateStripeListSnapshotCookie_ = IntermediateStripeListReleaseQueue_.Checkpoint();
    ChunkTreeSnapshotCookie_ = ChunkTreeReleaseQueue_.Checkpoint();
    LOG_INFO("Storing snapshot cookies (CompletedJobIdsSnapshotCookie: %v, StripeListSnapshotCookie: %v, "
        "ChunkTreeSnapshotCookie: %v, SnapshotIndex: %v)",
        CompletedJobIdsSnapshotCookie_,
        IntermediateStripeListSnapshotCookie_,
        ChunkTreeSnapshotCookie_,
        *RecentSnapshotIndex_);

    TSnapshotCookie result;
    result.SnapshotIndex = *RecentSnapshotIndex_;
    return result;
}

void TOperationControllerBase::SafeOnSnapshotCompleted(const TSnapshotCookie& cookie)
{
    VERIFY_INVOKER_AFFINITY(CancelableInvoker);

    // OnSnapshotCompleted should match the most recent OnSnapshotStarted.
    YCHECK(RecentSnapshotIndex_);
    YCHECK(cookie.SnapshotIndex == *RecentSnapshotIndex_);

    // Completed job ids.
    {
        auto headCookie = CompletedJobIdsReleaseQueue_.GetHeadCookie();
        auto jobIdsToRelease = CompletedJobIdsReleaseQueue_.Release(CompletedJobIdsSnapshotCookie_);
        LOG_INFO("Releasing job ids (SnapshotCookie: %v, HeadCookie: %v, JobCount: %v, SnapshotIndex: %v)",
            CompletedJobIdsSnapshotCookie_,
            headCookie,
            jobIdsToRelease.size(),
            cookie.SnapshotIndex);
        Host->ReleaseJobs(jobIdsToRelease);
    }

    // Stripe lists.
    {
        auto headCookie = IntermediateStripeListReleaseQueue_.GetHeadCookie();
        auto stripeListsToRelease = IntermediateStripeListReleaseQueue_.Release(IntermediateStripeListSnapshotCookie_);
        LOG_INFO("Releasing stripe lists (SnapshotCookie: %v, HeadCookie: %v, StripeListCount: %v, SnapshotIndex: %v)",
            IntermediateStripeListSnapshotCookie_,
            headCookie,
            stripeListsToRelease.size(),
            cookie.SnapshotIndex);

        for (const auto& stripeList : stripeListsToRelease) {
            auto chunkIds = GetStripeListChunkIds(stripeList);
            Host->AddChunkTreesToUnstageList(std::move(chunkIds), false /* recursive */);
            OnChunksReleased(stripeList->TotalChunkCount);
        }
    }

    // Chunk trees.
    {
        auto headCookie = ChunkTreeReleaseQueue_.GetHeadCookie();
        auto chunkTreeIdsToRelease = ChunkTreeReleaseQueue_.Release(ChunkTreeSnapshotCookie_);
        LOG_INFO("Releasing chunk trees (SnapshotCookie: %v, HeadCookie: %v, ChunkTreeCount: %v, SnapshotIndex: %v)",
            ChunkTreeSnapshotCookie_,
            headCookie,
            chunkTreeIdsToRelease.size(),
            cookie.SnapshotIndex);

        Host->AddChunkTreesToUnstageList(chunkTreeIdsToRelease, true /* recursive */);
    }

    RecentSnapshotIndex_.Reset();
    LastSuccessfulSnapshotTime_ = TInstant::Now();
}

void TOperationControllerBase::OnBeforeDisposal()
{
    VERIFY_INVOKER_AFFINITY(Invoker);

    auto headCookie = CompletedJobIdsReleaseQueue_.Checkpoint();
    LOG_INFO("Releasing job ids before controller disposal (HeadCookie: %v)",
        headCookie);
    auto jobIdsToRelease = CompletedJobIdsReleaseQueue_.Release();
    Host->ReleaseJobs(jobIdsToRelease);
}

NScheduler::TOperationJobMetrics TOperationControllerBase::PullJobMetricsDelta()
{
    TGuard<TSpinLock> guard(JobMetricsDeltaPerTreeLock_);

    NScheduler::TOperationJobMetrics result;
    result.OperationId = OperationId;

    auto now = NProfiling::GetCpuInstant();

    if (State == EControllerState::Running &&
        LastJobMetricsDeltaReportTime_ + DurationToCpuDuration(Config->JobMetricsDeltaReportBackoff) > now)
    {
        return result;
    }

    for (auto& pair : JobMetricsDeltaPerTree_) {
        const auto& treeId = pair.first;
        auto& delta = pair.second;
        if (!delta.IsEmpty()) {
            result.Metrics.push_back({treeId, delta});
            delta = NScheduler::TJobMetrics();
        }
    }

    LastJobMetricsDeltaReportTime_ = now;

    return result;
}

TOperationControllerEvent TOperationControllerBase::PullEvent()
{
    auto guard = Guard(EventsLock_);
    if (!AbortError_.IsOK()) {
        return TOperationAbortedEvent{AbortError_};
    }
    if (!FailureError_.IsOK()) {
        return TOperationFailedEvent{FailureError_};
    }
    if (!SuspensionError_.IsOK()) {
        // NB: Suspension error is non-sticky.
        auto error = SuspensionError_;
        SuspensionError_ = {};
        return TOperationSuspendedEvent{error};
    }
    if (Completed_) {
        return TOperationCompletedEvent{};
    }
    return TNullOperationEvent{};
}

TOperationAlertMap TOperationControllerBase::GetAlerts()
{
    TGuard<TSpinLock> guard(AlertsLock_);
    return Alerts_;
}

TOperationInfo TOperationControllerBase::BuildOperationInfo()
{
    TOperationInfo result;

    result.Progress =
        BuildYsonStringFluently<EYsonType::MapFragment>()
            .Do(std::bind(&TOperationControllerBase::BuildProgress, this, _1))
        .Finish();

    result.BriefProgress =
        BuildYsonStringFluently<EYsonType::MapFragment>()
            .Do(std::bind(&TOperationControllerBase::BuildBriefProgress, this, _1))
        .Finish();

    result.RunningJobs =
        BuildYsonStringFluently<EYsonType::MapFragment>()
            .Do(std::bind(&TOperationControllerBase::BuildJobsYson, this, _1))
        .Finish();

    result.JobSplitter =
        BuildYsonStringFluently<EYsonType::MapFragment>()
            .Do(std::bind(&TOperationControllerBase::BuildJobSplitterInfo, this, _1))
        .Finish();

    result.MemoryDigests =
        BuildYsonStringFluently<EYsonType::MapFragment>()
            .Do(std::bind(&TOperationControllerBase::BuildMemoryDigestStatistics, this, _1))
        .Finish();

    return result;
}

std::vector<TJobPtr> TOperationControllerBase::BuildJobsFromJoblets() const
{
    std::vector<TJobPtr> jobs;
    for (const auto& pair : JobletMap) {
        const auto& joblet = pair.second;
        jobs.emplace_back(BuildJobFromJoblet(joblet));
    }
    return jobs;
}

bool TOperationControllerBase::HasEnoughChunkLists(bool isWritingStderrTable, bool isWritingCoreTable)
{
    for (const auto& pair : CellTagToRequiredChunkLists) {
        const auto cellTag = pair.first;
        auto requiredChunkList = pair.second;
        if (StderrTable_ && !isWritingStderrTable && StderrTable_->CellTag == cellTag) {
            --requiredChunkList;
        }
        if (CoreTable_ && !isWritingCoreTable && CoreTable_->CellTag == cellTag) {
            --requiredChunkList;
        }
        if (requiredChunkList && !ChunkListPool_->HasEnough(cellTag, requiredChunkList)) {
            return false;
        }
    }
    return true;
}

TChunkListId TOperationControllerBase::ExtractChunkList(TCellTag cellTag)
{
    return ChunkListPool_->Extract(cellTag);
}

void TOperationControllerBase::ReleaseChunkTrees(
    const std::vector<TChunkListId>& chunkTreeIds,
    bool unstageRecursively,
    bool waitForSnapshot)
{
    if (waitForSnapshot) {
        YCHECK(unstageRecursively);
        for (const auto& chunkTreeId : chunkTreeIds) {
            ChunkTreeReleaseQueue_.Push(chunkTreeId);
        }
    } else {
        Host->AddChunkTreesToUnstageList(chunkTreeIds, unstageRecursively);
    }
}

void TOperationControllerBase::RegisterJoblet(const TJobletPtr& joblet)
{
    YCHECK(JobletMap.insert(std::make_pair(joblet->JobId, joblet)).second);
}

TJobletPtr TOperationControllerBase::FindJoblet(const TJobId& jobId) const
{
    auto it = JobletMap.find(jobId);
    return it == JobletMap.end() ? nullptr : it->second;
}

TJobletPtr TOperationControllerBase::GetJoblet(const TJobId& jobId) const
{
    auto joblet = FindJoblet(jobId);
    YCHECK(joblet);
    return joblet;
}

TJobletPtr TOperationControllerBase::GetJobletOrThrow(const TJobId& jobId) const
{
    auto joblet = FindJoblet(jobId);
    if (!joblet) {
        THROW_ERROR_EXCEPTION(
            NScheduler::EErrorCode::NoSuchJob,
            "No such job %v",
            jobId);
    }
    return joblet;
}

void TOperationControllerBase::RemoveJoblet(const TJobletPtr& joblet)
{
    const auto& jobId = joblet->JobId;
    YCHECK(JobletMap.erase(jobId) == 1);
}

void TOperationControllerBase::SetProgressUpdated()
{
    ShouldUpdateProgressInCypress_.store(false);
}

bool TOperationControllerBase::ShouldUpdateProgress() const
{
    return HasProgress() && ShouldUpdateProgressInCypress_;
}

bool TOperationControllerBase::HasProgress() const
{
    if (!IsPrepared()) {
        return false;
    }

    {
        TGuard<TSpinLock> guard(ProgressLock_);
        return ProgressString_ && BriefProgressString_;
    }
}

void TOperationControllerBase::BuildInitializeImmutableAttributes(TFluentMap fluent) const
{
    VERIFY_INVOKER_AFFINITY(Invoker);

    fluent
        .Item("unrecognized_spec").Value(UnrecognizedSpec_)
        .Item("full_spec")
            .BeginAttributes()
                .Item("opaque").Value(true)
            .EndAttributes()
            .Value(Spec_);
}

void TOperationControllerBase::BuildInitializeMutableAttributes(TFluentMap fluent) const
{
    VERIFY_INVOKER_AFFINITY(Invoker);

    fluent
        .Item("async_scheduler_transaction_id").Value(AsyncSchedulerTransaction ? AsyncSchedulerTransaction->GetId() : NullTransactionId)
        .Item("input_transaction_id").Value(InputTransaction ? InputTransaction->GetId() : NullTransactionId)
        .Item("output_transaction_id").Value(OutputTransaction ? OutputTransaction->GetId() : NullTransactionId)
        .Item("debug_output_transaction_id").Value(DebugOutputTransaction ? DebugOutputTransaction->GetId() : NullTransactionId)
        .Item("user_transaction_id").Value(UserTransactionId);
}

void TOperationControllerBase::BuildAttributes(TFluentMap fluent) const
{
    VERIFY_INVOKER_AFFINITY(Invoker);

    fluent
        .DoIf(static_cast<bool>(AutoMergeDirector_), [&] (TFluentMap fluent) {
            fluent
                .Item("auto_merge").BeginMap()
                    .Item("max_intermediate_chunk_count").Value(AutoMergeDirector_->GetMaxIntermediateChunkCount())
                    .Item("chunk_count_per_merge_job").Value(AutoMergeDirector_->GetChunkCountPerMergeJob())
                .EndMap();
        });
}

void TOperationControllerBase::BuildBriefSpec(TFluentMap fluent) const
{
    fluent
        .DoIf(Spec_->Title.HasValue(), [&] (TFluentMap fluent) {
            fluent
                .Item("title").Value(*Spec_->Title);
        })
        .Item("input_table_paths").ListLimited(GetInputTablePaths(), 1)
        .Item("output_table_paths").ListLimited(GetOutputTablePaths(), 1);
}

void TOperationControllerBase::BuildProgress(TFluentMap fluent) const
{
    if (!IsPrepared()) {
        return;
    }

    fluent
        .Item("build_time").Value(TInstant::Now())
        .Item("jobs").Value(JobCounter)
        .Item("ready_job_count").Value(GetPendingJobCount())
        .Item("job_statistics").Value(JobStatistics)
        .Item("estimated_input_statistics").BeginMap()
            .Item("chunk_count").Value(TotalEstimatedInputChunkCount)
            .Item("uncompressed_data_size").Value(TotalEstimatedInputUncompressedDataSize)
            .Item("compressed_data_size").Value(TotalEstimatedInputCompressedDataSize)
            .Item("data_weight").Value(TotalEstimatedInputDataWeight)
            .Item("row_count").Value(TotalEstimatedInputRowCount)
            .Item("unavailable_chunk_count").Value(GetUnavailableInputChunkCount() + UnavailableIntermediateChunkCount)
            .Item("data_slice_count").Value(GetDataSliceCount())
        .EndMap()
        .Item("live_preview").BeginMap()
            .Item("output_supported").Value(IsOutputLivePreviewSupported())
            .Item("intermediate_supported").Value(IsIntermediateLivePreviewSupported())
            .Item("stderr_supported").Value(StderrTable_.HasValue())
        .EndMap()
        .Item("schedule_job_statistics").BeginMap()
            .Item("count").Value(ScheduleJobStatistics_->Count)
            .Item("duration").Value(ScheduleJobStatistics_->Duration)
            .Item("failed").Value(ScheduleJobStatistics_->Failed)
        .EndMap()
        .Item("data_flow_graph").DoMap(BIND(&TDataFlowGraph::BuildYson, &DataFlowGraph_))
        .DoIf(EstimatedInputDataSizeHistogram_.operator bool(), [=] (TFluentMap fluent) {
            EstimatedInputDataSizeHistogram_->BuildHistogramView();
            fluent
                .Item("estimated_input_data_size_histogram").Value(*EstimatedInputDataSizeHistogram_);
        })
        .DoIf(InputDataSizeHistogram_.operator bool(), [=] (TFluentMap fluent) {
            InputDataSizeHistogram_->BuildHistogramView();
            fluent
                .Item("input_data_size_histogram").Value(*InputDataSizeHistogram_);
        })
        .Item("snapshot_index").Value(SnapshotIndex_)
        .Item("recent_snapshot_index").Value(RecentSnapshotIndex_)
        .Item("last_successful_snapshot_time").Value(LastSuccessfulSnapshotTime_);
}

void TOperationControllerBase::BuildBriefProgress(TFluentMap fluent) const
{
    if (!IsPrepared()) {
        return;
    }

    fluent
        .Item("jobs").Value(JobCounter);
}

void TOperationControllerBase::BuildAndSaveProgress()
{
    auto progressString = BuildYsonStringFluently()
        .BeginMap()
        .Do([=] (TFluentMap fluent) {
            auto asyncResult = WaitFor(
                BIND(&TOperationControllerBase::BuildProgress, MakeStrong(this))
                    .AsyncVia(GetInvoker())
                    .Run(fluent));
                asyncResult
                    .ThrowOnError();
            })
        .EndMap();

    auto briefProgressString = BuildYsonStringFluently()
        .BeginMap()
            .Do([=] (TFluentMap fluent) {
                auto asyncResult = WaitFor(
                    BIND(&TOperationControllerBase::BuildBriefProgress, MakeStrong(this))
                        .AsyncVia(GetInvoker())
                        .Run(fluent));
                asyncResult
                    .ThrowOnError();
            })
        .EndMap();

    {
        TGuard<TSpinLock> guard(ProgressLock_);
        if (!ProgressString_ || ProgressString_ != progressString ||
            !BriefProgressString_ || BriefProgressString_ != briefProgressString)
        {
            ShouldUpdateProgressInCypress_.store(true);
        }
        ProgressString_ = progressString;
        BriefProgressString_ = briefProgressString;
    }
}

TYsonString TOperationControllerBase::GetProgress() const
{
    TGuard<TSpinLock> guard(ProgressLock_);
    return ProgressString_;
}

TYsonString TOperationControllerBase::GetBriefProgress() const
{
    TGuard<TSpinLock> guard(ProgressLock_);
    return BriefProgressString_;
}

TYsonString TOperationControllerBase::BuildJobYson(const TJobId& id, bool outputStatistics) const
{
    TCallback<void(TFluentMap)> attributesBuilder;

    // Case of running job.
    {
        auto joblet = FindJoblet(id);
        if (joblet) {
            attributesBuilder = BIND(
                &TOperationControllerBase::BuildJobAttributes,
                MakeStrong(this),
                joblet,
                EJobState::Running,
                outputStatistics);
        } else {
            attributesBuilder = BIND([] (TFluentMap) {});
        }
    }

    // Case of finished job.
    // NB: Temporaly disabled. We should improve UI to consider completed jobs in orchid.
    //{
    //    auto it = FinishedJobs_.find(id);
    //    if (it != FinishedJobs_.end()) {
    //        const auto& job = it->second;
    //        YCHECK(!attributesBuilder);
    //        attributesBuilder = BIND(&TOperationControllerBase::BuildFinishedJobAttributes, MakeStrong(this), job);
    //    }
    //}

    YCHECK(attributesBuilder);

    return BuildYsonStringFluently()
        .BeginMap()
            .Do(attributesBuilder)
        .EndMap();
}

void TOperationControllerBase::BuildJobsYson(TFluentMap fluent) const
{
    fluent
        .DoFor(JobletMap, [&] (TFluentMap fluent, const std::pair<TJobId, TJobletPtr>& pair) {
            const auto& jobId = pair.first;
            const auto& joblet = pair.second;
            if (joblet->StartTime) {
                fluent.Item(ToString(jobId)).BeginMap()
                    .Do([&] (TFluentMap fluent) {
                        BuildJobAttributes(joblet, EJobState::Running, /* outputStatistics */ false, fluent);
                    })
                .EndMap();
            }
        });
        // NB: Temporaly disabled. We should improve UI to consider completed jobs in orchid.
        // .DoFor(FinishedJobs_, [&] (TFluentMap fluent, const std::pair<TJobId, TFinishedJobInfoPtr>& pair) {
        //     const auto& jobId = pair.first;
        //     const auto& job = pair.second;
        //     fluent.Item(ToString(jobId)).BeginMap()
        //         .Do([&] (IYsonConsumer* consumer) {
        //             BuildFinishedJobAttributes(job, fluent);
        //         })
        //     .EndMap();
        // })
}

TSharedRef TOperationControllerBase::ExtractJobSpec(const TJobId& jobId) const
{
    if (Spec_->TestingOperationOptions->FailGetJobSpec) {
        THROW_ERROR_EXCEPTION("Testing failure");
    }
    auto joblet = GetJobletOrThrow(jobId);
    if (!joblet->JobSpecProtoFuture) {
        THROW_ERROR_EXCEPTION("Spec of job %v is missing", jobId);
    }
    auto result = WaitFor(joblet->JobSpecProtoFuture)
        .ValueOrThrow();
    joblet->JobSpecProtoFuture.Reset();
    return result;
}

TYsonString TOperationControllerBase::GetSuspiciousJobsYson() const
{
    VERIFY_THREAD_AFFINITY_ANY();

    TReaderGuard guard(CachedSuspiciousJobsYsonLock_);
    return CachedSuspiciousJobsYson_;
}

void TOperationControllerBase::UpdateSuspiciousJobsYson()
{
    VERIFY_INVOKER_AFFINITY(CancelableInvoker);

    auto yson = BuildYsonStringFluently<EYsonType::MapFragment>()
        .DoFor(
            JobletMap,
            [&] (TFluentMap fluent, const std::pair<TJobId, TJobletPtr>& pair) {
                const auto& joblet = pair.second;
                if (joblet->Suspicious) {
                    fluent.Item(ToString(joblet->JobId))
                        .BeginMap()
                            .Item("operation_id").Value(ToString(OperationId))
                            .Item("type").Value(FormatEnum(joblet->JobType))
                            .Item("brief_statistics").Value(joblet->BriefStatistics)
                            .Item("node").Value(joblet->NodeDescriptor.Address)
                            .Item("last_activity_time").Value(joblet->LastActivityTime)
                        .EndMap();
                }
            })
        .Finish();

    {
        TWriterGuard guard(CachedSuspiciousJobsYsonLock_);
        CachedSuspiciousJobsYson_ = yson;
    }
}

void TOperationControllerBase::AnalyzeBriefStatistics(
    const TJobletPtr& job,
    TDuration suspiciousInactivityTimeout,
    i64 suspiciousCpuUsageThreshold,
    double suspiciousInputPipeIdleTimeFraction,
    const TErrorOr<TBriefJobStatisticsPtr>& briefStatisticsOrError)
{
    if (!briefStatisticsOrError.IsOK()) {
        if (job->BriefStatistics) {
            // Failures in brief statistics building are normal during job startup,
            // when readers and writers are not built yet. After we successfully built
            // brief statistics once, we shouldn't fail anymore.

            LOG_WARNING(
                briefStatisticsOrError,
                "Failed to build brief job statistics (JobId: %v)",
                job->JobId);
        }

        return;
    }

    const auto& briefStatistics = briefStatisticsOrError.Value();

    bool wasActive = !job->BriefStatistics ||
        CheckJobActivity(
            job->BriefStatistics,
            briefStatistics,
            suspiciousCpuUsageThreshold,
            suspiciousInputPipeIdleTimeFraction);

    job->BriefStatistics = briefStatistics;

    bool wasSuspicious = job->Suspicious;
    job->Suspicious = (!wasActive && job->BriefStatistics->Timestamp - job->LastActivityTime > suspiciousInactivityTimeout);
    if (!wasSuspicious && job->Suspicious) {
        LOG_DEBUG("Found a suspicious job (JobId: %v, LastActivityTime: %v, SuspiciousInactivityTimeout: %v)",
            job->JobId,
            job->LastActivityTime,
            suspiciousInactivityTimeout);
    }

    if (wasActive) {
        job->LastActivityTime = job->BriefStatistics->Timestamp;
    }
}

void TOperationControllerBase::UpdateJobStatistics(const TJobletPtr& joblet, const TJobSummary& jobSummary)
{
    YCHECK(jobSummary.Statistics);

    // NB: There is a copy happening here that can be eliminated.
    auto statistics = *jobSummary.Statistics;
    LOG_TRACE("Job data statistics (JobId: %v, Input: %v, Output: %v)",
        jobSummary.Id,
        GetTotalInputDataStatistics(statistics),
        GetTotalOutputDataStatistics(statistics));

    auto statisticsState = GetStatisticsJobState(joblet, jobSummary.State);
    auto statisticsSuffix = JobHelper.GetStatisticsSuffix(statisticsState, joblet->JobType);
    statistics.AddSuffixToNames(statisticsSuffix);
    JobStatistics.Update(statistics);
}

void TOperationControllerBase::UpdateJobMetrics(const TJobletPtr& joblet, const TJobSummary& jobSummary)
{
    auto delta = joblet->UpdateJobMetrics(jobSummary);
    {
        TGuard<TSpinLock> guard(JobMetricsDeltaPerTreeLock_);

        auto it = JobMetricsDeltaPerTree_.find(joblet->TreeId);
        if (it == JobMetricsDeltaPerTree_.end()) {
            YCHECK(JobMetricsDeltaPerTree_.insert(std::make_pair(joblet->TreeId, delta)).second);
        } else {
            it->second += delta;
        }
    }
}

void TOperationControllerBase::LogProgress(bool force)
{
    if (!HasProgress()) {
        return;
    }

    auto now = GetCpuInstant();
    if (force || now > NextLogProgressDeadline) {
        NextLogProgressDeadline = now + LogProgressBackoff;
        LOG_DEBUG("Progress: %v", GetLoggingProgress());
    }
}

TYsonString TOperationControllerBase::BuildInputPathYson(const TJobletPtr& joblet) const
{
    VERIFY_INVOKER_AFFINITY(CancelableInvoker);

    if (!joblet->Task->SupportsInputPathYson()) {
        return TYsonString();
    }

    return BuildInputPaths(
        GetInputTablePaths(),
        joblet->InputStripeList,
        OperationType,
        joblet->JobType);
}

void TOperationControllerBase::BuildJobSplitterInfo(TFluentMap fluent) const
{
    VERIFY_INVOKER_AFFINITY(SuspendableInvoker);

    if (IsPrepared() && JobSplitter_) {
        JobSplitter_->BuildJobSplitterInfo(fluent);
    }
}

ui64 TOperationControllerBase::NextJobIndex()
{
    return JobIndexGenerator.Next();
}

TOperationId TOperationControllerBase::GetOperationId() const
{
    return OperationId;
}

EOperationType TOperationControllerBase::GetOperationType() const
{
    return OperationType;
}

TCellTag TOperationControllerBase::GetIntermediateOutputCellTag() const
{
    return IntermediateOutputCellTag;
}

const TChunkListPoolPtr& TOperationControllerBase::GetChunkListPool() const
{
    return ChunkListPool_;
}

const TControllerAgentConfigPtr& TOperationControllerBase::GetConfig() const
{
    return Config;
}

const TOperationSpecBasePtr& TOperationControllerBase::GetSpec() const
{
    return Spec_;
}

const std::vector<TOutputTable>& TOperationControllerBase::OutputTables() const
{
    return OutputTables_;
}

const TNullable<TOutputTable>& TOperationControllerBase::StderrTable() const
{
    return StderrTable_;
}

const TNullable<TOutputTable>& TOperationControllerBase::CoreTable() const
{
    return CoreTable_;
}

IJobSplitter* TOperationControllerBase::GetJobSplitter()
{
    return JobSplitter_.get();
}

const TNullable<TJobResources>& TOperationControllerBase::CachedMaxAvailableExecNodeResources() const
{
    return CachedMaxAvailableExecNodeResources_;
}

const TNodeDirectoryPtr& TOperationControllerBase::InputNodeDirectory() const
{
    return InputNodeDirectory_;
}

std::vector<TOperationControllerBase::TPathWithStage> TOperationControllerBase::GetFilePaths() const
{
    return std::vector<TPathWithStage>();
}

std::vector<TOperationControllerBase::TPathWithStage> TOperationControllerBase::GetLayerPaths() const
{
    return std::vector<TPathWithStage>();
}

bool TOperationControllerBase::IsRowCountPreserved() const
{
    return false;
}

i64 TOperationControllerBase::GetUnavailableInputChunkCount() const
{
    if (!DataSliceFetcherChunkScrapers.empty() && State == EControllerState::Preparing) {
        i64 result = 0;
        for (const auto& fetcher : DataSliceFetcherChunkScrapers) {
            result += fetcher->GetUnavailableChunkCount();
        }
        return result;
    }
    return UnavailableInputChunkCount;
}

int TOperationControllerBase::GetTotalJobCount() const
{
    VERIFY_INVOKER_AFFINITY(CancelableInvoker);

    // Avoid accessing the state while not prepared.
    if (!IsPrepared()) {
        return 0;
    }

    return JobCounter->GetTotal();
}

i64 TOperationControllerBase::GetDataSliceCount() const
{
    i64 result = 0;
    for (const auto& task : Tasks) {
        result += task->GetInputDataSliceCount();
    }

    return result;
}

void TOperationControllerBase::InitUserJobSpecTemplate(
    NScheduler::NProto::TUserJobSpec* jobSpec,
    TUserJobSpecPtr config,
    const std::vector<TUserFile>& files,
    const TString& fileAccount)
{
    jobSpec->set_shell_command(config->Command);
    if (config->JobTimeLimit) {
        jobSpec->set_job_time_limit(config->JobTimeLimit.Get().MilliSeconds());
    }
    jobSpec->set_memory_limit(config->MemoryLimit);
    jobSpec->set_include_memory_mapped_files(config->IncludeMemoryMappedFiles);
    jobSpec->set_use_yamr_descriptors(config->UseYamrDescriptors);
    jobSpec->set_check_input_fully_consumed(config->CheckInputFullyConsumed);
    jobSpec->set_max_stderr_size(config->MaxStderrSize);
    jobSpec->set_custom_statistics_count_limit(config->CustomStatisticsCountLimit);
    jobSpec->set_copy_files(config->CopyFiles);
    jobSpec->set_file_account(fileAccount);

    if (config->TmpfsPath && Config->EnableTmpfs) {
        auto tmpfsSize = config->TmpfsSize.Get(config->MemoryLimit);
        jobSpec->set_tmpfs_size(tmpfsSize);
        jobSpec->set_tmpfs_path(*config->TmpfsPath);
    }

    if (config->DiskSpaceLimit) {
        jobSpec->set_disk_space_limit(*config->DiskSpaceLimit);
    }
    if (config->InodeLimit) {
        jobSpec->set_inode_limit(*config->InodeLimit);
    }

    if (Config->IopsThreshold) {
        jobSpec->set_iops_threshold(*Config->IopsThreshold);
        if (Config->IopsThrottlerLimit) {
            jobSpec->set_iops_throttler_limit(*Config->IopsThrottlerLimit);
        }
    }

    {
        // Set input and output format.
        TFormat inputFormat(EFormatType::Yson);
        TFormat outputFormat(EFormatType::Yson);

        if (config->Format) {
            inputFormat = outputFormat = *config->Format;
        }

        if (config->InputFormat) {
            inputFormat = *config->InputFormat;
        }

        if (config->OutputFormat) {
            outputFormat = *config->OutputFormat;
        }

        jobSpec->set_input_format(ConvertToYsonString(inputFormat).GetData());
        jobSpec->set_output_format(ConvertToYsonString(outputFormat).GetData());
    }

    auto fillEnvironment = [&] (THashMap<TString, TString>& env) {
        for (const auto& pair : env) {
            jobSpec->add_environment(Format("%v=%v", pair.first, pair.second));
        }
    };

    // Global environment.
    fillEnvironment(Config->Environment);

    // Local environment.
    fillEnvironment(config->Environment);

    jobSpec->add_environment(Format("YT_OPERATION_ID=%v", OperationId));

    for (const auto& file : files) {
        auto* descriptor = file.IsLayer
            ? jobSpec->add_layers()
            : jobSpec->add_files();

        ToProto(descriptor->mutable_chunk_specs(), file.ChunkSpecs);

        if (file.Type == EObjectType::Table && file.IsDynamic && file.Schema.IsSorted()) {
            auto dataSource = MakeVersionedDataSource(
                file.GetPath(),
                file.Schema,
                file.Path.GetColumns(),
                file.Path.GetTimestamp().Get(AsyncLastCommittedTimestamp));

            ToProto(descriptor->mutable_data_source(), dataSource);
        } else {
            auto dataSource = file.Type == EObjectType::File
                    ? MakeFileDataSource(file.GetPath())
                    : MakeUnversionedDataSource(file.GetPath(), file.Schema, file.Path.GetColumns());

            ToProto(descriptor->mutable_data_source(), dataSource);
        }

        if (!file.IsLayer) {
            descriptor->set_file_name(file.FileName);
            switch (file.Type) {
                case EObjectType::File:
                    descriptor->set_executable(file.Executable);
                    break;
                case EObjectType::Table:
                    descriptor->set_format(file.Format.GetData());
                    break;
                default:
                    Y_UNREACHABLE();
            }
        }
    }
}

void TOperationControllerBase::InitUserJobSpec(
    NScheduler::NProto::TUserJobSpec* jobSpec,
    TJobletPtr joblet)
{
    ToProto(jobSpec->mutable_debug_output_transaction_id(), DebugOutputTransaction->GetId());

    i64 memoryReserve = joblet->EstimatedResourceUsage.GetUserJobMemory() * *joblet->UserJobMemoryReserveFactor;
    // Memory reserve should greater than or equal to tmpfs_size (see YT-5518 for more details).
    // This is ensured by adjusting memory reserve factor in user job config as initialization,
    // but just in case we also limit the actual memory_reserve value here.
    if (jobSpec->has_tmpfs_size()) {
        memoryReserve = std::max(memoryReserve, jobSpec->tmpfs_size());
    }
    jobSpec->set_memory_reserve(memoryReserve);

    jobSpec->add_environment(Format("YT_JOB_INDEX=%v", joblet->JobIndex));
    jobSpec->add_environment(Format("YT_JOB_ID=%v", joblet->JobId));
    if (joblet->StartRowIndex >= 0) {
        jobSpec->add_environment(Format("YT_START_ROW_INDEX=%v", joblet->StartRowIndex));
    }

    if (SecureVault) {
        // NB: These environment variables should be added to user job spec, not to the user job spec template.
        // They may contain sensitive information that should not be persisted with a controller.

        // We add a single variable storing the whole secure vault and all top-level scalar values.
        jobSpec->add_environment(Format("YT_SECURE_VAULT=%v",
            ConvertToYsonString(SecureVault, EYsonFormat::Text)));

        for (const auto& pair : SecureVault->GetChildren()) {
            TString value;
            auto node = pair.second;
            if (node->GetType() == ENodeType::Int64) {
                value = ToString(node->GetValue<i64>());
            } else if (node->GetType() == ENodeType::Uint64) {
                value = ToString(node->GetValue<ui64>());
            } else if (node->GetType() == ENodeType::Boolean) {
                value = ToString(node->GetValue<bool>());
            } else if (node->GetType() == ENodeType::Double) {
                value = ToString(node->GetValue<double>());
            } else if (node->GetType() == ENodeType::String) {
                value = node->GetValue<TString>();
            } else {
                // We do not export composite values as a separate environment variables.
                continue;
            }
            jobSpec->add_environment(Format("YT_SECURE_VAULT_%v=%v", pair.first, value));
        }
    }

    if (StderrCount_ >= Spec_->MaxStderrCount) {
        jobSpec->set_upload_stderr_if_completed(false);
    }

    if (joblet->StderrTableChunkListId) {
        AddStderrOutputSpecs(jobSpec, joblet);
    }
    if (joblet->CoreTableChunkListId) {
        AddCoreOutputSpecs(jobSpec, joblet);
    }
}

void TOperationControllerBase::AddStderrOutputSpecs(
    NScheduler::NProto::TUserJobSpec* jobSpec,
    TJobletPtr joblet)
{
    auto* stderrTableSpec = jobSpec->mutable_stderr_table_spec();
    auto* outputSpec = stderrTableSpec->mutable_output_table_spec();
    outputSpec->set_table_writer_options(ConvertToYsonString(StderrTable_->Options).GetData());
    ToProto(outputSpec->mutable_table_schema(), StderrTable_->TableUploadOptions.TableSchema);
    ToProto(outputSpec->mutable_chunk_list_id(), joblet->StderrTableChunkListId);

    auto writerConfig = GetStderrTableWriterConfig();
    YCHECK(writerConfig);
    stderrTableSpec->set_blob_table_writer_config(ConvertToYsonString(writerConfig).GetData());
}

void TOperationControllerBase::AddCoreOutputSpecs(
    NScheduler::NProto::TUserJobSpec* jobSpec,
    TJobletPtr joblet)
{
    auto* coreTableSpec = jobSpec->mutable_core_table_spec();
    auto* outputSpec = coreTableSpec->mutable_output_table_spec();
    outputSpec->set_table_writer_options(ConvertToYsonString(CoreTable_->Options).GetData());
    ToProto(outputSpec->mutable_table_schema(), CoreTable_->TableUploadOptions.TableSchema);
    ToProto(outputSpec->mutable_chunk_list_id(), joblet->CoreTableChunkListId);

    auto writerConfig = GetCoreTableWriterConfig();
    YCHECK(writerConfig);
    coreTableSpec->set_blob_table_writer_config(ConvertToYsonString(writerConfig).GetData());
}

void TOperationControllerBase::SetInputDataSources(TSchedulerJobSpecExt* jobSpec) const
{
    auto dataSourceDirectory = New<TDataSourceDirectory>();
    for (const auto& inputTable : InputTables) {
        auto dataSource = (inputTable.IsDynamic && inputTable.Schema.IsSorted())
            ? MakeVersionedDataSource(
                inputTable.GetPath(),
                inputTable.Schema,
                inputTable.Path.GetColumns(),
                inputTable.Path.GetTimestamp().Get(AsyncLastCommittedTimestamp))
            : MakeUnversionedDataSource(
                inputTable.GetPath(),
                inputTable.Schema,
                inputTable.Path.GetColumns());

        dataSourceDirectory->DataSources().push_back(dataSource);
    }
    NChunkClient::NProto::TDataSourceDirectoryExt dataSourceDirectoryExt;
    ToProto(&dataSourceDirectoryExt, dataSourceDirectory);
    SetProtoExtension(jobSpec->mutable_extensions(), dataSourceDirectoryExt);
}

void TOperationControllerBase::SetIntermediateDataSource(TSchedulerJobSpecExt* jobSpec) const
{
    auto dataSourceDirectory = New<TDataSourceDirectory>();
    dataSourceDirectory->DataSources().push_back(MakeUnversionedDataSource(
        IntermediatePath,
        Null,
        Null));
    NChunkClient::NProto::TDataSourceDirectoryExt dataSourceDirectoryExt;
    ToProto(&dataSourceDirectoryExt, dataSourceDirectory);
    SetProtoExtension(jobSpec->mutable_extensions(), dataSourceDirectoryExt);
}

i64 TOperationControllerBase::GetFinalOutputIOMemorySize(TJobIOConfigPtr ioConfig) const
{
    i64 result = 0;
    for (const auto& outputTable : OutputTables_) {
        if (outputTable.Options->ErasureCodec == NErasure::ECodec::None) {
            i64 maxBufferSize = std::max(
                ioConfig->TableWriter->MaxRowWeight,
                ioConfig->TableWriter->MaxBufferSize);
            result += GetOutputWindowMemorySize(ioConfig) + maxBufferSize;
        } else {
            auto* codec = NErasure::GetCodec(outputTable.Options->ErasureCodec);
            double replicationFactor = (double) codec->GetTotalPartCount() / codec->GetDataPartCount();
            result += static_cast<i64>(ioConfig->TableWriter->DesiredChunkSize * replicationFactor);
        }
    }
    return result;
}

i64 TOperationControllerBase::GetFinalIOMemorySize(
    TJobIOConfigPtr ioConfig,
    const TChunkStripeStatisticsVector& stripeStatistics) const
{
    i64 result = 0;
    for (const auto& stat : stripeStatistics) {
        result += GetInputIOMemorySize(ioConfig, stat);
    }
    result += GetFinalOutputIOMemorySize(ioConfig);
    return result;
}

void TOperationControllerBase::InitIntermediateOutputConfig(TJobIOConfigPtr config)
{
    // Don't replicate intermediate output.
    config->TableWriter->UploadReplicationFactor = Spec_->IntermediateDataReplicationFactor;
    config->TableWriter->MinUploadReplicationFactor = 1;

    // Cache blocks on nodes.
    config->TableWriter->PopulateCache = true;

    // Don't sync intermediate chunks.
    config->TableWriter->SyncOnClose = false;
}

NTableClient::TTableReaderOptionsPtr TOperationControllerBase::CreateTableReaderOptions(TJobIOConfigPtr ioConfig)
{
    auto options = New<TTableReaderOptions>();
    options->EnableRowIndex = ioConfig->ControlAttributes->EnableRowIndex;
    options->EnableTableIndex = ioConfig->ControlAttributes->EnableTableIndex;
    options->EnableRangeIndex = ioConfig->ControlAttributes->EnableRangeIndex;
    return options;
}

void TOperationControllerBase::ValidateUserFileCount(TUserJobSpecPtr spec, const TString& operation)
{
    if (spec && spec->FilePaths.size() > Config->MaxUserFileCount) {
        THROW_ERROR_EXCEPTION("Too many user files in %v: maximum allowed %v, actual %v",
            operation,
            Config->MaxUserFileCount,
            spec->FilePaths.size());
    }
}

void TOperationControllerBase::GetExecNodesInformation()
{
    auto now = NProfiling::GetCpuInstant();
    if (now < GetExecNodesInformationDeadline_) {
        return;
    }

    ExecNodeCount_ = Host->GetExecNodeCount();
    ExecNodesDescriptors_ = Host->GetExecNodeDescriptors(NScheduler::TSchedulingTagFilter(Spec_->SchedulingTagFilter));
    GetExecNodesInformationDeadline_ = now + NProfiling::DurationToCpuDuration(Config->ControllerUpdateExecNodesInformationDelay);
}

int TOperationControllerBase::GetExecNodeCount()
{
    GetExecNodesInformation();
    return ExecNodeCount_;
}

const std::vector<TExecNodeDescriptor>& TOperationControllerBase::GetExecNodeDescriptors()
{
    GetExecNodesInformation();
    return ExecNodesDescriptors_->Descriptors;
}

bool TOperationControllerBase::ShouldSkipSanityCheck()
{
    auto nodeCount = GetExecNodeCount();
    if (nodeCount < Config->SafeOnlineNodeCount) {
        return true;
    }

    if (TInstant::Now() < Host->GetConnectionTime() + Config->SafeSchedulerOnlineTime) {
        return true;
    }

    if (!CachedMaxAvailableExecNodeResources_) {
        return true;
    }

    return false;
}

void TOperationControllerBase::BuildMemoryDigestStatistics(TFluentMap fluent) const
{
    VERIFY_INVOKER_AFFINITY(Invoker);

    fluent
        .Item("job_proxy_memory_digest")
        .DoMapFor(JobProxyMemoryDigests_, [&] (
            TFluentMap fluent,
            const TMemoryDigestMap::value_type& item)
        {
            fluent
                .Item(ToString(item.first)).Value(
                    item.second->GetQuantile(Config->JobProxyMemoryReserveQuantile));
        })
        .Item("user_job_memory_digest")
        .DoMapFor(JobProxyMemoryDigests_, [&] (
            TFluentMap fluent,
            const TMemoryDigestMap::value_type& item)
        {
            fluent
                .Item(ToString(item.first)).Value(
                    item.second->GetQuantile(Config->UserJobMemoryReserveQuantile));
        });
}

void TOperationControllerBase::RegisterUserJobMemoryDigest(EJobType jobType, double memoryReserveFactor, double minMemoryReserveFactor)
{
    YCHECK(UserJobMemoryDigests_.find(jobType) == UserJobMemoryDigests_.end());
    auto config = New<TLogDigestConfig>();
    config->LowerBound = minMemoryReserveFactor;
    config->DefaultValue = memoryReserveFactor;
    config->UpperBound = 1.0;
    config->RelativePrecision = Config->UserJobMemoryDigestPrecision;
    UserJobMemoryDigests_[jobType] = CreateLogDigest(config);
}

IDigest* TOperationControllerBase::GetUserJobMemoryDigest(EJobType jobType)
{
    auto iter = UserJobMemoryDigests_.find(jobType);
    YCHECK(iter != UserJobMemoryDigests_.end());
    return iter->second.get();
}

const IDigest* TOperationControllerBase::GetUserJobMemoryDigest(EJobType jobType) const
{
    auto iter = UserJobMemoryDigests_.find(jobType);
    YCHECK(iter != UserJobMemoryDigests_.end());
    return iter->second.get();
}

void TOperationControllerBase::RegisterJobProxyMemoryDigest(EJobType jobType, const TLogDigestConfigPtr& config)
{
    if (JobProxyMemoryDigests_.has(jobType)) {
        return;
    }
    JobProxyMemoryDigests_[jobType] = CreateLogDigest(config);
}

void TOperationControllerBase::InferSchemaFromInput(const TKeyColumns& keyColumns)
{
    // We infer schema only for operations with one output table.
    YCHECK(OutputTables_.size() == 1);
    YCHECK(InputTables.size() >= 1);

    OutputTables_[0].TableUploadOptions.SchemaMode = InputTables[0].SchemaMode;
    for (const auto& table : InputTables) {
        if (table.SchemaMode != OutputTables_[0].TableUploadOptions.SchemaMode) {
            THROW_ERROR_EXCEPTION("Cannot infer output schema from input, tables have different schema modes");
        }
    }

    if (OutputTables_[0].TableUploadOptions.SchemaMode == ETableSchemaMode::Weak) {
        OutputTables_[0].TableUploadOptions.TableSchema = TTableSchema::FromKeyColumns(keyColumns);
    } else {
        auto schema = InputTables[0].Schema
            .ToStrippedColumnAttributes()
            .ToCanonical();

        for (const auto& table : InputTables) {
            if (table.Schema.ToStrippedColumnAttributes().ToCanonical() != schema) {
                THROW_ERROR_EXCEPTION("Cannot infer output schema from input in strong schema mode, tables have incompatible schemas");
            }
        }

        OutputTables_[0].TableUploadOptions.TableSchema = InputTables[0].Schema
            .ToSorted(keyColumns)
            .ToSortedStrippedColumnAttributes()
            .ToCanonical();
    }

    FilterOutputSchemaByInputColumnSelectors();
}

void TOperationControllerBase::InferSchemaFromInputOrdered()
{
    // We infer schema only for operations with one output table.
    YCHECK(OutputTables_.size() == 1);
    YCHECK(InputTables.size() >= 1);

    auto& outputUploadOptions = OutputTables_[0].TableUploadOptions;

    if (InputTables.size() == 1 && outputUploadOptions.UpdateMode == EUpdateMode::Overwrite) {
        // If only only one input table given, we inherit the whole schema including column attributes.
        outputUploadOptions.SchemaMode = InputTables[0].SchemaMode;
        outputUploadOptions.TableSchema = InputTables[0].Schema;
        FilterOutputSchemaByInputColumnSelectors();
        return;
    }

    InferSchemaFromInput();
}

void TOperationControllerBase::FilterOutputSchemaByInputColumnSelectors()
{
    THashSet<TString> columns;
    for (const auto& table : InputTables) {
        if (auto selectors = table.Path.GetColumns()) {
            for (const auto& column : *selectors) {
                columns.insert(column);
            }
        } else {
            return;
        }
    }

    OutputTables_[0].TableUploadOptions.TableSchema =
        OutputTables_[0].TableUploadOptions.TableSchema.Filter(columns);
}

void TOperationControllerBase::ValidateOutputSchemaOrdered() const
{
    YCHECK(OutputTables_.size() == 1);
    YCHECK(InputTables.size() >= 1);

    if (InputTables.size() > 1 && OutputTables_[0].TableUploadOptions.TableSchema.IsSorted()) {
        THROW_ERROR_EXCEPTION("Cannot generate sorted output for ordered operation with multiple input tables")
            << TErrorAttribute("output_schema", OutputTables_[0].TableUploadOptions.TableSchema);
    }
}

void TOperationControllerBase::ValidateOutputSchemaCompatibility(bool ignoreSortOrder, bool validateComputedColumns) const
{
    YCHECK(OutputTables_.size() == 1);

    auto hasComputedColumn = OutputTables_[0].TableUploadOptions.TableSchema.HasComputedColumns();

    for (const auto& inputTable : InputTables) {
        if (inputTable.SchemaMode == ETableSchemaMode::Strong) {
            ValidateTableSchemaCompatibility(
                inputTable.Schema.Filter(inputTable.Path.GetColumns()),
                OutputTables_[0].TableUploadOptions.TableSchema,
                ignoreSortOrder)
                .ThrowOnError();
        } else if (hasComputedColumn && validateComputedColumns) {
            // Input table has weak schema, so we cannot check if all
            // computed columns were already computed. At least this is weird.
            THROW_ERROR_EXCEPTION("Output table cannot have computed "
                "columns, which are not present in all input tables");
        }
    }
}

TJobSplitterConfigPtr TOperationControllerBase::GetJobSplitterConfig() const
{
    return nullptr;
}

IDigest* TOperationControllerBase::GetJobProxyMemoryDigest(EJobType jobType)
{
    auto iter = JobProxyMemoryDigests_.find(jobType);
    YCHECK(iter != JobProxyMemoryDigests_.end());
    return iter->second.get();
}

const IDigest* TOperationControllerBase::GetJobProxyMemoryDigest(EJobType jobType) const
{
    auto iter = JobProxyMemoryDigests_.find(jobType);
    YCHECK(iter != JobProxyMemoryDigests_.end());
    return iter->second.get();
}

void TOperationControllerBase::WaitForHeartbeat()
{
    Y_UNUSED(WaitFor(Host->GetHeartbeatSentFuture()));
}

void TOperationControllerBase::Persist(const TPersistenceContext& context)
{
    using NYT::Persist;

    Persist(context, SnapshotIndex_);
    Persist(context, TotalEstimatedInputChunkCount);
    Persist(context, TotalEstimatedInputUncompressedDataSize);
    Persist(context, TotalEstimatedInputRowCount);
    Persist(context, TotalEstimatedInputCompressedDataSize);
    Persist(context, TotalEstimatedInputDataWeight);
    Persist(context, UnavailableInputChunkCount);
    Persist(context, UnavailableIntermediateChunkCount);
    Persist(context, JobCounter);
    Persist(context, InputNodeDirectory_);
    Persist(context, InputTables);
    Persist(context, OutputTables_);
    Persist(context, StderrTable_);
    Persist(context, CoreTable_);
    Persist(context, IntermediateTable);
    Persist(context, Files);
    Persist(context, Tasks);
    Persist(context, TaskGroups);
    Persist(context, InputChunkMap);
    Persist(context, IntermediateOutputCellTag);
    Persist(context, CellTagToRequiredChunkLists);
    Persist(context, CachedPendingJobCount);
    Persist(context, CachedNeededResources);
    Persist(context, ChunkOriginMap);
    Persist(context, JobletMap);
    Persist(context, JobIndexGenerator);
    Persist(context, JobStatistics);
    Persist(context, ScheduleJobStatistics_);
    Persist(context, RowCountLimitTableIndex);
    Persist(context, RowCountLimit);
    Persist<
        TMapSerializer<
            TDefaultSerializer,
            TDefaultSerializer,
            TUnsortedTag
        >
    >(context, JobProxyMemoryDigests_);
    Persist<
        TMapSerializer<
            TDefaultSerializer,
            TDefaultSerializer,
            TUnsortedTag
        >
    >(context, UserJobMemoryDigests_);
    Persist(context, EstimatedInputDataSizeHistogram_);
    Persist(context, InputDataSizeHistogram_);
    Persist(context, CurrentInputDataSliceTag_);
    Persist(context, StderrCount_);
    Persist(context, JobNodeCount_);
    Persist(context, FinishedJobs_);
    Persist(context, Sinks_);
    Persist(context, AutoMergeTaskGroup);
    Persist(context, AutoMergeTasks);
    Persist(context, AutoMergeJobSpecTemplates_);
    Persist<TUniquePtrSerializer<>>(context, AutoMergeDirector_);
    Persist(context, JobSplitter_);
    Persist(context, DataFlowGraph_);

    // COMPAT(ignat)
    if (context.GetVersion() <= 202001) {
        TYsonString unrecognizedSpecYson("{}");
        if (context.IsSave() && UnrecognizedSpec_) {
            unrecognizedSpecYson = ConvertToYsonString(UnrecognizedSpec_);
        }
        Persist(context, unrecognizedSpecYson);
        if (context.IsLoad()) {
            UnrecognizedSpec_ = ConvertTo<IMapNodePtr>(unrecognizedSpecYson);
        }
    }

    // COMPAT(ignat)
    if (context.GetVersion() >= 202001) {
        Persist(context, AvailableNodesSeen_);
    }

    // NB: Keep this at the end of persist as it requires some of the previous
    // fields to be already intialized.
    if (context.IsLoad()) {
        for (const auto& task : Tasks) {
            task->Initialize();
        }
        InitUpdatingTables();
    }
}

void TOperationControllerBase::InitAutoMergeJobSpecTemplates()
{
    // TODO(max42): should this really belong to TOperationControllerBase?
    // We can possibly move it to TAutoMergeTask itself.

    AutoMergeJobSpecTemplates_.resize(OutputTables_.size());
    for (int tableIndex = 0; tableIndex < OutputTables_.size(); ++tableIndex) {
        AutoMergeJobSpecTemplates_[tableIndex].set_type(static_cast<int>(EJobType::UnorderedMerge));
        auto* schedulerJobSpecExt = AutoMergeJobSpecTemplates_[tableIndex]
            .MutableExtension(TSchedulerJobSpecExt::scheduler_job_spec_ext);
        schedulerJobSpecExt->set_table_reader_options(
            ConvertToYsonString(CreateTableReaderOptions(Spec_->AutoMerge->JobIO)).GetData());

        schedulerJobSpecExt->set_lfalloc_buffer_size(GetLFAllocBufferSize());

        auto dataSourceDirectory = New<TDataSourceDirectory>();
        // NB: chunks read by auto-merge jobs have table index set to output table index,
        // so we need to specify several unused data sources before actual one.
        dataSourceDirectory->DataSources().resize(tableIndex);
        dataSourceDirectory->DataSources().push_back(MakeUnversionedDataSource(
            IntermediatePath,
            OutputTables_[tableIndex].TableUploadOptions.TableSchema,
            Null));

        NChunkClient::NProto::TDataSourceDirectoryExt dataSourceDirectoryExt;
        ToProto(&dataSourceDirectoryExt, dataSourceDirectory);
        SetProtoExtension(schedulerJobSpecExt->mutable_extensions(), dataSourceDirectoryExt);
        ToProto(schedulerJobSpecExt->mutable_output_transaction_id(), OutputTransaction->GetId());
        schedulerJobSpecExt->set_io_config(ConvertToYsonString(Spec_->AutoMerge->JobIO).GetData());
    }
}

EIntermediateChunkUnstageMode TOperationControllerBase::GetIntermediateChunkUnstageMode() const
{
    return EIntermediateChunkUnstageMode::OnSnapshotCompleted;
}

TBlobTableWriterConfigPtr TOperationControllerBase::GetStderrTableWriterConfig() const
{
    return nullptr;
}

TNullable<TRichYPath> TOperationControllerBase::GetStderrTablePath() const
{
    return Null;
}

TBlobTableWriterConfigPtr TOperationControllerBase::GetCoreTableWriterConfig() const
{
    return nullptr;
}

TNullable<TRichYPath> TOperationControllerBase::GetCoreTablePath() const
{
    return Null;
}

void TOperationControllerBase::OnChunksReleased(int /* chunkCount */)
{ }

TTableWriterOptionsPtr TOperationControllerBase::GetIntermediateTableWriterOptions() const
{
    auto options = New<NTableClient::TTableWriterOptions>();
    options->Account = Spec_->IntermediateDataAccount;
    options->ChunksVital = false;
    options->ChunksMovable = false;
    options->ReplicationFactor = Spec_->IntermediateDataReplicationFactor;
    options->MediumName = Spec_->IntermediateDataMediumName;
    options->CompressionCodec = Spec_->IntermediateCompressionCodec;
    // Distribute intermediate chunks uniformly across storage locations.
    options->PlacementId = GetOperationId();
    options->TableIndex = 0;
    return options;
}

TEdgeDescriptor TOperationControllerBase::GetIntermediateEdgeDescriptorTemplate() const
{
    TEdgeDescriptor descriptor;
    descriptor.CellTag = GetIntermediateOutputCellTag();
    descriptor.TableWriterOptions = GetIntermediateTableWriterOptions();
    descriptor.RequiresRecoveryInfo = true;
    return descriptor;
}

void TOperationControllerBase::ReleaseIntermediateStripeList(const NChunkPools::TChunkStripeListPtr& stripeList)
{
    auto chunkIds = GetStripeListChunkIds(stripeList);
    switch (GetIntermediateChunkUnstageMode()) {
        case EIntermediateChunkUnstageMode::OnJobCompleted: {
            Host->AddChunkTreesToUnstageList(std::move(chunkIds), false /* recursive */);
            OnChunksReleased(stripeList->TotalChunkCount);
            break;
        }
        case EIntermediateChunkUnstageMode::OnSnapshotCompleted: {
            IntermediateStripeListReleaseQueue_.Push(stripeList);
            break;
        }
        default:
            Y_UNREACHABLE();
    }
}

TDataFlowGraph* TOperationControllerBase::GetDataFlowGraph()
{
    return &DataFlowGraph_;
}

const IThroughputThrottlerPtr& TOperationControllerBase::GetJobSpecSliceThrottler() const
{
    return Host->GetJobSpecSliceThrottler();
}

void TOperationControllerBase::FinishTaskInput(const TTaskPtr& task)
{
    task->FinishInput(TDataFlowGraph::TVertexDescriptor::Source);
}

void TOperationControllerBase::SetOperationAlert(EOperationAlertType type, const TError& alert)
{
    TGuard<TSpinLock> guard(AlertsLock_);
    Alerts_[type] = alert;
}

bool TOperationControllerBase::IsCompleted() const
{
    for (const auto& task : AutoMergeTasks) {
        if (task && !task->IsCompleted()) {
            return false;
        }
    }
    return true;
}

NScheduler::TJobPtr TOperationControllerBase::BuildJobFromJoblet(const TJobletPtr& joblet) const
{
    auto job = New<NScheduler::TJob>(
        joblet->JobId,
        joblet->JobType,
        OperationId,
        nullptr /* execNode */,
        joblet->StartTime,
        joblet->ResourceLimits,
        IsJobInterruptible(),
        joblet->TreeId);
    job->SetState(EJobState::Running);
    job->SetRevived(true);
    job->RevivedNodeDescriptor() = joblet->NodeDescriptor;
    return job;
}

////////////////////////////////////////////////////////////////////////////////

TOperationControllerBase::TSink::TSink(TOperationControllerBase* controller, int outputTableIndex)
    : Controller_(controller)
    , OutputTableIndex_(outputTableIndex)
{ }

IChunkPoolInput::TCookie TOperationControllerBase::TSink::AddWithKey(TChunkStripePtr stripe, TChunkStripeKey key)
{
    YCHECK(stripe->ChunkListId);
    auto& table = Controller_->OutputTables_[OutputTableIndex_];
    auto chunkListId = stripe->ChunkListId;

    if (table.TableUploadOptions.TableSchema.IsSorted() && Controller_->ShouldVerifySortedOutput()) {
        // We override the key suggested by the task with the one formed by the stripe boundary keys.
        YCHECK(stripe->BoundaryKeys);
        key = stripe->BoundaryKeys;
    }

    if (Controller_->IsOutputLivePreviewSupported()) {
        Controller_->AttachToLivePreview(chunkListId, table.LivePreviewTableIds);
    }
    table.OutputChunkTreeIds.emplace_back(key, chunkListId);

    const auto& Logger = Controller_->Logger;
    LOG_DEBUG("Output stripe registered (Table: %v, ChunkListId: %v, Key: %v)",
        OutputTableIndex_,
        chunkListId,
        key);

    return IChunkPoolInput::NullCookie;
}

IChunkPoolInput::TCookie TOperationControllerBase::TSink::Add(TChunkStripePtr stripe)
{
    return AddWithKey(stripe, TChunkStripeKey());
}

void TOperationControllerBase::TSink::Suspend(TCookie cookie)
{
    Y_UNREACHABLE();
}

void TOperationControllerBase::TSink::Resume(TCookie cookie, TChunkStripePtr stripe)
{
    Y_UNREACHABLE();
}

void TOperationControllerBase::TSink::Finish()
{
    // Mmkay. Don't know what to do here though :)
}

void TOperationControllerBase::TSink::Persist(const TPersistenceContext& context)
{
    using NYT::Persist;

    Persist(context, Controller_);
    Persist(context, OutputTableIndex_);
}

DEFINE_DYNAMIC_PHOENIX_TYPE(TOperationControllerBase::TSink);

////////////////////////////////////////////////////////////////////////////////

} // namespace NControllerAgent
} // namespace NYT<|MERGE_RESOLUTION|>--- conflicted
+++ resolved
@@ -474,7 +474,7 @@
         Files.push_back(file);
     }
 
-    yhash_set<EOperationStage> layeredStages;
+    THashSet<EOperationStage> layeredStages;
     for (const auto& pair : GetLayerPaths()) {
         TUserFile file;
         file.Path = pair.first;
@@ -3193,11 +3193,7 @@
 {
     VERIFY_INVOKER_AFFINITY(CancelableInvoker);
 
-<<<<<<< HEAD
-    yhash<EJobType, NScheduler::TJobResourcesWithQuota> minNeededJobResources;
-=======
-    THashMap<EJobType, TJobResources> minNeededJobResources;
->>>>>>> 5e5c3f74
+    THashMap<EJobType, NScheduler::TJobResourcesWithQuota> minNeededJobResources;
 
     for (const auto& task : Tasks) {
         if (task->GetPendingJobCount() == 0) {
