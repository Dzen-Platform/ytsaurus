--- conflicted
+++ resolved
@@ -169,7 +169,6 @@
     , OperationType(operation->GetType())
     , StartTime(operation->GetStartTime())
     , AuthenticatedUser(operation->GetAuthenticatedUser())
-<<<<<<< HEAD
     , SecureVault(operation->GetSecureVault())
     , Owners(operation->GetOwners())
     , UserTransactionId(operation->GetUserTransactionId())
@@ -178,13 +177,6 @@
     , CoreNotes_({
         Format("OperationId: %v", OperationId)
     })
-=======
-    , StorageMode(operation->GetStorageMode())
-    , AuthenticatedMasterClient(CreateClient())
-    , AuthenticatedInputMasterClient(AuthenticatedMasterClient)
-    , AuthenticatedOutputMasterClient(AuthenticatedMasterClient)
-    , Logger(TLogger(OperationLogger))
->>>>>>> c536c714
     , CancelableContext(New<TCancelableContext>())
     , Invoker(CreateMemoryTaggingInvoker(CreateSerializedInvoker(Host->GetControllerThreadPoolInvoker()), operation->GetMemoryTag()))
     , SuspendableInvoker(CreateSuspendableInvoker(Invoker))
@@ -396,13 +388,7 @@
         SyncPrepare();
     }
 
-<<<<<<< HEAD
     InitUnrecognizedSpec();
-=======
-    FinishInitialization();
-
-    MasterConnector->RegisterOperation(OperationId, StorageMode);
->>>>>>> c536c714
 
     LOG_INFO("Operation initialized");
 
@@ -431,13 +417,7 @@
     WaitFor(initializeFuture)
         .ThrowOnError();
 
-<<<<<<< HEAD
     InitUnrecognizedSpec();
-=======
-    FinishInitialization();
-
-    MasterConnector->RegisterOperation(OperationId, StorageMode);
->>>>>>> c536c714
 
     LOG_INFO("Operation initialized");
 
