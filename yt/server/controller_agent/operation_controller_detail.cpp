#include "operation_controller_detail.h"
#include "auto_merge_task.h"
#include "intermediate_chunk_scraper.h"
#include "job_info.h"
#include "job_helpers.h"
#include "counter_manager.h"
#include "task.h"
#include "operation.h"
#include "scheduling_context.h"

#include <yt/server/scheduler/helpers.h>
#include <yt/server/scheduler/job.h>

#include <yt/server/misc/job_table_schema.h>

#include <yt/server/chunk_pools/helpers.h>

#include <yt/ytlib/chunk_client/chunk_meta_extensions.h>
#include <yt/ytlib/chunk_client/chunk_scraper.h>
#include <yt/ytlib/chunk_client/chunk_teleporter.h>
#include <yt/ytlib/chunk_client/data_slice_descriptor.h>
#include <yt/ytlib/chunk_client/data_statistics.h>
#include <yt/ytlib/chunk_client/data_source.h>
#include <yt/ytlib/chunk_client/helpers.h>
#include <yt/ytlib/chunk_client/input_chunk_slice.h>
#include <yt/ytlib/chunk_client/input_data_slice.h>
#include <yt/ytlib/chunk_client/job_spec_extensions.h>

#include <yt/ytlib/cypress_client/rpc_helpers.h>

#include <yt/ytlib/core_dump/core_info.pb.h>
#include <yt/ytlib/core_dump/helpers.h>

#include <yt/ytlib/event_log/event_log.h>

#include <yt/ytlib/node_tracker_client/node_directory_builder.h>

#include <yt/ytlib/object_client/helpers.h>

#include <yt/ytlib/query_client/column_evaluator.h>
#include <yt/ytlib/query_client/functions_cache.h>
#include <yt/ytlib/query_client/query.h>
#include <yt/ytlib/query_client/query_preparer.h>
#include <yt/ytlib/query_client/range_inferrer.h>

#include <yt/ytlib/scheduler/helpers.h>

#include <yt/ytlib/table_client/chunk_meta_extensions.h>
#include <yt/ytlib/table_client/data_slice_fetcher.h>
#include <yt/ytlib/table_client/helpers.h>
#include <yt/ytlib/table_client/schema.h>
#include <yt/ytlib/table_client/table_consumer.h>
#include <yt/ytlib/table_client/row_buffer.h>

#include <yt/ytlib/transaction_client/helpers.h>

#include <yt/ytlib/api/transaction.h>
#include <yt/ytlib/api/native_connection.h>

#include <yt/core/concurrency/action_queue.h>
#include <yt/core/concurrency/throughput_throttler.h>

#include <yt/core/erasure/codec.h>

#include <yt/core/misc/fs.h>
#include <yt/core/misc/collection_helpers.h>
#include <yt/core/misc/numeric_helpers.h>

#include <yt/core/profiling/timing.h>
#include <yt/core/profiling/profiler.h>

#include <yt/core/logging/log.h>

#include <functional>

namespace NYT {
namespace NControllerAgent {

using namespace NChunkPools;
using namespace NCypressClient;
using namespace NTransactionClient;
using namespace NFileClient;
using namespace NChunkClient;
using namespace NObjectClient;
using namespace NYTree;
using namespace NYson;
using namespace NYPath;
using namespace NFormats;
using namespace NJobProxy;
using namespace NJobTrackerClient;
using namespace NNodeTrackerClient;
using namespace NScheduler::NProto;
using namespace NJobTrackerClient::NProto;
using namespace NCoreDump::NProto;
using namespace NConcurrency;
using namespace NApi;
using namespace NRpc;
using namespace NTableClient;
using namespace NQueryClient;
using namespace NProfiling;
using namespace NScheduler;
using namespace NEventLog;
using namespace NLogging;

using NNodeTrackerClient::TNodeId;
using NProfiling::CpuInstantToInstant;
using NProfiling::TCpuInstant;
using NTableClient::NProto::TBoundaryKeysExt;
using NTableClient::TTableReaderOptions;
using NScheduler::TExecNodeDescriptor;

using std::placeholders::_1;

////////////////////////////////////////////////////////////////////////////////

static class TJobHelper
{
public:
    TJobHelper()
    {
        for (auto state : TEnumTraits<EJobState>::GetDomainValues()) {
            for (auto type : TEnumTraits<EJobType>::GetDomainValues()) {
                StatisticsSuffixes_[state][type] = Format("/$/%lv/%lv", state, type);
            }
        }
    }

    const TString& GetStatisticsSuffix(EJobState state, EJobType type) const
    {
        return StatisticsSuffixes_[state][type];
    }

private:
    TEnumIndexedVector<TEnumIndexedVector<TString, EJobType>, EJobState> StatisticsSuffixes_;

} JobHelper;

////////////////////////////////////////////////////////////////////////////////

void TOperationControllerBase::TStripeDescriptor::Persist(const TPersistenceContext& context)
{
    using NYT::Persist;
    Persist(context, Stripe);
    Persist(context, Cookie);
    Persist(context, Task);
}

////////////////////////////////////////////////////////////////////////////////

void TOperationControllerBase::TInputChunkDescriptor::Persist(const TPersistenceContext& context)
{
    using NYT::Persist;
    Persist(context, InputStripes);
    Persist(context, InputChunks);
    Persist(context, State);
}

////////////////////////////////////////////////////////////////////////////////

TOperationControllerBase::TOperationControllerBase(
    TOperationSpecBasePtr spec,
    TControllerAgentConfigPtr config,
    TOperationOptionsPtr options,
    IOperationControllerHostPtr host,
    TOperation* operation)
    : Host(std::move(host))
    , Config(std::move(config))
    , OperationId(operation->GetId())
    , OperationType(operation->GetType())
    , StartTime(operation->GetStartTime())
    , AuthenticatedUser(operation->GetAuthenticatedUser())
    , StorageMode(operation->GetStorageMode())
    , SecureVault(operation->GetSecureVault())
    , Owners(operation->GetOwners())
    , UserTransactionId(operation->GetUserTransactionId())
    , Logger(TLogger(OperationLogger)
        .AddTag("OperationId: %v", OperationId))
    , CoreNotes_({
        Format("OperationId: %v", OperationId)
    })
    , CancelableContext(New<TCancelableContext>())
    , Invoker(CreateSerializedInvoker(Host->GetControllerThreadPoolInvoker()))
    , SuspendableInvoker(CreateSuspendableInvoker(Invoker))
    , CancelableInvoker(CancelableContext->CreateInvoker(SuspendableInvoker))
    , JobCounter(New<TProgressCounter>(0))
    , RowBuffer(New<TRowBuffer>(TRowBufferTag(), Config->ControllerRowBufferChunkSize))
    , PoolTreeSchedulingTagFilters_(operation->GetPoolTreeSchedulingTagFilters())
    , Spec_(std::move(spec))
    , Options(std::move(options))
    , SuspiciousJobsYsonUpdater_(New<TPeriodicExecutor>(
        GetCancelableInvoker(),
        BIND(&TThis::UpdateSuspiciousJobsYson, MakeWeak(this)),
        Config->SuspiciousJobsUpdatePeriod))
    , ScheduleJobStatistics_(New<TScheduleJobStatistics>())
    , CheckTimeLimitExecutor(New<TPeriodicExecutor>(
        GetCancelableInvoker(),
        BIND(&TThis::CheckTimeLimit, MakeWeak(this)),
        Config->OperationTimeLimitCheckPeriod))
    , ExecNodesCheckExecutor(New<TPeriodicExecutor>(
        GetCancelableInvoker(),
        BIND(&TThis::CheckAvailableExecNodes, MakeWeak(this)),
        Config->AvailableExecNodesCheckPeriod))
    , AnalyzeOperationProgressExecutor(New<TPeriodicExecutor>(
        GetCancelableInvoker(),
        BIND(&TThis::AnalyzeOperationProgress, MakeWeak(this)),
        Config->OperationProgressAnalysisPeriod))
    , MinNeededResourcesSanityCheckExecutor(New<TPeriodicExecutor>(
        GetCancelableInvoker(),
        BIND(&TThis::CheckMinNeededResourcesSanity, MakeWeak(this)),
        Config->ResourceDemandSanityCheckPeriod))
    , MaxAvailableExecNodeResourcesUpdateExecutor(New<TPeriodicExecutor>(
        GetCancelableInvoker(),
        BIND(&TThis::UpdateCachedMaxAvailableExecNodeResources, MakeWeak(this)),
        Config->MaxAvailableExecNodeResourcesUpdatePeriod))
    , EventLogConsumer_(Host->GetEventLogWriter()->CreateConsumer())
    , LogProgressBackoff(DurationToCpuDuration(Config->OperationLogProgressBackoff))
    , ProgressBuildExecutor_(New<TPeriodicExecutor>(
        GetCancelableInvoker(),
        BIND(&TThis::BuildAndSaveProgress, MakeWeak(this)),
        Config->OperationBuildProgressPeriod))
{
    // Attach user transaction if any. Don't ping it.
    TTransactionAttachOptions userAttachOptions;
    userAttachOptions.Ping = false;
    userAttachOptions.PingAncestors = false;
    UserTransaction = UserTransactionId
        ? Host->GetClient()->AttachTransaction(UserTransactionId, userAttachOptions)
        : nullptr;
}

// Resource management.
TExtendedJobResources TOperationControllerBase::GetAutoMergeResources(
    const TChunkStripeStatisticsVector& statistics) const
{
    TExtendedJobResources result;
    result.SetUserSlots(1);
    result.SetCpu(1);
    // TODO(max42): this way to estimate memory of an auto-merge job is wrong as it considers each
    // auto-merge task writing to all output tables.
    result.SetJobProxyMemory(GetFinalIOMemorySize(Spec_->AutoMerge->JobIO, AggregateStatistics(statistics)));
    return result;
}

const TJobSpec& TOperationControllerBase::GetAutoMergeJobSpecTemplate(int tableIndex) const
{
    return AutoMergeJobSpecTemplates_[tableIndex];
}

void TOperationControllerBase::InitializeClients()
{
    TClientOptions options;
    options.User = AuthenticatedUser;
    Client = Host
        ->GetClient()
        ->GetNativeConnection()
        ->CreateNativeClient(options);
    InputClient = Client;
    OutputClient = Client;
}

void TOperationControllerBase::InitializeReviving(TControllerTransactionsPtr controllerTransactions)
{
    LOG_INFO("Initializing operation for revive");

    InitializeClients();

    bool cleanStart = false;

    // Check transactions.
    {
        std::vector<std::pair<ITransactionPtr, TFuture<void>>> asyncCheckResults;

        auto checkTransaction = [&] (const ITransactionPtr& transaction) {
            if (cleanStart) {
                return;
            }

            if (!transaction) {
                cleanStart = true;
                LOG_INFO("Operation transaction is missing, will use clean start");
                return;
            }

            asyncCheckResults.push_back(std::make_pair(transaction, transaction->Ping()));
        };

        // NB: Async transaction is not checked.
        checkTransaction(controllerTransactions->Input);
        checkTransaction(controllerTransactions->Output);
        checkTransaction(controllerTransactions->Debug);

        for (const auto& pair : asyncCheckResults) {
            const auto& transaction = pair.first;
            const auto& asyncCheckResult = pair.second;
            auto error = WaitFor(asyncCheckResult);
            if (!error.IsOK()) {
                cleanStart = true;
                LOG_INFO(error,
                    "Error renewing operation transaction, will use clean start (TransactionId: %v)",
                    transaction->GetId());
            }
        }
    }

    // Downloading snapshot.
    if (!cleanStart) {
        auto snapshotOrError = WaitFor(Host->DownloadSnapshot());
        if (!snapshotOrError.IsOK()) {
            LOG_INFO(snapshotOrError, "Failed to download snapshot, will use clean start");
            cleanStart = true;
        } else {
            LOG_INFO("Snapshot successfully downloaded");
            Snapshot = snapshotOrError.Value();
        }
    }

    // Abort transactions if needed.
    {
        std::vector<TFuture<void>> asyncResults;

        auto scheduleAbort = [&] (const ITransactionPtr& transaction) {
            if (transaction) {
                asyncResults.push_back(transaction->Abort());
            }
        };

        // NB: Async and Completion transactions are always aborted.
        scheduleAbort(controllerTransactions->Async);
        scheduleAbort(controllerTransactions->OutputCompletion);
        scheduleAbort(controllerTransactions->DebugCompletion);

        if (cleanStart) {
            LOG_INFO("Aborting operation transactions");
            // NB: Don't touch user transaction.
            scheduleAbort(controllerTransactions->Input);
            scheduleAbort(controllerTransactions->Output);
            scheduleAbort(controllerTransactions->Debug);
        } else {
            LOG_INFO("Reusing operation transactions");

            auto asyncSchedulerTransaction = WaitFor(StartTransaction(ETransactionType::Async, Client))
                .ValueOrThrow();

            {
                InputTransaction = controllerTransactions->Input;
                OutputTransaction = controllerTransactions->Output;
                DebugTransaction = controllerTransactions->Debug;
                AsyncSchedulerTransaction = asyncSchedulerTransaction;
            }
        }

        WaitFor(Combine(asyncResults))
            .ThrowOnError();
    }


    if (cleanStart) {
        LOG_INFO("Using clean start instead of revive");

        Snapshot = TOperationSnapshot();
        Y_UNUSED(WaitFor(Host->RemoveSnapshot()));

        StartTransactions();
        InitializeStructures();

        SyncPrepare();
    }

    FinishInitialization();

    LOG_INFO("Operation initialized");
}

void TOperationControllerBase::Initialize()
{
    LOG_INFO("Initializing operation (Title: %v)",
        Spec_->Title);

    auto initializeAction = BIND([this_ = MakeStrong(this), this] () {
        InitializeClients();
        StartTransactions();
        InitializeStructures();
        SyncPrepare();
    });

    auto initializeFuture = initializeAction
        .AsyncVia(CancelableInvoker)
        .Run()
        .WithTimeout(Config->OperationInitializationTimeout);

    WaitFor(initializeFuture)
        .ThrowOnError();

    FinishInitialization();

    LOG_INFO("Operation initialized");
}

TOperationControllerInitializationResult TOperationControllerBase::GetInitializationResult()
{
    VERIFY_THREAD_AFFINITY_ANY();

    return std::move(InitializationResult_);
}

TOperationControllerReviveResult TOperationControllerBase::GetReviveResult()
{
    VERIFY_THREAD_AFFINITY_ANY();

    return std::move(ReviveResult_);
}

TYsonString TOperationControllerBase::GetAttributes() const
{
    VERIFY_THREAD_AFFINITY_ANY();

    return Attributes_;
}

void TOperationControllerBase::InitializeStructures()
{
    InputNodeDirectory_ = New<NNodeTrackerClient::TNodeDirectory>();

    for (const auto& path : GetInputTablePaths()) {
        TInputTable table;
        table.Path = path;
        InputTables.push_back(table);
    }

    const auto& outputTablePaths = GetOutputTablePaths();
    for (int index = 0; index < outputTablePaths.size(); ++index) {
        TOutputTable table;
        table.Path = outputTablePaths[index];
        table.Options->TableIndex = index;
        auto rowCountLimit = table.Path.GetRowCountLimit();
        if (rowCountLimit) {
            if (RowCountLimitTableIndex) {
                THROW_ERROR_EXCEPTION("Only one output table with row_count_limit is supported");
            }
            RowCountLimitTableIndex = OutputTables_.size();
            RowCountLimit = rowCountLimit.Get();
        }

        Sinks_.emplace_back(std::make_unique<TSink>(this, OutputTables_.size()));
        OutputTables_.push_back(table);
    }

    if (auto stderrTablePath = GetStderrTablePath()) {
        StderrTable_.Emplace();
        StderrTable_->Path = *stderrTablePath;
        StderrTable_->OutputType = EOutputTableType::Stderr;
    }

    if (auto coreTablePath = GetCoreTablePath()) {
        CoreTable_.Emplace();
        CoreTable_->Path = *coreTablePath;
        CoreTable_->OutputType = EOutputTableType::Core;
    }

    InitUpdatingTables();

    for (const auto& userJobSpec : GetUserJobSpecs()) {
        auto& files = UserJobFiles_[userJobSpec];
        for (const auto& path : userJobSpec->FilePaths) {
            TUserFile file;
            file.Path = path;
            file.IsLayer = false;
            files.emplace_back(std::move(file));
        }

        auto layerPaths = userJobSpec->LayerPaths;
        if (Config->SystemLayerPath && !layerPaths.empty()) {
            layerPaths.emplace_back(*Config->SystemLayerPath);
        }
        for (const auto& path : layerPaths) {
            TUserFile file;
            file.Path = path;
            file.IsLayer = true;
            files.emplace_back(std::move(file));
        }
    }

    if (InputTables.size() > Config->MaxInputTableCount) {
        THROW_ERROR_EXCEPTION(
            "Too many input tables: maximum allowed %v, actual %v",
            Config->MaxInputTableCount,
            InputTables.size());
    }

    DoInitialize();
}

void TOperationControllerBase::FinishInitialization()
{
    UnrecognizedSpec_ = GetTypedSpec()->GetUnrecognizedRecursively();

    TOperationControllerInitializationAttributes attributes;
    attributes.Immutable = BuildYsonStringFluently<EYsonType::MapFragment>()
        .Do(BIND(&TOperationControllerBase::BuildInitializeImmutableAttributes, Unretained(this)))
        .Finish();
    attributes.Mutable = BuildYsonStringFluently<EYsonType::MapFragment>()
        .Do(BIND(&TOperationControllerBase::BuildInitializeMutableAttributes, Unretained(this)))
        .Finish();
    attributes.BriefSpec = BuildYsonStringFluently<EYsonType::MapFragment>()
        .Do(BIND(&TOperationControllerBase::BuildBriefSpec, Unretained(this)))
        .Finish();
    attributes.UnrecognizedSpec = ConvertToYsonString(UnrecognizedSpec_);

    InitializationResult_.InitializationAttributes = attributes;

    InitializationResult_.Transactions = GetTransactions();
}

void TOperationControllerBase::InitUpdatingTables()
{
    UpdatingTables.clear();

    for (auto& table : OutputTables_) {
        UpdatingTables.push_back(&table);
    }

    if (StderrTable_) {
        UpdatingTables.push_back(StderrTable_.GetPtr());
    }

    if (CoreTable_) {
        UpdatingTables.push_back(CoreTable_.GetPtr());
    }
}

void TOperationControllerBase::DoInitialize()
{ }

void TOperationControllerBase::SyncPrepare()
{
    PrepareInputTables();
    LockInputTables();
    LockUserFiles();
}

void TOperationControllerBase::SafePrepare()
{
    // Testing purpose code.
    if (Config->EnableControllerFailureSpecOption &&
        Spec_->TestingOperationOptions)
    {
        YCHECK(Spec_->TestingOperationOptions->ControllerFailure !=
            EControllerFailureType::AssertionFailureInPrepare);
    }

    // Process input tables.
    {
        GetInputTablesAttributes();
    }

    PrepareInputQuery();

    // Process files.
    {
        GetUserFilesAttributes();
    }

    // Process output and stderr tables.
    {
        GetUserObjectBasicAttributes<TOutputTable>(
            OutputClient,
            OutputTables_,
            OutputTransaction->GetId(),
            Logger,
            EPermission::Write);

        GetUserObjectBasicAttributes<TOutputTable>(
            Client,
            StderrTable_,
            DebugTransaction->GetId(),
            Logger,
            EPermission::Write);

        GetUserObjectBasicAttributes<TOutputTable>(
            Client,
            CoreTable_,
            DebugTransaction->GetId(),
            Logger,
            EPermission::Write);

        THashSet<TObjectId> updatingTableIds;
        for (const auto* table : UpdatingTables) {
            const auto& path = table->Path.GetPath();
            if (table->Type != EObjectType::Table) {
                THROW_ERROR_EXCEPTION("Object %v has invalid type: expected %Qlv, actual %Qlv",
                    path,
                    EObjectType::Table,
                    table->Type);
            }
            const bool insertedNew = updatingTableIds.insert(table->ObjectId).second;
            if (!insertedNew) {
                THROW_ERROR_EXCEPTION("Output table %v is specified multiple times",
                    path);
            }
        }

        GetOutputTablesSchema();
        PrepareOutputTables();

        LockOutputTablesAndGetAttributes();
    }

    FinishPrepare();

    InitializeStandardEdgeDescriptors();
}

void TOperationControllerBase::SafeMaterialize()
{
    try {
        FetchInputTables();
        FetchUserFiles();

        PickIntermediateDataCell();
        InitChunkListPools();

        CreateLivePreviewTables();

        CollectTotals();

        CustomPrepare();

        InitializeHistograms();

        LOG_INFO("Tasks prepared (RowBufferCapacity: %v)", RowBuffer->GetCapacity());

        if (IsCompleted()) {
            // Possible reasons:
            // - All input chunks are unavailable && Strategy == Skip
            // - Merge decided to teleport all input chunks
            // - Anything else?
            LOG_INFO("No jobs needed");
            OnOperationCompleted(false /* interrupted */);
            return;
        } else {
            YCHECK(UnavailableInputChunkCount == 0);
            for (const auto& pair : InputChunkMap) {
                const auto& chunkDescriptor = pair.second;
                if (chunkDescriptor.State == EInputChunkState::Waiting) {
                    ++UnavailableInputChunkCount;
                }
            }

            if (UnavailableInputChunkCount > 0) {
                LOG_INFO("Found unavailable input chunks during materialization (UnavailableInputChunkCount: %v)",
                    UnavailableInputChunkCount);
            }
        }

        AddAllTaskPendingHints();

        if (Config->TestingOptions->EnableSnapshotCycleAfterMaterialization) {
            TStringStream stringStream;
            SaveSnapshot(&stringStream);
            TOperationSnapshot snapshot;
            snapshot.Version = GetCurrentSnapshotVersion();
            snapshot.Data = TSharedRef::FromString(stringStream.Str());
            DoLoadSnapshot(snapshot);
        }

        // Input chunk scraper initialization should be the last step to avoid races,
        // because input chunk scraper works in control thread.
        InitInputChunkScraper();
        InitIntermediateChunkScraper();

        UpdateMinNeededJobResources();

        CheckTimeLimitExecutor->Start();
        ProgressBuildExecutor_->Start();
        ExecNodesCheckExecutor->Start();
        SuspiciousJobsYsonUpdater_->Start();
        AnalyzeOperationProgressExecutor->Start();
        MinNeededResourcesSanityCheckExecutor->Start();
        MaxAvailableExecNodeResourcesUpdateExecutor->Start();

        auto jobSplitterConfig = GetJobSplitterConfig();
        if (jobSplitterConfig) {
            JobSplitter_ = CreateJobSplitter(jobSplitterConfig, OperationId);
        }

        auto expectedState = EControllerState::Preparing;
        State.compare_exchange_strong(expectedState, EControllerState::Running);

        LogProgress(/* force */ true);
    } catch (const std::exception& ex) {
        auto wrappedError = TError("Materialization failed") << ex;
        LOG_ERROR(wrappedError);
        OnOperationFailed(wrappedError);
        return;
    }

    LOG_INFO("Materialization finished");
}

void TOperationControllerBase::SaveSnapshot(IOutputStream* output)
{
    VERIFY_THREAD_AFFINITY_ANY();

    TSaveContext context;
    context.SetVersion(GetCurrentSnapshotVersion());
    context.SetOutput(output);

    Save(context, this);
}

void TOperationControllerBase::SleepInRevive()
{
    auto delay = Spec_->TestingOperationOptions->DelayInsideRevive;

    if (delay) {
        TDelayedExecutor::WaitForDuration(*delay);
    }
}

void TOperationControllerBase::Revive()
{
    VERIFY_INVOKER_AFFINITY(CancelableInvoker);

    if (Spec_->FailOnJobRestart) {
        THROW_ERROR_EXCEPTION("Cannot revive operation when spec option fail_on_job_restart is set");
    }

    if (!Snapshot.Data) {
        Prepare();
        return;
    }

    SleepInRevive();

    DoLoadSnapshot(Snapshot);
    Snapshot = TOperationSnapshot();

    ReviveResult_.IsRevivedFromSnapshot = true;

    InitChunkListPools();

    CreateLivePreviewTables();

    if (IsCompleted()) {
        OnOperationCompleted(/* interrupted */ false);
        return;
    }

    AddAllTaskPendingHints();

    // Input chunk scraper initialization should be the last step to avoid races.
    InitInputChunkScraper();
    InitIntermediateChunkScraper();

    UpdateMinNeededJobResources();

    ReinstallLivePreview();

    if (!Config->EnableJobRevival) {
        AbortAllJoblets();
    }

    // To prevent operation failure on startup if available nodes are missing.
    AvaialableNodesLastSeenTime_ = GetCpuInstant();

    CheckTimeLimitExecutor->Start();
    ProgressBuildExecutor_->Start();
    ExecNodesCheckExecutor->Start();
    SuspiciousJobsYsonUpdater_->Start();
    AnalyzeOperationProgressExecutor->Start();
    MinNeededResourcesSanityCheckExecutor->Start();
    MaxAvailableExecNodeResourcesUpdateExecutor->Start();

    FinishPrepare();

    for (const auto& pair : JobletMap) {
        const auto& joblet = pair.second;
        ReviveResult_.Jobs.emplace_back(BuildJobFromJoblet(joblet));
    }

    State = EControllerState::Running;
}

void TOperationControllerBase::AbortAllJoblets()
{
    for (const auto& pair : JobletMap) {
        auto joblet = pair.second;
        JobCounter->Aborted(1, EAbortReason::Scheduler);
        const auto& jobId = pair.first;
        auto jobSummary = TAbortedJobSummary(jobId, EAbortReason::Scheduler);
        joblet->Task->OnJobAborted(joblet, jobSummary);
        if (JobSplitter_) {
            JobSplitter_->OnJobAborted(jobSummary);
        }
    }
    JobletMap.clear();
}

void TOperationControllerBase::StartTransactions()
{
    std::vector<TFuture<ITransactionPtr>> asyncResults = {
        StartTransaction(ETransactionType::Async, Client),
        StartTransaction(ETransactionType::Input, InputClient, GetInputTransactionParentId()),
        StartTransaction(ETransactionType::Output, OutputClient, GetOutputTransactionParentId()),
        // NB: we do not start Debug transaction under User transaction since we want to save debug results
        // even if user transaction is aborted.
        StartTransaction(ETransactionType::Debug, Client),
    };

    auto results = WaitFor(CombineAll(asyncResults))
        .ValueOrThrow();

    {
        AsyncSchedulerTransaction = results[0].ValueOrThrow();
        InputTransaction = results[1].ValueOrThrow();
        OutputTransaction = results[2].ValueOrThrow();
        DebugTransaction = results[3].ValueOrThrow();
    }
}

TTransactionId TOperationControllerBase::GetInputTransactionParentId()
{
    return UserTransactionId;
}

TTransactionId TOperationControllerBase::GetOutputTransactionParentId()
{
    return UserTransactionId;
}

TTaskGroupPtr TOperationControllerBase::GetAutoMergeTaskGroup() const
{
    return AutoMergeTaskGroup;
}

TAutoMergeDirector* TOperationControllerBase::GetAutoMergeDirector()
{
    return AutoMergeDirector_.get();
}

TFuture<ITransactionPtr> TOperationControllerBase::StartTransaction(
    ETransactionType type,
    INativeClientPtr client,
    const TTransactionId& parentTransactionId)
{
    LOG_INFO("Starting transaction (Type: %v, ParentId: %v)",
        type,
        parentTransactionId);

    TTransactionStartOptions options;
    options.AutoAbort = false;
    options.PingAncestors = false;
    auto attributes = CreateEphemeralAttributes();
    attributes->Set(
        "title",
        Format("Scheduler %Qlv transaction for operation %v",
            type,
            OperationId));
    attributes->Set("operation_id", OperationId);
    if (Spec_->Title) {
        attributes->Set("operation_title", Spec_->Title);
    }
    options.Attributes = std::move(attributes);
    options.ParentId = parentTransactionId;
    options.Timeout = Config->OperationTransactionTimeout;

    auto transactionFuture = client->StartTransaction(NTransactionClient::ETransactionType::Master, options);

    return transactionFuture.Apply(BIND([=] (const TErrorOr<ITransactionPtr>& transactionOrError){
        THROW_ERROR_EXCEPTION_IF_FAILED(
            transactionOrError,
            "Error starting %Qlv transaction",
            type);

        auto transaction = transactionOrError.Value();

        LOG_INFO("Transaction started (Type: %v, TransactionId: %v)",
            type,
            transaction->GetId());

        return transaction;
    }));
}

void TOperationControllerBase::PickIntermediateDataCell()
{
    auto connection = OutputClient->GetNativeConnection();
    const auto& secondaryCellTags = connection->GetSecondaryMasterCellTags();
    IntermediateOutputCellTag = secondaryCellTags.empty()
        ? connection->GetPrimaryMasterCellTag()
        : secondaryCellTags[rand() % secondaryCellTags.size()];
}

void TOperationControllerBase::InitChunkListPools()
{
    OutputChunkListPool_ = New<TChunkListPool>(
        Config,
        OutputClient,
        CancelableInvoker,
        OperationId,
        OutputTransaction->GetId());

    CellTagToRequiredOutputChunkLists_.clear();
    for (const auto* table : UpdatingTables) {
        ++CellTagToRequiredOutputChunkLists_[table->CellTag];
    }

    ++CellTagToRequiredOutputChunkLists_[IntermediateOutputCellTag];

    DebugChunkListPool_ = New<TChunkListPool>(
        Config,
        OutputClient,
        CancelableInvoker,
        OperationId,
        DebugTransaction->GetId());

    CellTagToRequiredDebugChunkLists_.clear();
    if (StderrTable_) {
        ++CellTagToRequiredDebugChunkLists_[StderrTable_->CellTag];
    }
    if (CoreTable_) {
        ++CellTagToRequiredDebugChunkLists_[CoreTable_->CellTag];
    }
}

void TOperationControllerBase::InitInputChunkScraper()
{
    THashSet<TChunkId> chunkIds;
    for (const auto& pair : InputChunkMap) {
        chunkIds.insert(pair.first);
    }

    YCHECK(!InputChunkScraper);
    InputChunkScraper = New<TChunkScraper>(
        Config->ChunkScraper,
        CancelableInvoker,
        Host->GetChunkLocationThrottlerManager(),
        InputClient,
        InputNodeDirectory_,
        std::move(chunkIds),
        BIND(&TThis::OnInputChunkLocated, MakeWeak(this)),
        Logger);

    if (UnavailableInputChunkCount > 0) {
        LOG_INFO("Waiting for %v unavailable input chunks", UnavailableInputChunkCount);
        InputChunkScraper->Start();
    }
}

void TOperationControllerBase::InitIntermediateChunkScraper()
{
    IntermediateChunkScraper = New<TIntermediateChunkScraper>(
        Config->ChunkScraper,
        CancelableInvoker,
        Host->GetChunkLocationThrottlerManager(),
        InputClient,
        InputNodeDirectory_,
        [weakThis = MakeWeak(this)] () {
            if (auto this_ = weakThis.Lock()) {
                return this_->GetAliveIntermediateChunks();
            } else {
                return THashSet<TChunkId>();
            }
        },
        BIND(&TThis::OnIntermediateChunkLocated, MakeWeak(this)),
        Logger);
}

void TOperationControllerBase::InitAutoMerge(int outputChunkCountEstimate, double dataWeightRatio)
{
    InitAutoMergeJobSpecTemplates();

    AutoMergeTaskGroup = New<TTaskGroup>();
    AutoMergeTaskGroup->MinNeededResources.SetCpu(1);

    RegisterTaskGroup(AutoMergeTaskGroup);

    const auto& autoMergeSpec = Spec_->AutoMerge;
    auto mode = autoMergeSpec->Mode;
    if (outputChunkCountEstimate <= 1) {
        LOG_INFO("Output chunk count estimate does not exceed 1, force disabling auto merge "
            "(OutputChunkCountEstimate: %v)",
            outputChunkCountEstimate);
        return;
    }

    if (mode == EAutoMergeMode::Disabled) {
        return;
    }

    AutoMergeTasks.reserve(OutputTables_.size());
    i64 maxIntermediateChunkCount;
    i64 chunkCountPerMergeJob;
    switch (mode) {
        case EAutoMergeMode::Relaxed:
            maxIntermediateChunkCount = std::numeric_limits<int>::max();
            chunkCountPerMergeJob = 500;
            break;
        case EAutoMergeMode::Economy:
            maxIntermediateChunkCount = std::max(500, static_cast<int>(2.5 * sqrt(outputChunkCountEstimate)));
            chunkCountPerMergeJob = maxIntermediateChunkCount / 10;
            break;
        case EAutoMergeMode::Manual:
            maxIntermediateChunkCount = *autoMergeSpec->MaxIntermediateChunkCount;
            chunkCountPerMergeJob = *autoMergeSpec->ChunkCountPerMergeJob;
            break;
        default:
            Y_UNREACHABLE();
    }
    i64 desiredChunkSize = autoMergeSpec->JobIO->TableWriter->DesiredChunkSize;
    i64 desiredChunkDataWeight = desiredChunkSize / dataWeightRatio;
    i64 dataWeightPerJob = std::min(1_GB, desiredChunkDataWeight);

    LOG_INFO("Auto merge parameters calculated ("
        "Mode: %v, OutputChunkCountEstimate: %v, MaxIntermediateChunkCount: %v, ChunkCountPerMergeJob: %v,"
        "ChunkSizeThreshold: %v, DesiredChunkSize: %v, DesiredChunkDataWeight: %v, IntermediateChunkUnstageMode: %v)",
        mode,
        outputChunkCountEstimate,
        maxIntermediateChunkCount,
        chunkCountPerMergeJob,
        autoMergeSpec->ChunkSizeThreshold,
        desiredChunkSize,
        desiredChunkDataWeight,
        GetIntermediateChunkUnstageMode());

    AutoMergeDirector_ = std::make_unique<TAutoMergeDirector>(
        maxIntermediateChunkCount,
        chunkCountPerMergeJob,
        OperationId);

    // NB: if row count limit is set on any output table, we do not
    // enable auto merge as it prematurely stops the operation
    // because wrong statistics are currently used when checking row count.
    bool autoMergeEnabled = true;
    for (int index = 0; index < OutputTables_.size(); ++index) {
        if (OutputTables_[index].Path.GetRowCountLimit()) {
            autoMergeEnabled = false;
        }
    }

    auto standardEdgeDescriptors = GetStandardEdgeDescriptors();
    for (int index = 0; index < OutputTables_.size(); ++index) {
        const auto& outputTable = OutputTables_[index];
        if (autoMergeEnabled &&
            outputTable.Path.GetAutoMerge() &&
            !outputTable.TableUploadOptions.TableSchema.IsSorted())
        {
            auto edgeDescriptor = standardEdgeDescriptors[index];
            // Auto-merge jobs produce single output, so we override the table
            // index in writer options with 0.
            edgeDescriptor.TableWriterOptions = CloneYsonSerializable(edgeDescriptor.TableWriterOptions);
            edgeDescriptor.TableWriterOptions->TableIndex = 0;
            auto task = New<TAutoMergeTask>(
                this /* taskHost */,
                index,
                chunkCountPerMergeJob,
                autoMergeSpec->ChunkSizeThreshold,
                desiredChunkSize,
                dataWeightPerJob,
                Spec_->MaxDataWeightPerJob,
                edgeDescriptor);
            RegisterTask(task);
            AutoMergeTasks.emplace_back(std::move(task));
        } else {
            AutoMergeTasks.emplace_back(nullptr);
        }
    }
}

THashSet<TChunkId> TOperationControllerBase::GetAliveIntermediateChunks() const
{
    THashSet<TChunkId> intermediateChunks;

    for (const auto& pair : ChunkOriginMap) {
        if (!pair.second->Suspended || pair.second->InputStripe) {
            intermediateChunks.insert(pair.first);
        }
    }

    return intermediateChunks;
}

void TOperationControllerBase::ReinstallLivePreview()
{
    if (IsOutputLivePreviewSupported()) {
        for (const auto& table : OutputTables_) {
            std::vector<TChunkTreeId> childIds;
            childIds.reserve(table.OutputChunkTreeIds.size());
            for (const auto& pair : table.OutputChunkTreeIds) {
                childIds.push_back(pair.second);
            }
            Host->AttachChunkTreesToLivePreview(
                AsyncSchedulerTransaction->GetId(),
                table.LivePreviewTableIds,
                childIds);
        }
    }

    if (IsIntermediateLivePreviewSupported()) {
        std::vector<TChunkTreeId> childIds;
        childIds.reserve(ChunkOriginMap.size());
        for (const auto& pair : ChunkOriginMap) {
            if (!pair.second->Suspended) {
                childIds.push_back(pair.first);
            }
        }
        Host->AttachChunkTreesToLivePreview(
            AsyncSchedulerTransaction->GetId(),
            IntermediateTable.LivePreviewTableIds,
            childIds);
    }
}

void TOperationControllerBase::DoLoadSnapshot(const TOperationSnapshot& snapshot)
{
    LOG_INFO("Started loading snapshot (Size: %v, Version: %v)",
        snapshot.Data.Size(),
        snapshot.Version);

    TMemoryInput input(snapshot.Data.Begin(), snapshot.Data.Size());

    TLoadContext context;
    context.SetInput(&input);
    context.SetRowBuffer(RowBuffer);
    context.SetVersion(snapshot.Version);

    NPhoenix::TSerializer::InplaceLoad(context, this);

    LOG_INFO("Finished loading snapshot");
}

void TOperationControllerBase::StartOutputCompletionTransaction()
{
    OutputCompletionTransaction = WaitFor(StartTransaction(
        ETransactionType::OutputCompletion,
        OutputClient,
        OutputTransaction->GetId()))
        .ValueOrThrow();

    // Set transaction id to Cypress.
    {
        const auto& client = Host->GetClient();
        auto channel = client->GetMasterChannelOrThrow(EMasterChannelKind::Leader);
        TObjectServiceProxy proxy(channel);

        auto path = GetNewOperationPath(OperationId) + "/@completion_transaction_id";
        auto req = TYPathProxy::Set(path);
        req->set_value(ConvertToYsonString(OutputCompletionTransaction->GetId()).GetData());
        WaitFor(proxy.Execute(req))
            .ThrowOnError();
    }
}

void TOperationControllerBase::CommitOutputCompletionTransaction()
{
    // Set committed flag.
    {
        const auto& client = Host->GetClient();
        auto channel = client->GetMasterChannelOrThrow(EMasterChannelKind::Leader);
        TObjectServiceProxy proxy(channel);

        auto path = GetNewOperationPath(OperationId) + "/@committed";
        auto req = TYPathProxy::Set(path);
        SetTransactionId(req, OutputCompletionTransaction->GetId());
        req->set_value(ConvertToYsonString(true).GetData());
        WaitFor(proxy.Execute(req))
            .ThrowOnError();
    }

    WaitFor(OutputCompletionTransaction->Commit())
        .ThrowOnError();
    OutputCompletionTransaction.Reset();

    CommitFinished = true;
}

void TOperationControllerBase::StartDebugCompletionTransaction()
{
    if (!DebugTransaction) {
        return;
    }

    DebugCompletionTransaction = WaitFor(StartTransaction(
        ETransactionType::DebugCompletion,
        OutputClient,
        DebugTransaction->GetId()))
        .ValueOrThrow();

    // Set transaction id to Cypress.
    {
        const auto& client = Host->GetClient();
        auto channel = client->GetMasterChannelOrThrow(EMasterChannelKind::Leader);
        TObjectServiceProxy proxy(channel);

        auto path = GetNewOperationPath(OperationId) + "/@debug_completion_transaction_id";
        auto req = TYPathProxy::Set(path);
        req->set_value(ConvertToYsonString(DebugCompletionTransaction->GetId()).GetData());
        WaitFor(proxy.Execute(req))
            .ThrowOnError();
    }
}

void TOperationControllerBase::CommitDebugCompletionTransaction()
{
    if (!DebugTransaction) {
        return;
    }

    WaitFor(DebugCompletionTransaction->Commit())
        .ThrowOnError();
    DebugCompletionTransaction.Reset();
}

void TOperationControllerBase::SleepInCommitStage(EDelayInsideOperationCommitStage desiredStage)
{
    auto delay = Spec_->TestingOperationOptions->DelayInsideOperationCommit;
    auto stage = Spec_->TestingOperationOptions->DelayInsideOperationCommitStage;

    if (delay && stage && *stage == desiredStage) {
        TDelayedExecutor::WaitForDuration(*delay);
    }
}

i64 TOperationControllerBase::GetPartSize(EOutputTableType tableType)
{
    if (tableType == EOutputTableType::Stderr) {
        return GetStderrTableWriterConfig()->MaxPartSize;
    }
    if (tableType == EOutputTableType::Core) {
        return GetCoreTableWriterConfig()->MaxPartSize;
    }

    Y_UNREACHABLE();
}

void TOperationControllerBase::SafeCommit()
{
    StartOutputCompletionTransaction();
    StartDebugCompletionTransaction();

    SleepInCommitStage(EDelayInsideOperationCommitStage::Stage1);
    BeginUploadOutputTables(UpdatingTables);
    SleepInCommitStage(EDelayInsideOperationCommitStage::Stage2);
    TeleportOutputChunks();
    SleepInCommitStage(EDelayInsideOperationCommitStage::Stage3);
    AttachOutputChunks(UpdatingTables);
    SleepInCommitStage(EDelayInsideOperationCommitStage::Stage4);
    EndUploadOutputTables(UpdatingTables);
    SleepInCommitStage(EDelayInsideOperationCommitStage::Stage5);

    CustomCommit();

    CommitOutputCompletionTransaction();
    CommitDebugCompletionTransaction();
    SleepInCommitStage(EDelayInsideOperationCommitStage::Stage6);
    CommitTransactions();

    CancelableContext->Cancel();

    LOG_INFO("Results committed");
}

void TOperationControllerBase::CommitTransactions()
{
    LOG_INFO("Committing scheduler transactions");

    std::vector<TFuture<TTransactionCommitResult>> commitFutures;

    commitFutures.push_back(OutputTransaction->Commit());

    SleepInCommitStage(EDelayInsideOperationCommitStage::Stage7);

    commitFutures.push_back(DebugTransaction->Commit());

    WaitFor(Combine(commitFutures))
        .ThrowOnError();

    LOG_INFO("Scheduler transactions committed");

    // Fire-and-forget.
    InputTransaction->Abort();
    AsyncSchedulerTransaction->Abort();
}

void TOperationControllerBase::TeleportOutputChunks()
{
    auto teleporter = New<TChunkTeleporter>(
        Config,
        OutputClient,
        CancelableInvoker,
        OutputCompletionTransaction->GetId(),
        Logger);

    for (auto& table : OutputTables_) {
        for (const auto& pair : table.OutputChunkTreeIds) {
            const auto& id = pair.second;
            if (TypeFromId(id) == EObjectType::ChunkList)
                continue;
            table.ChunkPropertiesUpdateNeeded = true;
            teleporter->RegisterChunk(id, table.CellTag);
        }
    }

    WaitFor(teleporter->Run())
        .ThrowOnError();
}

void TOperationControllerBase::AttachOutputChunks(const std::vector<TOutputTable*>& tableList)
{
    for (auto* table : tableList) {
        auto objectIdPath = FromObjectId(table->ObjectId);
        const auto& path = table->Path.GetPath();

        LOG_INFO("Attaching output chunks (Path: %v)",
            path);

        auto channel = OutputClient->GetMasterChannelOrThrow(
            EMasterChannelKind::Leader,
            table->CellTag);
        TChunkServiceProxy proxy(channel);

        // Split large outputs into separate requests.
        TChunkServiceProxy::TReqExecuteBatch::TAttachChunkTreesSubrequest* req = nullptr;
        TChunkServiceProxy::TReqExecuteBatchPtr batchReq;

        auto flushCurrentReq = [&] (bool requestStatistics) {
            if (req) {
                req->set_request_statistics(requestStatistics);

                auto batchRspOrError = WaitFor(batchReq->Invoke());
                THROW_ERROR_EXCEPTION_IF_FAILED(GetCumulativeError(batchRspOrError), "Error attaching chunks to output table %v",
                    path);

                const auto& batchRsp = batchRspOrError.Value();
                const auto& rsp = batchRsp->attach_chunk_trees_subresponses(0);
                if (requestStatistics) {
                    table->DataStatistics = rsp.statistics();
                }
            }

            req = nullptr;
            batchReq.Reset();
        };

        auto addChunkTree = [&] (const TChunkTreeId& chunkTreeId) {
            if (req && req->child_ids_size() >= Config->MaxChildrenPerAttachRequest) {
                // NB: No need for a statistics for an intermediate request.
                flushCurrentReq(false);
            }

            if (!req) {
                batchReq = proxy.ExecuteBatch();
                GenerateMutationId(batchReq);
                batchReq->set_suppress_upstream_sync(true);
                req = batchReq->add_attach_chunk_trees_subrequests();
                ToProto(req->mutable_parent_id(), table->OutputChunkListId);
            }

            ToProto(req->add_child_ids(), chunkTreeId);
        };

        if (table->TableUploadOptions.TableSchema.IsSorted() && ShouldVerifySortedOutput()) {
            // Sorted output generated by user operation requires rearranging.
            LOG_DEBUG("Sorting output chunk tree ids by boundary keys (ChunkTreeCount: %v, Table: %v)",
                table->OutputChunkTreeIds.size(),
                path);
            std::stable_sort(
                table->OutputChunkTreeIds.begin(),
                table->OutputChunkTreeIds.end(),
                [&] (const auto& lhs, const auto& rhs) -> bool {
                    auto lhsBoundaryKeys = lhs.first.AsBoundaryKeys();
                    auto rhsBoundaryKeys = rhs.first.AsBoundaryKeys();
                    auto minKeyResult = CompareRows(lhsBoundaryKeys.MinKey, rhsBoundaryKeys.MinKey);
                    if (minKeyResult != 0) {
                        return minKeyResult < 0;
                    }
                    return lhsBoundaryKeys.MaxKey < rhsBoundaryKeys.MaxKey;
                });

            for (auto current = table->OutputChunkTreeIds.begin(); current != table->OutputChunkTreeIds.end(); ++current) {
                auto next = current + 1;
                if (next != table->OutputChunkTreeIds.end()) {
                    int cmp = CompareRows(next->first.AsBoundaryKeys().MinKey, current->first.AsBoundaryKeys().MaxKey);

                    if (cmp < 0) {
                        THROW_ERROR_EXCEPTION("Output table %v is not sorted: job outputs have overlapping key ranges",
                            table->Path.GetPath())
                            << TErrorAttribute("current_range_max_key", current->first.AsBoundaryKeys().MaxKey)
                            << TErrorAttribute("next_range_min_key", next->first.AsBoundaryKeys().MinKey);
                    }

                    if (cmp == 0 && table->Options->ValidateUniqueKeys) {
                        THROW_ERROR_EXCEPTION("Output table %v contains duplicate keys: job outputs have overlapping key ranges",
                            table->Path.GetPath())
                            << TErrorAttribute("current_range_max_key", current->first.AsBoundaryKeys().MaxKey)
                            << TErrorAttribute("next_range_min_key", next->first.AsBoundaryKeys().MinKey);
                    }
                }

                addChunkTree(current->second);
            }
        } else if (auto outputOrder = GetOutputOrder()) {
            LOG_DEBUG("Sorting output chunk tree ids according to a given output order (ChunkTreeCount: %v, Table: %v)",
                table->OutputChunkTreeIds.size(),
                path);
            std::vector<std::pair<TOutputOrder::TEntry, TChunkTreeId>> chunkTreeIds;
            for (auto& pair : table->OutputChunkTreeIds) {
                chunkTreeIds.emplace_back(std::move(pair.first.AsOutputOrderEntry()), pair.second);
            }

            auto outputChunkTreeIds = outputOrder->ArrangeOutputChunkTrees(std::move(chunkTreeIds));
            for (const auto& chunkTreeId : outputChunkTreeIds) {
                addChunkTree(chunkTreeId);
            }
        } else {
            LOG_DEBUG("Sorting output chunk tree ids by integer keys (ChunkTreeCount: %v, Table: %v)",
                table->OutputChunkTreeIds.size(), path);
            std::stable_sort(
                table->OutputChunkTreeIds.begin(),
                table->OutputChunkTreeIds.end(),
                [&] (const auto& lhs, const auto& rhs) -> bool {
                    auto lhsKey = lhs.first.AsIndex();
                    auto rhsKey = rhs.first.AsIndex();
                    return lhsKey < rhsKey;
                }
            );
            for (const auto& pair : table->OutputChunkTreeIds) {
                addChunkTree(pair.second);
            }
        }

        // NB: Don't forget to ask for the statistics in the last request.
        flushCurrentReq(true);

        LOG_INFO("Output chunks attached (Path: %v, Statistics: %v)",
            path,
            table->DataStatistics);
    }
}

void TOperationControllerBase::CustomCommit()
{ }

void TOperationControllerBase::EndUploadOutputTables(const std::vector<TOutputTable*>& tableList)
{
    auto channel = OutputClient->GetMasterChannelOrThrow(EMasterChannelKind::Leader);
    TObjectServiceProxy proxy(channel);

    auto batchReq = proxy.ExecuteBatch();

    for (const auto* table : tableList) {
        auto objectIdPath = FromObjectId(table->ObjectId);
        const auto& path = table->Path.GetPath();

        LOG_INFO("Finishing upload to output table (Path: %v, Schema: %v)",
            path,
            table->TableUploadOptions.TableSchema);

        {
            auto req = TTableYPathProxy::EndUpload(objectIdPath);
            *req->mutable_statistics() = table->DataStatistics;
            req->set_chunk_properties_update_needed(table->ChunkPropertiesUpdateNeeded);
            ToProto(req->mutable_table_schema(), table->TableUploadOptions.TableSchema);
            req->set_schema_mode(static_cast<int>(table->TableUploadOptions.SchemaMode));
            req->set_optimize_for(static_cast<int>(table->TableUploadOptions.OptimizeFor));
            req->set_compression_codec(static_cast<int>(table->TableUploadOptions.CompressionCodec));
            req->set_erasure_codec(static_cast<int>(table->TableUploadOptions.ErasureCodec));

            SetTransactionId(req, table->UploadTransactionId);
            GenerateMutationId(req);
            batchReq->AddRequest(req, "end_upload");
        }

        if (table->OutputType == EOutputTableType::Stderr || table->OutputType == EOutputTableType::Core) {
            auto attributesPath = path + "/@part_size";
            auto req = TYPathProxy::Set(attributesPath);
            SetTransactionId(req, GetTransactionIdForOutputTable(*table));
            req->set_value(ConvertToYsonString(GetPartSize(table->OutputType)).GetData());
            batchReq->AddRequest(req, "set_part_size");
        }
    }

    auto batchRspOrError = WaitFor(batchReq->Invoke());
    THROW_ERROR_EXCEPTION_IF_FAILED(GetCumulativeError(batchRspOrError), "Error finishing upload to output tables");
}

void TOperationControllerBase::SafeOnJobStarted(std::unique_ptr<TStartedJobSummary> jobSummary)
{
    auto jobId = jobSummary->Id;

    if (State != EControllerState::Running) {
        LOG_DEBUG("Stale job started, ignored (JobId: %v)", jobId);
        return;
    }

    LOG_DEBUG("Job started (JobId: %v)", jobId);

    auto joblet = GetJoblet(jobId);
    joblet->StartTime = jobSummary->StartTime;
    joblet->LastActivityTime = jobSummary->StartTime;

    LogEventFluently(ELogEventType::JobStarted)
        .Item("job_id").Value(jobId)
        .Item("operation_id").Value(OperationId)
        .Item("resource_limits").Value(joblet->ResourceLimits)
        .Item("node_address").Value(joblet->NodeDescriptor.Address)
        .Item("job_type").Value(joblet->JobType);

    LogProgress();
}

void TOperationControllerBase::UpdateMemoryDigests(TJobletPtr joblet, const TStatistics& statistics, bool resourceOverdraft)
{
    bool taskUpdateNeeded = false;

    auto userJobMaxMemoryUsage = FindNumericValue(statistics, "/user_job/max_memory");
    if (userJobMaxMemoryUsage) {
        auto* digest = joblet->Task->GetUserJobMemoryDigest();
        YCHECK(digest);
        double actualFactor = static_cast<double>(*userJobMaxMemoryUsage) / joblet->EstimatedResourceUsage.GetUserJobMemory();
        if (resourceOverdraft) {
            // During resource overdraft actual max memory values may be outdated,
            // since statistics are updated periodically. To ensure that digest converge to large enough
            // values we introduce additional factor.
            actualFactor = std::max(actualFactor, *joblet->UserJobMemoryReserveFactor * Config->ResourceOverdraftFactor);
        }
        LOG_TRACE("Adding sample to the job proxy memory digest (JobType: %v, Sample: %v, JobId: %v)",
            joblet->JobType,
            actualFactor,
            joblet->JobId);
        digest->AddSample(actualFactor);
        taskUpdateNeeded = true;
    }

    auto jobProxyMaxMemoryUsage = FindNumericValue(statistics, "/job_proxy/max_memory");
    if (jobProxyMaxMemoryUsage) {
        auto* digest = joblet->Task->GetJobProxyMemoryDigest();
        YCHECK(digest);
        double actualFactor = static_cast<double>(*jobProxyMaxMemoryUsage) /
            (joblet->EstimatedResourceUsage.GetJobProxyMemory() + joblet->EstimatedResourceUsage.GetFootprintMemory());
        if (resourceOverdraft) {
            actualFactor = std::max(actualFactor, *joblet->JobProxyMemoryReserveFactor * Config->ResourceOverdraftFactor);
        }
        LOG_TRACE("Adding sample to the user job memory digest (JobType: %v, Sample: %v, JobId: %v)",
            joblet->JobType,
            actualFactor,
            joblet->JobId);
        digest->AddSample(actualFactor);
        taskUpdateNeeded = true;
    }

    if (taskUpdateNeeded) {
        UpdateAllTasksIfNeeded();
    }
}

void TOperationControllerBase::InitializeHistograms()
{
    if (IsInputDataSizeHistogramSupported()) {
        EstimatedInputDataSizeHistogram_ = CreateHistogram();
        InputDataSizeHistogram_ = CreateHistogram();
    }
}

void TOperationControllerBase::AddValueToEstimatedHistogram(const TJobletPtr& joblet)
{
    if (EstimatedInputDataSizeHistogram_) {
        EstimatedInputDataSizeHistogram_->AddValue(joblet->InputStripeList->TotalDataWeight);
    }
}

void TOperationControllerBase::RemoveValueFromEstimatedHistogram(const TJobletPtr& joblet)
{
    if (EstimatedInputDataSizeHistogram_) {
        EstimatedInputDataSizeHistogram_->RemoveValue(joblet->InputStripeList->TotalDataWeight);
    }
}

void TOperationControllerBase::UpdateActualHistogram(const TStatistics& statistics)
{
    if (InputDataSizeHistogram_) {
        auto dataWeight = FindNumericValue(statistics, "/data/input/data_weight");
        if (dataWeight && *dataWeight > 0) {
            InputDataSizeHistogram_->AddValue(*dataWeight);
        }
    }
}

void TOperationControllerBase::SafeOnJobCompleted(std::unique_ptr<TCompletedJobSummary> jobSummary)
{
    VERIFY_INVOKER_AFFINITY(CancelableInvoker);

    auto jobId = jobSummary->Id;
    auto abandoned = jobSummary->Abandoned;

    // NB: We should not explicitly tell node to remove abandoned job because it may be still
    // running at the node.
    if (!abandoned) {
        CompletedJobIdsReleaseQueue_.Push(jobId);
    }

    // Testing purpose code.
    if (Config->EnableControllerFailureSpecOption && Spec_->TestingOperationOptions &&
        Spec_->TestingOperationOptions->ControllerFailure == EControllerFailureType::ExceptionThrownInOnJobCompleted)
    {
        THROW_ERROR_EXCEPTION("Testing exception");
    }

    if (State != EControllerState::Running) {
        LOG_DEBUG("Stale job completed, ignored (JobId: %v)", jobId);
        return;
    }

    const auto& result = jobSummary->Result;

    const auto& schedulerResultExt = result.GetExtension(TSchedulerJobResultExt::scheduler_job_result_ext);

    // Validate all node ids of the output chunks and populate the local node directory.
    // In case any id is not known, abort the job.
    const auto& globalNodeDirectory = Host->GetNodeDirectory();
    for (const auto& chunkSpec : schedulerResultExt.output_chunk_specs()) {
        auto replicas = FromProto<TChunkReplicaList>(chunkSpec.replicas());
        for (auto replica : replicas) {
            auto nodeId = replica.GetNodeId();
            if (InputNodeDirectory_->FindDescriptor(nodeId)) {
                continue;
            }

            const auto* descriptor = globalNodeDirectory->FindDescriptor(nodeId);
            if (!descriptor) {
                LOG_DEBUG("Job is considered aborted since its output contains unresolved node id "
                    "(JobId: %v, NodeId: %v)",
                    jobId,
                    nodeId);
                auto abortedJobSummary = std::make_unique<TAbortedJobSummary>(*jobSummary, EAbortReason::Other);
                OnJobAborted(std::move(abortedJobSummary));
                return;
            }

            InputNodeDirectory_->AddDescriptor(nodeId, *descriptor);
        }
    }

    if (jobSummary->InterruptReason != EInterruptReason::None) {
        ExtractInterruptDescriptor(*jobSummary);
    }

    JobCounter->Completed(1, jobSummary->InterruptReason);

    auto joblet = GetJoblet(jobId);

    ParseStatistics(jobSummary.get(), joblet->StatisticsYson);

    const auto& statistics = *jobSummary->Statistics;

    UpdateMemoryDigests(joblet, statistics);
    UpdateActualHistogram(statistics);

    FinalizeJoblet(joblet, jobSummary.get());
    LogFinishedJobFluently(ELogEventType::JobCompleted, joblet, *jobSummary);

    UpdateJobStatistics(joblet, *jobSummary);
    UpdateJobMetrics(joblet, *jobSummary);

    if (jobSummary->InterruptReason != EInterruptReason::None) {
        jobSummary->SplitJobCount = EstimateSplitJobCount(*jobSummary, joblet);
        LOG_DEBUG("Job interrupted (JobId: %v, InterruptReason: %v, UnreadDataSliceCount: %v, SplitJobCount: %v)",
            jobSummary->Id,
            jobSummary->InterruptReason,
            jobSummary->UnreadInputDataSlices.size(),
            jobSummary->SplitJobCount);
    }
    joblet->Task->OnJobCompleted(joblet, *jobSummary);
    if (JobSplitter_) {
        JobSplitter_->OnJobCompleted(*jobSummary);
    }

    // Statistics job state saved from jobSummary before moving jobSummary to ProcessFinishedJobResult.
    auto statisticsState = GetStatisticsJobState(joblet, jobSummary->State);

    ProcessFinishedJobResult(std::move(jobSummary), /* requestJobNodeCreation */ false);

    UnregisterJoblet(joblet);

    UpdateTask(joblet->Task);

    LogProgress();

    if (IsCompleted()) {
        OnOperationCompleted(/* interrupted */ false);
        return;
    }

    auto statisticsSuffix = JobHelper.GetStatisticsSuffix(statisticsState, joblet->JobType);

    if (RowCountLimitTableIndex) {
        switch (joblet->JobType) {
            case EJobType::Map:
            case EJobType::OrderedMap:
            case EJobType::SortedReduce:
            case EJobType::JoinReduce:
            case EJobType::PartitionReduce: {
                auto path = Format("/data/output/%v/row_count%v", *RowCountLimitTableIndex, statisticsSuffix);
                i64 count = GetNumericValue(JobStatistics, path);
                if (count >= RowCountLimit) {
                    OnOperationCompleted(true /* interrupted */);
                }
                break;
            }
            default:
                break;
        }
    }

    CheckFailedJobsStatusReceived();
}

void TOperationControllerBase::SafeOnJobFailed(std::unique_ptr<TFailedJobSummary> jobSummary)
{
    auto jobId = jobSummary->Id;
    const auto& result = jobSummary->Result;

    auto error = FromProto<TError>(result.error());

    JobCounter->Failed(1);

    auto joblet = GetJoblet(jobId);

    ParseStatistics(jobSummary.get(), joblet->StatisticsYson);

    FinalizeJoblet(joblet, jobSummary.get());
    LogFinishedJobFluently(ELogEventType::JobFailed, joblet, *jobSummary)
        .Item("error").Value(error);

    UpdateJobMetrics(joblet, *jobSummary);
    UpdateJobStatistics(joblet, *jobSummary);

    joblet->Task->OnJobFailed(joblet, *jobSummary);
    if (JobSplitter_) {
        JobSplitter_->OnJobFailed(*jobSummary);
    }

    ProcessFinishedJobResult(std::move(jobSummary), /* requestJobNodeCreation */ true);

    UnregisterJoblet(joblet);

    LogProgress();

    if (error.Attributes().Get<bool>("fatal", false)) {
        auto wrappedError = TError("Job failed with fatal error") << error;
        OnOperationFailed(wrappedError);
        return;
    }

    int failedJobCount = JobCounter->GetFailed();
    int maxFailedJobCount = Spec_->MaxFailedJobCount;
    if (failedJobCount >= maxFailedJobCount) {
        OnOperationFailed(TError("Failed jobs limit exceeded")
            << TErrorAttribute("max_failed_job_count", maxFailedJobCount));
    }

    CheckFailedJobsStatusReceived();

    if (Spec_->FailOnJobRestart) {
        OnOperationFailed(TError("Job failed; operation failed because spec option fail_on_job_restart is set")
            << TErrorAttribute("job_id", joblet->JobId)
            << error);
    }
}

void TOperationControllerBase::SafeOnJobAborted(std::unique_ptr<TAbortedJobSummary> jobSummary)
{
    auto jobId = jobSummary->Id;
    auto abortReason = jobSummary->AbortReason;

    if (State != EControllerState::Running) {
        LOG_DEBUG("Stale job aborted, ignored (JobId: %v)", jobId);
        return;
    }

    JobCounter->Aborted(1, abortReason);

    auto joblet = GetJoblet(jobId);

    ParseStatistics(jobSummary.get(), joblet->StatisticsYson);
    const auto& statistics = *jobSummary->Statistics;

    if (abortReason == EAbortReason::ResourceOverdraft) {
        UpdateMemoryDigests(joblet, statistics, true /* resourceOverdraft */);
    }

    if (jobSummary->LogAndProfile) {
        FinalizeJoblet(joblet, jobSummary.get());
        LogFinishedJobFluently(ELogEventType::JobAborted, joblet, *jobSummary)
            .Item("reason").Value(abortReason);
        UpdateJobStatistics(joblet, *jobSummary);
    }

    UpdateJobMetrics(joblet, *jobSummary);

    if (abortReason == EAbortReason::FailedChunks) {
        const auto& result = jobSummary->Result;
        const auto& schedulerResultExt = result.GetExtension(TSchedulerJobResultExt::scheduler_job_result_ext);
        for (const auto& chunkId : schedulerResultExt.failed_chunk_ids()) {
            OnChunkFailed(FromProto<TChunkId>(chunkId));
        }
    }

    joblet->Task->OnJobAborted(joblet, *jobSummary);

    if (JobSplitter_) {
        JobSplitter_->OnJobAborted(*jobSummary);
    }

    bool requestJobNodeCreation = (abortReason == EAbortReason::UserRequest);
    ProcessFinishedJobResult(std::move(jobSummary), requestJobNodeCreation);

    UnregisterJoblet(joblet);

    if (abortReason == EAbortReason::AccountLimitExceeded) {
        Host->OnOperationSuspended(TError("Account limit exceeded"));
    }

    CheckFailedJobsStatusReceived();
    LogProgress();

    if (Spec_->FailOnJobRestart &&
        !(abortReason > EAbortReason::SchedulingFirst && abortReason < EAbortReason::SchedulingLast))
    {
        OnOperationFailed(TError("Job aborted; operation failed because spec option fail_on_job_restart is set")
            << TErrorAttribute("job_id", joblet->JobId)
            << TErrorAttribute("abort_reason", abortReason));
    }
}

void TOperationControllerBase::SafeOnJobRunning(std::unique_ptr<TRunningJobSummary> jobSummary)
{
    const auto& jobId = jobSummary->Id;

    if (State != EControllerState::Running) {
        LOG_DEBUG("Stale job running, ignored (JobId: %v)", jobId);
        return;
    }

    auto joblet = GetJoblet(jobSummary->Id);

    joblet->Progress = jobSummary->Progress;
    joblet->StderrSize = jobSummary->StderrSize;

    if (jobSummary->StatisticsYson) {
        joblet->StatisticsYson = jobSummary->StatisticsYson;
        ParseStatistics(jobSummary.get());

        UpdateJobMetrics(joblet, *jobSummary);

        if (JobSplitter_) {
            JobSplitter_->OnJobRunning(*jobSummary);
            if (GetPendingJobCount() == 0 && JobSplitter_->IsJobSplittable(jobId)) {
                LOG_DEBUG("Job is ready to be split (JobId: %v)", jobId);
                Host->InterruptJob(jobId, EInterruptReason::JobSplit);
            }
        }

        auto asyncResult = BIND(&BuildBriefStatistics, Passed(std::move(jobSummary)))
            .AsyncVia(Host->GetControllerThreadPoolInvoker())
            .Run();

        asyncResult.Subscribe(BIND(
            &TOperationControllerBase::AnalyzeBriefStatistics,
            MakeStrong(this),
            joblet,
            Config->SuspiciousInactivityTimeout,
            Config->SuspiciousCpuUsageThreshold,
            Config->SuspiciousInputPipeIdleTimeFraction)
            .Via(GetInvoker()));
    }
}

void TOperationControllerBase::FinalizeJoblet(
    const TJobletPtr& joblet,
    TJobSummary* jobSummary)
{
    YCHECK(jobSummary->Statistics);
    YCHECK(jobSummary->FinishTime);

    auto& statistics = *jobSummary->Statistics;
    joblet->FinishTime = *(jobSummary->FinishTime);

    {
        auto duration = joblet->FinishTime - joblet->StartTime;
        statistics.AddSample("/time/total", duration.MilliSeconds());
    }

    if (jobSummary->PrepareDuration) {
        statistics.AddSample("/time/prepare", jobSummary->PrepareDuration->MilliSeconds());
    }
    if (jobSummary->DownloadDuration) {
        statistics.AddSample("/time/artifacts_download", jobSummary->DownloadDuration->MilliSeconds());
    }
    if (jobSummary->ExecDuration) {
        statistics.AddSample("/time/exec", jobSummary->ExecDuration->MilliSeconds());
    }
    if (joblet->JobProxyMemoryReserveFactor) {
        statistics.AddSample("/job_proxy/memory_reserve_factor_x10000", static_cast<int>(1e4 * *joblet->JobProxyMemoryReserveFactor));
    }
}

void TOperationControllerBase::BuildJobAttributes(
    const TJobInfoPtr& job,
    EJobState state,
    bool outputStatistics,
    TFluentMap fluent) const
{
    static const auto EmptyMapYson = TYsonString("{}");

    fluent
        .Item("job_type").Value(FormatEnum(job->JobType))
        .Item("state").Value(state)
        .Item("address").Value(job->NodeDescriptor.Address)
        .Item("start_time").Value(job->StartTime)
        .Item("account").Value(job->Account)
        .Item("progress").Value(job->Progress)

        // We use Int64 for `stderr_size' to be consistent with
        // compressed_data_size / uncompressed_data_size attributes.
        .Item("stderr_size").Value(i64(job->StderrSize))
        .Item("brief_statistics")
            .Value(job->BriefStatistics)
        .DoIf(outputStatistics, [&] (TFluentMap fluent) {
            fluent.Item("statistics")
                .Value(job->StatisticsYson ? job->StatisticsYson : EmptyMapYson);
        })
        .Item("suspicious").Value(job->Suspicious);
}

void TOperationControllerBase::BuildFinishedJobAttributes(
    const TFinishedJobInfoPtr& job,
    bool outputStatistics,
    TFluentMap fluent) const
{
    BuildJobAttributes(job, job->Summary.State, outputStatistics, fluent);

    const auto& summary = job->Summary;
    fluent
        .Item("finish_time").Value(job->FinishTime)
        .DoIf(summary.State == EJobState::Failed, [&] (TFluentMap fluent) {
            auto error = FromProto<TError>(summary.Result.error());
            fluent.Item("error").Value(error);
        })
        .DoIf(summary.Result.HasExtension(TSchedulerJobResultExt::scheduler_job_result_ext),
            [&] (TFluentMap fluent)
        {
            const auto& schedulerResultExt = summary.Result.GetExtension(TSchedulerJobResultExt::scheduler_job_result_ext);
            fluent.Item("core_infos").Value(schedulerResultExt.core_infos());
        })
        .DoIf(static_cast<bool>(job->InputPaths), [&] (TFluentMap fluent) {
            fluent.Item("input_paths").Value(job->InputPaths);
        });
}

TFluentLogEvent TOperationControllerBase::LogFinishedJobFluently(
    ELogEventType eventType,
    const TJobletPtr& joblet,
    const TJobSummary& jobSummary)
{
    return LogEventFluently(eventType)
        .Item("job_id").Value(joblet->JobId)
        .Item("operation_id").Value(OperationId)
        .Item("start_time").Value(joblet->StartTime)
        .Item("finish_time").Value(joblet->FinishTime)
        .Item("resource_limits").Value(joblet->ResourceLimits)
        .Item("statistics").Value(jobSummary.Statistics)
        .Item("node_address").Value(joblet->NodeDescriptor.Address)
        .Item("job_type").Value(joblet->JobType);
}

IYsonConsumer* TOperationControllerBase::GetEventLogConsumer()
{
    VERIFY_THREAD_AFFINITY_ANY();

    return EventLogConsumer_.get();
}

void TOperationControllerBase::OnChunkFailed(const TChunkId& chunkId)
{
    if (chunkId == NullChunkId) {
        LOG_WARNING("Incompatible unavailable chunk found; deprecated node version");
        return;
    }

    auto it = InputChunkMap.find(chunkId);
    if (it == InputChunkMap.end()) {
        LOG_DEBUG("Intermediate chunk has failed (ChunkId: %v)", chunkId);
        if (!OnIntermediateChunkUnavailable(chunkId)) {
            return;
        }

        IntermediateChunkScraper->Start();
    } else {
        LOG_DEBUG("Input chunk has failed (ChunkId: %v)", chunkId);
        OnInputChunkUnavailable(chunkId, &it->second);
    }
}

void TOperationControllerBase::SafeOnIntermediateChunkLocated(const TChunkId& chunkId, const TChunkReplicaList& replicas, bool missing)
{
    if (missing) {
        // We can unstage intermediate chunks (e.g. in automerge) - just skip them.
        return;
    }

    // Intermediate chunks are always replicated.
    if (IsUnavailable(replicas, NErasure::ECodec::None)) {
        OnIntermediateChunkUnavailable(chunkId);
    } else {
        OnIntermediateChunkAvailable(chunkId, replicas);
    }
}

void TOperationControllerBase::SafeOnInputChunkLocated(const TChunkId& chunkId, const TChunkReplicaList& replicas, bool missing)
{
    // We have locked all the relevant input chunks, they cannot be missing.
    YCHECK(!missing);
    auto it = InputChunkMap.find(chunkId);
    YCHECK(it != InputChunkMap.end());

    auto& descriptor = it->second;
    YCHECK(!descriptor.InputChunks.empty());
    auto& chunkSpec = descriptor.InputChunks.front();
    auto codecId = NErasure::ECodec(chunkSpec->GetErasureCodec());

    if (IsUnavailable(replicas, codecId, CheckParityReplicas())) {
        OnInputChunkUnavailable(chunkId, &descriptor);
    } else {
        OnInputChunkAvailable(chunkId, replicas, &descriptor);
    }
}

void TOperationControllerBase::OnInputChunkAvailable(
    const TChunkId& chunkId,
    const TChunkReplicaList& replicas,
    TInputChunkDescriptor* descriptor)
{
    VERIFY_INVOKER_AFFINITY(CancelableInvoker);

    if (descriptor->State != EInputChunkState::Waiting) {
        return;
    }

    LOG_TRACE("Input chunk is available (ChunkId: %v)", chunkId);

    --UnavailableInputChunkCount;
    YCHECK(UnavailableInputChunkCount >= 0);

    if (UnavailableInputChunkCount == 0) {
        InputChunkScraper->Stop();
    }

    // Update replicas in place for all input chunks with current chunkId.
    for (auto& chunkSpec : descriptor->InputChunks) {
        chunkSpec->SetReplicaList(replicas);
    }

    descriptor->State = EInputChunkState::Active;

    for (const auto& inputStripe : descriptor->InputStripes) {
        --inputStripe.Stripe->WaitingChunkCount;
        if (inputStripe.Stripe->WaitingChunkCount > 0)
            continue;

        auto task = inputStripe.Task;
        task->GetChunkPoolInput()->Resume(inputStripe.Cookie, inputStripe.Stripe);
        if (task->HasInputLocality()) {
            AddTaskLocalityHint(inputStripe.Stripe, task);
        }
        AddTaskPendingHint(task);
    }
}

void TOperationControllerBase::OnInputChunkUnavailable(const TChunkId& chunkId, TInputChunkDescriptor* descriptor)
{
    VERIFY_INVOKER_AFFINITY(CancelableInvoker);

    if (descriptor->State != EInputChunkState::Active) {
        return;
    }

    ++ChunkLocatedCallCount;
    if (ChunkLocatedCallCount >= Config->ChunkScraper->MaxChunksPerRequest) {
        ChunkLocatedCallCount = 0;
        LOG_DEBUG("Located another batch of chunks (Count: %v, UnavailableInputChunkCount: %v)",
            Config->ChunkScraper->MaxChunksPerRequest,
            UnavailableInputChunkCount);
    }

    LOG_TRACE("Input chunk is unavailable (ChunkId: %v)", chunkId);

    ++UnavailableInputChunkCount;

    switch (Spec_->UnavailableChunkTactics) {
        case EUnavailableChunkAction::Fail:
            OnOperationFailed(TError("Input chunk %v is unavailable",
                chunkId));
            break;

        case EUnavailableChunkAction::Skip: {
            descriptor->State = EInputChunkState::Skipped;
            for (const auto& inputStripe : descriptor->InputStripes) {
                inputStripe.Task->GetChunkPoolInput()->Suspend(inputStripe.Cookie);

                inputStripe.Stripe->DataSlices.erase(
                    std::remove_if(
                        inputStripe.Stripe->DataSlices.begin(),
                        inputStripe.Stripe->DataSlices.end(),
                        [&] (TInputDataSlicePtr slice) {
                            try {
                                return chunkId == slice->GetSingleUnversionedChunkOrThrow()->ChunkId();
                            } catch (const std::exception& ex) {
                                //FIXME(savrus) allow data slices to be unavailable.
                                THROW_ERROR_EXCEPTION("Dynamic table chunk became unavailable") << ex;
                            }
                        }),
                    inputStripe.Stripe->DataSlices.end());

                // Reinstall patched stripe.
                inputStripe.Task->GetChunkPoolInput()->Resume(inputStripe.Cookie, inputStripe.Stripe);
                AddTaskPendingHint(inputStripe.Task);
            }
            InputChunkScraper->Start();
            break;
        }

        case EUnavailableChunkAction::Wait: {
            descriptor->State = EInputChunkState::Waiting;
            for (const auto& inputStripe : descriptor->InputStripes) {
                if (inputStripe.Stripe->WaitingChunkCount == 0) {
                    inputStripe.Task->GetChunkPoolInput()->Suspend(inputStripe.Cookie);
                }
                ++inputStripe.Stripe->WaitingChunkCount;
            }
            InputChunkScraper->Start();
            break;
        }

        default:
            Y_UNREACHABLE();
    }
}

bool TOperationControllerBase::OnIntermediateChunkUnavailable(const TChunkId& chunkId)
{
    auto it = ChunkOriginMap.find(chunkId);
    YCHECK(it != ChunkOriginMap.end());
    auto& completedJob = it->second;

    // If completedJob->InputStripe != nullptr, that means that source pool/task don't support lost jobs
    // and we have to use scraper to find new replicas of intermediate chunks.

    if (completedJob->InputStripe && Spec_->UnavailableChunkTactics == EUnavailableChunkAction::Fail) {
        auto error = TError("Intermediate chunk is unavailable")
            << TErrorAttribute("chunk_id", chunkId);
        OnOperationFailed(error, true);
        return false;
    }

    // If lost jobs are enabled we don't track individual unavailable chunks,
    // since we will regenerate them all anyway.
    if (completedJob->InputStripe &&
        completedJob->UnavailableChunks.insert(chunkId).second)
    {
        ++UnavailableIntermediateChunkCount;
    }

    if (completedJob->Suspended)
        return false;

    LOG_DEBUG("Job is lost (Address: %v, JobId: %v, SourceTask: %v, OutputCookie: %v, InputCookie: %v, UnavailableIntermediateChunkCount: %v)",
        completedJob->NodeDescriptor.Address,
        completedJob->JobId,
        completedJob->SourceTask->GetTitle(),
        completedJob->OutputCookie,
        completedJob->InputCookie,
        UnavailableIntermediateChunkCount);

    completedJob->Suspended = true;
    completedJob->DestinationPool->Suspend(completedJob->InputCookie);

    if (!completedJob->InputStripe) {
        JobCounter->Lost(1);
        completedJob->SourceTask->GetChunkPoolOutput()->Lost(completedJob->OutputCookie);
        completedJob->SourceTask->OnJobLost(completedJob);
        AddTaskPendingHint(completedJob->SourceTask);
    }

    return true;
}

void TOperationControllerBase::OnIntermediateChunkAvailable(const TChunkId& chunkId, const TChunkReplicaList& replicas)
{
    auto it = ChunkOriginMap.find(chunkId);
    YCHECK(it != ChunkOriginMap.end());
    auto& completedJob = it->second;

    if (!completedJob->InputStripe || !completedJob->Suspended) {
        // Job will either be restarted or all chunks are fine.
        return;
    }

    if (completedJob->UnavailableChunks.erase(chunkId) == 1) {
        for (auto& dataSlice : completedJob->InputStripe->DataSlices) {
            // Intermediate chunks are always unversioned.
            auto inputChunk = dataSlice->GetSingleUnversionedChunkOrThrow();
            if (inputChunk->ChunkId() == chunkId) {
                inputChunk->SetReplicaList(replicas);
            }
        }
        --UnavailableIntermediateChunkCount;

        YCHECK(UnavailableIntermediateChunkCount > 0 ||
            (UnavailableIntermediateChunkCount == 0 && completedJob->UnavailableChunks.empty()));
        if (completedJob->UnavailableChunks.empty()) {
            LOG_DEBUG("Job result is resumed (JobId: %v, InputCookie: %v, UnavailableIntermediateChunkCount: %v)",
                completedJob->JobId,
                completedJob->InputCookie,
                UnavailableIntermediateChunkCount);

            completedJob->Suspended = false;
            completedJob->DestinationPool->Resume(completedJob->InputCookie, completedJob->InputStripe);

            // TODO (psushin).
            // Unfortunately we don't know what task we are resuming, so
            // add pending hints for all.
            AddAllTaskPendingHints();
        }
    }
}

bool TOperationControllerBase::AreForeignTablesSupported() const
{
    return false;
}

bool TOperationControllerBase::IsOutputLivePreviewSupported() const
{
    return false;
}

bool TOperationControllerBase::IsIntermediateLivePreviewSupported() const
{
    return false;
}

void TOperationControllerBase::OnTransactionAborted(const TTransactionId& transactionId)
{
    VERIFY_INVOKER_AFFINITY(CancelableInvoker);

    // Double-check transaction ownership to avoid races with commits and aborts.
    auto transactions = GetTransactions();
    if (std::find_if(
            transactions.begin(),
            transactions.end(),
            [&] (const auto& transaction) { return transaction->GetId() == transactionId; }) ==
        transactions.end())
    {
        return;
    }

    if (transactionId == UserTransactionId) {
        OnOperationAborted(
            GetUserTransactionAbortedError(transactionId));
    } else {
        OnOperationFailed(
            GetSchedulerTransactionAbortedError(transactionId),
            /* flush */ false);
    }
}

std::vector<ITransactionPtr> TOperationControllerBase::GetTransactions()
{
    VERIFY_THREAD_AFFINITY_ANY();

    std::vector<ITransactionPtr> transactions = {
        UserTransaction,
        AsyncSchedulerTransaction,
        InputTransaction,
        OutputTransaction,
        DebugTransaction
    };
    transactions.erase(
        std::remove_if(transactions.begin(), transactions.end(), [] (const auto& transaction) { return !transaction; }),
        transactions.end());
    return transactions;
}

bool TOperationControllerBase::IsInputDataSizeHistogramSupported() const
{
    return false;
}

void TOperationControllerBase::DoAbort()
{
    // NB: Errors ignored since we cannot do anything with it.
    Y_UNUSED(WaitFor(Host->FlushOperationNode()));

    // Skip committing anything if operation controller already tried to commit results.
    if (!CommitFinished) {
        std::vector<TOutputTable*> tables;
        if (StderrTable_ && StderrTable_->IsPrepared()) {
            tables.push_back(&StderrTable_.Get());
        }
        if (CoreTable_ && CoreTable_->IsPrepared()) {
            tables.push_back(&CoreTable_.Get());
        }

        if (!tables.empty()) {
            try {
                StartDebugCompletionTransaction();
                BeginUploadOutputTables(tables);
                AttachOutputChunks(tables);
                EndUploadOutputTables(tables);
                CommitDebugCompletionTransaction();

                if (DebugTransaction) {
                    WaitFor(DebugTransaction->Commit())
                        .ThrowOnError();
                }
            } catch (const std::exception& ex) {
                // Bad luck we can't commit transaction.
                // Such a pity can happen for example if somebody aborted our transaction manually.
                LOG_ERROR(ex, "Failed to commit debug transaction");
                // Intentionally do not wait for abort.
                DebugTransaction->Abort();
            }
        }
    }

    std::vector<TFuture<void>> abortTransactionFutures;
    auto abortTransaction = [&] (const ITransactionPtr& transaction, bool sync = true) {
        if (transaction) {
            auto asyncResult = transaction->Abort();
            if (sync) {
                abortTransactionFutures.push_back(asyncResult);
            }
        }
    };

    // NB: We do not abort input transaction synchronously since
    // it can belong to an unavailable remote cluster.
    // Moreover if input transaction abort failed it does not harm anything.
    abortTransaction(InputTransaction, /* sync */ false);
    abortTransaction(OutputTransaction);
    abortTransaction(AsyncSchedulerTransaction, /* sync */ false);

    WaitFor(Combine(abortTransactionFutures))
        .ThrowOnError();

    State = EControllerState::Finished;

    LogProgress(/* force */ true);

    LOG_INFO("Operation controller aborted");
}

void TOperationControllerBase::SafeAbort()
{
    LOG_INFO("Aborting operation controller");

    // NB: context should be cancelled before aborting transactions,
    // since controller methods can use these transactions.
    CancelableContext->Cancel();

    auto asyncResult = BIND(&TOperationControllerBase::DoAbort, MakeStrong(this))
        .AsyncVia(GetInvoker())
        .Run();
    WaitFor(asyncResult)
        .ThrowOnError();
}

void TOperationControllerBase::SafeComplete()
{
    BIND(&TOperationControllerBase::OnOperationCompleted, MakeStrong(this), true /* interrupted */)
        .Via(GetCancelableInvoker())
        .Run();
}

void TOperationControllerBase::CheckTimeLimit()
{
    VERIFY_INVOKER_AFFINITY(CancelableInvoker);

    auto timeLimit = GetTimeLimit();
    if (timeLimit) {
        if (TInstant::Now() - StartTime > *timeLimit) {
            OnOperationTimeLimitExceeded();
        }
    }
}

void TOperationControllerBase::CheckAvailableExecNodes()
{
    VERIFY_INVOKER_AFFINITY(CancelableInvoker);

    if (ShouldSkipSanityCheck()) {
        return;
    }

    bool hasSuitableNodes = false;
<<<<<<< HEAD
    for (const auto& pair : GetExecNodeDescriptors()) {
        const auto& descriptor = pair.second;
=======
    for (const auto& descriptor : GetExecNodeDescriptors()) {
>>>>>>> fd86e2d0
        for (const auto& filter : PoolTreeSchedulingTagFilters_) {
            if (descriptor.CanSchedule(filter)) {
                hasSuitableNodes = true;
            }
        }
    }

<<<<<<< HEAD
    LOG_DEBUG("NODE COUNT %v, POOL TREE %v", GetExecNodeDescriptors().size(), PoolTreeSchedulingTagFilters_.size());

=======
>>>>>>> fd86e2d0
    if (!hasSuitableNodes) {
        auto timeout = DurationToCpuDuration(Spec_->AvailableNodesMissingTimeout);
        if (!AvailableNodesSeen_ && AvaialableNodesLastSeenTime_ + timeout < GetCpuInstant()) {
            OnOperationFailed(TError("No online nodes match operation scheduling tag filter")
                << TErrorAttribute("operation_id", OperationId)
                << TErrorAttribute("scheduling_tag_filter", Spec_->SchedulingTagFilter));
        }
    } else {
        AvailableNodesSeen_ = true;
        AvaialableNodesLastSeenTime_ = GetCpuInstant();
    }
}

void TOperationControllerBase::AnalyzeTmpfsUsage()
{
    if (!Config->EnableTmpfs) {
        return;
    }

    THashMap<EJobType, i64> maximumUsedTmfpsSizePerJobType;
    THashMap<EJobType, TUserJobSpecPtr> userJobSpecPerJobType;

    for (const auto& task : Tasks) {
        const auto& userJobSpecPtr = task->GetUserJobSpec();
        if (!userJobSpecPtr || !userJobSpecPtr->TmpfsPath || !userJobSpecPtr->TmpfsSize) {
            continue;
        }

        auto maxUsedTmpfsSize = task->GetMaximumUsedTmpfsSize();
        if (!maxUsedTmpfsSize) {
            continue;
        }

        auto jobType = task->GetJobType();

        auto it = maximumUsedTmfpsSizePerJobType.find(jobType);
        if (it == maximumUsedTmfpsSizePerJobType.end()) {
            maximumUsedTmfpsSizePerJobType[jobType] = *maxUsedTmpfsSize;
        } else {
            it->second = std::max(it->second, *maxUsedTmpfsSize);
        }

        userJobSpecPerJobType.insert(std::make_pair(jobType, userJobSpecPtr));
    }

    std::vector<TError> innerErrors;

    double minUnusedSpaceRatio = 1.0 - Config->OperationAlerts->TmpfsAlertMaxUnusedSpaceRatio;

    for (const auto& pair : maximumUsedTmfpsSizePerJobType) {
        const auto& userJobSpecPtr = userJobSpecPerJobType[pair.first];
        auto maxUsedTmpfsSize = pair.second;

        bool minUnusedSpaceThresholdOvercome = userJobSpecPtr->TmpfsSize.Get() - maxUsedTmpfsSize >
            Config->OperationAlerts->TmpfsAlertMinUnusedSpaceThreshold;
        bool minUnusedSpaceRatioViolated = maxUsedTmpfsSize <
            minUnusedSpaceRatio * userJobSpecPtr->TmpfsSize.Get();

        if (minUnusedSpaceThresholdOvercome && minUnusedSpaceRatioViolated) {
            auto error = TError(
                "Jobs of type %Qlv use less than %.1f%% of requested tmpfs size",
                pair.first, minUnusedSpaceRatio * 100.0);
            innerErrors.push_back(error
                << TErrorAttribute("max_used_tmpfs_size", maxUsedTmpfsSize)
                << TErrorAttribute("tmpfs_size", *userJobSpecPtr->TmpfsSize));
        }
    }

    TError error;
    if (!innerErrors.empty()) {
        error = TError(
            "Operation has jobs that use less than %.1f%% of requested tmpfs size; "
            "consider specifying tmpfs size closer to actual usage",
            minUnusedSpaceRatio * 100.0) << innerErrors;
    }

    SetOperationAlert(EOperationAlertType::UnusedTmpfsSpace, error);
}

void TOperationControllerBase::AnalyzeInputStatistics()
{
    TError error;
    if (GetUnavailableInputChunkCount() > 0) {
        error = TError(
            "Some input chunks are not available; "
            "the relevant parts of computation will be suspended");
    }

    SetOperationAlert(EOperationAlertType::LostInputChunks, error);
}

void TOperationControllerBase::AnalyzeIntermediateJobsStatistics()
{
    TError error;
    if (JobCounter->GetLost() > 0) {
        error = TError(
            "Some intermediate outputs were lost and will be regenerated; "
            "operation will take longer than usual");
    }

    SetOperationAlert(EOperationAlertType::LostIntermediateChunks, error);
}

void TOperationControllerBase::AnalyzePartitionHistogram()
{ }

void TOperationControllerBase::AnalyzeAbortedJobs()
{
    auto aggregateTimeForJobState = [&] (EJobState state) {
        i64 sum = 0;
        for (auto type : TEnumTraits<EJobType>::GetDomainValues()) {
            auto value = FindNumericValue(
                JobStatistics,
                Format("/time/total/$/%lv/%lv", state, type));

            if (value) {
                sum += *value;
            }
        }

        return sum;
    };

    i64 completedJobsTime = aggregateTimeForJobState(EJobState::Completed);
    i64 abortedJobsTime = aggregateTimeForJobState(EJobState::Aborted);
    double abortedJobsTimeRatio = 1.0;
    if (completedJobsTime > 0) {
        abortedJobsTimeRatio = 1.0 * abortedJobsTime / completedJobsTime;
    }

    TError error;
    if (abortedJobsTime > Config->OperationAlerts->AbortedJobsAlertMaxAbortedTime &&
        abortedJobsTimeRatio > Config->OperationAlerts->AbortedJobsAlertMaxAbortedTimeRatio)
    {
        error = TError(
            "Aborted jobs time ratio is too high, scheduling is likely to be inefficient; "
            "consider increasing job count to make individual jobs smaller")
                << TErrorAttribute("aborted_jobs_time_ratio", abortedJobsTimeRatio);
    }

    SetOperationAlert(EOperationAlertType::LongAbortedJobs, error);
}

void TOperationControllerBase::AnalyzeJobsIOUsage()
{
    std::vector<TError> innerErrors;

    for (auto jobType : TEnumTraits<EJobType>::GetDomainValues()) {
        auto value = FindNumericValue(
            JobStatistics,
            "/user_job/woodpecker/$/completed/" + FormatEnum(jobType));

        if (value && *value > 0) {
            innerErrors.emplace_back("Detected excessive disk IO in %Qlv jobs", jobType);
        }
    }

    TError error;
    if (!innerErrors.empty()) {
        error = TError("Detected excessive disk IO in jobs; consider optimizing disk usage")
            << innerErrors;
    }

    SetOperationAlert(EOperationAlertType::ExcessiveDiskUsage, error);
}

void TOperationControllerBase::AnalyzeJobsDuration()
{
    if (OperationType == EOperationType::RemoteCopy || OperationType == EOperationType::Erase) {
        return;
    }

    auto operationDuration = TInstant::Now() - StartTime;

    std::vector<TError> innerErrors;

    for (auto jobType : GetSupportedJobTypesForJobsDurationAnalyzer()) {
        auto completedJobsSummary = FindSummary(
            JobStatistics,
            "/time/total/$/completed/" + FormatEnum(jobType));

        if (!completedJobsSummary) {
            continue;
        }

        auto maxJobDuration = TDuration::MilliSeconds(completedJobsSummary->GetMax());
        auto completedJobCount = completedJobsSummary->GetCount();
        auto avgJobDuration = TDuration::MilliSeconds(completedJobsSummary->GetSum() / completedJobCount);

        if (completedJobCount > Config->OperationAlerts->ShortJobsAlertMinJobCount &&
            operationDuration > maxJobDuration * 2 &&
            avgJobDuration < Config->OperationAlerts->ShortJobsAlertMinJobDuration &&
            GetDataWeightParameterNameForJob(jobType))
        {
            auto error = TError(
                "Average duration of %Qlv jobs is less than %v seconds, try increasing %v in operation spec",
                jobType,
                Config->OperationAlerts->ShortJobsAlertMinJobDuration.Seconds(),
                GetDataWeightParameterNameForJob(jobType))
                    << TErrorAttribute("average_job_duration", avgJobDuration);

            innerErrors.push_back(error);
        }
    }

    TError error;
    if (!innerErrors.empty()) {
        error = TError("Operation has jobs with duration is less than %v seconds, "
                       "that leads to large overhead costs for scheduling",
                       Config->OperationAlerts->ShortJobsAlertMinJobDuration)
            << innerErrors;
    }

    SetOperationAlert(EOperationAlertType::ShortJobsDuration, error);
}

void TOperationControllerBase::AnalyzeScheduleJobStatistics()
{
    auto jobSpecThrottlerActivationCount = ScheduleJobStatistics_->Failed[EScheduleJobFailReason::JobSpecThrottling];
    auto activationCountThreshold = Config->OperationAlerts->JobSpecThrottlingAlertActivationCountThreshold;

    TError error;
    if (jobSpecThrottlerActivationCount > activationCountThreshold) {
        error = TError(
            "Excessive job spec throttling is detected. Usage ratio of operation can be "
            "significatly less than fair share ratio")
                << TErrorAttribute("job_spec_throttler_activation_count", jobSpecThrottlerActivationCount);
    }

    SetOperationAlert(EOperationAlertType::ExcessiveJobSpecThrottling, error);
}

void TOperationControllerBase::AnalyzeOperationProgress()
{
    VERIFY_INVOKER_AFFINITY(CancelableInvoker);

    AnalyzeTmpfsUsage();
    AnalyzeInputStatistics();
    AnalyzeIntermediateJobsStatistics();
    AnalyzePartitionHistogram();
    AnalyzeAbortedJobs();
    AnalyzeJobsIOUsage();
    AnalyzeJobsDuration();
    AnalyzeScheduleJobStatistics();
}

void TOperationControllerBase::UpdateCachedMaxAvailableExecNodeResources()
{
    VERIFY_INVOKER_AFFINITY(CancelableInvoker);

    const auto& nodeDescriptors = GetExecNodeDescriptors();

    TJobResources maxAvailableResources;
    for (const auto& pair : nodeDescriptors) {
        maxAvailableResources = Max(maxAvailableResources, pair.second.ResourceLimits);
    }

    CachedMaxAvailableExecNodeResources_ = maxAvailableResources;
}

void TOperationControllerBase::CheckMinNeededResourcesSanity()
{
    VERIFY_INVOKER_AFFINITY(CancelableInvoker);

    if (ShouldSkipSanityCheck()) {
        return;
    }

    for (const auto& task : Tasks) {
        if (task->GetPendingJobCount() == 0) {
            continue;
        }

        const auto& neededResources = task->GetMinNeededResources().ToJobResources();
        if (!Dominates(*CachedMaxAvailableExecNodeResources_, neededResources)) {
            OnOperationFailed(
                TError("No online node can satisfy the resource demand")
                    << TErrorAttribute("task_id", task->GetTitle())
                    << TErrorAttribute("needed_resources", neededResources)
                    << TErrorAttribute("max_available_resources", *CachedMaxAvailableExecNodeResources_));
        }
    }
}

TScheduleJobResultPtr TOperationControllerBase::SafeScheduleJob(
    ISchedulingContext* context,
    const NScheduler::TJobResourcesWithQuota& jobLimits,
    const TString& treeId)
{
    if (Spec_->TestingOperationOptions->SchedulingDelay) {
        if (Spec_->TestingOperationOptions->SchedulingDelayType == ESchedulingDelayType::Async) {
            TDelayedExecutor::WaitForDuration(*Spec_->TestingOperationOptions->SchedulingDelay);
        } else {
            Sleep(*Spec_->TestingOperationOptions->SchedulingDelay);
        }
    }

    // SafeScheduleJob must be synchronous; context switches are prohibited.
    TForbidContextSwitchGuard contextSwitchGuard;

    TWallTimer timer;
    auto scheduleJobResult = New<TScheduleJobResult>();
    DoScheduleJob(context, jobLimits, treeId, scheduleJobResult.Get());
    if (scheduleJobResult->StartDescriptor) {
        JobCounter->Start(1);
    }
    scheduleJobResult->Duration = timer.GetElapsedTime();

    ScheduleJobStatistics_->RecordJobResult(*scheduleJobResult);

    auto now = NProfiling::GetCpuInstant();
    if (now > ScheduleJobStatisticsLogDeadline_) {
        LOG_DEBUG("Schedule job statistics (Count: %v, TotalDuration: %v, FailureReasons: %v)",
            ScheduleJobStatistics_->Count,
            ScheduleJobStatistics_->Duration,
            ScheduleJobStatistics_->Failed);
        ScheduleJobStatisticsLogDeadline_ = now + NProfiling::DurationToCpuDuration(Config->ScheduleJobStatisticsLogBackoff);
    }

    return scheduleJobResult;
}

void TOperationControllerBase::UpdateConfig(const TControllerAgentConfigPtr& config)
{
    VERIFY_INVOKER_AFFINITY(CancelableInvoker);

    Config = config;
}

void TOperationControllerBase::CustomizeJoblet(const TJobletPtr& /* joblet */)
{ }

void TOperationControllerBase::CustomizeJobSpec(const TJobletPtr& joblet, TJobSpec* jobSpec) const
{
    auto* schedulerJobSpecExt = jobSpec->MutableExtension(TSchedulerJobSpecExt::scheduler_job_spec_ext);

    schedulerJobSpecExt->set_lfalloc_buffer_size(GetLFAllocBufferSize());
    ToProto(schedulerJobSpecExt->mutable_output_transaction_id(), OutputTransaction->GetId());

    if (joblet->Task->GetUserJobSpec()) {
        InitUserJobSpec(
            schedulerJobSpecExt->mutable_user_job_spec(),
            joblet);
    }
}

void TOperationControllerBase::RegisterTask(TTaskPtr task)
{
    task->Initialize();
    Tasks.emplace_back(std::move(task));
}

void TOperationControllerBase::RegisterTaskGroup(TTaskGroupPtr group)
{
    TaskGroups.push_back(std::move(group));
}

void TOperationControllerBase::UpdateTask(TTaskPtr task)
{
    int oldPendingJobCount = CachedPendingJobCount;
    int newPendingJobCount = CachedPendingJobCount + task->GetPendingJobCountDelta();
    CachedPendingJobCount = newPendingJobCount;

    int oldTotalJobCount = JobCounter->GetTotal();
    JobCounter->Increment(task->GetTotalJobCountDelta());
    int newTotalJobCount = JobCounter->GetTotal();

    IncreaseNeededResources(task->GetTotalNeededResourcesDelta());

    LOG_DEBUG_IF(
        newPendingJobCount != oldPendingJobCount || newTotalJobCount != oldTotalJobCount,
        "Task updated (Task: %v, PendingJobCount: %v -> %v, TotalJobCount: %v -> %v, NeededResources: %v)",
        task->GetTitle(),
        oldPendingJobCount,
        newPendingJobCount,
        oldTotalJobCount,
        newTotalJobCount,
        FormatResources(CachedNeededResources));

    task->CheckCompleted();
}

void TOperationControllerBase::UpdateAllTasks()
{
    for (const auto& task: Tasks) {
        UpdateTask(task);
    }
}

void TOperationControllerBase::UpdateAllTasksIfNeeded()
{
    auto now = NProfiling::GetCpuInstant();
    if (now < TaskUpdateDeadline_) {
        return;
    }
    UpdateAllTasks();
    TaskUpdateDeadline_ = now + NProfiling::DurationToCpuDuration(Config->TaskUpdatePeriod);
}

void TOperationControllerBase::MoveTaskToCandidates(
    TTaskPtr task,
    std::multimap<i64, TTaskPtr>& candidateTasks)
{
    const auto& neededResources = task->GetMinNeededResources();
    i64 minMemory = neededResources.GetMemory();
    candidateTasks.insert(std::make_pair(minMemory, task));
    LOG_DEBUG("Task moved to candidates (Task: %v, MinMemory: %v)",
        task->GetTitle(),
        minMemory / 1_MB);

}

void TOperationControllerBase::AddTaskPendingHint(const TTaskPtr& task)
{
    auto pendingJobCount = task->GetPendingJobCount();
    const auto& taskId = task->GetTitle();
    LOG_TRACE("Adding task pending hint (Task: %v, PendingJobCount: %v)", taskId, pendingJobCount);
    if (pendingJobCount > 0) {
        auto group = task->GetGroup();
        if (group->NonLocalTasks.insert(task).second) {
            LOG_TRACE("Task pending hint added (Task: %v)", taskId);
            MoveTaskToCandidates(task, group->CandidateTasks);
        }
    }
    UpdateTask(task);
}

void TOperationControllerBase::AddAllTaskPendingHints()
{
    for (const auto& task : Tasks) {
        AddTaskPendingHint(task);
    }
}

void TOperationControllerBase::DoAddTaskLocalityHint(TTaskPtr task, TNodeId nodeId)
{
    auto group = task->GetGroup();
    if (group->NodeIdToTasks[nodeId].insert(task).second) {
        LOG_TRACE("Task locality hint added (Task: %v, Address: %v)",
            task->GetTitle(),
            InputNodeDirectory_->GetDescriptor(nodeId).GetDefaultAddress());
    }
}

void TOperationControllerBase::AddTaskLocalityHint(TNodeId nodeId, const TTaskPtr& task)
{
    DoAddTaskLocalityHint(task, nodeId);
    UpdateTask(task);
}

void TOperationControllerBase::AddTaskLocalityHint(const TChunkStripePtr& stripe, const TTaskPtr& task)
{
    for (const auto& dataSlice : stripe->DataSlices) {
        for (const auto& chunkSlice : dataSlice->ChunkSlices) {
            for (auto replica : chunkSlice->GetInputChunk()->GetReplicaList()) {
                auto locality = chunkSlice->GetLocality(replica.GetReplicaIndex());
                if (locality > 0) {
                    DoAddTaskLocalityHint(task, replica.GetNodeId());
                }
            }
        }
    }
    UpdateTask(task);
}

void TOperationControllerBase::ResetTaskLocalityDelays()
{
    LOG_DEBUG("Task locality delays are reset");
    for (auto group : TaskGroups) {
        for (const auto& pair : group->DelayedTasks) {
            auto task = pair.second;
            if (task->GetPendingJobCount() > 0) {
                MoveTaskToCandidates(task, group->CandidateTasks);
            } else {
                LOG_DEBUG("Task pending hint removed (Task: %v)",
                    task->GetTitle());
                YCHECK(group->NonLocalTasks.erase(task) == 1);
            }
        }
        group->DelayedTasks.clear();
    }
}

bool TOperationControllerBase::CheckJobLimits(
    TTaskPtr task,
    const TJobResources& jobLimits,
    const TJobResources& nodeResourceLimits)
{
    auto neededResources = task->GetMinNeededResources().ToJobResources();
    if (Dominates(jobLimits, neededResources)) {
        return true;
    }
    task->CheckResourceDemandSanity(nodeResourceLimits, neededResources);
    return false;
}

void TOperationControllerBase::DoScheduleJob(
    ISchedulingContext* context,
    const NScheduler::TJobResourcesWithQuota& jobLimits,
    const TString& treeId,
    TScheduleJobResult* scheduleJobResult)
{
    VERIFY_INVOKER_AFFINITY(CancelableInvoker);

    if (!IsRunning()) {
        LOG_TRACE("Operation is not running, scheduling request ignored");
        scheduleJobResult->RecordFail(EScheduleJobFailReason::OperationNotRunning);
    } else if (GetPendingJobCount() == 0) {
        LOG_TRACE("No pending jobs left, scheduling request ignored");
        scheduleJobResult->RecordFail(EScheduleJobFailReason::NoPendingJobs);
    } else {
        if (!CanSatisfyDiskRequest(context->DiskInfo(), jobLimits.GetDiskQuota())) {
            scheduleJobResult->RecordFail(EScheduleJobFailReason::NotEnoughResources);
            return;
        }
        DoScheduleLocalJob(context, jobLimits.ToJobResources(), treeId, scheduleJobResult);
        if (!scheduleJobResult->StartDescriptor) {
            DoScheduleNonLocalJob(context, jobLimits.ToJobResources(), treeId, scheduleJobResult);
        }
    }
}

void TOperationControllerBase::DoScheduleLocalJob(
    ISchedulingContext* context,
    const TJobResources& jobLimits,
    const TString& treeId,
    TScheduleJobResult* scheduleJobResult)
{
    const auto& nodeResourceLimits = context->ResourceLimits();
    const auto& address = context->GetNodeDescriptor().Address;
    auto nodeId = context->GetNodeDescriptor().Id;

    for (const auto& group : TaskGroups) {
        if (scheduleJobResult->IsScheduleStopNeeded()) {
            return;
        }
        if (!Dominates(jobLimits, group->MinNeededResources)) {
            scheduleJobResult->RecordFail(EScheduleJobFailReason::NotEnoughResources);
            continue;
        }

        auto localTasksIt = group->NodeIdToTasks.find(nodeId);
        if (localTasksIt == group->NodeIdToTasks.end()) {
            continue;
        }

        i64 bestLocality = 0;
        TTaskPtr bestTask;

        auto& localTasks = localTasksIt->second;
        auto it = localTasks.begin();
        while (it != localTasks.end()) {
            auto jt = it++;
            auto task = *jt;

            // Make sure that the task has positive locality.
            // Remove pending hint if not.
            auto locality = task->GetLocality(nodeId);
            if (locality <= 0) {
                localTasks.erase(jt);
                LOG_TRACE("Task locality hint removed (Task: %v, Address: %v)",
                    task->GetTitle(),
                    address);
                continue;
            }

            if (locality <= bestLocality) {
                continue;
            }

            if (task->GetPendingJobCount() == 0) {
                UpdateTask(task);
                continue;
            }

            if (!CheckJobLimits(task, jobLimits, nodeResourceLimits)) {
                scheduleJobResult->RecordFail(EScheduleJobFailReason::NotEnoughResources);
                continue;
            }

            bestLocality = locality;
            bestTask = task;
        }

        if (!IsRunning()) {
            scheduleJobResult->RecordFail(EScheduleJobFailReason::OperationNotRunning);
            break;
        }

        if (bestTask) {
            LOG_DEBUG(
                "Attempting to schedule a local job (Task: %v, Address: %v, Locality: %v, JobLimits: %v, "
                "PendingDataWeight: %v, PendingJobCount: %v)",
                bestTask->GetTitle(),
                address,
                bestLocality,
                FormatResources(jobLimits),
                bestTask->GetPendingDataWeight(),
                bestTask->GetPendingJobCount());

            if (!HasEnoughChunkLists(bestTask->IsStderrTableEnabled(), bestTask->IsCoreTableEnabled())) {
                LOG_DEBUG("Job chunk list demand is not met");
                scheduleJobResult->RecordFail(EScheduleJobFailReason::NotEnoughChunkLists);
                break;
            }

            bestTask->ScheduleJob(context, jobLimits, treeId, scheduleJobResult);
            if (scheduleJobResult->StartDescriptor) {
                UpdateTask(bestTask);
                break;
            }
            if (scheduleJobResult->IsScheduleStopNeeded()) {
                return;
            }
        } else {
            // NB: This is one of the possible reasons, hopefully the most probable.
            scheduleJobResult->RecordFail(EScheduleJobFailReason::NoLocalJobs);
        }
    }
}

void TOperationControllerBase::DoScheduleNonLocalJob(
    ISchedulingContext* context,
    const TJobResources& jobLimits,
    const TString& treeId,
    TScheduleJobResult* scheduleJobResult)
{
    auto now = NProfiling::CpuInstantToInstant(context->GetNow());
    const auto& nodeResourceLimits = context->ResourceLimits();
    const auto& address = context->GetNodeDescriptor().Address;

    for (const auto& group : TaskGroups) {
        if (scheduleJobResult->IsScheduleStopNeeded()) {
            return;
        }
        if (!Dominates(jobLimits, group->MinNeededResources)) {
            scheduleJobResult->RecordFail(EScheduleJobFailReason::NotEnoughResources);
            continue;
        }

        auto& nonLocalTasks = group->NonLocalTasks;
        auto& candidateTasks = group->CandidateTasks;
        auto& delayedTasks = group->DelayedTasks;

        // Move tasks from delayed to candidates.
        while (!delayedTasks.empty()) {
            auto it = delayedTasks.begin();
            auto deadline = it->first;
            if (now < deadline) {
                break;
            }
            auto task = it->second;
            delayedTasks.erase(it);
            if (task->GetPendingJobCount() == 0) {
                LOG_DEBUG("Task pending hint removed (Task: %v)",
                    task->GetTitle());
                YCHECK(nonLocalTasks.erase(task) == 1);
                UpdateTask(task);
            } else {
                LOG_DEBUG("Task delay deadline reached (Task: %v)", task->GetTitle());
                MoveTaskToCandidates(task, candidateTasks);
            }
        }

        // Consider candidates in the order of increasing memory demand.
        {
            int processedTaskCount = 0;
            int noPendingJobsTaskCount = 0;
            auto it = candidateTasks.begin();
            while (it != candidateTasks.end()) {
                ++processedTaskCount;
                auto task = it->second;

                // Make sure that the task is ready to launch jobs.
                // Remove pending hint if not.
                if (task->GetPendingJobCount() == 0) {
                    LOG_DEBUG("Task pending hint removed (Task: %v)", task->GetTitle());
                    candidateTasks.erase(it++);
                    YCHECK(nonLocalTasks.erase(task) == 1);
                    UpdateTask(task);
                    ++noPendingJobsTaskCount;
                    continue;
                }

                // Check min memory demand for early exit.
                if (task->GetMinNeededResources().GetMemory() > jobLimits.GetMemory()) {
                    scheduleJobResult->RecordFail(EScheduleJobFailReason::NotEnoughResources);
                    break;
                }

                if (!CheckJobLimits(task, jobLimits, nodeResourceLimits)) {
                    ++it;
                    scheduleJobResult->RecordFail(EScheduleJobFailReason::NotEnoughResources);
                    continue;
                }

                if (!task->GetDelayedTime()) {
                    task->SetDelayedTime(now);
                }

                auto deadline = *task->GetDelayedTime() + task->GetLocalityTimeout();
                if (deadline > now) {
                    LOG_DEBUG("Task delayed (Task: %v, Deadline: %v)",
                        task->GetTitle(),
                        deadline);
                    delayedTasks.insert(std::make_pair(deadline, task));
                    candidateTasks.erase(it++);
                    scheduleJobResult->RecordFail(EScheduleJobFailReason::TaskDelayed);
                    continue;
                }

                if (!IsRunning()) {
                    scheduleJobResult->RecordFail(EScheduleJobFailReason::OperationNotRunning);
                    break;
                }

                LOG_DEBUG(
                    "Attempting to schedule a non-local job (Task: %v, Address: %v, JobLimits: %v, "
                    "PendingDataWeight: %v, PendingJobCount: %v)",
                    task->GetTitle(),
                    address,
                    FormatResources(jobLimits),
                    task->GetPendingDataWeight(),
                    task->GetPendingJobCount());

                if (!HasEnoughChunkLists(task->IsStderrTableEnabled(), task->IsCoreTableEnabled())) {
                    LOG_DEBUG("Job chunk list demand is not met");
                    scheduleJobResult->RecordFail(EScheduleJobFailReason::NotEnoughChunkLists);
                    break;
                }

                task->ScheduleJob(context, jobLimits, treeId, scheduleJobResult);
                if (scheduleJobResult->StartDescriptor) {
                    UpdateTask(task);
                    return;
                }
                if (scheduleJobResult->IsScheduleStopNeeded()) {
                    return;
                }

                // If task failed to schedule job, its min resources might have been updated.
                auto minMemory = task->GetMinNeededResources().GetMemory();
                if (it->first == minMemory) {
                    ++it;
                } else {
                    it = candidateTasks.erase(it);
                    candidateTasks.insert(std::make_pair(minMemory, task));
                }
            }

            if (processedTaskCount == noPendingJobsTaskCount) {
                scheduleJobResult->RecordFail(EScheduleJobFailReason::NoCandidateTasks);
            }

            LOG_DEBUG("Non-local tasks processed (TotalCount: %v, NoPendingJobsCount: %v)",
                processedTaskCount,
                noPendingJobsTaskCount);
        }
    }
}

TCancelableContextPtr TOperationControllerBase::GetCancelableContext() const
{
    VERIFY_THREAD_AFFINITY_ANY();

    return CancelableContext;
}

IInvokerPtr TOperationControllerBase::GetCancelableInvoker() const
{
    VERIFY_THREAD_AFFINITY_ANY();

    return CancelableInvoker;
}

IInvokerPtr TOperationControllerBase::GetInvoker() const
{
    VERIFY_THREAD_AFFINITY_ANY();

    return SuspendableInvoker;
}

TFuture<void> TOperationControllerBase::Suspend()
{
    VERIFY_THREAD_AFFINITY_ANY();

    if (Spec_->TestingOperationOptions->DelayInsideSuspend) {
        return Combine(std::vector<TFuture<void>> {
            SuspendableInvoker->Suspend(),
            TDelayedExecutor::MakeDelayed(*Spec_->TestingOperationOptions->DelayInsideSuspend)});
    }

    return SuspendableInvoker->Suspend();
}

void TOperationControllerBase::Resume()
{
    VERIFY_THREAD_AFFINITY_ANY();

    SuspendableInvoker->Resume();
}

void TOperationControllerBase::Cancel()
{
    VERIFY_THREAD_AFFINITY_ANY();

    CancelableContext->Cancel();

    LOG_INFO("Operation controller canceled");
}

int TOperationControllerBase::GetPendingJobCount() const
{
    VERIFY_THREAD_AFFINITY_ANY();

    // Avoid accessing the state while not prepared.
    if (!IsPrepared()) {
        return 0;
    }

    // NB: For suspended operations we still report proper pending job count
    // but zero demand.
    if (!IsRunning()) {
        return 0;
    }

    return CachedPendingJobCount;
}

void TOperationControllerBase::IncreaseNeededResources(const TJobResources& resourcesDelta)
{
    VERIFY_THREAD_AFFINITY_ANY();

    TWriterGuard guard(CachedNeededResourcesLock);
    CachedNeededResources += resourcesDelta;
}

TJobResources TOperationControllerBase::GetNeededResources() const
{
    VERIFY_THREAD_AFFINITY_ANY();

    TReaderGuard guard(CachedNeededResourcesLock);
    return CachedNeededResources;
}

TJobResourcesWithQuotaList TOperationControllerBase::GetMinNeededJobResources() const
{
    VERIFY_THREAD_AFFINITY_ANY();

    NConcurrency::TReaderGuard guard(CachedMinNeededResourcesJobLock);
    return CachedMinNeededJobResources;
}

void TOperationControllerBase::UpdateMinNeededJobResources()
{
    VERIFY_THREAD_AFFINITY_ANY();

    CancelableInvoker->Invoke(BIND([=, this_ = MakeStrong(this)] {
        VERIFY_INVOKER_AFFINITY(CancelableInvoker);

        THashMap<EJobType, NScheduler::TJobResourcesWithQuota> minNeededJobResources;

        for (const auto& task : Tasks) {
            if (task->GetPendingJobCount() == 0) {
                continue;
            }

            auto jobType = task->GetJobType();
            auto resources = task->GetMinNeededResources();

            auto resIt = minNeededJobResources.find(jobType);
            if (resIt == minNeededJobResources.end()) {
                minNeededJobResources[jobType] = resources;
            } else {
                resIt->second = Min(resIt->second, resources);
            }
        }

        TJobResourcesWithQuotaList result;
        for (const auto& pair : minNeededJobResources) {
            result.push_back(pair.second);
            LOG_DEBUG("Aggregated minimal needed resources for jobs (JobType: %v, MinNeededResources: %v)",
                pair.first,
                FormatResources(pair.second));
        }

        {
            NConcurrency::TWriterGuard guard(CachedMinNeededResourcesJobLock);
            CachedMinNeededJobResources.swap(result);
        }
    }));
}

void TOperationControllerBase::FlushOperationNode(bool checkFlushResult)
{
    // Some statistics are reported only on operation end so
    // we need to synchronously check everything and set
    // appropriate alerts before flushing operation node.
    // Flush of newly calculated statistics is guaranteed by OnOperationFailed.
    AnalyzeOperationProgress();

    auto flushResult = WaitFor(Host->FlushOperationNode());
    if (checkFlushResult && !flushResult.IsOK()) {
        // We do not want to complete operation if progress flush has failed.
        OnOperationFailed(flushResult, /* flush */ false);
    }
}

void TOperationControllerBase::OnOperationCompleted(bool interrupted)
{
    VERIFY_INVOKER_AFFINITY(CancelableInvoker);
    Y_UNUSED(interrupted);

    // This can happen if operation failed during completion in derived class (e.g. SortController).
    if (State.exchange(EControllerState::Finished) == EControllerState::Finished) {
        return;
    }

    BuildAndSaveProgress();
    FlushOperationNode(/* checkFlushResult */ true);

    LogProgress(/* force */ true);

    Host->OnOperationCompleted();
}

void TOperationControllerBase::OnOperationFailed(const TError& error, bool flush)
{
    // XXX(babenko): cancelable controller invoker?
    VERIFY_THREAD_AFFINITY_ANY();

    // During operation failing job aborting can lead to another operation fail, we don't want to invoke it twice.
    if (State.exchange(EControllerState::Finished) == EControllerState::Finished) {
        return;
    }

    BuildAndSaveProgress();
    LogProgress(/* force */ true);

    if (flush) {
        // NB: Error ignored since we cannot do anything with it.
        FlushOperationNode(/* checkFlushResult */ false);
    }

    Host->OnOperationFailed(error);
}

void TOperationControllerBase::OnOperationAborted(const TError& error)
{
    // XXX(babenko): cancelable controller invoker?
    VERIFY_THREAD_AFFINITY_ANY();

    // Cf. OnOperationFailed.
    if (State.exchange(EControllerState::Finished) == EControllerState::Finished) {
        return;
    }

    Host->OnOperationAborted(error);
}

TNullable<TDuration> TOperationControllerBase::GetTimeLimit() const
{
    auto timeLimit = Config->OperationTimeLimit;
    if (Spec_->TimeLimit) {
        timeLimit = Spec_->TimeLimit;
    }
    return timeLimit;
}

TError TOperationControllerBase::GetTimeLimitError() const
{
    return TError("Operation is running for too long, aborted")
        << TErrorAttribute("time_limit", GetTimeLimit());
}

void TOperationControllerBase::OnOperationTimeLimitExceeded()
{
    VERIFY_INVOKER_AFFINITY(CancelableInvoker);

    auto expected = EControllerState::Running;
    if (!State.compare_exchange_strong(expected, EControllerState::Failing)) {
        return;
    }

    for (const auto& joblet : JobletMap) {
        Host->FailJob(joblet.first);
    }

    auto error = GetTimeLimitError();
    if (!JobletMap.empty()) {
        TDelayedExecutor::MakeDelayed(Config->OperationControllerFailTimeout)
            .Apply(BIND(&TOperationControllerBase::OnOperationFailed, MakeWeak(this), error, /* flush */ true)
            .Via(CancelableInvoker));
    } else {
        OnOperationFailed(error, /* flush */ true);
    }
}

void TOperationControllerBase::CheckFailedJobsStatusReceived()
{
    if (IsFailing() && JobletMap.empty()) {
        auto error = GetTimeLimitError();
        OnOperationFailed(error, /* flush */ true);
    }
}

const std::vector<TEdgeDescriptor>& TOperationControllerBase::GetStandardEdgeDescriptors() const
{
    return StandardEdgeDescriptors_;
}

void TOperationControllerBase::InitializeStandardEdgeDescriptors()
{
    StandardEdgeDescriptors_.resize(Sinks_.size());
    for (int index = 0; index < Sinks_.size(); ++index) {
        StandardEdgeDescriptors_[index] = OutputTables_[index].GetEdgeDescriptorTemplate();
        StandardEdgeDescriptors_[index].DestinationPool = Sinks_[index].get();
        StandardEdgeDescriptors_[index].IsFinalOutput = true;
    }
}

void TOperationControllerBase::ProcessSafeException(const std::exception& ex)
{
    OnOperationFailed(TError("Exception thrown in operation controller that led to operation failure")
        << ex);
}

void TOperationControllerBase::ProcessSafeException(const TAssertionFailedException& ex)
{
    TControllerAgentCounterManager::Get()->IncrementAssertionsFailed(OperationType);

    OnOperationFailed(TError("Operation controller crashed; please file a ticket at YTADMINREQ and attach a link to this operation")
        << TErrorAttribute("failed_condition", ex.GetExpression())
        << TErrorAttribute("stack_trace", ex.GetStackTrace())
        << TErrorAttribute("core_path", ex.GetCorePath())
        << TErrorAttribute("operation_id", OperationId));
}

EJobState TOperationControllerBase::GetStatisticsJobState(const TJobletPtr& joblet, const EJobState& state)
{
    // NB: Completed restarted job is considered as lost in statistics.
    // Actually we have lost previous incarnation of this job, but it was already considered as completed in statistics.
    return (joblet->Restarted && state == EJobState::Completed)
        ? EJobState::Lost
        : state;
}

void TOperationControllerBase::ProcessFinishedJobResult(std::unique_ptr<TJobSummary> summary, bool requestJobNodeCreation)
{
    auto jobId = summary->Id;

    const auto& schedulerResultExt = summary->Result.GetExtension(TSchedulerJobResultExt::scheduler_job_result_ext);

    auto stderrChunkId = FromProto<TChunkId>(schedulerResultExt.stderr_chunk_id());
    auto failContextChunkId = FromProto<TChunkId>(schedulerResultExt.fail_context_chunk_id());

    auto joblet = GetJoblet(jobId);
    // Job is not actually started.
    if (!joblet->StartTime) {
        return;
    }

    bool shouldCreateJobNode =
        (requestJobNodeCreation && JobNodeCount_ < Config->MaxJobNodesPerOperation) ||
        (stderrChunkId && StderrCount_ < Spec_->MaxStderrCount);

    if (!shouldCreateJobNode) {
        return;
    }

    auto inputPaths = BuildInputPathYson(joblet);
    auto finishedJob = New<TFinishedJobInfo>(joblet, std::move(*summary), std::move(inputPaths));
    FinishedJobs_.insert(std::make_pair(jobId, finishedJob));

    auto attributes = BuildYsonStringFluently<EYsonType::MapFragment>()
        .Do([&] (TFluentMap fluent) {
            BuildFinishedJobAttributes(finishedJob, /* outputStatistics */ true, fluent);
        })
        .Finish();

    {
        TCreateJobNodeRequest request;
        request.JobId = jobId;
        request.Attributes = attributes;
        request.StderrChunkId = stderrChunkId;
        request.FailContextChunkId = failContextChunkId;

        Host->CreateJobNode(std::move(request));
    }

    if (stderrChunkId) {
        ++StderrCount_;
    }
    ++JobNodeCount_;
}

bool TOperationControllerBase::IsPrepared() const
{
    return State != EControllerState::Preparing;
}

bool TOperationControllerBase::IsRunning() const
{
    return State == EControllerState::Running;
}

bool TOperationControllerBase::IsFailing() const
{
    return State == EControllerState::Failing;
}

bool TOperationControllerBase::IsFinished() const
{
    return State == EControllerState::Finished;
}

void TOperationControllerBase::CreateLivePreviewTables()
{
    const auto& client = Host->GetClient();
    auto connection = client->GetNativeConnection();

    // NB: use root credentials.
    auto channel = client->GetMasterChannelOrThrow(EMasterChannelKind::Leader);
    TObjectServiceProxy proxy(channel);

    auto batchReq = proxy.ExecuteBatch();

    auto addRequest = [&] (
        const TString& path,
        TCellTag cellTag,
        int replicationFactor,
        NCompression::ECodec compressionCodec,
        const TString& key,
        const TYsonString& acl,
        TNullable<TTableSchema> schema)
    {
        auto req = TCypressYPathProxy::Create(path);
        req->set_type(static_cast<int>(EObjectType::Table));
        req->set_ignore_existing(true);
        req->set_enable_accounting(false);

        auto attributes = CreateEphemeralAttributes();
        attributes->Set("replication_factor", replicationFactor);
        // Does this affect anything or is this for viewing only? Should we set the 'media' ('primary_medium') property?
        attributes->Set("compression_codec", compressionCodec);
        if (cellTag == connection->GetPrimaryMasterCellTag()) {
            attributes->Set("external", false);
        } else {
            attributes->Set("external_cell_tag", cellTag);
        }
        attributes->Set("acl", acl);
        attributes->Set("inherit_acl", false);
        if (schema) {
            attributes->Set("schema", *schema);
        }
        ToProto(req->mutable_node_attributes(), *attributes);
        GenerateMutationId(req);
        SetTransactionId(req, AsyncSchedulerTransaction->GetId());

        batchReq->AddRequest(req, key);
    };

    if (IsOutputLivePreviewSupported()) {
        LOG_INFO("Creating live preview for output tables");

        for (int index = 0; index < OutputTables_.size(); ++index) {
            const auto& table = OutputTables_[index];
            auto paths = GetCompatibilityOperationPaths(OperationId, StorageMode, "output_" + ToString(index));

            for (const auto& path : paths) {
                addRequest(
                    path,
                    table.CellTag,
                    table.Options->ReplicationFactor,
                    table.Options->CompressionCodec,
                    "create_output",
                    table.EffectiveAcl,
                    table.TableUploadOptions.TableSchema);
            }
        }
    }

    if (StderrTable_) {
        LOG_INFO("Creating live preview for stderr table");

        auto paths = GetCompatibilityOperationPaths(OperationId, StorageMode, "stderr");
        for (const auto& path : paths) {
            addRequest(
                path,
                StderrTable_->CellTag,
                StderrTable_->Options->ReplicationFactor,
                StderrTable_->Options->CompressionCodec,
                "create_stderr",
                StderrTable_->EffectiveAcl,
                StderrTable_->TableUploadOptions.TableSchema);
        }
    }

    if (IsIntermediateLivePreviewSupported()) {
        LOG_INFO("Creating live preview for intermediate table");

        auto paths = GetCompatibilityOperationPaths(OperationId, StorageMode, "intermediate");
        for (const auto& path : paths) {
            addRequest(
                path,
                IntermediateOutputCellTag,
                1,
                Spec_->IntermediateCompressionCodec,
                "create_intermediate",
                BuildYsonStringFluently()
                    .BeginList()
                        .Item().BeginMap()
                            .Item("action").Value("allow")
                            .Item("subjects").BeginList()
                                .Item().Value(AuthenticatedUser)
                                .DoFor(Owners, [] (TFluentList fluent, const TString& owner) {
                                    fluent.Item().Value(owner);
                                })
                            .EndList()
                            .Item("permissions").BeginList()
                                .Item().Value("read")
                            .EndList()
                            .Item("account").Value(Spec_->IntermediateDataAccount)
                        .EndMap()
                        .DoFor(Spec_->IntermediateDataAcl->GetChildren(), [] (TFluentList fluent, const INodePtr& node) {
                            fluent.Item().Value(node);
                        })
                        .DoFor(Config->AdditionalIntermediateDataAcl->GetChildren(), [] (TFluentList fluent, const INodePtr& node) {
                            fluent.Item().Value(node);
                        })
                    .EndList(),
                Null);
        }
    }

    auto batchRspOrError = WaitFor(batchReq->Invoke());
    THROW_ERROR_EXCEPTION_IF_FAILED(GetCumulativeError(batchRspOrError), "Error creating live preview tables");
    const auto& batchRsp = batchRspOrError.Value();

    auto handleResponse = [&] (TLivePreviewTableBase& table, TCypressYPathProxy::TRspCreatePtr rsp) {
        table.LivePreviewTableIds.push_back(FromProto<NCypressClient::TNodeId>(rsp->node_id()));
    };

    if (IsOutputLivePreviewSupported()) {
        auto rspsOrError = batchRsp->GetResponses<TCypressYPathProxy::TRspCreate>("create_output");
        int nodeCount = StorageMode == EOperationCypressStorageMode::Compatible ? 2 : 1;
        YCHECK(rspsOrError.size() == OutputTables_.size() * nodeCount);

        int index = 0;
        int rspIndex = 0;
        while (index < OutputTables_.size()) {
            for (int shift = 0; shift < nodeCount; ++shift) {
                handleResponse(OutputTables_[index], rspsOrError[rspIndex + shift].Value());
            }
            index += 1;
            rspIndex += nodeCount;
        }

        LOG_INFO("Live preview for output tables created");
    }

    if (StderrTable_) {
        auto responses = batchRsp->GetResponses<TCypressYPathProxy::TRspCreate>("create_stderr");
        for (const auto& rsp : responses) {
            handleResponse(*StderrTable_, rsp.Value());
        }

        LOG_INFO("Live preview for stderr table created");
    }

    if (IsIntermediateLivePreviewSupported()) {
        auto responses = batchRsp->GetResponses<TCypressYPathProxy::TRspCreate>("create_intermediate");
        for (const auto& rsp : responses) {
            handleResponse(IntermediateTable, rsp.Value());
        }

        LOG_INFO("Live preview for intermediate table created");
    }
}

void TOperationControllerBase::FetchInputTables()
{
    i64 totalChunkCount = 0;
    i64 totalExtensionSize = 0;

    LOG_INFO("Started fetching input tables");

    TQueryOptions queryOptions;
        queryOptions.VerboseLogging = true;
        queryOptions.RangeExpansionLimit = Config->MaxRangesOnTable;

    for (int tableIndex = 0; tableIndex < static_cast<int>(InputTables.size()); ++tableIndex) {
        auto& table = InputTables[tableIndex];
        auto ranges = table.Path.GetRanges();
        int originalRangeCount = ranges.size();
        if (ranges.empty()) {
            continue;
        }

        if (InputQuery && table.Schema.IsSorted()) {
            auto rangeInferrer = CreateRangeInferrer(
                InputQuery->Query->WhereClause,
                table.Schema,
                table.Schema.GetKeyColumns(),
                Host->GetClient()->GetNativeConnection()->GetColumnEvaluatorCache(),
                BuiltinRangeExtractorMap,
                queryOptions);

            std::vector<TReadRange> inferredRanges;
            for (const auto& range : ranges) {
                auto lower = range.LowerLimit().HasKey() ? range.LowerLimit().GetKey() : MinKey();
                auto upper = range.UpperLimit().HasKey() ? range.UpperLimit().GetKey() : MaxKey();
                auto result = rangeInferrer(TRowRange(lower.Get(), upper.Get()), RowBuffer);
                for (const auto& inferred : result) {
                    auto inferredRange = range;
                    inferredRange.LowerLimit().SetKey(TOwningKey(inferred.first));
                    inferredRange.UpperLimit().SetKey(TOwningKey(inferred.second));
                    inferredRanges.push_back(inferredRange);
                }
            }
            ranges = std::move(inferredRanges);
        }

        if (ranges.size() > Config->MaxRangesOnTable) {
            THROW_ERROR_EXCEPTION(
                "Too many ranges on table: maximum allowed %v, actual %v",
                Config->MaxRangesOnTable,
                ranges.size())
                << TErrorAttribute("table_path", table.Path.GetPath());
        }

        LOG_INFO("Fetching input table (Path: %v, RangeCount: %v, InferredRangeCount: %v)",
            table.Path.GetPath(),
            originalRangeCount,
            ranges.size());

        std::vector<NChunkClient::NProto::TChunkSpec> chunkSpecs;
        FetchChunkSpecs(
            InputClient,
            InputNodeDirectory_,
            table.CellTag,
            table.Path,
            table.ObjectId,
            ranges,
            table.ChunkCount,
            Config->MaxChunksPerFetch,
            Config->MaxChunksPerLocateRequest,
            [&] (TChunkOwnerYPathProxy::TReqFetchPtr req) {
                req->set_fetch_all_meta_extensions(false);
                req->add_extension_tags(TProtoExtensionTag<NChunkClient::NProto::TMiscExt>::Value);
                if (table.IsDynamic || IsBoundaryKeysFetchEnabled()) {
                    req->add_extension_tags(TProtoExtensionTag<TBoundaryKeysExt>::Value);
                }
                // NB: we always fetch parity replicas since
                // erasure reader can repair data on flight.
                req->set_fetch_parity_replicas(true);
                SetTransactionId(req, InputTransaction->GetId());
            },
            Logger,
            &chunkSpecs);

        for (const auto& chunkSpec : chunkSpecs) {
            auto inputChunk = New<TInputChunk>(chunkSpec);
            inputChunk->SetTableIndex(tableIndex);
            inputChunk->SetChunkIndex(totalChunkCount++);

            if (inputChunk->GetRowCount() > 0) {
                // Input chunks may have zero row count in case of unsensible read range with coinciding
                // lower and upper row index. We skip such chunks.
                table.Chunks.emplace_back(std::move(inputChunk));
                for (const auto& extension : chunkSpec.chunk_meta().extensions().extensions()) {
                    totalExtensionSize += extension.data().size();
                }
                RegisterInputChunk(table.Chunks.back());
            }
        }

        LOG_INFO("Input table fetched (Path: %v, ChunkCount: %v)",
            table.Path.GetPath(),
            table.Chunks.size());
    }

    LOG_INFO("Finished fetching input tables (TotalChunkCount: %v, TotalExtensionSize: %v)",
        totalChunkCount,
        totalExtensionSize);
}

void TOperationControllerBase::RegisterInputChunk(const TInputChunkPtr& inputChunk)
{
    const auto& chunkId = inputChunk->ChunkId();

    // Insert an empty TInputChunkDescriptor if a new chunkId is encountered.
    auto& chunkDescriptor = InputChunkMap[chunkId];
    chunkDescriptor.InputChunks.push_back(inputChunk);

    if (IsUnavailable(inputChunk, CheckParityReplicas())) {
        chunkDescriptor.State = EInputChunkState::Waiting;
    }
}

void TOperationControllerBase::LockInputTables()
{
    //! TODO(ignat): Merge in with lock input files method.
    LOG_INFO("Locking input tables");

    auto channel = InputClient->GetMasterChannelOrThrow(EMasterChannelKind::Leader);
    TObjectServiceProxy proxy(channel);

    auto batchReq = proxy.ExecuteBatch();

    for (const auto& table : InputTables) {
        auto req = TTableYPathProxy::Lock(table.Path.GetPath());
        req->set_mode(static_cast<int>(ELockMode::Snapshot));
        SetTransactionId(req, InputTransaction->GetId());
        GenerateMutationId(req);
        batchReq->AddRequest(req);
    }

    auto batchRspOrError = WaitFor(batchReq->Invoke());
    THROW_ERROR_EXCEPTION_IF_FAILED(GetCumulativeError(batchRspOrError), "Error locking input tables");

    const auto& batchRsp = batchRspOrError.Value()->GetResponses<TCypressYPathProxy::TRspLock>();
    for (int index = 0; index < InputTables.size(); ++index) {
        auto& table = InputTables[index];
        const auto& path = table.Path.GetPath();
        const auto& rspOrError = batchRsp[index];
        THROW_ERROR_EXCEPTION_IF_FAILED(rspOrError, "Failed to lock input table %Qv", path);
        const auto& rsp = rspOrError.Value();
        table.ObjectId = FromProto<TObjectId>(rsp->node_id());
    }
}

void TOperationControllerBase::GetInputTablesAttributes()
{
    LOG_INFO("Getting input tables attributes");

    GetUserObjectBasicAttributes<TInputTable>(
        InputClient,
        InputTables,
        InputTransaction->GetId(),
        Logger,
        EPermission::Read);

    for (const auto& table : InputTables) {
        if (table.Type != EObjectType::Table) {
            THROW_ERROR_EXCEPTION("Object %v has invalid type: expected %Qlv, actual %Qlv",
                table.Path.GetPath(),
                EObjectType::Table,
                table.Type);
        }
    }

    {
        auto channel = InputClient->GetMasterChannelOrThrow(EMasterChannelKind::Follower);
        TObjectServiceProxy proxy(channel);

        auto batchReq = proxy.ExecuteBatch();

        for (const auto& table : InputTables) {
            auto objectIdPath = FromObjectId(table.ObjectId);
            {
                auto req = TTableYPathProxy::Get(objectIdPath + "/@");
                std::vector<TString> attributeKeys{
                    "dynamic",
                    "chunk_count",
                    "retained_timestamp",
                    "schema_mode",
                    "schema",
                    "unflushed_timestamp"
                };
                ToProto(req->mutable_attributes()->mutable_keys(), attributeKeys);
                SetTransactionId(req, InputTransaction->GetId());
                batchReq->AddRequest(req, "get_attributes");
            }
        }

        auto batchRspOrError = WaitFor(batchReq->Invoke());
        THROW_ERROR_EXCEPTION_IF_FAILED(GetCumulativeError(batchRspOrError), "Error getting attributes of input tables");
        const auto& batchRsp = batchRspOrError.Value();

        auto lockInRspsOrError = batchRsp->GetResponses<TTableYPathProxy::TRspLock>("lock");
        auto getInAttributesRspsOrError = batchRsp->GetResponses<TTableYPathProxy::TRspGet>("get_attributes");
        for (int index = 0; index < InputTables.size(); ++index) {
            auto& table = InputTables[index];
            auto path = table.Path.GetPath();
            {
                const auto& rsp = getInAttributesRspsOrError[index].Value();
                auto attributes = ConvertToAttributes(TYsonString(rsp->value()));

                table.IsDynamic = attributes->Get<bool>("dynamic");
                table.Schema = attributes->Get<TTableSchema>("schema");
                table.SchemaMode = attributes->Get<ETableSchemaMode>("schema_mode");
                table.ChunkCount = attributes->Get<int>("chunk_count");

                // Validate that timestamp is correct.
                ValidateDynamicTableTimestamp(table.Path, table.IsDynamic, table.Schema, *attributes);
            }
            LOG_INFO("Input table locked (Path: %v, Schema: %v, ChunkCount: %v)",
                path,
                table.Schema,
                table.ChunkCount);
        }
    }
}

void TOperationControllerBase::GetOutputTablesSchema()
{
    LOG_INFO("Getting output tables schema");

    {
        auto channel = OutputClient->GetMasterChannelOrThrow(EMasterChannelKind::Follower);
        TObjectServiceProxy proxy(channel);
        auto batchReq = proxy.ExecuteBatch();

        for (const auto* table : UpdatingTables) {
            auto objectIdPath = FromObjectId(table->ObjectId);
            {
                auto req = TTableYPathProxy::Get(objectIdPath + "/@");
                std::vector<TString> attributeKeys{
                    "schema_mode",
                    "schema",
                    "optimize_for",
                    "compression_codec",
                    "erasure_codec",
                    "dynamic"
                };
                ToProto(req->mutable_attributes()->mutable_keys(), attributeKeys);
                SetTransactionId(req, GetTransactionIdForOutputTable(*table));
                batchReq->AddRequest(req, "get_attributes");
            }
        }

        auto batchRspOrError = WaitFor(batchReq->Invoke());
        THROW_ERROR_EXCEPTION_IF_FAILED(GetCumulativeError(batchRspOrError), "Error getting attributes of output tables");
        const auto& batchRsp = batchRspOrError.Value();

        auto getOutAttributesRspsOrError = batchRsp->GetResponses<TTableYPathProxy::TRspGet>("get_attributes");
        for (int index = 0; index < UpdatingTables.size(); ++index) {
            auto* table = UpdatingTables[index];
            const auto& path = table->Path;

            const auto& rsp = getOutAttributesRspsOrError[index].Value();
            auto attributes = ConvertToAttributes(TYsonString(rsp->value()));

            if (attributes->Get<bool>("dynamic")) {
                THROW_ERROR_EXCEPTION("Output to dynamic table is not supported")
                    << TErrorAttribute("table_path", path);
            }

            table->TableUploadOptions = GetTableUploadOptions(
                path,
                *attributes,
                0); // Here we assume zero row count, we will do additional check later.

            // TODO(savrus) I would like to see commit ts here. But as for now, start ts suffices.
            table->Timestamp = OutputTransaction->GetStartTimestamp();

            // NB(psushin): This option must be set before PrepareOutputTables call.
            table->Options->EvaluateComputedColumns = table->TableUploadOptions.TableSchema.HasComputedColumns();

            LOG_DEBUG("Received output table schema (Path: %v, Schema: %v, SchemaMode: %v, LockMode: %v)",
                path,
                table->TableUploadOptions.TableSchema,
                table->TableUploadOptions.SchemaMode,
                table->TableUploadOptions.LockMode);
        }

        if (StderrTable_) {
            StderrTable_->TableUploadOptions.TableSchema = GetStderrBlobTableSchema().ToTableSchema();
            StderrTable_->TableUploadOptions.SchemaMode = ETableSchemaMode::Strong;
            if (StderrTable_->TableUploadOptions.UpdateMode == EUpdateMode::Append) {
                THROW_ERROR_EXCEPTION("Cannot write stderr table in append mode.");
            }
        }

        if (CoreTable_) {
            CoreTable_->TableUploadOptions.TableSchema = GetCoreBlobTableSchema().ToTableSchema();
            CoreTable_->TableUploadOptions.SchemaMode = ETableSchemaMode::Strong;
            if (CoreTable_->TableUploadOptions.UpdateMode == EUpdateMode::Append) {
                THROW_ERROR_EXCEPTION("Cannot write core table in append mode.");
            }
        }
    }
}

void TOperationControllerBase::PrepareInputTables()
{
    if (!AreForeignTablesSupported()) {
        for (const auto& table : InputTables) {
            if (table.IsForeign()) {
                THROW_ERROR_EXCEPTION("Foreign tables are not supported in %Qlv operation", OperationType)
                    << TErrorAttribute("foreign_table", table.GetPath());
            }
        }
    }
}

void TOperationControllerBase::PrepareOutputTables()
{ }

void TOperationControllerBase::LockOutputTablesAndGetAttributes()
{
    LOG_INFO("Locking output tables");

    {
        auto channel = OutputClient->GetMasterChannelOrThrow(EMasterChannelKind::Leader);
        TObjectServiceProxy proxy(channel);

        {
            auto batchReq = proxy.ExecuteBatch();
            for (const auto* table : UpdatingTables) {
                auto objectIdPath = FromObjectId(table->ObjectId);
                auto req = TCypressYPathProxy::Lock(objectIdPath);
                SetTransactionId(req, GetTransactionIdForOutputTable(*table));
                GenerateMutationId(req);
                req->set_mode(static_cast<int>(table->TableUploadOptions.LockMode));
                batchReq->AddRequest(req, "lock");
            }
            auto batchRspOrError = WaitFor(batchReq->Invoke());
            THROW_ERROR_EXCEPTION_IF_FAILED(
                GetCumulativeError(batchRspOrError),
                "Error locking output tables");
        }
    }

    LOG_INFO("Getting output tables attributes");

    {
        auto channel = OutputClient->GetMasterChannelOrThrow(EMasterChannelKind::Follower);
        TObjectServiceProxy proxy(channel);
        auto batchReq = proxy.ExecuteBatch();

        for (const auto* table : UpdatingTables) {
            auto objectIdPath = FromObjectId(table->ObjectId);
            {
                auto req = TTableYPathProxy::Get(objectIdPath + "/@");

                std::vector<TString> attributeKeys{
                    "account",
                    "chunk_writer",
                    "effective_acl",
                    "primary_medium",
                    "replication_factor",
                    "row_count",
                    "vital",
                    "enable_skynet_sharing",
                };
                ToProto(req->mutable_attributes()->mutable_keys(), attributeKeys);
                SetTransactionId(req, GetTransactionIdForOutputTable(*table));
                batchReq->AddRequest(req, "get_attributes");
            }
        }

        auto batchRspOrError = WaitFor(batchReq->Invoke());
        THROW_ERROR_EXCEPTION_IF_FAILED(
            GetCumulativeError(batchRspOrError),
            "Error getting attributes of output tables");
        const auto& batchRsp = batchRspOrError.Value();

        auto getOutAttributesRspsOrError = batchRsp->GetResponses<TTableYPathProxy::TRspGet>("get_attributes");
        for (int index = 0; index < UpdatingTables.size(); ++index) {
            auto* table = UpdatingTables[index];
            const auto& path = table->Path.GetPath();
            {
                const auto& rsp = getOutAttributesRspsOrError[index].Value();
                auto attributes = ConvertToAttributes(TYsonString(rsp->value()));

                if (attributes->Get<i64>("row_count") > 0 &&
                    table->TableUploadOptions.TableSchema.IsSorted() &&
                    table->TableUploadOptions.UpdateMode == EUpdateMode::Append)
                {
                    THROW_ERROR_EXCEPTION("Cannot append sorted data to non-empty output table %v",
                        path);
                }

                if (table->TableUploadOptions.TableSchema.IsSorted()) {
                    table->Options->ValidateSorted = true;
                    table->Options->ValidateUniqueKeys = table->TableUploadOptions.TableSchema.GetUniqueKeys();
                } else {
                    table->Options->ValidateSorted = false;
                }

                table->Options->CompressionCodec = table->TableUploadOptions.CompressionCodec;
                table->Options->ErasureCodec = table->TableUploadOptions.ErasureCodec;
                table->Options->ReplicationFactor = attributes->Get<int>("replication_factor");
                table->Options->MediumName = attributes->Get<TString>("primary_medium");
                table->Options->Account = attributes->Get<TString>("account");
                table->Options->ChunksVital = attributes->Get<bool>("vital");
                table->Options->OptimizeFor = table->TableUploadOptions.OptimizeFor;
                table->Options->EnableSkynetSharing = attributes->Get<bool>("enable_skynet_sharing", false);

                // Workaround for YT-5827.
                if (table->TableUploadOptions.TableSchema.Columns().empty() &&
                    table->TableUploadOptions.TableSchema.GetStrict())
                {
                    table->Options->OptimizeFor = EOptimizeFor::Lookup;
                }

                table->EffectiveAcl = attributes->GetYson("effective_acl");
                table->WriterConfig = attributes->FindYson("chunk_writer");
            }
            LOG_INFO("Output table locked (Path: %v, Options: %v, UploadTransactionId: %v)",
                path,
                ConvertToYsonString(table->Options, EYsonFormat::Text).GetData(),
                table->UploadTransactionId);
        }
    }
}

void TOperationControllerBase::BeginUploadOutputTables(const std::vector<TOutputTable*>& updatingTables)
{
    LOG_INFO("Beginning upload for output tables");

    {
        auto channel = OutputClient->GetMasterChannelOrThrow(EMasterChannelKind::Leader);
        TObjectServiceProxy proxy(channel);

        {
            auto batchReq = proxy.ExecuteBatch();
            for (const auto* table : updatingTables) {
                auto objectIdPath = FromObjectId(table->ObjectId);
                auto req = TTableYPathProxy::BeginUpload(objectIdPath);
                SetTransactionId(req, GetTransactionIdForOutputTable(*table));
                GenerateMutationId(req);
                req->set_update_mode(static_cast<int>(table->TableUploadOptions.UpdateMode));
                req->set_lock_mode(static_cast<int>(table->TableUploadOptions.LockMode));
                req->set_upload_transaction_title(Format("Upload to %v from operation %v",
                    table->Path.GetPath(),
                    OperationId));
                batchReq->AddRequest(req, "begin_upload");
            }
            auto batchRspOrError = WaitFor(batchReq->Invoke());
            THROW_ERROR_EXCEPTION_IF_FAILED(
                GetCumulativeError(batchRspOrError),
                "Error starting upload transactions for output tables");
            const auto& batchRsp = batchRspOrError.Value();

            auto beginUploadRspsOrError = batchRsp->GetResponses<TTableYPathProxy::TRspBeginUpload>("begin_upload");
            for (int index = 0; index < updatingTables.size(); ++index) {
                auto* table = updatingTables[index];
                const auto& rsp = beginUploadRspsOrError[index].Value();
                table->UploadTransactionId = FromProto<TTransactionId>(rsp->upload_transaction_id());
            }
        }
    }

    THashMap<TCellTag, std::vector<TOutputTable*>> cellTagToTables;
    for (auto* table : updatingTables) {
        cellTagToTables[table->CellTag].push_back(table);
    }

    for (const auto& pair : cellTagToTables) {
        auto cellTag = pair.first;
        const auto& tables = pair.second;

        LOG_INFO("Getting output tables upload parameters (CellTag: %v)", cellTag);

        auto channel = OutputClient->GetMasterChannelOrThrow(
            EMasterChannelKind::Follower,
            cellTag);
        TObjectServiceProxy proxy(channel);

        auto batchReq = proxy.ExecuteBatch();
        for (const auto& table : tables) {
            auto objectIdPath = FromObjectId(table->ObjectId);
            {
                auto req = TTableYPathProxy::GetUploadParams(objectIdPath);
                SetTransactionId(req, table->UploadTransactionId);
                batchReq->AddRequest(req, "get_upload_params");
            }
        }

        auto batchRspOrError = WaitFor(batchReq->Invoke());
        THROW_ERROR_EXCEPTION_IF_FAILED(batchRspOrError, "Error getting upload parameters of output tables");
        const auto& batchRsp = batchRspOrError.Value();

        auto getUploadParamsRspsOrError = batchRsp->GetResponses<TTableYPathProxy::TRspGetUploadParams>("get_upload_params");
        for (int index = 0; index < tables.size(); ++index) {
            auto* table = tables[index];
            const auto& path = table->Path.GetPath();
            {
                const auto& rspOrError = getUploadParamsRspsOrError[index];
                THROW_ERROR_EXCEPTION_IF_FAILED(rspOrError, "Error getting upload parameters of output table %v",
                    path);

                const auto& rsp = rspOrError.Value();
                table->OutputChunkListId = FromProto<TChunkListId>(rsp->chunk_list_id());

                LOG_INFO("Upload parameters of output table received (Path: %v, ChunkListId: %v)",
                    path,
                    table->OutputChunkListId);
            }
        }
    }
}

void TOperationControllerBase::DoFetchUserFiles(const TUserJobSpecPtr& userJobSpec, std::vector<TUserFile>& files)
{
    auto Logger = TLogger(this->Logger)
        .AddTag("TaskTitle: %v", userJobSpec->TaskTitle);
    for (auto& file : files) {
        auto objectIdPath = FromObjectId(file.ObjectId);
        const auto& path = file.Path.GetPath();

        LOG_INFO("Fetching user file (Path: %v)",
            path);

        switch (file.Type) {
            case EObjectType::Table:
                FetchChunkSpecs(
                    InputClient,
                    InputNodeDirectory_,
                    file.CellTag,
                    file.Path,
                    file.ObjectId,
                    file.Path.GetRanges(),
                    file.ChunkCount,
                    Config->MaxChunksPerFetch,
                    Config->MaxChunksPerLocateRequest,
                    [&] (TChunkOwnerYPathProxy::TReqFetchPtr req) {
                        req->set_fetch_all_meta_extensions(false);
                        req->add_extension_tags(TProtoExtensionTag<NChunkClient::NProto::TMiscExt>::Value);
                        if (file.IsDynamic || IsBoundaryKeysFetchEnabled()) {
                            req->add_extension_tags(TProtoExtensionTag<TBoundaryKeysExt>::Value);
                        }
                        // NB: we always fetch parity replicas since
                        // erasure reader can repair data on flight.
                        req->set_fetch_parity_replicas(true);
                        SetTransactionId(req, InputTransaction->GetId());
                    },
                    Logger,
                    &file.ChunkSpecs);
                break;

            case EObjectType::File: {
                auto channel = InputClient->GetMasterChannelOrThrow(
                    EMasterChannelKind::Follower,
                    file.CellTag);
                TObjectServiceProxy proxy(channel);

                auto batchReq = proxy.ExecuteBatch();

                auto req = TChunkOwnerYPathProxy::Fetch(objectIdPath);
                ToProto(req->mutable_ranges(), std::vector<TReadRange>({TReadRange()}));
                req->add_extension_tags(TProtoExtensionTag<NChunkClient::NProto::TMiscExt>::Value);
                SetTransactionId(req, InputTransaction->GetId());
                batchReq->AddRequest(req, "fetch");

                auto batchRspOrError = WaitFor(batchReq->Invoke());
                THROW_ERROR_EXCEPTION_IF_FAILED(GetCumulativeError(batchRspOrError), "Error fetching user file %v",
                     path);
                const auto& batchRsp = batchRspOrError.Value();

                auto rsp = batchRsp->GetResponse<TChunkOwnerYPathProxy::TRspFetch>("fetch").Value();
                ProcessFetchResponse(
                    InputClient,
                    rsp,
                    file.CellTag,
                    nullptr,
                    Config->MaxChunksPerLocateRequest,
                    Null,
                    Logger,
                    &file.ChunkSpecs);

                break;
            }

            default:
                Y_UNREACHABLE();
        }

        LOG_INFO("User file fetched (Path: %v, FileName: %v)",
            path,
            file.FileName);
    }
}

void TOperationControllerBase::FetchUserFiles()
{
    for (auto& pair : UserJobFiles_) {
        const auto& userJobSpec = pair.first;
        auto& files = pair.second;
        try {
            DoFetchUserFiles(userJobSpec, files);
        } catch (const std::exception& ex) {
            THROW_ERROR_EXCEPTION("Error fetching user files")
                << TErrorAttribute("task_title", userJobSpec->TaskTitle)
                << ex;
        }
    }
}

void TOperationControllerBase::LockUserFiles()
{
    LOG_INFO("Locking user files");

    auto channel = OutputClient->GetMasterChannelOrThrow(EMasterChannelKind::Leader);
    TObjectServiceProxy proxy(channel);
    auto batchReq = proxy.ExecuteBatch();

    for (const auto& files : GetValues(UserJobFiles_)) {
        for (const auto& file : files) {
            auto req = TCypressYPathProxy::Lock(file.Path.GetPath());
            req->set_mode(static_cast<int>(ELockMode::Snapshot));
            GenerateMutationId(req);
            SetTransactionId(req, InputTransaction->GetId());
            batchReq->AddRequest(req);
        }
    }

    auto batchRspOrError = WaitFor(batchReq->Invoke());
    THROW_ERROR_EXCEPTION_IF_FAILED(GetCumulativeError(batchRspOrError), "Error locking user files");

    const auto& batchRsp = batchRspOrError.Value()->GetResponses<TCypressYPathProxy::TRspLock>();
    int index = 0;
    for (auto& pair : UserJobFiles_) {
        const auto& userJobSpec = pair.first;
        auto& files = pair.second;
        try {
            for (auto& file : files) {
                const auto& path = file.Path.GetPath();
                const auto& rspOrError = batchRsp[index++];
                THROW_ERROR_EXCEPTION_IF_FAILED(rspOrError, "Failed to lock user file %Qv", path);
                const auto& rsp = rspOrError.Value();
                file.ObjectId = FromProto<TObjectId>(rsp->node_id());
            }
        } catch (const std::exception& ex) {
            THROW_ERROR_EXCEPTION("Error locking user files")
                 << TErrorAttribute("task_title", userJobSpec->TaskTitle)
                 << ex;
        }
    }
}

void TOperationControllerBase::GetUserFilesAttributes()
{
    LOG_INFO("Getting user files attributes");

    for (auto& pair : UserJobFiles_) {
        const auto& userJobSpec = pair.first;
        auto& files = pair.second;
        GetUserObjectBasicAttributes<TUserFile>(
            Client,
            files,
            InputTransaction->GetId(),
            TLogger(Logger).AddTag("TaskTitle: %v", userJobSpec->TaskTitle),
            EPermission::Read);
    }

    for (const auto& files : GetValues(UserJobFiles_)) {
        for (const auto& file : files) {
            const auto& path = file.Path.GetPath();
            if (!file.IsLayer && file.Type != EObjectType::Table && file.Type != EObjectType::File) {
                THROW_ERROR_EXCEPTION("User file %v has invalid type: expected %Qlv or %Qlv, actual %Qlv",
                    path,
                    EObjectType::Table,
                    EObjectType::File,
                    file.Type);
            } else if (file.IsLayer && file.Type != EObjectType::File) {
                THROW_ERROR_EXCEPTION("User layer %v has invalid type: expected %Qlv , actual %Qlv",
                    path,
                    EObjectType::File,
                    file.Type);
            }
        }
    }


    auto channel = OutputClient->GetMasterChannelOrThrow(EMasterChannelKind::Follower);
    TObjectServiceProxy proxy(channel);
    auto batchReq = proxy.ExecuteBatch();

    for (const auto& files : GetValues(UserJobFiles_)) {
        for (const auto& file : files) {
            auto objectIdPath = FromObjectId(file.ObjectId);
            {
                auto req = TYPathProxy::Get(objectIdPath + "/@");
                SetTransactionId(req, InputTransaction->GetId());
                std::vector<TString> attributeKeys;
                attributeKeys.push_back("file_name");
                switch (file.Type) {
                    case EObjectType::File:
                        attributeKeys.push_back("executable");
                        break;

                    case EObjectType::Table:
                        attributeKeys.push_back("format");
                        attributeKeys.push_back("dynamic");
                        attributeKeys.push_back("schema");
                        attributeKeys.push_back("retained_timestamp");
                        attributeKeys.push_back("unflushed_timestamp");
                        break;

                    default:
                        Y_UNREACHABLE();
                }
                attributeKeys.push_back("key");
                attributeKeys.push_back("chunk_count");
                attributeKeys.push_back("uncompressed_data_size");
                ToProto(req->mutable_attributes()->mutable_keys(), attributeKeys);
                batchReq->AddRequest(req, "get_attributes");
            }

            {
                auto req = TYPathProxy::Get(file.Path.GetPath() + "&/@");
                SetTransactionId(req, InputTransaction->GetId());
                std::vector<TString> attributeKeys;
                attributeKeys.push_back("key");
                attributeKeys.push_back("file_name");
                ToProto(req->mutable_attributes()->mutable_keys(), attributeKeys);
                batchReq->AddRequest(req, "get_link_attributes");
            }
        }
    }

    auto batchRspOrError = WaitFor(batchReq->Invoke());
    THROW_ERROR_EXCEPTION_IF_FAILED(batchRspOrError, "Error getting attributes of user files");
    const auto& batchRsp = batchRspOrError.Value();

    auto getAttributesRspsOrError = batchRsp->GetResponses<TYPathProxy::TRspGetKey>("get_attributes");
    auto getLinkAttributesRspsOrError = batchRsp->GetResponses<TYPathProxy::TRspGetKey>("get_link_attributes");

    int index = 0;
    for (auto& pair : UserJobFiles_) {
        const auto& userJobSpec = pair.first;
        auto& files = pair.second;
        THashSet<TString> userFileNames;
        try {
            for (auto& file : files) {
                const auto& path = file.Path.GetPath();

                {
                    const auto& rspOrError = getAttributesRspsOrError[index];
                    THROW_ERROR_EXCEPTION_IF_FAILED(rspOrError, "Error getting attributes of user file %Qv", path);
                    const auto& rsp = rspOrError.Value();
                    const auto& linkRsp = getLinkAttributesRspsOrError[index];
                    index++;

                    file.Attributes = ConvertToAttributes(TYsonString(rsp->value()));
                    const auto& attributes = *file.Attributes;

                    try {
                        if (linkRsp.IsOK()) {
                            auto linkAttributes = ConvertToAttributes(TYsonString(linkRsp.Value()->value()));
                            file.FileName = linkAttributes->Get<TString>("key");
                            file.FileName = linkAttributes->Find<TString>("file_name").Get(file.FileName);
                        } else {
                            file.FileName = attributes.Get<TString>("key");
                            file.FileName = attributes.Find<TString>("file_name").Get(file.FileName);
                        }
                        file.FileName = file.Path.GetFileName().Get(file.FileName);
                    } catch (const std::exception& ex) {
                        // NB: Some of the above Gets and Finds may throw due to, e.g., type mismatch.
                        THROW_ERROR_EXCEPTION("Error parsing attributes of user file %v",
                            path) << ex;
                    }

                    switch (file.Type) {
                        case EObjectType::File:
                            file.Executable = attributes.Get<bool>("executable", false);
                            file.Executable = file.Path.GetExecutable().Get(file.Executable);
                            break;

                        case EObjectType::Table:
                            file.IsDynamic = attributes.Get<bool>("dynamic");
                            file.Schema = attributes.Get<TTableSchema>("schema");
                            file.Format = attributes.FindYson("format");
                            if (!file.Format) {
                                file.Format = file.Path.GetFormat();
                            }
                            // Validate that format is correct.
                            try {
                                if (!file.Format) {
                                    THROW_ERROR_EXCEPTION("Format is missing");
                                }
                                ConvertTo<TFormat>(file.Format);
                            } catch (const std::exception& ex) {
                                THROW_ERROR_EXCEPTION("Failed to parse format of table file %v",
                                    file.Path) << ex;
                            }
                            // Validate that timestamp is correct.
                            ValidateDynamicTableTimestamp(file.Path, file.IsDynamic, file.Schema, attributes);

                            break;

                        default:
                            Y_UNREACHABLE();
                    }

                    i64 fileSize = attributes.Get<i64>("uncompressed_data_size");
                    if (fileSize > Config->MaxFileSize) {
                        THROW_ERROR_EXCEPTION(
                            "User file %v exceeds size limit: %v > %v",
                            path,
                            fileSize,
                            Config->MaxFileSize);
                    }

                    i64 chunkCount = attributes.Get<i64>("chunk_count");
                    if (chunkCount > Config->MaxChunksPerFetch) {
                        THROW_ERROR_EXCEPTION(
                            "User file %v exceeds chunk count limit: %v > %v",
                            path,
                            chunkCount,
                            Config->MaxChunksPerFetch);
                    }
                    file.ChunkCount = chunkCount;

                    LOG_INFO("User file locked (Path: %v, TaskTitle: %v, FileName: %v)",
                        path,
                        userJobSpec->TaskTitle,
                        file.FileName);
                }

                if (!file.IsLayer) {
                    // TODO(babenko): more sanity checks?
                    auto path = file.Path.GetPath();
                    const auto& fileName = file.FileName;

                    if (fileName.empty()) {
                        THROW_ERROR_EXCEPTION("Empty user file name for %v", path);
                    }

                    if (!NFS::GetRealPath(NFS::CombinePaths("sandbox", fileName)).StartsWith(NFS::GetRealPath("sandbox"))) {
                        THROW_ERROR_EXCEPTION("User file name cannot reference outside of sandbox directory")
                            << TErrorAttribute("file_name", fileName);
                    }

                    if (!userFileNames.insert(fileName).second) {
                        THROW_ERROR_EXCEPTION("Duplicate user file name %Qv for %v", fileName, path);
                    }
                }
            }
        } catch (const std::exception& ex) {
            THROW_ERROR_EXCEPTION("Error getting user file attributes")
                << TErrorAttribute("task_title", userJobSpec->TaskTitle)
                << ex;
        }
    }
}

void TOperationControllerBase::PrepareInputQuery()
{ }

void TOperationControllerBase::ParseInputQuery(
    const TString& queryString,
    const TNullable<TTableSchema>& schema)
{
    for (const auto& table : InputTables) {
        if (table.Path.GetColumns()) {
            THROW_ERROR_EXCEPTION("Column filter and QL filter cannot appear in the same operation");
        }
    }

    auto externalCGInfo = New<TExternalCGInfo>();
    auto nodeDirectory = New<NNodeTrackerClient::TNodeDirectory>();
    auto fetchFunctions = [&] (const std::vector<TString>& names, const TTypeInferrerMapPtr& typeInferrers) {
        MergeFrom(typeInferrers.Get(), *BuiltinTypeInferrersMap);

        std::vector<TString> externalNames;
        for (const auto& name : names) {
            auto found = typeInferrers->find(name);
            if (found == typeInferrers->end()) {
                externalNames.push_back(name);
            }
        }

        if (externalNames.empty()) {
            return;
        }

        if (!Config->UdfRegistryPath) {
            THROW_ERROR_EXCEPTION("External UDF registry is not configured");
        }

        auto descriptors = LookupAllUdfDescriptors(externalNames, Config->UdfRegistryPath.Get(), Host->GetClient());

        AppendUdfDescriptors(typeInferrers, externalCGInfo, externalNames, descriptors);
    };

    auto inferSchema = [&] () {
        std::vector<TTableSchema> schemas;
        for (const auto& table : InputTables) {
            schemas.push_back(table.Schema);
        }
        return InferInputSchema(schemas, false);
    };

    auto query = PrepareJobQuery(
        queryString,
        schema ? *schema : inferSchema(),
        fetchFunctions);

    auto getColumns = [] (const TTableSchema& desiredSchema, const TTableSchema& tableSchema) {
        std::vector<TString> columns;
        for (const auto& column : desiredSchema.Columns()) {
            if (tableSchema.FindColumn(column.Name())) {
                columns.push_back(column.Name());
            }
        }

        return columns.size() == tableSchema.GetColumnCount()
            ? TNullable<std::vector<TString>>()
            : MakeNullable(std::move(columns));
    };

    // Use query column filter for input tables.
    for (auto table : InputTables) {
        auto columns = getColumns(query->GetReadSchema(), table.Schema);
        if (columns) {
            table.Path.SetColumns(*columns);
        }
    }

    InputQuery.Emplace();
    InputQuery->Query = std::move(query);
    InputQuery->ExternalCGInfo = std::move(externalCGInfo);
}

void TOperationControllerBase::WriteInputQueryToJobSpec(
    NScheduler::NProto::TSchedulerJobSpecExt* schedulerJobSpecExt)
{
    auto* querySpec = schedulerJobSpecExt->mutable_input_query_spec();
    ToProto(querySpec->mutable_query(), InputQuery->Query);
    querySpec->mutable_query()->set_input_row_limit(std::numeric_limits<i64>::max());
    querySpec->mutable_query()->set_output_row_limit(std::numeric_limits<i64>::max());
    ToProto(querySpec->mutable_external_functions(), InputQuery->ExternalCGInfo->Functions);
}

void TOperationControllerBase::CollectTotals()
{
    // This is the sum across all input chunks not accounting lower/upper read limits.
    // Used to calculate compression ratio.
    i64 totalInputDataWeight = 0;
    for (const auto& table : InputTables) {
        for (const auto& inputChunk : table.Chunks) {
            if (IsUnavailable(inputChunk, CheckParityReplicas())) {
                const auto& chunkId = inputChunk->ChunkId();
                if (table.IsDynamic && table.Schema.IsSorted()) {
                    THROW_ERROR_EXCEPTION("Input chunk %v of sorted dynamic table %v is unavailable",
                        chunkId,
                        table.Path.GetPath());
                }

                switch (Spec_->UnavailableChunkStrategy) {
                    case EUnavailableChunkAction::Fail:
                        THROW_ERROR_EXCEPTION("Input chunk %v is unavailable",
                            chunkId);

                    case EUnavailableChunkAction::Skip:
                        LOG_TRACE("Skipping unavailable chunk (ChunkId: %v)",
                            chunkId);
                        continue;

                    case EUnavailableChunkAction::Wait:
                        // Do nothing.
                        break;

                    default:
                        Y_UNREACHABLE();
                }
            }

            if (table.IsPrimary()) {
                PrimaryInputDataWeight += inputChunk->GetDataWeight();
            } else {
                ForeignInputDataWeight += inputChunk->GetDataWeight();
            }

            totalInputDataWeight += inputChunk->GetTotalDataWeight();
            TotalEstimatedInputUncompressedDataSize += inputChunk->GetUncompressedDataSize();
            TotalEstimatedInputRowCount += inputChunk->GetRowCount();
            TotalEstimatedInputCompressedDataSize += inputChunk->GetCompressedDataSize();
            TotalEstimatedInputDataWeight += inputChunk->GetDataWeight();
            ++TotalEstimatedInputChunkCount;
        }
    }

    InputCompressionRatio = static_cast<double>(TotalEstimatedInputCompressedDataSize) / totalInputDataWeight;
    DataWeightRatio = static_cast<double>(totalInputDataWeight) / TotalEstimatedInputUncompressedDataSize;

    LOG_INFO("Estimated input totals collected (ChunkCount: %v, RowCount: %v, UncompressedDataSize: %v, CompressedDataSize: %v, DataWeight: %v, TotalDataWeight: %v)",
        TotalEstimatedInputChunkCount,
        TotalEstimatedInputRowCount,
        TotalEstimatedInputUncompressedDataSize,
        TotalEstimatedInputCompressedDataSize,
        TotalEstimatedInputDataWeight,
        totalInputDataWeight);
}

void TOperationControllerBase::CustomPrepare()
{ }

void TOperationControllerBase::FinishPrepare()
{
    Attributes_ = BuildYsonStringFluently<EYsonType::MapFragment>()
        .Do(BIND(&TOperationControllerBase::BuildAttributes, Unretained(this)))
        .Finish();
}

void TOperationControllerBase::ClearInputChunkBoundaryKeys()
{
    for (auto& pair : InputChunkMap) {
        auto& inputChunkDescriptor = pair.second;
        for (auto chunkSpec : inputChunkDescriptor.InputChunks) {
            // We don't need boundary key ext after preparation phase (for primary tables only).
            if (InputTables[chunkSpec->GetTableIndex()].IsPrimary()) {
                chunkSpec->ReleaseBoundaryKeys();
            }
        }
    }
}

// NB: must preserve order of chunks in the input tables, no shuffling.
std::vector<TInputChunkPtr> TOperationControllerBase::CollectPrimaryChunks(bool versioned) const
{
    std::vector<TInputChunkPtr> result;
    for (const auto& table : InputTables) {
        if (!table.IsForeign() && ((table.IsDynamic && table.Schema.IsSorted()) == versioned)) {
            for (const auto& chunk : table.Chunks) {
                if (!table.IsDynamic && IsUnavailable(chunk, CheckParityReplicas())) {
                    switch (Spec_->UnavailableChunkStrategy) {
                        case EUnavailableChunkAction::Skip:
                            continue;

                        case EUnavailableChunkAction::Wait:
                            // Do nothing.
                            break;

                        default:
                            Y_UNREACHABLE();
                    }
                }
                result.push_back(chunk);
            }
        }
    }
    return result;
}

std::vector<TInputChunkPtr> TOperationControllerBase::CollectPrimaryUnversionedChunks() const
{
    return CollectPrimaryChunks(false);
}

std::vector<TInputChunkPtr> TOperationControllerBase::CollectPrimaryVersionedChunks() const
{
    return CollectPrimaryChunks(true);
}

std::pair<i64, i64> TOperationControllerBase::CalculatePrimaryVersionedChunksStatistics() const
{
    i64 dataWeight = 0;
    i64 rowCount = 0;
    for (const auto& table : InputTables) {
        if (!table.IsForeign() && table.IsDynamic && table.Schema.IsSorted()) {
            for (const auto& chunk : table.Chunks) {
                dataWeight += chunk->GetDataWeight();
                rowCount += chunk->GetRowCount();
            }
        }
    }
    return std::make_pair(dataWeight, rowCount);
}

std::vector<TInputDataSlicePtr> TOperationControllerBase::CollectPrimaryVersionedDataSlices(i64 sliceSize)
{
    auto createScraperForFetcher = [&] () -> IFetcherChunkScraperPtr {
        if (Spec_->UnavailableChunkStrategy == EUnavailableChunkAction::Wait) {
            auto scraper = CreateFetcherChunkScraper(
                Config->ChunkScraper,
                GetCancelableInvoker(),
                Host->GetChunkLocationThrottlerManager(),
                InputClient,
                InputNodeDirectory_,
                Logger);
            DataSliceFetcherChunkScrapers.push_back(scraper);
            return scraper;

        } else {
            return IFetcherChunkScraperPtr();
        }
    };

    std::vector<TFuture<void>> asyncResults;
    std::vector<TDataSliceFetcherPtr> fetchers;

    for (const auto& table : InputTables) {
        if (!table.IsForeign() && table.IsDynamic && table.Schema.IsSorted()) {
            auto fetcher = New<TDataSliceFetcher>(
                Config->Fetcher,
                sliceSize,
                table.Schema.GetKeyColumns(),
                true,
                InputNodeDirectory_,
                GetCancelableInvoker(),
                createScraperForFetcher(),
                Host->GetClient(),
                RowBuffer,
                Logger);

            for (const auto& chunk : table.Chunks) {
                fetcher->AddChunk(chunk);
            }

            asyncResults.emplace_back(fetcher->Fetch());
            fetchers.emplace_back(std::move(fetcher));
        }
    }

    WaitFor(Combine(asyncResults))
        .ThrowOnError();

    std::vector<TInputDataSlicePtr> result;
    for (const auto& fetcher : fetchers) {
        for (auto& dataSlice : fetcher->GetDataSlices()) {
            LOG_TRACE("Added dynamic table slice (TablePath: %v, Range: %v..%v, ChunkIds: %v)",
                InputTables[dataSlice->GetTableIndex()].Path.GetPath(),
                dataSlice->LowerLimit(),
                dataSlice->UpperLimit(),
                dataSlice->ChunkSlices);
            result.emplace_back(std::move(dataSlice));
        }
    }

    DataSliceFetcherChunkScrapers.clear();

    return result;
}

std::vector<TInputDataSlicePtr> TOperationControllerBase::CollectPrimaryInputDataSlices(i64 versionedSliceSize)
{
    std::vector<std::vector<TInputDataSlicePtr>> dataSlicesByTableIndex(InputTables.size());
    for (const auto& chunk : CollectPrimaryUnversionedChunks()) {
        auto dataSlice = CreateUnversionedInputDataSlice(CreateInputChunkSlice(chunk));
        dataSlicesByTableIndex[dataSlice->GetTableIndex()].emplace_back(std::move(dataSlice));
    }
    for (auto& dataSlice : CollectPrimaryVersionedDataSlices(versionedSliceSize)) {
        dataSlicesByTableIndex[dataSlice->GetTableIndex()].emplace_back(std::move(dataSlice));
    }
    std::vector<TInputDataSlicePtr> dataSlices;
    for (auto& tableDataSlices : dataSlicesByTableIndex) {
        std::move(tableDataSlices.begin(), tableDataSlices.end(), std::back_inserter(dataSlices));
    }
    return dataSlices;
}

std::vector<std::deque<TInputDataSlicePtr>> TOperationControllerBase::CollectForeignInputDataSlices(int foreignKeyColumnCount) const
{
    std::vector<std::deque<TInputDataSlicePtr>> result;
    for (const auto& table : InputTables) {
        if (table.IsForeign()) {
            result.push_back(std::deque<TInputDataSlicePtr>());

            if (table.IsDynamic && table.Schema.IsSorted()) {
                std::vector<TInputChunkSlicePtr> chunkSlices;
                chunkSlices.reserve(table.Chunks.size());
                for (const auto& chunkSpec : table.Chunks) {
                    chunkSlices.push_back(CreateInputChunkSlice(
                        chunkSpec,
                        RowBuffer->Capture(chunkSpec->BoundaryKeys()->MinKey.Get()),
                        GetKeySuccessor(chunkSpec->BoundaryKeys()->MaxKey.Get(), RowBuffer)));
                }

                auto dataSlices = CombineVersionedChunkSlices(chunkSlices);
                for (const auto& dataSlice : dataSlices) {
                    if (IsUnavailable(dataSlice, CheckParityReplicas())) {
                        switch (Spec_->UnavailableChunkStrategy) {
                            case EUnavailableChunkAction::Skip:
                                continue;

                            case EUnavailableChunkAction::Wait:
                                // Do nothing.
                                break;

                            default:
                                Y_UNREACHABLE();
                        }
                    }
                    result.back().push_back(dataSlice);
                }
            } else {
                for (const auto& inputChunk : table.Chunks) {
                    if (IsUnavailable(inputChunk, CheckParityReplicas())) {
                        switch (Spec_->UnavailableChunkStrategy) {
                            case EUnavailableChunkAction::Skip:
                                continue;

                            case EUnavailableChunkAction::Wait:
                                // Do nothing.
                                break;

                            default:
                                Y_UNREACHABLE();
                        }
                    }
                    result.back().push_back(CreateUnversionedInputDataSlice(CreateInputChunkSlice(
                        inputChunk,
                        GetKeyPrefix(inputChunk->BoundaryKeys()->MinKey.Get(), foreignKeyColumnCount, RowBuffer),
                        GetKeyPrefixSuccessor(inputChunk->BoundaryKeys()->MaxKey.Get(), foreignKeyColumnCount, RowBuffer))));
                }
            }
        }
    }
    return result;
}

bool TOperationControllerBase::InputHasDynamicTables() const
{
    for (const auto& table : InputTables) {
        if (table.IsDynamic) {
            return true;
        }
    }
    return false;
}

bool TOperationControllerBase::InputHasVersionedTables() const
{
    for (const auto& table : InputTables) {
        if (table.IsDynamic && table.Schema.IsSorted()) {
            return true;
        }
    }
    return false;
}

bool TOperationControllerBase::InputHasReadLimits() const
{
    for (const auto& table : InputTables) {
        if (table.Path.HasNontrivialRanges()) {
            return true;
        }
    }
    return false;
}

bool TOperationControllerBase::IsLocalityEnabled() const
{
    return Config->EnableLocality && TotalEstimatedInputDataWeight > Spec_->MinLocalityInputDataWeight;
}

TString TOperationControllerBase::GetLoggingProgress() const
{
    return Format(
        "Jobs = {T: %v, R: %v, C: %v, P: %v, F: %v, A: %v, I: %v}, "
        "UnavailableInputChunks: %v",
        JobCounter->GetTotal(),
        JobCounter->GetRunning(),
        JobCounter->GetCompletedTotal(),
        GetPendingJobCount(),
        JobCounter->GetFailed(),
        JobCounter->GetAbortedTotal(),
        JobCounter->GetInterruptedTotal(),
        GetUnavailableInputChunkCount());
}



void TOperationControllerBase::SliceUnversionedChunks(
    const std::vector<TInputChunkPtr>& unversionedChunks,
    const IJobSizeConstraintsPtr& jobSizeConstraints,
    std::vector<TChunkStripePtr>* result) const
{
    auto appendStripes = [&] (const std::vector<TInputChunkSlicePtr>& slices) {
        for (const auto& slice : slices) {
            result->push_back(New<TChunkStripe>(CreateUnversionedInputDataSlice(slice)));
        }
    };

    LOG_DEBUG("Slicing unversioned chunks (SliceDataWeight: %v, SliceRowCount: %v)",
        jobSizeConstraints->GetInputSliceDataWeight(),
        jobSizeConstraints->GetInputSliceRowCount());

    for (const auto& chunkSpec : unversionedChunks) {
        int oldSize = result->size();

        bool hasNontrivialLimits = !chunkSpec->IsCompleteChunk();

        auto codecId = NErasure::ECodec(chunkSpec->GetErasureCodec());
        if (hasNontrivialLimits || codecId == NErasure::ECodec::None) {
            auto slices = SliceChunkByRowIndexes(
                chunkSpec,
                jobSizeConstraints->GetInputSliceDataWeight(),
                jobSizeConstraints->GetInputSliceRowCount());

            appendStripes(slices);
        } else {
            for (const auto& slice : CreateErasureInputChunkSlices(chunkSpec, codecId)) {
                auto slices = slice->SliceEvenly(
                    jobSizeConstraints->GetInputSliceDataWeight(),
                    jobSizeConstraints->GetInputSliceRowCount());

                appendStripes(slices);
            }
        }

        LOG_TRACE("Slicing chunk (ChunkId: %v, SliceCount: %v)",
            chunkSpec->ChunkId(),
            result->size() - oldSize);
    }
}

void TOperationControllerBase::SlicePrimaryUnversionedChunks(
    const IJobSizeConstraintsPtr& jobSizeConstraints,
    std::vector<TChunkStripePtr>* result) const
{
    SliceUnversionedChunks(CollectPrimaryUnversionedChunks(), jobSizeConstraints, result);
}

void TOperationControllerBase::SlicePrimaryVersionedChunks(
    const IJobSizeConstraintsPtr& jobSizeConstraints,
    std::vector<TChunkStripePtr>* result)
{
    for (const auto& dataSlice : CollectPrimaryVersionedDataSlices(jobSizeConstraints->GetInputSliceDataWeight())) {
        result->push_back(New<TChunkStripe>(dataSlice));
    }
}

bool TOperationControllerBase::IsJobInterruptible() const
{
    return Spec_->AutoMerge->Mode == EAutoMergeMode::Disabled;
}

void TOperationControllerBase::ReinstallUnreadInputDataSlices(
    const std::vector<NChunkClient::TInputDataSlicePtr>& inputDataSlices)
{
    Y_UNREACHABLE();
}

void TOperationControllerBase::ExtractInterruptDescriptor(TCompletedJobSummary& jobSummary) const
{
    std::vector<TInputDataSlicePtr> dataSliceList;

    const auto& result = jobSummary.Result;
    const auto& schedulerResultExt = result.GetExtension(TSchedulerJobResultExt::scheduler_job_result_ext);

    std::vector<TDataSliceDescriptor> unreadDataSliceDescriptors;
    std::vector<TDataSliceDescriptor> readDataSliceDescriptors;
    if (schedulerResultExt.unread_chunk_specs_size() > 0) {
        FromProto(
            &unreadDataSliceDescriptors,
            schedulerResultExt.unread_chunk_specs(),
            schedulerResultExt.chunk_spec_count_per_unread_data_slice());
    }
    if (schedulerResultExt.read_chunk_specs_size() > 0) {
        FromProto(
            &readDataSliceDescriptors,
            schedulerResultExt.read_chunk_specs(),
            schedulerResultExt.chunk_spec_count_per_read_data_slice());
    }

    auto extractDataSlice = [&] (const TDataSliceDescriptor& dataSliceDescriptor) {
        std::vector<TInputChunkSlicePtr> chunkSliceList;
        chunkSliceList.reserve(dataSliceDescriptor.ChunkSpecs.size());
        for (const auto& protoChunkSpec : dataSliceDescriptor.ChunkSpecs) {
            auto chunkId = FromProto<TChunkId>(protoChunkSpec.chunk_id());
            auto it = InputChunkMap.find(chunkId);
            YCHECK(it != InputChunkMap.end());
            const auto& inputChunks = it->second.InputChunks;
            auto chunkIt = std::find_if(
                inputChunks.begin(),
                inputChunks.end(),
                [&] (const TInputChunkPtr& inputChunk) -> bool {
                    return inputChunk->GetChunkIndex() == protoChunkSpec.chunk_index();
                });
            YCHECK(chunkIt != inputChunks.end());
            auto chunkSlice = New<TInputChunkSlice>(*chunkIt, RowBuffer, protoChunkSpec);
            chunkSliceList.emplace_back(std::move(chunkSlice));
        }
        TInputDataSlicePtr dataSlice;
        if (InputTables[dataSliceDescriptor.GetDataSourceIndex()].IsDynamic) {
            dataSlice = CreateVersionedInputDataSlice(chunkSliceList);
        } else {
            YCHECK(chunkSliceList.size() == 1);
            dataSlice = CreateUnversionedInputDataSlice(chunkSliceList[0]);
        }
        dataSlice->Tag = dataSliceDescriptor.GetTag();
        return dataSlice;
    };

    for (const auto& dataSliceDescriptor : unreadDataSliceDescriptors) {
        jobSummary.UnreadInputDataSlices.emplace_back(extractDataSlice(dataSliceDescriptor));
    }
    for (const auto& dataSliceDescriptor : readDataSliceDescriptors) {
        jobSummary.ReadInputDataSlices.emplace_back(extractDataSlice(dataSliceDescriptor));
    }
}

int TOperationControllerBase::EstimateSplitJobCount(const TCompletedJobSummary& jobSummary, const TJobletPtr& joblet)
{
    int jobCount = 1;

    if (JobSplitter_ && GetPendingJobCount() == 0) {
        auto inputDataStatistics = GetTotalInputDataStatistics(*jobSummary.Statistics);

        // We don't estimate unread row count based on unread slices,
        // because foreign slices are not passed back to scheduler.
        // Instead, we take the difference between estimated row count and actual read row count.
        i64 unreadRowCount = joblet->InputStripeList->TotalRowCount - inputDataStatistics.row_count();

        if (unreadRowCount <= 0) {
            // This is almost impossible, still we don't want to fail operation in this case.
            LOG_WARNING("Estimated unread row count is negative (JobId: %v, UnreadRowCount: %v)", jobSummary.Id, unreadRowCount);
            unreadRowCount = 1;
        }

        jobCount = JobSplitter_->EstimateJobCount(jobSummary, unreadRowCount);
    }
    return jobCount;
}

TKeyColumns TOperationControllerBase::CheckInputTablesSorted(
    const TKeyColumns& keyColumns,
    std::function<bool(const TInputTable& table)> inputTableFilter)
{
    YCHECK(!InputTables.empty());

    for (const auto& table : InputTables) {
        if (inputTableFilter(table) && !table.Schema.IsSorted()) {
            THROW_ERROR_EXCEPTION("Input table %v is not sorted",
                table.Path.GetPath());
        }
    }

    auto validateColumnFilter = [] (const TInputTable& table, const TKeyColumns& keyColumns) {
        auto columns = table.Path.GetColumns();
        if (!columns) {
            return;
        }

        auto columnSet = THashSet<TString>(columns->begin(), columns->end());
        for (const auto& keyColumn : keyColumns) {
            if (columnSet.find(keyColumn) == columnSet.end()) {
                THROW_ERROR_EXCEPTION("Column filter for input table %v doesn't include key column %Qv",
                    table.Path.GetPath(),
                    keyColumn);
            }
        }
    };

    if (!keyColumns.empty()) {
        for (const auto& table : InputTables) {
            if (!inputTableFilter(table)) {
                continue;
            }

            if (!CheckKeyColumnsCompatible(table.Schema.GetKeyColumns(), keyColumns)) {
                THROW_ERROR_EXCEPTION("Input table %v is sorted by columns %v that are not compatible "
                    "with the requested columns %v",
                    table.Path.GetPath(),
                    table.Schema.GetKeyColumns(),
                    keyColumns);
            }
            validateColumnFilter(table, keyColumns);
        }
        return keyColumns;
    } else {
        for (const auto& referenceTable : InputTables) {
            if (inputTableFilter(referenceTable)) {
                for (const auto& table : InputTables) {
                    if (!inputTableFilter(table)) {
                        continue;
                    }

                    if (table.Schema.GetKeyColumns() != referenceTable.Schema.GetKeyColumns()) {
                        THROW_ERROR_EXCEPTION("Key columns do not match: input table %v is sorted by columns %v "
                            "while input table %v is sorted by columns %v",
                            table.Path.GetPath(),
                            table.Schema.GetKeyColumns(),
                            referenceTable.Path.GetPath(),
                            referenceTable.Schema.GetKeyColumns());
                    }
                    validateColumnFilter(table, referenceTable.Schema.GetKeyColumns());
                }
                return referenceTable.Schema.GetKeyColumns();
            }
        }
    }
    Y_UNREACHABLE();
}

bool TOperationControllerBase::CheckKeyColumnsCompatible(
    const TKeyColumns& fullColumns,
    const TKeyColumns& prefixColumns)
{
    if (fullColumns.size() < prefixColumns.size()) {
        return false;
    }

    for (int index = 0; index < prefixColumns.size(); ++index) {
        if (fullColumns[index] != prefixColumns[index]) {
            return false;
        }
    }

    return true;
}

bool TOperationControllerBase::ShouldVerifySortedOutput() const
{
    return true;
}

TOutputOrderPtr TOperationControllerBase::GetOutputOrder() const
{
    return nullptr;
}

bool TOperationControllerBase::CheckParityReplicas() const
{
    return false;
}

bool TOperationControllerBase::IsBoundaryKeysFetchEnabled() const
{
    return false;
}

void TOperationControllerBase::AttachToIntermediateLivePreview(TChunkId chunkId)
{
    if (IsIntermediateLivePreviewSupported()) {
        AttachToLivePreview(chunkId, IntermediateTable.LivePreviewTableIds);
    }
}

void TOperationControllerBase::AttachToLivePreview(
    TChunkTreeId chunkTreeId,
    const std::vector<NCypressClient::TNodeId>& tableIds)
{
    Host->AttachChunkTreesToLivePreview(
        AsyncSchedulerTransaction->GetId(),
        tableIds,
        {chunkTreeId});
}

void TOperationControllerBase::RegisterStderr(const TJobletPtr& joblet, const TJobSummary& jobSummary)
{
    if (!joblet->StderrTableChunkListId) {
        return;
    }

    YCHECK(StderrTable_);

    const auto& chunkListId = joblet->StderrTableChunkListId;
    const auto& result = jobSummary.Result;

    if (!result.HasExtension(TSchedulerJobResultExt::scheduler_job_result_ext)) {
        return;
    }
    const auto& schedulerResultExt = result.GetExtension(TSchedulerJobResultExt::scheduler_job_result_ext);

    YCHECK(schedulerResultExt.has_stderr_table_boundary_keys());

    const auto& boundaryKeys = schedulerResultExt.stderr_table_boundary_keys();
    if (boundaryKeys.empty()) {
        return;
    }
    auto key = BuildBoundaryKeysFromOutputResult(boundaryKeys, StderrTable_->GetEdgeDescriptorTemplate(), RowBuffer);
    StderrTable_->OutputChunkTreeIds.emplace_back(key, chunkListId);

    LOG_DEBUG("Stderr chunk tree registered (ChunkListId: %v)",
        chunkListId);
}

void TOperationControllerBase::RegisterCores(const TJobletPtr& joblet, const TJobSummary& jobSummary)
{
    if (!joblet->CoreTableChunkListId) {
        return;
    }

    YCHECK(CoreTable_);

    const auto& chunkListId = joblet->CoreTableChunkListId;
    const auto& result = jobSummary.Result;

    if (!result.HasExtension(TSchedulerJobResultExt::scheduler_job_result_ext)) {
        return;
    }
    const auto& schedulerResultExt = result.GetExtension(TSchedulerJobResultExt::scheduler_job_result_ext);

    for (const auto& coreInfo : schedulerResultExt.core_infos()) {
        LOG_DEBUG("Core file (JobId: %v, ProcessId: %v, ExecutableName: %v, Size: %v, Error: %v)",
            joblet->JobId,
            coreInfo.process_id(),
            coreInfo.executable_name(),
            coreInfo.size(),
            coreInfo.has_error() ? FromProto<TError>(coreInfo.error()) : TError());
    }

    const auto& boundaryKeys = schedulerResultExt.core_table_boundary_keys();
    if (boundaryKeys.empty()) {
        return;
    }
    auto key = BuildBoundaryKeysFromOutputResult(boundaryKeys, CoreTable_->GetEdgeDescriptorTemplate(), RowBuffer);
    CoreTable_->OutputChunkTreeIds.emplace_back(key, chunkListId);
}

const TTransactionId& TOperationControllerBase::GetTransactionIdForOutputTable(const TOutputTable& table)
{
    if (table.OutputType == EOutputTableType::Output) {
        if (OutputCompletionTransaction) {
            return OutputCompletionTransaction->GetId();
        } else {
            return OutputTransaction->GetId();
        }
    } else {
        YCHECK(table.OutputType == EOutputTableType::Stderr || table.OutputType == EOutputTableType::Core);
        if (DebugCompletionTransaction) {
            return DebugCompletionTransaction->GetId();
        } else {
            return DebugTransaction->GetId();
        }
    }
}

void TOperationControllerBase::RegisterTeleportChunk(
    TInputChunkPtr chunkSpec,
    TChunkStripeKey key,
    int tableIndex)
{
    auto& table = OutputTables_[tableIndex];

    if (table.TableUploadOptions.TableSchema.IsSorted() && ShouldVerifySortedOutput()) {
        YCHECK(chunkSpec->BoundaryKeys());
        YCHECK(chunkSpec->GetRowCount() > 0);
        YCHECK(chunkSpec->GetUniqueKeys() || !table.Options->ValidateUniqueKeys);

        TOutputResult resultBoundaryKeys;
        resultBoundaryKeys.set_empty(false);
        resultBoundaryKeys.set_sorted(true);
        resultBoundaryKeys.set_unique_keys(chunkSpec->GetUniqueKeys());
        ToProto(resultBoundaryKeys.mutable_min(), chunkSpec->BoundaryKeys()->MinKey);
        ToProto(resultBoundaryKeys.mutable_max(), chunkSpec->BoundaryKeys()->MaxKey);

        key = BuildBoundaryKeysFromOutputResult(resultBoundaryKeys, StandardEdgeDescriptors_[tableIndex], RowBuffer);
    }

    table.OutputChunkTreeIds.emplace_back(key, chunkSpec->ChunkId());

    if (IsOutputLivePreviewSupported()) {
        AttachToLivePreview(chunkSpec->ChunkId(), table.LivePreviewTableIds);
    }

    LOG_DEBUG("Teleport chunk registered (Table: %v, ChunkId: %v, Key: %v)",
        tableIndex,
        chunkSpec->ChunkId(),
        key);
}

void TOperationControllerBase::RegisterInputStripe(const TChunkStripePtr& stripe, const TTaskPtr& task)
{
    THashSet<TChunkId> visitedChunks;

    for (const auto& slice : stripe->DataSlices) {
        slice->Tag = CurrentInputDataSliceTag_++;
    }

    TStripeDescriptor stripeDescriptor;
    stripeDescriptor.Stripe = stripe;
    stripeDescriptor.Task = task;
    stripeDescriptor.Cookie = task->GetChunkPoolInput()->Add(stripe);

    for (const auto& dataSlice : stripe->DataSlices) {
        for (const auto& slice : dataSlice->ChunkSlices) {
            auto inputChunk = slice->GetInputChunk();
            const auto& chunkId = inputChunk->ChunkId();

            if (!visitedChunks.insert(chunkId).second) {
                continue;
            }

            auto chunkDescriptorIt = InputChunkMap.find(chunkId);
            YCHECK(chunkDescriptorIt != InputChunkMap.end());

            auto& chunkDescriptor = chunkDescriptorIt->second;
            chunkDescriptor.InputStripes.push_back(stripeDescriptor);

            if (chunkDescriptor.State == EInputChunkState::Waiting) {
                ++stripe->WaitingChunkCount;
            }
        }
    }

    if (stripe->WaitingChunkCount > 0) {
        task->GetChunkPoolInput()->Suspend(stripeDescriptor.Cookie);
    }
}

void TOperationControllerBase::RegisterRecoveryInfo(
    const TCompletedJobPtr& completedJob,
    const TChunkStripePtr& stripe)
{
    for (const auto& dataSlice : stripe->DataSlices) {
        // NB: intermediate slice must be trivial.
        const auto& chunkId = dataSlice->GetSingleUnversionedChunkOrThrow()->ChunkId();
        YCHECK(ChunkOriginMap.emplace(chunkId, completedJob).second);
    }

    IntermediateChunkScraper->Restart();
}

TRowBufferPtr TOperationControllerBase::GetRowBuffer()
{
    return RowBuffer;
}

TSnapshotCookie TOperationControllerBase::OnSnapshotStarted()
{
    VERIFY_INVOKER_AFFINITY(Invoker);

    if (RecentSnapshotIndex_) {
        LOG_WARNING("Starting next snapshot without completing previous one (SnapshotIndex: %v)",
            SnapshotIndex_);
    }
    RecentSnapshotIndex_ = SnapshotIndex_++;

    CompletedJobIdsSnapshotCookie_ = CompletedJobIdsReleaseQueue_.Checkpoint();
    IntermediateStripeListSnapshotCookie_ = IntermediateStripeListReleaseQueue_.Checkpoint();
    ChunkTreeSnapshotCookie_ = ChunkTreeReleaseQueue_.Checkpoint();
    LOG_INFO("Storing snapshot cookies (CompletedJobIdsSnapshotCookie: %v, StripeListSnapshotCookie: %v, "
        "ChunkTreeSnapshotCookie: %v, SnapshotIndex: %v)",
        CompletedJobIdsSnapshotCookie_,
        IntermediateStripeListSnapshotCookie_,
        ChunkTreeSnapshotCookie_,
        *RecentSnapshotIndex_);

    TSnapshotCookie result;
    result.SnapshotIndex = *RecentSnapshotIndex_;
    return result;
}

void TOperationControllerBase::SafeOnSnapshotCompleted(const TSnapshotCookie& cookie)
{
    VERIFY_INVOKER_AFFINITY(CancelableInvoker);

    // OnSnapshotCompleted should match the most recent OnSnapshotStarted.
    YCHECK(RecentSnapshotIndex_);
    YCHECK(cookie.SnapshotIndex == *RecentSnapshotIndex_);

    // Completed job ids.
    {
        auto headCookie = CompletedJobIdsReleaseQueue_.GetHeadCookie();
        auto jobIdsToRelease = CompletedJobIdsReleaseQueue_.Release(CompletedJobIdsSnapshotCookie_);
        LOG_INFO("Releasing job ids (SnapshotCookie: %v, HeadCookie: %v, JobCount: %v, SnapshotIndex: %v)",
            CompletedJobIdsSnapshotCookie_,
            headCookie,
            jobIdsToRelease.size(),
            cookie.SnapshotIndex);
        Host->ReleaseJobs(jobIdsToRelease);
    }

    // Stripe lists.
    {
        auto headCookie = IntermediateStripeListReleaseQueue_.GetHeadCookie();
        auto stripeListsToRelease = IntermediateStripeListReleaseQueue_.Release(IntermediateStripeListSnapshotCookie_);
        LOG_INFO("Releasing stripe lists (SnapshotCookie: %v, HeadCookie: %v, StripeListCount: %v, SnapshotIndex: %v)",
            IntermediateStripeListSnapshotCookie_,
            headCookie,
            stripeListsToRelease.size(),
            cookie.SnapshotIndex);

        for (const auto& stripeList : stripeListsToRelease) {
            auto chunkIds = GetStripeListChunkIds(stripeList);
            Host->AddChunkTreesToUnstageList(std::move(chunkIds), false /* recursive */);
            OnChunksReleased(stripeList->TotalChunkCount);
        }
    }

    // Chunk trees.
    {
        auto headCookie = ChunkTreeReleaseQueue_.GetHeadCookie();
        auto chunkTreeIdsToRelease = ChunkTreeReleaseQueue_.Release(ChunkTreeSnapshotCookie_);
        LOG_INFO("Releasing chunk trees (SnapshotCookie: %v, HeadCookie: %v, ChunkTreeCount: %v, SnapshotIndex: %v)",
            ChunkTreeSnapshotCookie_,
            headCookie,
            chunkTreeIdsToRelease.size(),
            cookie.SnapshotIndex);

        Host->AddChunkTreesToUnstageList(chunkTreeIdsToRelease, true /* recursive */);
    }

    RecentSnapshotIndex_.Reset();
    LastSuccessfulSnapshotTime_ = TInstant::Now();
}

void TOperationControllerBase::OnBeforeDisposal()
{
    VERIFY_INVOKER_AFFINITY(Invoker);

    auto headCookie = CompletedJobIdsReleaseQueue_.Checkpoint();
    LOG_INFO("Releasing job ids before controller disposal (HeadCookie: %v)",
        headCookie);
    auto jobIdsToRelease = CompletedJobIdsReleaseQueue_.Release();
    Host->ReleaseJobs(jobIdsToRelease);
}

NScheduler::TOperationJobMetrics TOperationControllerBase::PullJobMetricsDelta()
{
    TGuard<TSpinLock> guard(JobMetricsDeltaPerTreeLock_);

    NScheduler::TOperationJobMetrics result;

    auto now = NProfiling::GetCpuInstant();

    if (State == EControllerState::Running &&
        LastJobMetricsDeltaReportTime_ + DurationToCpuDuration(Config->JobMetricsDeltaReportBackoff) > now)
    {
        return result;
    }

    for (auto& pair : JobMetricsDeltaPerTree_) {
        const auto& treeId = pair.first;
        auto& delta = pair.second;
        if (!delta.IsEmpty()) {
            result.push_back({treeId, delta});
            delta = NScheduler::TJobMetrics();
        }
    }

    LastJobMetricsDeltaReportTime_ = now;

    return result;
}
    
void TOperationControllerBase::SetPoolTreeSchedulingTagFilters(const std::vector<NScheduler::TSchedulingTagFilter>& filters)
{
    PoolTreeSchedulingTagFilters_ = filters;
}

TOperationAlertMap TOperationControllerBase::GetAlerts()
{
    TGuard<TSpinLock> guard(AlertsLock_);
    return Alerts_;
}

TOperationInfo TOperationControllerBase::BuildOperationInfo()
{
    TOperationInfo result;

    result.Progress =
        BuildYsonStringFluently<EYsonType::MapFragment>()
            .Do(std::bind(&TOperationControllerBase::BuildProgress, this, _1))
        .Finish();

    result.BriefProgress =
        BuildYsonStringFluently<EYsonType::MapFragment>()
            .Do(std::bind(&TOperationControllerBase::BuildBriefProgress, this, _1))
        .Finish();

    result.RunningJobs =
        BuildYsonStringFluently<EYsonType::MapFragment>()
            .Do(std::bind(&TOperationControllerBase::BuildJobsYson, this, _1))
        .Finish();

    result.JobSplitter =
        BuildYsonStringFluently<EYsonType::MapFragment>()
            .Do(std::bind(&TOperationControllerBase::BuildJobSplitterInfo, this, _1))
        .Finish();

    return result;
}

bool TOperationControllerBase::HasEnoughChunkLists(bool isWritingStderrTable, bool isWritingCoreTable)
{
    for (const auto& pair : CellTagToRequiredOutputChunkLists_) {
        const auto cellTag = pair.first;
        auto requiredChunkList = pair.second;
        if (requiredChunkList && !OutputChunkListPool_->HasEnough(cellTag, requiredChunkList)) {
            return false;
        }
    }
    for (const auto& pair : CellTagToRequiredDebugChunkLists_) {
        const auto cellTag = pair.first;
        auto requiredChunkList = pair.second;
        if (StderrTable_ && !isWritingStderrTable && StderrTable_->CellTag == cellTag) {
            --requiredChunkList;
        }
        if (CoreTable_ && !isWritingCoreTable && CoreTable_->CellTag == cellTag) {
            --requiredChunkList;
        }
        if (requiredChunkList && !DebugChunkListPool_->HasEnough(cellTag, requiredChunkList)) {
            return false;
        }
    }
    return true;
}

TChunkListId TOperationControllerBase::ExtractOutputChunkList(TCellTag cellTag)
{
    return OutputChunkListPool_->Extract(cellTag);
}

TChunkListId TOperationControllerBase::ExtractDebugChunkList(TCellTag cellTag)
{
    return DebugChunkListPool_->Extract(cellTag);
}

void TOperationControllerBase::ReleaseChunkTrees(
    const std::vector<TChunkListId>& chunkTreeIds,
    bool unstageRecursively,
    bool waitForSnapshot)
{
    if (waitForSnapshot) {
        YCHECK(unstageRecursively);
        for (const auto& chunkTreeId : chunkTreeIds) {
            ChunkTreeReleaseQueue_.Push(chunkTreeId);
        }
    } else {
        Host->AddChunkTreesToUnstageList(chunkTreeIds, unstageRecursively);
    }
}

void TOperationControllerBase::RegisterJoblet(const TJobletPtr& joblet)
{
    YCHECK(JobletMap.insert(std::make_pair(joblet->JobId, joblet)).second);
}

TJobletPtr TOperationControllerBase::FindJoblet(const TJobId& jobId) const
{
    auto it = JobletMap.find(jobId);
    return it == JobletMap.end() ? nullptr : it->second;
}

TJobletPtr TOperationControllerBase::GetJoblet(const TJobId& jobId) const
{
    auto joblet = FindJoblet(jobId);
    YCHECK(joblet);
    return joblet;
}

TJobletPtr TOperationControllerBase::GetJobletOrThrow(const TJobId& jobId) const
{
    auto joblet = FindJoblet(jobId);
    if (!joblet) {
        THROW_ERROR_EXCEPTION(
            NScheduler::EErrorCode::NoSuchJob,
            "No such job %v",
            jobId);
    }
    return joblet;
}

void TOperationControllerBase::UnregisterJoblet(const TJobletPtr& joblet)
{
    const auto& jobId = joblet->JobId;
    YCHECK(JobletMap.erase(jobId) == 1);
}

void TOperationControllerBase::SetProgressUpdated()
{
    ShouldUpdateProgressInCypress_.store(false);
}

bool TOperationControllerBase::ShouldUpdateProgress() const
{
    return HasProgress() && ShouldUpdateProgressInCypress_;
}

bool TOperationControllerBase::HasProgress() const
{
    if (!IsPrepared()) {
        return false;
    }

    {
        TGuard<TSpinLock> guard(ProgressLock_);
        return ProgressString_ && BriefProgressString_;
    }
}

void TOperationControllerBase::BuildInitializeImmutableAttributes(TFluentMap fluent) const
{
    VERIFY_INVOKER_AFFINITY(Invoker);

    fluent
        .Item("unrecognized_spec").Value(UnrecognizedSpec_)
        .Item("full_spec")
            .BeginAttributes()
                .Item("opaque").Value(true)
            .EndAttributes()
            .Value(Spec_);
}

void TOperationControllerBase::BuildInitializeMutableAttributes(TFluentMap fluent) const
{
    VERIFY_INVOKER_AFFINITY(Invoker);

    fluent
        .Item("async_scheduler_transaction_id").Value(AsyncSchedulerTransaction ? AsyncSchedulerTransaction->GetId() : NullTransactionId)
        .Item("input_transaction_id").Value(InputTransaction ? InputTransaction->GetId() : NullTransactionId)
        .Item("output_transaction_id").Value(OutputTransaction ? OutputTransaction->GetId() : NullTransactionId)
        .Item("debug_transaction_id").Value(DebugTransaction ? DebugTransaction->GetId() : NullTransactionId)
        .Item("user_transaction_id").Value(UserTransactionId);
}

void TOperationControllerBase::BuildAttributes(TFluentMap fluent) const
{
    VERIFY_INVOKER_AFFINITY(Invoker);

    fluent
        .DoIf(static_cast<bool>(AutoMergeDirector_), [&] (TFluentMap fluent) {
            fluent
                .Item("auto_merge").BeginMap()
                    .Item("max_intermediate_chunk_count").Value(AutoMergeDirector_->GetMaxIntermediateChunkCount())
                    .Item("chunk_count_per_merge_job").Value(AutoMergeDirector_->GetChunkCountPerMergeJob())
                .EndMap();
        });
}

void TOperationControllerBase::BuildBriefSpec(TFluentMap fluent) const
{
    fluent
        .DoIf(Spec_->Title.HasValue(), [&] (TFluentMap fluent) {
            fluent
                .Item("title").Value(*Spec_->Title);
        })
        .Item("input_table_paths").ListLimited(GetInputTablePaths(), 1)
        .Item("output_table_paths").ListLimited(GetOutputTablePaths(), 1);
}

void TOperationControllerBase::BuildProgress(TFluentMap fluent) const
{
    if (!IsPrepared()) {
        return;
    }

    fluent
        .Item("build_time").Value(TInstant::Now())
        .Item("jobs").Value(JobCounter)
        .Item("ready_job_count").Value(GetPendingJobCount())
        .Item("job_statistics").Value(JobStatistics)
        .Item("estimated_input_statistics").BeginMap()
            .Item("chunk_count").Value(TotalEstimatedInputChunkCount)
            .Item("uncompressed_data_size").Value(TotalEstimatedInputUncompressedDataSize)
            .Item("compressed_data_size").Value(TotalEstimatedInputCompressedDataSize)
            .Item("data_weight").Value(TotalEstimatedInputDataWeight)
            .Item("row_count").Value(TotalEstimatedInputRowCount)
            .Item("unavailable_chunk_count").Value(GetUnavailableInputChunkCount() + UnavailableIntermediateChunkCount)
            .Item("data_slice_count").Value(GetDataSliceCount())
        .EndMap()
        .Item("live_preview").BeginMap()
            .Item("output_supported").Value(IsOutputLivePreviewSupported())
            .Item("intermediate_supported").Value(IsIntermediateLivePreviewSupported())
            .Item("stderr_supported").Value(StderrTable_.HasValue())
        .EndMap()
        .Item("schedule_job_statistics").BeginMap()
            .Item("count").Value(ScheduleJobStatistics_->Count)
            .Item("duration").Value(ScheduleJobStatistics_->Duration)
            .Item("failed").Value(ScheduleJobStatistics_->Failed)
        .EndMap()
        .Item("data_flow_graph").DoMap(BIND(&TDataFlowGraph::BuildYson, &DataFlowGraph_))
        .DoIf(EstimatedInputDataSizeHistogram_.operator bool(), [=] (TFluentMap fluent) {
            EstimatedInputDataSizeHistogram_->BuildHistogramView();
            fluent
                .Item("estimated_input_data_size_histogram").Value(*EstimatedInputDataSizeHistogram_);
        })
        .DoIf(InputDataSizeHistogram_.operator bool(), [=] (TFluentMap fluent) {
            InputDataSizeHistogram_->BuildHistogramView();
            fluent
                .Item("input_data_size_histogram").Value(*InputDataSizeHistogram_);
        })
        .Item("snapshot_index").Value(SnapshotIndex_)
        .Item("recent_snapshot_index").Value(RecentSnapshotIndex_)
        .Item("last_successful_snapshot_time").Value(LastSuccessfulSnapshotTime_);
}

void TOperationControllerBase::BuildBriefProgress(TFluentMap fluent) const
{
    if (!IsPrepared()) {
        return;
    }

    fluent
        .Item("jobs").Value(JobCounter);
}

void TOperationControllerBase::BuildAndSaveProgress()
{
    auto progressString = BuildYsonStringFluently()
        .BeginMap()
        .Do([=] (TFluentMap fluent) {
            auto asyncResult = WaitFor(
                BIND(&TOperationControllerBase::BuildProgress, MakeStrong(this))
                    .AsyncVia(GetInvoker())
                    .Run(fluent));
                asyncResult
                    .ThrowOnError();
            })
        .EndMap();

    auto briefProgressString = BuildYsonStringFluently()
        .BeginMap()
            .Do([=] (TFluentMap fluent) {
                auto asyncResult = WaitFor(
                    BIND(&TOperationControllerBase::BuildBriefProgress, MakeStrong(this))
                        .AsyncVia(GetInvoker())
                        .Run(fluent));
                asyncResult
                    .ThrowOnError();
            })
        .EndMap();

    {
        TGuard<TSpinLock> guard(ProgressLock_);
        if (!ProgressString_ || ProgressString_ != progressString ||
            !BriefProgressString_ || BriefProgressString_ != briefProgressString)
        {
            ShouldUpdateProgressInCypress_.store(true);
        }
        ProgressString_ = progressString;
        BriefProgressString_ = briefProgressString;
    }
}

TYsonString TOperationControllerBase::GetProgress() const
{
    TGuard<TSpinLock> guard(ProgressLock_);
    return ProgressString_;
}

TYsonString TOperationControllerBase::GetBriefProgress() const
{
    TGuard<TSpinLock> guard(ProgressLock_);
    return BriefProgressString_;
}

TYsonString TOperationControllerBase::BuildJobYson(const TJobId& id, bool outputStatistics) const
{
    TCallback<void(TFluentMap)> attributesBuilder;

    // Case of running job.
    {
        auto joblet = FindJoblet(id);
        if (joblet) {
            attributesBuilder = BIND(
                &TOperationControllerBase::BuildJobAttributes,
                MakeStrong(this),
                joblet,
                EJobState::Running,
                outputStatistics);
        } else {
            attributesBuilder = BIND([] (TFluentMap) {});
        }
    }

    // Case of finished job.
    // NB: Temporaly disabled. We should improve UI to consider completed jobs in orchid.
    //{
    //    auto it = FinishedJobs_.find(id);
    //    if (it != FinishedJobs_.end()) {
    //        const auto& job = it->second;
    //        YCHECK(!attributesBuilder);
    //        attributesBuilder = BIND(&TOperationControllerBase::BuildFinishedJobAttributes, MakeStrong(this), job);
    //    }
    //}

    YCHECK(attributesBuilder);

    return BuildYsonStringFluently()
        .BeginMap()
            .Do(attributesBuilder)
        .EndMap();
}

void TOperationControllerBase::BuildJobsYson(TFluentMap fluent) const
{
    fluent
        .DoFor(JobletMap, [&] (TFluentMap fluent, const std::pair<TJobId, TJobletPtr>& pair) {
            const auto& jobId = pair.first;
            const auto& joblet = pair.second;
            if (joblet->StartTime) {
                fluent.Item(ToString(jobId)).BeginMap()
                    .Do([&] (TFluentMap fluent) {
                        BuildJobAttributes(joblet, EJobState::Running, /* outputStatistics */ false, fluent);
                    })
                .EndMap();
            }
        });
        // NB: Temporaly disabled. We should improve UI to consider completed jobs in orchid.
        // .DoFor(FinishedJobs_, [&] (TFluentMap fluent, const std::pair<TJobId, TFinishedJobInfoPtr>& pair) {
        //     const auto& jobId = pair.first;
        //     const auto& job = pair.second;
        //     fluent.Item(ToString(jobId)).BeginMap()
        //         .Do([&] (IYsonConsumer* consumer) {
        //             BuildFinishedJobAttributes(job, fluent);
        //         })
        //     .EndMap();
        // })
}

TSharedRef TOperationControllerBase::ExtractJobSpec(const TJobId& jobId) const
{
    if (Spec_->TestingOperationOptions->FailGetJobSpec) {
        THROW_ERROR_EXCEPTION("Testing failure");
    }

    auto joblet = GetJobletOrThrow(jobId);
    if (!joblet->JobSpecProtoFuture) {
        THROW_ERROR_EXCEPTION("Spec of job %v is missing", jobId);
    }

    auto result = WaitFor(joblet->JobSpecProtoFuture)
        .ValueOrThrow();
    joblet->JobSpecProtoFuture.Reset();

    return result;
}

TYsonString TOperationControllerBase::GetSuspiciousJobsYson() const
{
    VERIFY_THREAD_AFFINITY_ANY();

    TReaderGuard guard(CachedSuspiciousJobsYsonLock_);
    return CachedSuspiciousJobsYson_;
}

void TOperationControllerBase::UpdateSuspiciousJobsYson()
{
    VERIFY_INVOKER_AFFINITY(CancelableInvoker);

    auto yson = BuildYsonStringFluently<EYsonType::MapFragment>()
        .DoFor(
            JobletMap,
            [&] (TFluentMap fluent, const std::pair<TJobId, TJobletPtr>& pair) {
                const auto& joblet = pair.second;
                if (joblet->Suspicious) {
                    fluent.Item(ToString(joblet->JobId))
                        .BeginMap()
                            .Item("operation_id").Value(ToString(OperationId))
                            .Item("type").Value(FormatEnum(joblet->JobType))
                            .Item("brief_statistics").Value(joblet->BriefStatistics)
                            .Item("node").Value(joblet->NodeDescriptor.Address)
                            .Item("last_activity_time").Value(joblet->LastActivityTime)
                        .EndMap();
                }
            })
        .Finish();

    {
        TWriterGuard guard(CachedSuspiciousJobsYsonLock_);
        CachedSuspiciousJobsYson_ = yson;
    }
}

void TOperationControllerBase::AnalyzeBriefStatistics(
    const TJobletPtr& job,
    TDuration suspiciousInactivityTimeout,
    i64 suspiciousCpuUsageThreshold,
    double suspiciousInputPipeIdleTimeFraction,
    const TErrorOr<TBriefJobStatisticsPtr>& briefStatisticsOrError)
{
    if (!briefStatisticsOrError.IsOK()) {
        if (job->BriefStatistics) {
            // Failures in brief statistics building are normal during job startup,
            // when readers and writers are not built yet. After we successfully built
            // brief statistics once, we shouldn't fail anymore.

            LOG_WARNING(
                briefStatisticsOrError,
                "Failed to build brief job statistics (JobId: %v)",
                job->JobId);
        }

        return;
    }

    const auto& briefStatistics = briefStatisticsOrError.Value();

    bool wasActive = !job->BriefStatistics ||
        CheckJobActivity(
            job->BriefStatistics,
            briefStatistics,
            suspiciousCpuUsageThreshold,
            suspiciousInputPipeIdleTimeFraction);

    job->BriefStatistics = briefStatistics;

    bool wasSuspicious = job->Suspicious;
    job->Suspicious = (!wasActive && job->BriefStatistics->Timestamp - job->LastActivityTime > suspiciousInactivityTimeout);
    if (!wasSuspicious && job->Suspicious) {
        LOG_DEBUG("Found a suspicious job (JobId: %v, LastActivityTime: %v, SuspiciousInactivityTimeout: %v)",
            job->JobId,
            job->LastActivityTime,
            suspiciousInactivityTimeout);
    }

    if (wasActive) {
        job->LastActivityTime = job->BriefStatistics->Timestamp;
    }
}

void TOperationControllerBase::UpdateJobStatistics(const TJobletPtr& joblet, const TJobSummary& jobSummary)
{
    YCHECK(jobSummary.Statistics);

    // NB: There is a copy happening here that can be eliminated.
    auto statistics = *jobSummary.Statistics;
    LOG_TRACE("Job data statistics (JobId: %v, Input: %v, Output: %v)",
        jobSummary.Id,
        GetTotalInputDataStatistics(statistics),
        GetTotalOutputDataStatistics(statistics));

    auto statisticsState = GetStatisticsJobState(joblet, jobSummary.State);
    auto statisticsSuffix = JobHelper.GetStatisticsSuffix(statisticsState, joblet->JobType);
    statistics.AddSuffixToNames(statisticsSuffix);
    JobStatistics.Update(statistics);
}

void TOperationControllerBase::UpdateJobMetrics(const TJobletPtr& joblet, const TJobSummary& jobSummary)
{
    auto delta = joblet->UpdateJobMetrics(jobSummary);
    {
        TGuard<TSpinLock> guard(JobMetricsDeltaPerTreeLock_);

        auto it = JobMetricsDeltaPerTree_.find(joblet->TreeId);
        if (it == JobMetricsDeltaPerTree_.end()) {
            YCHECK(JobMetricsDeltaPerTree_.insert(std::make_pair(joblet->TreeId, delta)).second);
        } else {
            it->second += delta;
        }
    }
}

void TOperationControllerBase::LogProgress(bool force)
{
    if (!HasProgress()) {
        return;
    }

    auto now = GetCpuInstant();
    if (force || now > NextLogProgressDeadline) {
        NextLogProgressDeadline = now + LogProgressBackoff;
        LOG_DEBUG("Progress: %v", GetLoggingProgress());
    }
}

TYsonString TOperationControllerBase::BuildInputPathYson(const TJobletPtr& joblet) const
{
    VERIFY_INVOKER_AFFINITY(CancelableInvoker);

    if (!joblet->Task->SupportsInputPathYson()) {
        return TYsonString();
    }

    return BuildInputPaths(
        GetInputTablePaths(),
        joblet->InputStripeList,
        OperationType,
        joblet->JobType);
}

void TOperationControllerBase::BuildJobSplitterInfo(TFluentMap fluent) const
{
    VERIFY_INVOKER_AFFINITY(SuspendableInvoker);

    if (IsPrepared() && JobSplitter_) {
        JobSplitter_->BuildJobSplitterInfo(fluent);
    }
}

ui64 TOperationControllerBase::NextJobIndex()
{
    return JobIndexGenerator.Next();
}

TOperationId TOperationControllerBase::GetOperationId() const
{
    return OperationId;
}

EOperationType TOperationControllerBase::GetOperationType() const
{
    return OperationType;
}

TCellTag TOperationControllerBase::GetIntermediateOutputCellTag() const
{
    return IntermediateOutputCellTag;
}

const TChunkListPoolPtr& TOperationControllerBase::GetOutputChunkListPool() const
{
    return OutputChunkListPool_;
}

const TControllerAgentConfigPtr& TOperationControllerBase::GetConfig() const
{
    return Config;
}

const TOperationSpecBasePtr& TOperationControllerBase::GetSpec() const
{
    return Spec_;
}

const TNullable<TOutputTable>& TOperationControllerBase::StderrTable() const
{
    return StderrTable_;
}

const TNullable<TOutputTable>& TOperationControllerBase::CoreTable() const
{
    return CoreTable_;
}

IJobSplitter* TOperationControllerBase::GetJobSplitter()
{
    return JobSplitter_.get();
}

const TNullable<TJobResources>& TOperationControllerBase::CachedMaxAvailableExecNodeResources() const
{
    return CachedMaxAvailableExecNodeResources_;
}

const TNodeDirectoryPtr& TOperationControllerBase::InputNodeDirectory() const
{
    return InputNodeDirectory_;
}

bool TOperationControllerBase::IsRowCountPreserved() const
{
    return false;
}

i64 TOperationControllerBase::GetUnavailableInputChunkCount() const
{
    if (!DataSliceFetcherChunkScrapers.empty() && State == EControllerState::Preparing) {
        i64 result = 0;
        for (const auto& fetcher : DataSliceFetcherChunkScrapers) {
            result += fetcher->GetUnavailableChunkCount();
        }
        return result;
    }
    return UnavailableInputChunkCount;
}

int TOperationControllerBase::GetTotalJobCount() const
{
    VERIFY_INVOKER_AFFINITY(CancelableInvoker);

    // Avoid accessing the state while not prepared.
    if (!IsPrepared()) {
        return 0;
    }

    return JobCounter->GetTotal();
}

i64 TOperationControllerBase::GetDataSliceCount() const
{
    i64 result = 0;
    for (const auto& task : Tasks) {
        result += task->GetInputDataSliceCount();
    }

    return result;
}

void TOperationControllerBase::InitUserJobSpecTemplate(
    NScheduler::NProto::TUserJobSpec* jobSpec,
    TUserJobSpecPtr config,
    const std::vector<TUserFile>& files,
    const TString& fileAccount)
{
    jobSpec->set_shell_command(config->Command);
    if (config->JobTimeLimit) {
        jobSpec->set_job_time_limit(config->JobTimeLimit.Get().MilliSeconds());
    }
    jobSpec->set_memory_limit(config->MemoryLimit);
    jobSpec->set_include_memory_mapped_files(config->IncludeMemoryMappedFiles);
    jobSpec->set_use_yamr_descriptors(config->UseYamrDescriptors);
    jobSpec->set_check_input_fully_consumed(config->CheckInputFullyConsumed);
    jobSpec->set_max_stderr_size(config->MaxStderrSize);
    jobSpec->set_custom_statistics_count_limit(config->CustomStatisticsCountLimit);
    jobSpec->set_copy_files(config->CopyFiles);
    jobSpec->set_file_account(fileAccount);

    if (config->TmpfsPath && Config->EnableTmpfs) {
        auto tmpfsSize = config->TmpfsSize.Get(config->MemoryLimit);
        jobSpec->set_tmpfs_size(tmpfsSize);
        jobSpec->set_tmpfs_path(*config->TmpfsPath);
    }

    if (config->DiskSpaceLimit) {
        jobSpec->set_disk_space_limit(*config->DiskSpaceLimit);
    }
    if (config->InodeLimit) {
        jobSpec->set_inode_limit(*config->InodeLimit);
    }

    if (Config->IopsThreshold) {
        jobSpec->set_iops_threshold(*Config->IopsThreshold);
        if (Config->IopsThrottlerLimit) {
            jobSpec->set_iops_throttler_limit(*Config->IopsThrottlerLimit);
        }
    }

    {
        // Set input and output format.
        TFormat inputFormat(EFormatType::Yson);
        TFormat outputFormat(EFormatType::Yson);

        if (config->Format) {
            inputFormat = outputFormat = *config->Format;
        }

        if (config->InputFormat) {
            inputFormat = *config->InputFormat;
        }

        if (config->OutputFormat) {
            outputFormat = *config->OutputFormat;
        }

        jobSpec->set_input_format(ConvertToYsonString(inputFormat).GetData());
        jobSpec->set_output_format(ConvertToYsonString(outputFormat).GetData());
    }

    auto fillEnvironment = [&] (THashMap<TString, TString>& env) {
        for (const auto& pair : env) {
            jobSpec->add_environment(Format("%v=%v", pair.first, pair.second));
        }
    };

    // Global environment.
    fillEnvironment(Config->Environment);

    // Local environment.
    fillEnvironment(config->Environment);

    jobSpec->add_environment(Format("YT_OPERATION_ID=%v", OperationId));

    BuildFileSpecs(jobSpec, files);
}

const std::vector<TUserFile>& TOperationControllerBase::GetUserFiles(const TUserJobSpecPtr& userJobSpec) const
{
    auto it = UserJobFiles_.find(userJobSpec);
    YCHECK(it != UserJobFiles_.end());
    return it->second;
}

void TOperationControllerBase::InitUserJobSpec(
    NScheduler::NProto::TUserJobSpec* jobSpec,
    TJobletPtr joblet) const
{
    ToProto(jobSpec->mutable_debug_output_transaction_id(), DebugTransaction->GetId());

    i64 memoryReserve = joblet->EstimatedResourceUsage.GetUserJobMemory() * *joblet->UserJobMemoryReserveFactor;
    // Memory reserve should greater than or equal to tmpfs_size (see YT-5518 for more details).
    // This is ensured by adjusting memory reserve factor in user job config as initialization,
    // but just in case we also limit the actual memory_reserve value here.
    if (jobSpec->has_tmpfs_size()) {
        memoryReserve = std::max(memoryReserve, jobSpec->tmpfs_size());
    }
    jobSpec->set_memory_reserve(memoryReserve);

    jobSpec->add_environment(Format("YT_JOB_INDEX=%v", joblet->JobIndex));
    jobSpec->add_environment(Format("YT_JOB_ID=%v", joblet->JobId));
    if (joblet->StartRowIndex >= 0) {
        jobSpec->add_environment(Format("YT_START_ROW_INDEX=%v", joblet->StartRowIndex));
    }

    if (SecureVault) {
        // NB: These environment variables should be added to user job spec, not to the user job spec template.
        // They may contain sensitive information that should not be persisted with a controller.

        // We add a single variable storing the whole secure vault and all top-level scalar values.
        jobSpec->add_environment(Format("YT_SECURE_VAULT=%v",
            ConvertToYsonString(SecureVault, EYsonFormat::Text)));

        for (const auto& pair : SecureVault->GetChildren()) {
            TString value;
            auto node = pair.second;
            if (node->GetType() == ENodeType::Int64) {
                value = ToString(node->GetValue<i64>());
            } else if (node->GetType() == ENodeType::Uint64) {
                value = ToString(node->GetValue<ui64>());
            } else if (node->GetType() == ENodeType::Boolean) {
                value = ToString(node->GetValue<bool>());
            } else if (node->GetType() == ENodeType::Double) {
                value = ToString(node->GetValue<double>());
            } else if (node->GetType() == ENodeType::String) {
                value = node->GetValue<TString>();
            } else {
                // We do not export composite values as a separate environment variables.
                continue;
            }
            jobSpec->add_environment(Format("YT_SECURE_VAULT_%v=%v", pair.first, value));
        }
    }

    if (StderrCount_ >= Spec_->MaxStderrCount) {
        jobSpec->set_upload_stderr_if_completed(false);
    }

    if (joblet->StderrTableChunkListId) {
        AddStderrOutputSpecs(jobSpec, joblet);
    }
    if (joblet->CoreTableChunkListId) {
        AddCoreOutputSpecs(jobSpec, joblet);
    }
}

void TOperationControllerBase::AddStderrOutputSpecs(
    NScheduler::NProto::TUserJobSpec* jobSpec,
    TJobletPtr joblet) const
{
    auto* stderrTableSpec = jobSpec->mutable_stderr_table_spec();
    auto* outputSpec = stderrTableSpec->mutable_output_table_spec();
    outputSpec->set_table_writer_options(ConvertToYsonString(StderrTable_->Options).GetData());
    ToProto(outputSpec->mutable_table_schema(), StderrTable_->TableUploadOptions.TableSchema);
    ToProto(outputSpec->mutable_chunk_list_id(), joblet->StderrTableChunkListId);

    auto writerConfig = GetStderrTableWriterConfig();
    YCHECK(writerConfig);
    stderrTableSpec->set_blob_table_writer_config(ConvertToYsonString(writerConfig).GetData());
}

void TOperationControllerBase::AddCoreOutputSpecs(
    NScheduler::NProto::TUserJobSpec* jobSpec,
    TJobletPtr joblet) const
{
    auto* coreTableSpec = jobSpec->mutable_core_table_spec();
    auto* outputSpec = coreTableSpec->mutable_output_table_spec();
    outputSpec->set_table_writer_options(ConvertToYsonString(CoreTable_->Options).GetData());
    ToProto(outputSpec->mutable_table_schema(), CoreTable_->TableUploadOptions.TableSchema);
    ToProto(outputSpec->mutable_chunk_list_id(), joblet->CoreTableChunkListId);

    auto writerConfig = GetCoreTableWriterConfig();
    YCHECK(writerConfig);
    coreTableSpec->set_blob_table_writer_config(ConvertToYsonString(writerConfig).GetData());
}

void TOperationControllerBase::SetInputDataSources(TSchedulerJobSpecExt* jobSpec) const
{
    auto dataSourceDirectory = New<TDataSourceDirectory>();
    for (const auto& inputTable : InputTables) {
        auto dataSource = (inputTable.IsDynamic && inputTable.Schema.IsSorted())
            ? MakeVersionedDataSource(
                inputTable.GetPath(),
                inputTable.Schema,
                inputTable.Path.GetColumns(),
                inputTable.Path.GetTimestamp().Get(AsyncLastCommittedTimestamp))
            : MakeUnversionedDataSource(
                inputTable.GetPath(),
                inputTable.Schema,
                inputTable.Path.GetColumns());

        dataSourceDirectory->DataSources().push_back(dataSource);
    }
    NChunkClient::NProto::TDataSourceDirectoryExt dataSourceDirectoryExt;
    ToProto(&dataSourceDirectoryExt, dataSourceDirectory);
    SetProtoExtension(jobSpec->mutable_extensions(), dataSourceDirectoryExt);
}

void TOperationControllerBase::SetIntermediateDataSource(TSchedulerJobSpecExt* jobSpec) const
{
    auto dataSourceDirectory = New<TDataSourceDirectory>();
    dataSourceDirectory->DataSources().push_back(MakeUnversionedDataSource(
        IntermediatePath,
        Null,
        Null));
    NChunkClient::NProto::TDataSourceDirectoryExt dataSourceDirectoryExt;
    ToProto(&dataSourceDirectoryExt, dataSourceDirectory);
    SetProtoExtension(jobSpec->mutable_extensions(), dataSourceDirectoryExt);
}

i64 TOperationControllerBase::GetFinalOutputIOMemorySize(TJobIOConfigPtr ioConfig) const
{
    i64 result = 0;
    for (const auto& outputTable : OutputTables_) {
        if (outputTable.Options->ErasureCodec == NErasure::ECodec::None) {
            i64 maxBufferSize = std::max(
                ioConfig->TableWriter->MaxRowWeight,
                ioConfig->TableWriter->MaxBufferSize);
            result += GetOutputWindowMemorySize(ioConfig) + maxBufferSize;
        } else {
            auto* codec = NErasure::GetCodec(outputTable.Options->ErasureCodec);
            double replicationFactor = (double) codec->GetTotalPartCount() / codec->GetDataPartCount();
            result += static_cast<i64>(ioConfig->TableWriter->DesiredChunkSize * replicationFactor);
        }
    }
    return result;
}

i64 TOperationControllerBase::GetFinalIOMemorySize(
    TJobIOConfigPtr ioConfig,
    const TChunkStripeStatisticsVector& stripeStatistics) const
{
    i64 result = 0;
    for (const auto& stat : stripeStatistics) {
        result += GetInputIOMemorySize(ioConfig, stat);
    }
    result += GetFinalOutputIOMemorySize(ioConfig);
    return result;
}

void TOperationControllerBase::InitIntermediateOutputConfig(TJobIOConfigPtr config)
{
    // Don't replicate intermediate output.
    config->TableWriter->UploadReplicationFactor = Spec_->IntermediateDataReplicationFactor;
    config->TableWriter->MinUploadReplicationFactor = 1;

    // Cache blocks on nodes.
    config->TableWriter->PopulateCache = true;

    // Don't sync intermediate chunks.
    config->TableWriter->SyncOnClose = false;
}

NTableClient::TTableReaderOptionsPtr TOperationControllerBase::CreateTableReaderOptions(TJobIOConfigPtr ioConfig)
{
    auto options = New<TTableReaderOptions>();
    options->EnableRowIndex = ioConfig->ControlAttributes->EnableRowIndex;
    options->EnableTableIndex = ioConfig->ControlAttributes->EnableTableIndex;
    options->EnableRangeIndex = ioConfig->ControlAttributes->EnableRangeIndex;
    return options;
}

void TOperationControllerBase::ValidateUserFileCount(TUserJobSpecPtr spec, const TString& operation)
{
    if (spec && spec->FilePaths.size() > Config->MaxUserFileCount) {
        THROW_ERROR_EXCEPTION("Too many user files in %v: maximum allowed %v, actual %v",
            operation,
            Config->MaxUserFileCount,
            spec->FilePaths.size());
    }
}

void TOperationControllerBase::GetExecNodesInformation()
{
    auto now = NProfiling::GetCpuInstant();
    if (now < GetExecNodesInformationDeadline_) {
        return;
    }

    ExecNodeCount_ = Host->GetExecNodeCount();
    ExecNodesDescriptors_ = Host->GetExecNodeDescriptors(NScheduler::TSchedulingTagFilter(Spec_->SchedulingTagFilter));
    GetExecNodesInformationDeadline_ = now + NProfiling::DurationToCpuDuration(Config->ControllerUpdateExecNodesInformationDelay);
}

int TOperationControllerBase::GetExecNodeCount()
{
    GetExecNodesInformation();
    return ExecNodeCount_;
}

const TExecNodeDescriptorMap& TOperationControllerBase::GetExecNodeDescriptors()
{
    GetExecNodesInformation();
    return *ExecNodesDescriptors_;
}

bool TOperationControllerBase::ShouldSkipSanityCheck()
{
    auto nodeCount = GetExecNodeCount();
    if (nodeCount < Config->SafeOnlineNodeCount) {
        return true;
    }

    if (TInstant::Now() < Host->GetConnectionTime() + Config->SafeSchedulerOnlineTime) {
        return true;
    }

    if (!CachedMaxAvailableExecNodeResources_) {
        return true;
    }

    return false;
}

void TOperationControllerBase::InferSchemaFromInput(const TKeyColumns& keyColumns)
{
    // We infer schema only for operations with one output table.
    YCHECK(OutputTables_.size() == 1);
    YCHECK(InputTables.size() >= 1);

    OutputTables_[0].TableUploadOptions.SchemaMode = InputTables[0].SchemaMode;
    for (const auto& table : InputTables) {
        if (table.SchemaMode != OutputTables_[0].TableUploadOptions.SchemaMode) {
            THROW_ERROR_EXCEPTION("Cannot infer output schema from input, tables have different schema modes");
        }
    }

    if (OutputTables_[0].TableUploadOptions.SchemaMode == ETableSchemaMode::Weak) {
        OutputTables_[0].TableUploadOptions.TableSchema = TTableSchema::FromKeyColumns(keyColumns);
    } else {
        auto schema = InputTables[0].Schema
            .ToStrippedColumnAttributes()
            .ToCanonical();

        for (const auto& table : InputTables) {
            if (table.Schema.ToStrippedColumnAttributes().ToCanonical() != schema) {
                THROW_ERROR_EXCEPTION("Cannot infer output schema from input in strong schema mode, tables have incompatible schemas");
            }
        }

        OutputTables_[0].TableUploadOptions.TableSchema = InputTables[0].Schema
            .ToSorted(keyColumns)
            .ToSortedStrippedColumnAttributes()
            .ToCanonical();
    }

    FilterOutputSchemaByInputColumnSelectors();
}

void TOperationControllerBase::InferSchemaFromInputOrdered()
{
    // We infer schema only for operations with one output table.
    YCHECK(OutputTables_.size() == 1);
    YCHECK(InputTables.size() >= 1);

    auto& outputUploadOptions = OutputTables_[0].TableUploadOptions;

    if (InputTables.size() == 1 && outputUploadOptions.UpdateMode == EUpdateMode::Overwrite) {
        // If only only one input table given, we inherit the whole schema including column attributes.
        outputUploadOptions.SchemaMode = InputTables[0].SchemaMode;
        outputUploadOptions.TableSchema = InputTables[0].Schema;
        FilterOutputSchemaByInputColumnSelectors();
        return;
    }

    InferSchemaFromInput();
}

void TOperationControllerBase::FilterOutputSchemaByInputColumnSelectors()
{
    THashSet<TString> columns;
    for (const auto& table : InputTables) {
        if (auto selectors = table.Path.GetColumns()) {
            for (const auto& column : *selectors) {
                columns.insert(column);
            }
        } else {
            return;
        }
    }

    OutputTables_[0].TableUploadOptions.TableSchema =
        OutputTables_[0].TableUploadOptions.TableSchema.Filter(columns);
}

void TOperationControllerBase::ValidateOutputSchemaOrdered() const
{
    YCHECK(OutputTables_.size() == 1);
    YCHECK(InputTables.size() >= 1);

    if (InputTables.size() > 1 && OutputTables_[0].TableUploadOptions.TableSchema.IsSorted()) {
        THROW_ERROR_EXCEPTION("Cannot generate sorted output for ordered operation with multiple input tables")
            << TErrorAttribute("output_schema", OutputTables_[0].TableUploadOptions.TableSchema);
    }
}

void TOperationControllerBase::ValidateOutputSchemaCompatibility(bool ignoreSortOrder, bool validateComputedColumns) const
{
    YCHECK(OutputTables_.size() == 1);

    auto hasComputedColumn = OutputTables_[0].TableUploadOptions.TableSchema.HasComputedColumns();

    for (const auto& inputTable : InputTables) {
        if (inputTable.SchemaMode == ETableSchemaMode::Strong) {
            ValidateTableSchemaCompatibility(
                inputTable.Schema.Filter(inputTable.Path.GetColumns()),
                OutputTables_[0].TableUploadOptions.TableSchema,
                ignoreSortOrder)
                .ThrowOnError();
        } else if (hasComputedColumn && validateComputedColumns) {
            // Input table has weak schema, so we cannot check if all
            // computed columns were already computed. At least this is weird.
            THROW_ERROR_EXCEPTION("Output table cannot have computed "
                "columns, which are not present in all input tables");
        }
    }
}

TJobSplitterConfigPtr TOperationControllerBase::GetJobSplitterConfig() const
{
    return nullptr;
}

void TOperationControllerBase::Persist(const TPersistenceContext& context)
{
    using NYT::Persist;

    Persist(context, SnapshotIndex_);
    Persist(context, TotalEstimatedInputChunkCount);
    Persist(context, TotalEstimatedInputUncompressedDataSize);
    Persist(context, TotalEstimatedInputRowCount);
    Persist(context, TotalEstimatedInputCompressedDataSize);
    Persist(context, TotalEstimatedInputDataWeight);
    Persist(context, UnavailableInputChunkCount);
    Persist(context, UnavailableIntermediateChunkCount);
    Persist(context, JobCounter);
    Persist(context, InputNodeDirectory_);
    Persist(context, InputTables);
    Persist(context, OutputTables_);
    Persist(context, StderrTable_);
    Persist(context, CoreTable_);
    Persist(context, IntermediateTable);
    Persist<
        TMapSerializer<
            TDefaultSerializer,
            TDefaultSerializer,
            TUnsortedTag
        >
    >(context, UserJobFiles_);
    Persist(context, Tasks);
    Persist(context, TaskGroups);
    Persist(context, InputChunkMap);
    Persist(context, IntermediateOutputCellTag);
    Persist(context, CellTagToRequiredOutputChunkLists_);
    Persist(context, CellTagToRequiredDebugChunkLists_);
    Persist(context, CachedPendingJobCount);
    Persist(context, CachedNeededResources);
    Persist(context, ChunkOriginMap);
    Persist(context, JobletMap);
    Persist(context, JobIndexGenerator);
    Persist(context, JobStatistics);
    Persist(context, ScheduleJobStatistics_);
    Persist(context, RowCountLimitTableIndex);
    Persist(context, RowCountLimit);
    Persist(context, EstimatedInputDataSizeHistogram_);
    Persist(context, InputDataSizeHistogram_);
    Persist(context, CurrentInputDataSliceTag_);
    Persist(context, StderrCount_);
    Persist(context, JobNodeCount_);
    Persist(context, FinishedJobs_);
    Persist(context, Sinks_);
    Persist(context, AutoMergeTaskGroup);
    Persist(context, AutoMergeTasks);
    Persist(context, AutoMergeJobSpecTemplates_);
    Persist<TUniquePtrSerializer<>>(context, AutoMergeDirector_);
    Persist(context, JobSplitter_);
    Persist(context, DataFlowGraph_);

    // COMPAT(ignat)
    if (context.GetVersion() <= 202001) {
        TYsonString unrecognizedSpecYson("{}");
        if (context.IsSave() && UnrecognizedSpec_) {
            unrecognizedSpecYson = ConvertToYsonString(UnrecognizedSpec_);
        }
        Persist(context, unrecognizedSpecYson);
        if (context.IsLoad()) {
            UnrecognizedSpec_ = ConvertTo<IMapNodePtr>(unrecognizedSpecYson);
        }
    }

    // COMPAT(ignat)
    if (context.GetVersion() >= 202001) {
        Persist(context, AvailableNodesSeen_);
    }

    // NB: Keep this at the end of persist as it requires some of the previous
    // fields to be already intialized.
    if (context.IsLoad()) {
        for (const auto& task : Tasks) {
            task->Initialize();
        }
        InitUpdatingTables();
    }
}

void TOperationControllerBase::InitAutoMergeJobSpecTemplates()
{
    // TODO(max42): should this really belong to TOperationControllerBase?
    // We can possibly move it to TAutoMergeTask itself.

    AutoMergeJobSpecTemplates_.resize(OutputTables_.size());
    for (int tableIndex = 0; tableIndex < OutputTables_.size(); ++tableIndex) {
        AutoMergeJobSpecTemplates_[tableIndex].set_type(static_cast<int>(EJobType::UnorderedMerge));
        auto* schedulerJobSpecExt = AutoMergeJobSpecTemplates_[tableIndex]
            .MutableExtension(TSchedulerJobSpecExt::scheduler_job_spec_ext);
        schedulerJobSpecExt->set_table_reader_options(
            ConvertToYsonString(CreateTableReaderOptions(Spec_->AutoMerge->JobIO)).GetData());

        auto dataSourceDirectory = New<TDataSourceDirectory>();
        // NB: chunks read by auto-merge jobs have table index set to output table index,
        // so we need to specify several unused data sources before actual one.
        dataSourceDirectory->DataSources().resize(tableIndex);
        dataSourceDirectory->DataSources().push_back(MakeUnversionedDataSource(
            IntermediatePath,
            OutputTables_[tableIndex].TableUploadOptions.TableSchema,
            Null));

        NChunkClient::NProto::TDataSourceDirectoryExt dataSourceDirectoryExt;
        ToProto(&dataSourceDirectoryExt, dataSourceDirectory);
        SetProtoExtension(schedulerJobSpecExt->mutable_extensions(), dataSourceDirectoryExt);
        schedulerJobSpecExt->set_io_config(ConvertToYsonString(Spec_->AutoMerge->JobIO).GetData());
    }
}

std::vector<TUserJobSpecPtr> TOperationControllerBase::GetUserJobSpecs() const
{
    return {};
}

EIntermediateChunkUnstageMode TOperationControllerBase::GetIntermediateChunkUnstageMode() const
{
    return EIntermediateChunkUnstageMode::OnSnapshotCompleted;
}

TBlobTableWriterConfigPtr TOperationControllerBase::GetStderrTableWriterConfig() const
{
    return nullptr;
}

TNullable<TRichYPath> TOperationControllerBase::GetStderrTablePath() const
{
    return Null;
}

TBlobTableWriterConfigPtr TOperationControllerBase::GetCoreTableWriterConfig() const
{
    return nullptr;
}

TNullable<TRichYPath> TOperationControllerBase::GetCoreTablePath() const
{
    return Null;
}

void TOperationControllerBase::OnChunksReleased(int /* chunkCount */)
{ }

TTableWriterOptionsPtr TOperationControllerBase::GetIntermediateTableWriterOptions() const
{
    auto options = New<NTableClient::TTableWriterOptions>();
    options->Account = Spec_->IntermediateDataAccount;
    options->ChunksVital = false;
    options->ChunksMovable = false;
    options->ReplicationFactor = Spec_->IntermediateDataReplicationFactor;
    options->MediumName = Spec_->IntermediateDataMediumName;
    options->CompressionCodec = Spec_->IntermediateCompressionCodec;
    // Distribute intermediate chunks uniformly across storage locations.
    options->PlacementId = GetOperationId();
    options->TableIndex = 0;
    return options;
}

TEdgeDescriptor TOperationControllerBase::GetIntermediateEdgeDescriptorTemplate() const
{
    TEdgeDescriptor descriptor;
    descriptor.CellTag = GetIntermediateOutputCellTag();
    descriptor.TableWriterOptions = GetIntermediateTableWriterOptions();
    descriptor.RequiresRecoveryInfo = true;
    return descriptor;
}

void TOperationControllerBase::ReleaseIntermediateStripeList(const NChunkPools::TChunkStripeListPtr& stripeList)
{
    auto chunkIds = GetStripeListChunkIds(stripeList);
    switch (GetIntermediateChunkUnstageMode()) {
        case EIntermediateChunkUnstageMode::OnJobCompleted: {
            Host->AddChunkTreesToUnstageList(std::move(chunkIds), false /* recursive */);
            OnChunksReleased(stripeList->TotalChunkCount);
            break;
        }
        case EIntermediateChunkUnstageMode::OnSnapshotCompleted: {
            IntermediateStripeListReleaseQueue_.Push(stripeList);
            break;
        }
        default:
            Y_UNREACHABLE();
    }
}

TDataFlowGraph* TOperationControllerBase::GetDataFlowGraph()
{
    return &DataFlowGraph_;
}

const IThroughputThrottlerPtr& TOperationControllerBase::GetJobSpecSliceThrottler() const
{
    return Host->GetJobSpecSliceThrottler();
}

void TOperationControllerBase::FinishTaskInput(const TTaskPtr& task)
{
    task->FinishInput(TDataFlowGraph::SourceDescriptor);
}

void TOperationControllerBase::SetOperationAlert(EOperationAlertType type, const TError& alert)
{
    TGuard<TSpinLock> guard(AlertsLock_);
    Alerts_[type] = alert;
}

bool TOperationControllerBase::IsCompleted() const
{
    for (const auto& task : AutoMergeTasks) {
        if (task && !task->IsCompleted()) {
            return false;
        }
    }
    return true;
}

NScheduler::TJobPtr TOperationControllerBase::BuildJobFromJoblet(const TJobletPtr& joblet) const
{
    auto job = New<NScheduler::TJob>(
        joblet->JobId,
        joblet->JobType,
        OperationId,
        nullptr /* execNode */,
        joblet->StartTime,
        joblet->ResourceLimits,
        IsJobInterruptible(),
        joblet->TreeId);
    job->SetState(EJobState::Running);
    job->SetRevived(true);
    job->RevivedNodeDescriptor() = joblet->NodeDescriptor;
    return job;
}

////////////////////////////////////////////////////////////////////////////////

TOperationControllerBase::TSink::TSink(TOperationControllerBase* controller, int outputTableIndex)
    : Controller_(controller)
    , OutputTableIndex_(outputTableIndex)
{ }

IChunkPoolInput::TCookie TOperationControllerBase::TSink::AddWithKey(TChunkStripePtr stripe, TChunkStripeKey key)
{
    YCHECK(stripe->ChunkListId);
    auto& table = Controller_->OutputTables_[OutputTableIndex_];
    auto chunkListId = stripe->ChunkListId;

    if (table.TableUploadOptions.TableSchema.IsSorted() && Controller_->ShouldVerifySortedOutput()) {
        // We override the key suggested by the task with the one formed by the stripe boundary keys.
        YCHECK(stripe->BoundaryKeys);
        key = stripe->BoundaryKeys;
    }

    if (Controller_->IsOutputLivePreviewSupported()) {
        Controller_->AttachToLivePreview(chunkListId, table.LivePreviewTableIds);
    }
    table.OutputChunkTreeIds.emplace_back(key, chunkListId);

    const auto& Logger = Controller_->Logger;
    LOG_DEBUG("Output stripe registered (Table: %v, ChunkListId: %v, Key: %v)",
        OutputTableIndex_,
        chunkListId,
        key);

    return IChunkPoolInput::NullCookie;
}

IChunkPoolInput::TCookie TOperationControllerBase::TSink::Add(TChunkStripePtr stripe)
{
    return AddWithKey(stripe, TChunkStripeKey());
}

void TOperationControllerBase::TSink::Suspend(TCookie cookie)
{
    Y_UNREACHABLE();
}

void TOperationControllerBase::TSink::Resume(TCookie cookie, TChunkStripePtr stripe)
{
    Y_UNREACHABLE();
}

void TOperationControllerBase::TSink::Finish()
{
    // Mmkay. Don't know what to do here though :)
}

void TOperationControllerBase::TSink::Persist(const TPersistenceContext& context)
{
    using NYT::Persist;

    Persist(context, Controller_);
    Persist(context, OutputTableIndex_);
}

DEFINE_DYNAMIC_PHOENIX_TYPE(TOperationControllerBase::TSink);

////////////////////////////////////////////////////////////////////////////////

} // namespace NControllerAgent
} // namespace NYT<|MERGE_RESOLUTION|>--- conflicted
+++ resolved
@@ -2404,12 +2404,8 @@
     }
 
     bool hasSuitableNodes = false;
-<<<<<<< HEAD
     for (const auto& pair : GetExecNodeDescriptors()) {
         const auto& descriptor = pair.second;
-=======
-    for (const auto& descriptor : GetExecNodeDescriptors()) {
->>>>>>> fd86e2d0
         for (const auto& filter : PoolTreeSchedulingTagFilters_) {
             if (descriptor.CanSchedule(filter)) {
                 hasSuitableNodes = true;
@@ -2417,11 +2413,6 @@
         }
     }
 
-<<<<<<< HEAD
-    LOG_DEBUG("NODE COUNT %v, POOL TREE %v", GetExecNodeDescriptors().size(), PoolTreeSchedulingTagFilters_.size());
-
-=======
->>>>>>> fd86e2d0
     if (!hasSuitableNodes) {
         auto timeout = DurationToCpuDuration(Spec_->AvailableNodesMissingTimeout);
         if (!AvailableNodesSeen_ && AvaialableNodesLastSeenTime_ + timeout < GetCpuInstant()) {
@@ -5545,11 +5536,6 @@
     LastJobMetricsDeltaReportTime_ = now;
 
     return result;
-}
-    
-void TOperationControllerBase::SetPoolTreeSchedulingTagFilters(const std::vector<NScheduler::TSchedulingTagFilter>& filters)
-{
-    PoolTreeSchedulingTagFilters_ = filters;
 }
 
 TOperationAlertMap TOperationControllerBase::GetAlerts()
