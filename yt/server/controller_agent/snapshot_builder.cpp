#include "snapshot_builder.h"
#include "private.h"
#include "helpers.h"
#include "operation_controller.h"
#include "serialize.h"
#include "config.h"

#include <yt/server/scheduler/scheduler.h>

#include <yt/ytlib/api/file_writer.h>
#include <yt/ytlib/api/transaction.h>

#include <yt/ytlib/scheduler/helpers.h>

#include <yt/core/concurrency/async_stream.h>

#include <yt/core/misc/checkpointable_stream.h>
#include <yt/core/misc/fs.h>
#include <yt/core/misc/proc.h>

#include <yt/core/pipes/async_reader.h>
#include <yt/core/pipes/async_writer.h>
#include <yt/core/pipes/pipe.h>

#include <yt/core/actions/cancelable_context.h>

#include <thread>

namespace NYT {
namespace NControllerAgent {

using namespace NYTree;
using namespace NObjectClient;
using namespace NConcurrency;
using namespace NApi;
using namespace NPipes;
using namespace NScheduler;

////////////////////////////////////////////////////////////////////////////////

static const size_t PipeWriteBufferSize = 1_MB;
static const size_t RemoteWriteBufferSize = 1_MB;

////////////////////////////////////////////////////////////////////////////////

struct TBuildSnapshotJob
{
    TOperationId OperationId;
    IOperationControllerPtr Controller;
    std::unique_ptr<TFile> OutputFile;
};

////////////////////////////////////////////////////////////////////////////////

TSnapshotBuilder::TSnapshotBuilder(
    TControllerAgentConfigPtr config,
    TOperationIdToControllerMap controllers,
    IClientPtr client,
    IInvokerPtr ioInvoker)
    : Config_(config)
    , Controllers_(std::move(controllers))
    , Client_(client)
    , IOInvoker_(ioInvoker)
    , ControlInvoker_(GetCurrentInvoker())
    , Profiler(ControllerAgentProfiler.GetPathPrefix() + "/snapshot")
{
    YCHECK(Config_);
    YCHECK(Client_);
    YCHECK(IOInvoker_);

    Logger = ControllerAgentLogger;
}

TFuture<void> TSnapshotBuilder::Run()
{
    VERIFY_INVOKER_AFFINITY(ControlInvoker_);

    LOG_INFO("Snapshot builder started");

    std::vector<TOperationId> operationIds;

    LOG_INFO("Preparing controllers for suspension");
    std::vector<TFuture<TSnapshotCookie>> onSnapshotStartedFutures;

    // Capture everything needed.
    for (const auto& pair : Controllers_) {
        const auto& operationId = pair.first;
        const auto& controller = pair.second;

        if (!controller->IsRunning()) {
            continue;
        }

        auto job = New<TSnapshotJob>();
        job->OperationId = operationId;
        job->Controller = controller;

        auto pipe = TPipeFactory().Create();
        job->Reader = pipe.CreateAsyncReader();
        job->OutputFile = std::make_unique<TFile>(FHANDLE(pipe.ReleaseWriteFD()));
        job->Suspended = false;
        Jobs_.push_back(job);

        onSnapshotStartedFutures.push_back(BIND(&IOperationController::OnSnapshotStarted, job->Controller)
            .AsyncVia(job->Controller->GetInvoker())
            .Run());
        operationIds.push_back(operationId);

        LOG_INFO("Preparing controller for suspension (OperationId: %v)",
            operationId);
    }

    // We need to filter those controllers who were not able to return snapshot cookie
    // on OnSnapshotStarted call. This may normally happen when promise was abandoned
    // because controller was disposed.
    std::vector<TSnapshotJobPtr> preparedJobs;
    PROFILE_TIMING("/controllers_prepare_time") {
        auto resultsOrError = WaitFor(CombineAll(onSnapshotStartedFutures));
        YCHECK(resultsOrError.IsOK() && "CombineAll failed");
        const auto& results = resultsOrError.Value();
        YCHECK(results.size() == Jobs_.size());
        for (int index = 0; index < Jobs_.size(); ++index) {
            const auto& coookieOrError = results[index];
            if (!coookieOrError.IsOK()) {
                LOG_WARNING(coookieOrError, "Failed to get snapshot index from controller (OperationId: %v)",
                    Jobs_[index]->OperationId);
                continue;
            }
            Jobs_[index]->Cookie  = coookieOrError.Value();
            preparedJobs.emplace_back(Jobs_[index]);
        }
    }

    Jobs_ = std::move(preparedJobs);

    LOG_INFO("Suspending controllers (ControllerCount: %v)", Jobs_.size());

    std::vector<TFuture<void>> operationSuspendFutures;

    for (const auto& job : Jobs_) {
        operationSuspendFutures.emplace_back(job->Controller->Suspend()
            .Apply(BIND(&TSnapshotBuilder::OnControllerSuspended, MakeWeak(this), job)
                .AsyncVia(ControlInvoker_)));
    }

    PROFILE_TIMING ("/controllers_suspend_time") {
        auto result = WaitFor(Combine(operationSuspendFutures)
            .WithTimeout(Config_->OperationControllerSuspendTimeout));
        if (!result.IsOK()) {
            if (result.GetCode() == NYT::EErrorCode::Timeout) {
                LOG_WARNING("Some of the controllers timed out");
            } else {
                LOG_FATAL(result, "Failed to suspend controllers");
            }
        }
    }

    LOG_INFO("Controllers suspended");

    ControllersSuspended_ = true;

    TFuture<void> forkFuture;
    PROFILE_TIMING ("/fork_time") {
        forkFuture = Fork();
    }

    LOG_INFO("Resuming controllers");

    for (const auto& job : Jobs_) {
        job->Controller->Resume();
    }

    LOG_INFO("Controllers resumed");

    auto uploadFuture = UploadSnapshots()
        .Apply(
            BIND([operationIds, this, this_ = MakeStrong(this)] (const std::vector<TError>& errors) {
                for (size_t i = 0; i < errors.size(); ++i) {
                    const auto& error = errors[i];
                    if (!error.IsOK()) {
                        LOG_INFO(error, "Failed to build snapshot for operation (OperationId: %v)",
                            operationIds[i]);
                    }
                }
            }));
    return Combine(std::vector<TFuture<void>>{forkFuture, uploadFuture});
}

void TSnapshotBuilder::OnControllerSuspended(const TSnapshotJobPtr& job)
{
    VERIFY_INVOKER_AFFINITY(ControlInvoker_);

    if (!ControllersSuspended_) {
        LOG_DEBUG("Controller suspended (OperationId: %v, SnapshotIndex: %v)",
            job->OperationId,
            job->Cookie.SnapshotIndex);
        job->Suspended = true;
    } else {
        LOG_DEBUG("Controller suspended too late (OperationId: %v, SnapshotIndex: %v)",
            job->OperationId,
            job->Cookie.SnapshotIndex);
    }
}

TDuration TSnapshotBuilder::GetTimeout() const
{
    return Config_->SnapshotTimeout;
}

void TSnapshotBuilder::RunParent()
{
    for (const auto& job : Jobs_) {
        job->OutputFile->Close();
    }
}

void DoSnapshotJobs(const std::vector<TBuildSnapshotJob> jobs)
{
<<<<<<< HEAD
    for (const auto& job : jobs) {
        TFileOutput outputStream(*job.OutputFile);
=======
    for (const auto& job : Jobs_) {
        TUnbufferedFileOutput outputStream(*job.OutputFile);
>>>>>>> e754f8d4

        auto checkpointableOutput = CreateCheckpointableOutputStream(&outputStream);
        auto bufferedOutput = CreateBufferedCheckpointableOutputStream(checkpointableOutput.get(), PipeWriteBufferSize);

        try {
            job.Controller->SaveSnapshot(bufferedOutput.get());
            bufferedOutput->Finish();
            job.OutputFile->Close();
        } catch (const TFileError& ex) {
            // Failed to save snapshot because other side of the pipe was closed.
        }
    }
}

void TSnapshotBuilder::RunChild()
{
    std::vector<int> descriptors = {2};
    for (const auto& job : Jobs_) {
        descriptors.push_back(int(job->OutputFile->GetHandle()));
    }
    CloseAllDescriptors(descriptors);

    std::vector<std::thread> builderThreads;
    {
        const int jobsPerBuilder = Jobs_.size() / Config_->ParallelSnapshotBuilderCount + 1;
        std::vector<TBuildSnapshotJob> jobs;
        for (int jobIndex = 0; jobIndex < Jobs_.size(); ++jobIndex) {
            auto& job = Jobs_[jobIndex];
            if (!job->Suspended || !job->Controller->IsRunning()) {
                continue;
            }
            TBuildSnapshotJob snapshotJob;
            snapshotJob.OperationId = std::move(job->OperationId);
            snapshotJob.Controller = std::move(job->Controller);
            snapshotJob.OutputFile = std::move(job->OutputFile);
            jobs.push_back(std::move(snapshotJob));

            if (jobs.size() >= jobsPerBuilder) {
                builderThreads.emplace_back(
                    DoSnapshotJobs, std::move(jobs));
                jobs.clear();
            }
        }

        if (jobs.size() > 0) {
            builderThreads.emplace_back(
                DoSnapshotJobs, std::move(jobs));
        }
        Jobs_.clear();
    }

    for (auto& builderThread : builderThreads) {
        builderThread.join();
    }
}

TFuture<std::vector<TError>> TSnapshotBuilder::UploadSnapshots()
{
    std::vector<TFuture<void>> snapshotUploadFutures;
    for (auto& job : Jobs_) {
        if (!job->Suspended || !job->Controller->IsRunning()) {
            continue;
        }
        auto cancelableInvoker = job->Controller->GetCancelableContext()->CreateInvoker(IOInvoker_);
        auto uploadFuture = BIND(
            &TSnapshotBuilder::UploadSnapshot,
            MakeStrong(this),
            Passed(std::move(job)))
                .AsyncVia(cancelableInvoker)
                .Run();
        snapshotUploadFutures.push_back(std::move(uploadFuture));
    }
    return CombineAll(snapshotUploadFutures);
}

void TSnapshotBuilder::UploadSnapshot(const TSnapshotJobPtr& job)
{
    const auto& operationId = job->OperationId;

    auto Logger = this->Logger;
    Logger.AddTag("OperationId: %v", operationId);

    try {
        LOG_INFO("Started uploading snapshot");

        auto snapshotPath = GetNewSnapshotPath(operationId);

        // Start outer transaction.
        ITransactionPtr transaction;
        {
            TTransactionStartOptions options;
            auto attributes = CreateEphemeralAttributes();
            attributes->Set(
                "title",
                Format("Snapshot upload for operation %v", operationId));
            options.Attributes = std::move(attributes);
            options.Timeout = Config_->SnapshotTimeout;
            auto transactionOrError = WaitFor(
                Client_->StartTransaction(
                    NTransactionClient::ETransactionType::Master,
                    options));
            transaction = transactionOrError.ValueOrThrow();
        }

        // Remove previous snapshot, if exists.
        {
            TRemoveNodeOptions options;
            options.Force = true;
            auto result = WaitFor(transaction->RemoveNode(
                snapshotPath,
                options));
            THROW_ERROR_EXCEPTION_IF_FAILED(result, "Error removing previous snapshot");
        }

        // Create new snapshot node.
        {
            TCreateNodeOptions options;
            auto attributes = CreateEphemeralAttributes();
            attributes->Set("version", GetCurrentSnapshotVersion());
            options.Attributes = std::move(attributes);
            auto result = WaitFor(transaction->CreateNode(
                snapshotPath,
                EObjectType::File,
                options));
            THROW_ERROR_EXCEPTION_IF_FAILED(result, "Error creating snapshot node");
        }

        i64 snapshotSize = 0;

        // Upload new snapshot.
        {
            TFileWriterOptions options;
            options.Config = Config_->SnapshotWriter;
            auto writer = transaction->CreateFileWriter(snapshotPath, options);

            WaitFor(writer->Open())
                .ThrowOnError();

            auto syncReader = CreateSyncAdapter(job->Reader);
            auto checkpointableInput = CreateCheckpointableInputStream(syncReader.get());

            struct TSnapshotBuilderBufferTag { };
            auto buffer = TSharedMutableRef::Allocate<TSnapshotBuilderBufferTag>(RemoteWriteBufferSize, false);

            while (true) {
                size_t bytesRead = checkpointableInput->Read(buffer.Begin(), buffer.Size());
                snapshotSize += bytesRead;
                if (bytesRead == 0) {
                    break;
                }

                WaitFor(writer->Write(buffer.Slice(0, bytesRead)))
                    .ThrowOnError();
            }

            WaitFor(writer->Close())
                .ThrowOnError();

            LOG_INFO("Snapshot uploaded successfully (Size: %v)", snapshotSize);
        }

        if (snapshotSize == 0) {
            LOG_WARNING("Empty snapshot found, skipping it");
            transaction->Abort();
        } else {
            // Copy snapshot to old operation node if such node exists.
            {
                TCopyNodeOptions options;
                options.Recursive = false;
                options.Force = true;

                auto rspOrError = WaitFor(transaction->CopyNode(
                    snapshotPath,
                    GetSnapshotPath(operationId),
                    options));

                if (!rspOrError.IsOK()) {
                    // COMPAT: Remove message check when masters are updated and will set ResolveError
                    // if intermediate node is missing.
                    auto isIntermediateNodeMissing = rspOrError.FindMatching(NYTree::EErrorCode::ResolveError) ||
                        rspOrError.GetMessage().Contains("has no child");

                    // Intermediate nodes can be missing in new operations storage mode.
                    if (!isIntermediateNodeMissing) {
                        THROW_ERROR rspOrError;
                    }
                }
            }

            // Commit outer transaction.
            WaitFor(transaction->Commit())
                .ThrowOnError();

            LOG_INFO("Snapshot uploaded successfully (SnapshotIndex: %v)",
                job->Cookie.SnapshotIndex);

            auto controller = job->Controller;
            if (controller->IsRunning()) {
                // Safely remove jobs that we do not need any more.
                WaitFor(
                    BIND(&IOperationController::OnSnapshotCompleted, controller)
                        .AsyncVia(controller->GetCancelableInvoker())
                        .Run(job->Cookie))
                    .ThrowOnError();
            }
        }
    } catch (const std::exception& ex) {
        LOG_ERROR(ex, "Error uploading snapshot");
    }
}

////////////////////////////////////////////////////////////////////////////////

} // namespace NControllerAgent
} // namespace NYT<|MERGE_RESOLUTION|>--- conflicted
+++ resolved
@@ -216,13 +216,8 @@
 
 void DoSnapshotJobs(const std::vector<TBuildSnapshotJob> jobs)
 {
-<<<<<<< HEAD
     for (const auto& job : jobs) {
-        TFileOutput outputStream(*job.OutputFile);
-=======
-    for (const auto& job : Jobs_) {
         TUnbufferedFileOutput outputStream(*job.OutputFile);
->>>>>>> e754f8d4
 
         auto checkpointableOutput = CreateCheckpointableOutputStream(&outputStream);
         auto bufferedOutput = CreateBufferedCheckpointableOutputStream(checkpointableOutput.get(), PipeWriteBufferSize);
