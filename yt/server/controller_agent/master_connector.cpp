--- conflicted
+++ resolved
@@ -129,13 +129,8 @@
         YCHECK(IsConnected());
 
         return BIND(&TImpl::DoAttachToLivePreview, MakeStrong(this))
-<<<<<<< HEAD
             .AsyncVia(CancelableControlInvoker_)
-            .Run(operationId, transactionId, tableIds, childIds);
-=======
-            .AsyncVia(Invoker_)
             .Run(operationId, transactionId, tableId, childIds);
->>>>>>> f51dec34
     }
 
     TFuture<TOperationSnapshot> DownloadSnapshot(const TOperationId& operationId)
@@ -846,15 +841,8 @@
             tableId,
             childIds.size());
 
-<<<<<<< HEAD
-        for (const auto& tableId : tableIds) {
-            for (const auto& childId : childIds) {
-                update->LivePreviewRequests.push_back(TLivePreviewRequest{tableId, childId});
-            }
-=======
         for (const auto& childId : childIds) {
-            list->LivePreviewRequests.push_back(TLivePreviewRequest{tableId, childId});
->>>>>>> f51dec34
+            update->LivePreviewRequests.push_back(TLivePreviewRequest{tableId, childId});
         }
     }
 
