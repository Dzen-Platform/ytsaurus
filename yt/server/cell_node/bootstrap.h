#pragma once

#include "public.h"

#include <yt/server/chunk_server/public.h>

#include <yt/server/exec_agent/public.h>

#include <yt/server/data_node/public.h>

#include <yt/server/job_agent/public.h>

#include <yt/server/job_proxy/public.h>

#include <yt/server/tablet_node/public.h>

#include <yt/server/hive/public.h>

#include <yt/ytlib/api/public.h>

#include <yt/ytlib/chunk_client/public.h>

#include <yt/ytlib/misc/public.h>

#include <yt/ytlib/monitoring/http_server.h>

#include <yt/ytlib/node_tracker_client/node_directory.h>

#include <yt/ytlib/query_client/public.h>

#include <yt/core/bus/public.h>

#include <yt/core/concurrency/action_queue.h>
#include <yt/core/concurrency/throughput_throttler.h>

#include <yt/core/rpc/public.h>

#include <yt/core/ytree/public.h>

#include <yt/core/misc/public.h>
#include <yt/ytlib/hive/config.h>

namespace NYT {
namespace NCellNode {

////////////////////////////////////////////////////////////////////////////////

class TBootstrap
{
public:
    explicit TBootstrap(NYTree::INodePtr configNode);
    ~TBootstrap();

<<<<<<< HEAD
    const TCellNodeConfigPtr& GetConfig() const;
    const IInvokerPtr& GetControlInvoker() const;
    const IInvokerPtr& GetQueryPoolInvoker() const;
    const IInvokerPtr& GetTableReplicatorPoolInvoker() const;
    const NApi::INativeClientPtr& GetMasterClient() const;
    const NRpc::IServerPtr& GetRpcServer() const;
    const NRpc::IChannelFactoryPtr& GetTabletChannelFactory() const;
    const NYTree::IMapNodePtr& GetOrchidRoot() const;
    const NJobAgent::TJobControllerPtr& GetJobController() const;
    const NJobAgent::TStatisticsReporterPtr& GetStatisticsReporter() const;
    const NTabletNode::TSlotManagerPtr& GetTabletSlotManager() const;
    const NTabletNode::TSecurityManagerPtr& GetSecurityManager() const;
    const NTabletNode::TInMemoryManagerPtr& GetInMemoryManager() const;
    const NExecAgent::TSlotManagerPtr& GetExecSlotManager() const;
    const NJobProxy::TJobProxyConfigPtr& GetJobProxyConfig() const;
=======
    TCellNodeConfigPtr GetConfig() const;
    IInvokerPtr GetControlInvoker() const;
    IInvokerPtr GetQueryPoolInvoker() const;
    NApi::IClientPtr GetMasterClient() const;
    const NNodeTrackerClient::TNodeDirectoryPtr& GetNodeDirectory() const;
    NRpc::IServerPtr GetRpcServer() const;
    NRpc::IChannelFactoryPtr GetTabletChannelFactory() const;
    NYTree::IMapNodePtr GetOrchidRoot() const;
    NJobAgent::TJobControllerPtr GetJobController() const;
    NJobAgent::TStatisticsReporterPtr GetStatisticsReporter() const;
    NTabletNode::TSlotManagerPtr GetTabletSlotManager() const;
    NTabletNode::TSecurityManagerPtr GetSecurityManager() const;
    NTabletNode::TInMemoryManagerPtr GetInMemoryManager() const;
    NExecAgent::TSlotManagerPtr GetExecSlotManager() const;
    NJobProxy::TJobProxyConfigPtr GetJobProxyConfig() const;
>>>>>>> 3c565b3d
    TNodeMemoryTracker* GetMemoryUsageTracker() const;
    const NDataNode::TChunkStorePtr& GetChunkStore() const;
    const NDataNode::TChunkCachePtr& GetChunkCache() const;
    const NDataNode::TChunkRegistryPtr& GetChunkRegistry() const;
    const NDataNode::TSessionManagerPtr& GetSessionManager() const;
    const  NDataNode::TChunkMetaManagerPtr& GetChunkMetaManager() const;
    const NDataNode::TChunkBlockManagerPtr& GetChunkBlockManager() const;
    const NChunkClient::IBlockCachePtr& GetBlockCache() const;
    const NDataNode::TPeerBlockTablePtr& GetPeerBlockTable() const;
    const NDataNode::TBlobReaderCachePtr& GetBlobReaderCache() const;
    const NDataNode::TJournalDispatcherPtr& GetJournalDispatcher() const;
    const NDataNode::TMasterConnectorPtr& GetMasterConnector() const;
    const NHiveClient::TClusterDirectoryPtr& GetClusterDirectory();
    const NQueryClient::TColumnEvaluatorCachePtr& GetColumnEvaluatorCache() const;
    const NQueryClient::ISubexecutorPtr& GetQueryExecutor() const;

    const NConcurrency::IThroughputThrottlerPtr& GetReplicationInThrottler() const;
    const NConcurrency::IThroughputThrottlerPtr& GetReplicationOutThrottler() const;
    const NConcurrency::IThroughputThrottlerPtr& GetRepairInThrottler() const;
    const NConcurrency::IThroughputThrottlerPtr& GetRepairOutThrottler() const;
    const NConcurrency::IThroughputThrottlerPtr& GetArtifactCacheInThrottler() const;
    const NConcurrency::IThroughputThrottlerPtr& GetArtifactCacheOutThrottler() const;

    const NConcurrency::IThroughputThrottlerPtr& GetInThrottler(const TWorkloadDescriptor& descriptor) const;
    const NConcurrency::IThroughputThrottlerPtr& GetOutThrottler(const TWorkloadDescriptor& descriptor) const;

    const NObjectClient::TCellId& GetCellId() const;
    NObjectClient::TCellId GetCellId(NObjectClient::TCellTag cellTag) const;
    NNodeTrackerClient::TAddressMap GetLocalAddresses();
    NNodeTrackerClient::TNetworkPreferenceList GetLocalNetworks();

    void Run();

private:
    const NYTree::INodePtr ConfigNode;

    TCellNodeConfigPtr Config;

    NConcurrency::TActionQueuePtr ControlQueue;

    NConcurrency::TThreadPoolPtr QueryThreadPool;

    NConcurrency::TThreadPoolPtr TableReplicatorThreadPool;

    NMonitoring::TMonitoringManagerPtr MonitoringManager_;
    std::unique_ptr<NLFAlloc::TLFAllocProfiler> LFAllocProfiler_;
    NBus::IBusServerPtr BusServer;
<<<<<<< HEAD
    NApi::INativeConnectionPtr MasterConnection;
    NApi::INativeClientPtr MasterClient;
    NHiveServer::TCellDirectorySynchronizerPtr CellDirectorySynchronizer;
=======
    NApi::IConnectionPtr MasterConnection;
    NApi::IClientPtr MasterClient;
    NNodeTrackerClient::TNodeDirectoryPtr NodeDirectory;
    NNodeTrackerClient::TNodeDirectorySynchronizerPtr NodeDirectorySynchronizer;
    NHive::TCellDirectorySynchronizerPtr CellDirectorySynchronizer;
>>>>>>> 3c565b3d
    NRpc::IServerPtr RpcServer;
    NRpc::IServicePtr MasterCacheService;
    std::unique_ptr<NHttp::TServer> HttpServer;
    NRpc::IChannelFactoryPtr TabletChannelFactory;
    NYTree::IMapNodePtr OrchidRoot;
    NJobAgent::TJobControllerPtr JobController;
    NJobAgent::TStatisticsReporterPtr StatisticsReporter;
    NExecAgent::TSlotManagerPtr ExecSlotManager;
    NJobProxy::TJobProxyConfigPtr JobProxyConfig;
    std::unique_ptr<TMemoryUsageTracker<NNodeTrackerClient::EMemoryCategory>> MemoryUsageTracker;
    NExecAgent::TSchedulerConnectorPtr SchedulerConnector;
    NDataNode::TChunkStorePtr ChunkStore;
    NDataNode::TChunkCachePtr ChunkCache;
    NDataNode::TChunkRegistryPtr ChunkRegistry;
    NDataNode::TSessionManagerPtr SessionManager;
    NDataNode::TChunkMetaManagerPtr ChunkMetaManager;
    NDataNode::TChunkBlockManagerPtr ChunkBlockManager;
    NChunkClient::IBlockCachePtr BlockCache;
    NDataNode::TPeerBlockTablePtr PeerBlockTable;
    NDataNode::TPeerBlockUpdaterPtr PeerBlockUpdater;
    NDataNode::TBlobReaderCachePtr BlobReaderCache;
    NDataNode::TJournalDispatcherPtr JournalDispatcher;
    NDataNode::TMasterConnectorPtr MasterConnector;
    NHiveClient::TClusterDirectoryPtr ClusterDirectory;
    NHiveClient::TClusterDirectorySynchronizerPtr ClusterDirectorySynchronizer;

    NConcurrency::IThroughputThrottlerPtr TotalInThrottler;
    NConcurrency::IThroughputThrottlerPtr TotalOutThrottler;
    NConcurrency::IThroughputThrottlerPtr ReplicationInThrottler;
    NConcurrency::IThroughputThrottlerPtr ReplicationOutThrottler;
    NConcurrency::IThroughputThrottlerPtr RepairInThrottler;
    NConcurrency::IThroughputThrottlerPtr RepairOutThrottler;
    NConcurrency::IThroughputThrottlerPtr ArtifactCacheInThrottler;
    NConcurrency::IThroughputThrottlerPtr ArtifactCacheOutThrottler;

    NTabletNode::TSlotManagerPtr TabletSlotManager;
    NTabletNode::TSecurityManagerPtr SecurityManager;
    NTabletNode::TInMemoryManagerPtr InMemoryManager;

    NQueryClient::TColumnEvaluatorCachePtr ColumnEvaluatorCache;
    NQueryClient::ISubexecutorPtr QueryExecutor;


    void DoRun();
    void PopulateAlerts(std::vector<TError>* alerts);
    NObjectClient::TCellId ToRedirectorCellId(const NObjectClient::TCellId& cellId);

    void OnMasterConnected();
    void OnMasterDisconnected();

};

////////////////////////////////////////////////////////////////////////////////

} // namespace NTabletNode
} // namespace NYT<|MERGE_RESOLUTION|>--- conflicted
+++ resolved
@@ -51,7 +51,6 @@
     explicit TBootstrap(NYTree::INodePtr configNode);
     ~TBootstrap();
 
-<<<<<<< HEAD
     const TCellNodeConfigPtr& GetConfig() const;
     const IInvokerPtr& GetControlInvoker() const;
     const IInvokerPtr& GetQueryPoolInvoker() const;
@@ -67,29 +66,12 @@
     const NTabletNode::TInMemoryManagerPtr& GetInMemoryManager() const;
     const NExecAgent::TSlotManagerPtr& GetExecSlotManager() const;
     const NJobProxy::TJobProxyConfigPtr& GetJobProxyConfig() const;
-=======
-    TCellNodeConfigPtr GetConfig() const;
-    IInvokerPtr GetControlInvoker() const;
-    IInvokerPtr GetQueryPoolInvoker() const;
-    NApi::IClientPtr GetMasterClient() const;
-    const NNodeTrackerClient::TNodeDirectoryPtr& GetNodeDirectory() const;
-    NRpc::IServerPtr GetRpcServer() const;
-    NRpc::IChannelFactoryPtr GetTabletChannelFactory() const;
-    NYTree::IMapNodePtr GetOrchidRoot() const;
-    NJobAgent::TJobControllerPtr GetJobController() const;
-    NJobAgent::TStatisticsReporterPtr GetStatisticsReporter() const;
-    NTabletNode::TSlotManagerPtr GetTabletSlotManager() const;
-    NTabletNode::TSecurityManagerPtr GetSecurityManager() const;
-    NTabletNode::TInMemoryManagerPtr GetInMemoryManager() const;
-    NExecAgent::TSlotManagerPtr GetExecSlotManager() const;
-    NJobProxy::TJobProxyConfigPtr GetJobProxyConfig() const;
->>>>>>> 3c565b3d
     TNodeMemoryTracker* GetMemoryUsageTracker() const;
     const NDataNode::TChunkStorePtr& GetChunkStore() const;
     const NDataNode::TChunkCachePtr& GetChunkCache() const;
     const NDataNode::TChunkRegistryPtr& GetChunkRegistry() const;
     const NDataNode::TSessionManagerPtr& GetSessionManager() const;
-    const  NDataNode::TChunkMetaManagerPtr& GetChunkMetaManager() const;
+    const NDataNode::TChunkMetaManagerPtr& GetChunkMetaManager() const;
     const NDataNode::TChunkBlockManagerPtr& GetChunkBlockManager() const;
     const NChunkClient::IBlockCachePtr& GetBlockCache() const;
     const NDataNode::TPeerBlockTablePtr& GetPeerBlockTable() const;
@@ -99,6 +81,7 @@
     const NHiveClient::TClusterDirectoryPtr& GetClusterDirectory();
     const NQueryClient::TColumnEvaluatorCachePtr& GetColumnEvaluatorCache() const;
     const NQueryClient::ISubexecutorPtr& GetQueryExecutor() const;
+    const NNodeTrackerClient::TNodeDirectoryPtr& GetNodeDirectory() const;
 
     const NConcurrency::IThroughputThrottlerPtr& GetReplicationInThrottler() const;
     const NConcurrency::IThroughputThrottlerPtr& GetReplicationOutThrottler() const;
@@ -131,17 +114,11 @@
     NMonitoring::TMonitoringManagerPtr MonitoringManager_;
     std::unique_ptr<NLFAlloc::TLFAllocProfiler> LFAllocProfiler_;
     NBus::IBusServerPtr BusServer;
-<<<<<<< HEAD
     NApi::INativeConnectionPtr MasterConnection;
     NApi::INativeClientPtr MasterClient;
     NHiveServer::TCellDirectorySynchronizerPtr CellDirectorySynchronizer;
-=======
-    NApi::IConnectionPtr MasterConnection;
-    NApi::IClientPtr MasterClient;
     NNodeTrackerClient::TNodeDirectoryPtr NodeDirectory;
     NNodeTrackerClient::TNodeDirectorySynchronizerPtr NodeDirectorySynchronizer;
-    NHive::TCellDirectorySynchronizerPtr CellDirectorySynchronizer;
->>>>>>> 3c565b3d
     NRpc::IServerPtr RpcServer;
     NRpc::IServicePtr MasterCacheService;
     std::unique_ptr<NHttp::TServer> HttpServer;
