--- conflicted
+++ resolved
@@ -435,13 +435,10 @@
         directMasterChannel,
         GetCellId()));
 
-<<<<<<< HEAD
     CellDirectorySynchronizer->Start();
 
-    OrchidRoot = GetEphemeralNodeFactory(true)->CreateMap();
-=======
-    OrchidRoot = CreateEphemeralNodeFactory()->CreateMap();
->>>>>>> a18ce9b0
+    OrchidRoot = CreateEphemeralNodeFactory(true)->CreateMap();
+
     SetNodeByYPath(
         OrchidRoot,
         "/monitoring",
