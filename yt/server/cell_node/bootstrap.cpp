#include "stdafx.h"
#include "bootstrap.h"
#include "config.h"

#include <ytlib/misc/address.h>
#include <ytlib/misc/ref_counted_tracker.h>

#include <ytlib/actions/action_queue.h>

#include <ytlib/bus/server.h>
#include <ytlib/bus/tcp_server.h>
#include <ytlib/bus/config.h>

#include <ytlib/rpc/channel.h>
#include <ytlib/rpc/server.h>
#include <ytlib/rpc/redirector_service.h>

#include <ytlib/meta_state/master_channel.h>

#include <ytlib/meta_state/config.h>

#include <ytlib/orchid/orchid_service.h>

#include <ytlib/monitoring/monitoring_manager.h>
#include <ytlib/monitoring/ytree_integration.h>
#include <ytlib/monitoring/http_server.h>
#include <ytlib/monitoring/http_integration.h>

#include <ytlib/ytree/ephemeral_node_factory.h>
#include <ytlib/ytree/virtual.h>
#include <ytlib/ytree/yson_file_service.h>
#include <ytlib/ytree/ypath_client.h>

#include <ytlib/profiling/profiling_manager.h>

#include <ytlib/scheduler/scheduler_channel.h>

#include <ytlib/object_client/object_service_proxy.h>

#include <ytlib/chunk_client/chunk_service_proxy.h>

#include <server/misc/build_attributes.h>

#include <server/chunk_holder/config.h>
#include <server/chunk_holder/ytree_integration.h>
#include <server/chunk_holder/chunk_cache.h>
#include <server/chunk_holder/peer_block_table.h>
#include <server/chunk_holder/peer_block_updater.h>
#include <server/chunk_holder/chunk_store.h>
#include <server/chunk_holder/chunk_cache.h>
#include <server/chunk_holder/chunk_registry.h>
#include <server/chunk_holder/block_store.h>
#include <server/chunk_holder/reader_cache.h>
#include <server/chunk_holder/location.h>
#include <server/chunk_holder/data_node_service.h>
#include <server/chunk_holder/master_connector.h>
#include <server/chunk_holder/session_manager.h>
#include <server/chunk_holder/job.h>
#include <server/chunk_holder/private.h>

#include <server/job_agent/job_controller.h>

#include <server/exec_agent/private.h>
#include <server/exec_agent/config.h>
#include <server/exec_agent/slot_manager.h>
#include <server/exec_agent/supervisor_service.h>
#include <server/exec_agent/environment.h>
#include <server/exec_agent/environment_manager.h>
#include <server/exec_agent/unsafe_environment.h>
#include <server/exec_agent/scheduler_connector.h>
#include <server/exec_agent/job.h>

namespace NYT {
namespace NCellNode {

using namespace NBus;
using namespace NChunkClient;
using namespace NChunkServer;
using namespace NElection;
using namespace NMonitoring;
using namespace NOrchid;
using namespace NProfiling;
using namespace NRpc;
using namespace NScheduler;
using namespace NJobAgent;
using namespace NExecAgent;
using namespace NJobProxy;
using namespace NChunkHolder;
using namespace NYTree;

////////////////////////////////////////////////////////////////////////////////

static NLog::TLogger Logger("Bootstrap");
static const i64 FootprintMemorySize = (i64) 1024 * 1024 * 1024;

////////////////////////////////////////////////////////////////////////////////

TBootstrap::TBootstrap(
    const Stroka& configFileName,
    TCellNodeConfigPtr config)
    : ConfigFileName(configFileName)
    , Config(config)
    , MemoryUsageTracker(Config->ExecAgent->JobController->ResourceLimits->Memory, "/cell_node")
{ }

TBootstrap::~TBootstrap()
{ }

void TBootstrap::Run()
{
    srand(time(nullptr));

    {
        auto localHostName = TAddressResolver::Get()->GetLocalHostName();
        LocalDescriptor.Address = BuildServiceAddress(localHostName, Config->RpcPort);
    }

    LOG_INFO("Starting node (LocalDescriptor: %s, MasterAddresses: [%s])",
        ~ToString(LocalDescriptor),
        ~JoinToString(Config->Masters->Addresses));

    {
        auto result = MemoryUsageTracker.TryAcquire(
            EMemoryConsumer::Footprint,
            FootprintMemorySize);
        if (!result.IsOK()) {
            THROW_ERROR_EXCEPTION("Error allocating footprint memory")
                << result;
        }
    }

    MasterChannel = CreateLeaderChannel(Config->Masters);

    SchedulerChannel = CreateSchedulerChannel(Config->ExecAgent->SchedulerConnector, MasterChannel);

    ControlQueue = New<TActionQueue>("Control");

    BusServer = CreateTcpBusServer(New<TTcpBusServerConfig>(Config->RpcPort));

    RpcServer = CreateRpcServer(BusServer);

    auto monitoringManager = New<TMonitoringManager>();
    monitoringManager->Register(
        "/ref_counted",
        BIND(&TRefCountedTracker::GetMonitoringInfo, TRefCountedTracker::Get()));

    RpcServer->RegisterService(CreateRedirectorService(
        NObjectClient::TObjectServiceProxy::GetServiceName(),
        MasterChannel));

    RpcServer->RegisterService(CreateRedirectorService(
        NChunkClient::TChunkServiceProxy::GetServiceName(),
        MasterChannel));

    ReaderCache = New<TReaderCache>(Config->DataNode);

    ChunkRegistry = New<TChunkRegistry>(this);

    BlockStore = New<TBlockStore>(Config->DataNode, this);
    BlockStore->Initialize();

    PeerBlockTable = New<TPeerBlockTable>(Config->DataNode->PeerBlockTable);

    PeerBlockUpdater = New<TPeerBlockUpdater>(Config->DataNode, this);

    ChunkStore = New<TChunkStore>(Config->DataNode, this);
    ChunkStore->Initialize();

    ChunkCache = New<TChunkCache>(Config->DataNode, this);
    ChunkCache->Initialize();

    if (!ChunkStore->GetCellGuid().IsEmpty() && !ChunkCache->GetCellGuid().IsEmpty()) {
        if (ChunkStore->GetCellGuid().IsEmpty() != ChunkCache->GetCellGuid().IsEmpty()) {
            THROW_ERROR_EXCEPTION("Inconsistent cell GUID (ChunkStore: %s, ChunkCache: %s)",
                ~ToString(ChunkStore->GetCellGuid()),
                ~ToString(ChunkCache->GetCellGuid()));
        }
        CellGuid = ChunkCache->GetCellGuid();
    }

    if (!ChunkStore->GetCellGuid().IsEmpty() && ChunkCache->GetCellGuid().IsEmpty()) {
        CellGuid = ChunkStore->GetCellGuid();
        ChunkCache->UpdateCellGuid(CellGuid);
    }

    if (ChunkStore->GetCellGuid().IsEmpty() && !ChunkCache->GetCellGuid().IsEmpty()) {
        CellGuid = ChunkCache->GetCellGuid();
        ChunkStore->SetCellGuid(CellGuid);
    }

    SessionManager = New<TSessionManager>(Config->DataNode, this);

    MasterConnector = New<TMasterConnector>(Config->DataNode, this);

    ReplicationInThrottler = CreateProfilingThrottlerWrapper(
        CreateLimitedThrottler(Config->DataNode->ReplicationInThrottler),
        DataNodeProfiler.GetPathPrefix() + "/replication_in");
    ReplicationOutThrottler = CreateProfilingThrottlerWrapper(
        CreateLimitedThrottler(Config->DataNode->ReplicationOutThrottler),
        DataNodeProfiler.GetPathPrefix() + "/replication_out");
    RepairInThrottler = CreateProfilingThrottlerWrapper(
        CreateLimitedThrottler(Config->DataNode->RepairInThrottler),
        DataNodeProfiler.GetPathPrefix() + "/repair_in");
    RepairOutThrottler = CreateProfilingThrottlerWrapper(
        CreateLimitedThrottler(Config->DataNode->RepairOutThrottler),
        DataNodeProfiler.GetPathPrefix() + "/repair_out");

    RpcServer->RegisterService(New<TDataNodeService>(Config->DataNode, this));

    JobProxyConfig = New<NJobProxy::TJobProxyConfig>();

    JobProxyConfig->MemoryWatchdogPeriod = Config->ExecAgent->MemoryWatchdogPeriod;

    JobProxyConfig->Logging = Config->ExecAgent->JobProxyLogging;

    JobProxyConfig->MemoryLimitMultiplier = Config->ExecAgent->MemoryLimitMultiplier;

    JobProxyConfig->SandboxName = SandboxDirectoryName;
    JobProxyConfig->AddressResolver = Config->AddressResolver;
    JobProxyConfig->SupervisorConnection = New<NBus::TTcpBusClientConfig>();
    JobProxyConfig->SupervisorConnection->Address = LocalDescriptor.Address;
    JobProxyConfig->SupervisorRpcTimeout = Config->ExecAgent->SupervisorRpcTimeout;
    JobProxyConfig->MasterRpcTimeout = Config->Masters->RpcTimeout;
    // TODO(babenko): consider making this priority configurable
    JobProxyConfig->SupervisorConnection->Priority = 6;

    SlotManager = New<TSlotManager>(Config->ExecAgent->SlotManager, this);
    SlotManager->Initialize(Config->ExecAgent->JobController->ResourceLimits->UserSlots);

    JobController = New<TJobController>(Config->ExecAgent->JobController, this);

    auto createExecJob = BIND([this] (
            const NJobAgent::TJobId& jobId,
            const NNodeTrackerClient::NProto::TNodeResources& resourceLimits,
            NJobTrackerClient::NProto::TJobSpec&& jobSpec) ->
            NJobAgent::IJobPtr
        {
            return NExecAgent::CreateUserJob(
                    jobId,
                    resourceLimits,
                    std::move(jobSpec),
                    this);
        });
    JobController->RegisterFactory(NJobAgent::EJobType::Map,             createExecJob);
    JobController->RegisterFactory(NJobAgent::EJobType::PartitionMap,    createExecJob);
    JobController->RegisterFactory(NJobAgent::EJobType::SortedMerge,     createExecJob);
    JobController->RegisterFactory(NJobAgent::EJobType::OrderedMerge,    createExecJob);
    JobController->RegisterFactory(NJobAgent::EJobType::UnorderedMerge,  createExecJob);
    JobController->RegisterFactory(NJobAgent::EJobType::Partition,       createExecJob);
    JobController->RegisterFactory(NJobAgent::EJobType::SimpleSort,      createExecJob);
    JobController->RegisterFactory(NJobAgent::EJobType::PartitionSort,   createExecJob);
    JobController->RegisterFactory(NJobAgent::EJobType::SortedReduce,    createExecJob);
    JobController->RegisterFactory(NJobAgent::EJobType::PartitionReduce, createExecJob);

    auto createChunkJob = BIND([this] (
            const NJobAgent::TJobId& jobId,
            const NNodeTrackerClient::NProto::TNodeResources& resourceLimits,
            NJobTrackerClient::NProto::TJobSpec&& jobSpec) ->
            NJobAgent::IJobPtr
        {
            return NChunkHolder::CreateChunkJob(
                    jobId,
                    std::move(jobSpec),
                    resourceLimits,
                    Config->DataNode,
                    this);
        });
    JobController->RegisterFactory(NJobAgent::EJobType::RemoveChunk,     createChunkJob);
    JobController->RegisterFactory(NJobAgent::EJobType::ReplicateChunk,  createChunkJob);
    JobController->RegisterFactory(NJobAgent::EJobType::RepairChunk,     createChunkJob);

    RpcServer->RegisterService(New<TSupervisorService>(this));

    EnvironmentManager = New<TEnvironmentManager>(Config->ExecAgent->EnvironmentManager);
    EnvironmentManager->Register("unsafe", CreateUnsafeEnvironmentBuilder());

    SchedulerConnector = New<TSchedulerConnector>(Config->ExecAgent->SchedulerConnector, this);

    OrchidRoot = GetEphemeralNodeFactory()->CreateMap();
    SetNodeByYPath(
        OrchidRoot,
        "/monitoring",
        CreateVirtualNode(CreateMonitoringProducer(monitoringManager)));
    SetNodeByYPath(
        OrchidRoot,
        "/profiling",
        CreateVirtualNode(
        TProfilingManager::Get()->GetRoot()
        ->Via(TProfilingManager::Get()->GetInvoker())));
    SetNodeByYPath(
        OrchidRoot,
        "/config",
        CreateVirtualNode(CreateYsonFileProducer(ConfigFileName)));
    SetNodeByYPath(
        OrchidRoot,
        "/stored_chunks",
        CreateVirtualNode(CreateStoredChunkMapService(~ChunkStore)));
    SetNodeByYPath(
        OrchidRoot,
        "/cached_chunks",
        CreateVirtualNode(CreateCachedChunkMapService(~ChunkCache)));
    
    // COMPAT(lukyan)
    SyncYPathSet(
        OrchidRoot,
        "/@service_name", ConvertToYsonString("node"));
    SetBuildAttributes(OrchidRoot, "node");

<<<<<<< HEAD
    std::unique_ptr<NHttp::TServer> httpServer(new NHttp::TServer(Config->MonitoringPort));
    httpServer->Register(
=======
    NHttp::TServer httpServer(Config->MonitoringPort);
    httpServer.Register(
>>>>>>> d405189a
        "/orchid",
        NMonitoring::GetYPathHttpHandler(OrchidRoot->Via(GetControlInvoker())));

    RpcServer->RegisterService(New<TOrchidService>(
        OrchidRoot,
        GetControlInvoker()));

    LOG_INFO("Listening for HTTP requests on port %d", Config->MonitoringPort);

    LOG_INFO("Listening for RPC requests on port %d", Config->RpcPort);
    RpcServer->Configure(Config->RpcServer);

    // Do not start subsystems until everything is initialized.
    monitoringManager->Start();
    PeerBlockUpdater->Start();
    MasterConnector->Start();
    SchedulerConnector->Start();
    httpServer.Start();

    RpcServer->Start();

    Sleep(TDuration::Max());
}

TCellNodeConfigPtr TBootstrap::GetConfig() const
{
    return Config;
}

IInvokerPtr TBootstrap::GetControlInvoker() const
{
    return ControlQueue->GetInvoker();
}

IChannelPtr TBootstrap::GetMasterChannel() const
{
    return MasterChannel;
}

IChannelPtr TBootstrap::GetSchedulerChannel() const
{
    return SchedulerChannel;
}

IServerPtr TBootstrap::GetRpcServer() const
{
    return RpcServer;
}

IMapNodePtr TBootstrap::GetOrchidRoot() const
{
    return OrchidRoot;
}

TJobTrackerPtr TBootstrap::GetJobController() const
{
    return JobController;
}

TSlotManagerPtr TBootstrap::GetSlotManager() const
{
    return SlotManager;
}

TEnvironmentManagerPtr TBootstrap::GetEnvironmentManager() const
{
    return EnvironmentManager;
}

TJobProxyConfigPtr TBootstrap::GetJobProxyConfig() const
{
    return JobProxyConfig;
}

TChunkStorePtr TBootstrap::GetChunkStore() const
{
    return ChunkStore;
}

TChunkCachePtr TBootstrap::GetChunkCache() const
{
    return ChunkCache;
}

TNodeMemoryTracker& TBootstrap::GetMemoryUsageTracker()
{
    return MemoryUsageTracker;
}

TChunkRegistryPtr TBootstrap::GetChunkRegistry() const
{
    return ChunkRegistry;
}

TSessionManagerPtr TBootstrap::GetSessionManager() const
{
    return SessionManager;
}

TBlockStorePtr TBootstrap::GetBlockStore() const
{
    return BlockStore;
}

TPeerBlockTablePtr TBootstrap::GetPeerBlockTable() const
{
    return PeerBlockTable;
}

TReaderCachePtr TBootstrap::GetReaderCache() const
{
    return ReaderCache;
}

TMasterConnectorPtr TBootstrap::GetMasterConnector() const
{
    return MasterConnector;
}

const NNodeTrackerClient::TNodeDescriptor& TBootstrap::GetLocalDescriptor() const
{
    return LocalDescriptor;
}

const TGuid& TBootstrap::GetCellGuid() const
{
    return CellGuid;
}

void TBootstrap::UpdateCellGuid(const TGuid& cellGuid)
{
    CellGuid = cellGuid;
    ChunkStore->SetCellGuid(CellGuid);
    ChunkCache->UpdateCellGuid(CellGuid);
}

IThroughputThrottlerPtr TBootstrap::GetReplicationInThrottler() const
{
    return ReplicationInThrottler;
}

IThroughputThrottlerPtr TBootstrap::GetReplicationOutThrottler() const
{
    return ReplicationOutThrottler;
}

IThroughputThrottlerPtr TBootstrap::GetRepairInThrottler() const
{
    return RepairInThrottler;
}

IThroughputThrottlerPtr TBootstrap::GetRepairOutThrottler() const
{
    return RepairOutThrottler;
}

IThroughputThrottlerPtr TBootstrap::GetInThrottler(EWriteSessionType sessionType) const
{
    switch (sessionType) {
        case EWriteSessionType::User:
            return GetUnlimitedThrottler();

        case EWriteSessionType::Repair:
            return RepairInThrottler;

        case EWriteSessionType::Replication:
            return ReplicationInThrottler;

        default:
            YUNREACHABLE();
    }
}

IThroughputThrottlerPtr TBootstrap::GetOutThrottler(EWriteSessionType sessionType) const
{
    switch (sessionType) {
        case EWriteSessionType::User:
            return GetUnlimitedThrottler();

        case EWriteSessionType::Repair:
            return RepairOutThrottler;

        case EWriteSessionType::Replication:
            return ReplicationOutThrottler;

        default:
            YUNREACHABLE();
    }
}

IThroughputThrottlerPtr TBootstrap::GetOutThrottler(EReadSessionType sessionType) const
{
    switch (sessionType) {
        case EReadSessionType::User:
            return GetUnlimitedThrottler();

        case EReadSessionType::Repair:
            return RepairOutThrottler;

        default:
            YUNREACHABLE();
    }
}

////////////////////////////////////////////////////////////////////////////////

} // namespace NCellNode
} // namespace NYT<|MERGE_RESOLUTION|>--- conflicted
+++ resolved
@@ -306,13 +306,8 @@
         "/@service_name", ConvertToYsonString("node"));
     SetBuildAttributes(OrchidRoot, "node");
 
-<<<<<<< HEAD
-    std::unique_ptr<NHttp::TServer> httpServer(new NHttp::TServer(Config->MonitoringPort));
-    httpServer->Register(
-=======
     NHttp::TServer httpServer(Config->MonitoringPort);
     httpServer.Register(
->>>>>>> d405189a
         "/orchid",
         NMonitoring::GetYPathHttpHandler(OrchidRoot->Via(GetControlInvoker())));
 
