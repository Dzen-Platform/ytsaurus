--- conflicted
+++ resolved
@@ -13,11 +13,7 @@
     : public NYTree::TYsonSerializable
 {
 public:
-<<<<<<< HEAD
-    //! Interval between consequent Ping requests to remote Hive Manager.
-=======
     //! Interval between consequent |Ping| requests to remote Hive Manager.
->>>>>>> ffdf4c34
     TDuration PingPeriod;
 
     //! Timeout for all RPC requests exchanged by Hive Managers.
