--- conflicted
+++ resolved
@@ -223,16 +223,12 @@
         {
             return EnqueueRequest(
                 false,
-<<<<<<< HEAD
+                true,
                 [
                     transactionId = commit->GetTransactionId(),
                     inheritCommitTimestamp = commit->GetInheritCommitTimestamp(),
                     coordinatorTimestampProvider = CoordinatorTimestampProvider_
                 ]
-=======
-                true,
-                [transactionId = commit->GetTransactionId()]
->>>>>>> 7f6c1f0e
                 (const ITransactionParticipantPtr& participant) {
                     const auto& timestampProvider = inheritCommitTimestamp
                         ? coordinatorTimestampProvider
