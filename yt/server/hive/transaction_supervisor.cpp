#include "stdafx.h"
#include "transaction_supervisor.h"
#include "config.h"
#include "transaction_manager.h"
#include "hive_manager.h"
#include "commit.h"
#include "private.h"

#include <core/rpc/service_detail.h>
#include <core/rpc/server.h>
#include <core/rpc/message.h>
#include <core/rpc/response_keeper.h>
#include <core/rpc/rpc.pb.h>

#include <core/ytree/attribute_helpers.h>

#include <core/concurrency/scheduler.h>

#include <ytlib/hive/transaction_supervisor_service_proxy.h>

#include <ytlib/transaction_client/timestamp_provider.h>

#include <server/hydra/composite_automaton.h>
#include <server/hydra/hydra_manager.h>
#include <server/hydra/mutation.h>
#include <server/hydra/entity_map.h>
#include <server/hydra/hydra_service.h>
#include <server/hydra/rpc_helpers.h>

#include <server/election/election_manager.h>

#include <server/hive/transaction_supervisor.pb.h>

namespace NYT {
namespace NHive {

using namespace NRpc;
using namespace NRpc::NProto;
using namespace NHydra;
using namespace NHive::NProto;
using namespace NTransactionClient;
using namespace NYTree;
using namespace NConcurrency;

////////////////////////////////////////////////////////////////////////////////

class TTransactionSupervisor::TImpl
    : public THydraServiceBase
    , public TCompositeAutomatonPart
{
public:
    TImpl(
        TTransactionSupervisorConfigPtr config,
        IInvokerPtr automatonInvoker,
        IHydraManagerPtr hydraManager,
        TCompositeAutomatonPtr automaton,
        TResponseKeeperPtr responseKeeper,
        THiveManagerPtr hiveManager,
        ITransactionManagerPtr transactionManager,
        ITimestampProviderPtr timestampProvider)
        : THydraServiceBase(
<<<<<<< HEAD
=======
            hydraManager,
>>>>>>> f97d067c
            hydraManager->CreateGuardedAutomatonInvoker(automatonInvoker),
            TServiceId(TTransactionSupervisorServiceProxy::GetServiceName(), hiveManager->GetSelfCellId()),
            HiveLogger)
        , TCompositeAutomatonPart(
            hydraManager,
            automaton,
            automatonInvoker)
        , Config_(config)
        , HydraManager_(hydraManager)
        , ResponseKeeper_(responseKeeper)
        , HiveManager_(hiveManager)
        , TransactionManager_(transactionManager)
        , TimestampProvider_(timestampProvider)
    {
        YCHECK(Config_);
        YCHECK(ResponseKeeper_);
        YCHECK(HiveManager_);
        YCHECK(TransactionManager_);
        YCHECK(TimestampProvider_);

        Logger.AddTag("CellId: %v", hiveManager->GetSelfCellId());

        TServiceBase::RegisterMethod(RPC_SERVICE_METHOD_DESC(CommitTransaction));
        TServiceBase::RegisterMethod(RPC_SERVICE_METHOD_DESC(AbortTransaction));
        TServiceBase::RegisterMethod(RPC_SERVICE_METHOD_DESC(PingTransaction));

        TCompositeAutomatonPart::RegisterMethod(BIND(&TImpl::HydraCommitSimpleTransaction, Unretained(this)));
        TCompositeAutomatonPart::RegisterMethod(BIND(&TImpl::HydraCommitDistributedTransactionPhaseOne, Unretained(this)));
        TCompositeAutomatonPart::RegisterMethod(BIND(&TImpl::HydraPrepareTransactionCommit, Unretained(this)));
        TCompositeAutomatonPart::RegisterMethod(BIND(&TImpl::HydraOnTransactionCommitPrepared, Unretained(this)));
        TCompositeAutomatonPart::RegisterMethod(BIND(&TImpl::HydraCommitDistributedTransactionPhaseTwo, Unretained(this)));
        TCompositeAutomatonPart::RegisterMethod(BIND(&TImpl::HydraCommitPreparedTransaction, Unretained(this)));
        TCompositeAutomatonPart::RegisterMethod(BIND(&TImpl::HydraAbortTransaction, Unretained(this)));

        RegisterLoader(
            "TransactionSupervisor.Keys",
            BIND(&TImpl::LoadKeys, Unretained(this)));
        RegisterLoader(
            "TransactionSupervisor.Values",
            BIND(&TImpl::LoadValues, Unretained(this)));

        RegisterSaver(
            ESyncSerializationPriority::Keys,
            "TransactionSupervisor.Keys",
            BIND(&TImpl::SaveKeys, Unretained(this)));
        RegisterSaver(
            ESyncSerializationPriority::Values,
            "TransactionSupervisor.Values",
            BIND(&TImpl::SaveValues, Unretained(this)));
    }

    IServicePtr GetRpcService()
    {
        return this;
    }

    TFuture<void> CommitTransaction(
        const TTransactionId& transactionId,
        const std::vector<TCellId>& participantCellIds)
    {
        return MessageToError(DoCommitTransaction(
            transactionId,
            participantCellIds,
            NullMutationId));
    }

    TFuture<void> AbortTransaction(
        const TTransactionId& transactionId,
        bool force)
    {
        return MessageToError(DoAbortTransaction(
            transactionId,
            NullMutationId,
            force));
    }

private:
    const TTransactionSupervisorConfigPtr Config_;
    const IHydraManagerPtr HydraManager_;
    const TResponseKeeperPtr ResponseKeeper_;
    const THiveManagerPtr HiveManager_;
    const ITransactionManagerPtr TransactionManager_;
    const ITimestampProviderPtr TimestampProvider_;

    TEntityMap<TTransactionId, TCommit> TransientCommitMap_;
    TEntityMap<TTransactionId, TCommit> PersistentCommitMap_;


    // RPC handlers.

    DECLARE_RPC_SERVICE_METHOD(NProto, CommitTransaction)
    {
        ValidatePeer(EPeerKind::Leader);

        auto transactionId = FromProto<TTransactionId>(request->transaction_id());
        auto participantCellIds = FromProto<TCellId>(request->participant_cell_ids());

        context->SetRequestInfo("TransactionId: %v, ParticipantCellIds: [%v]",
            transactionId,
            JoinToString(participantCellIds));

        if (ResponseKeeper_->TryReplyFrom(context))
            return;

        auto asyncResponseMessage = DoCommitTransaction(
            transactionId,
            participantCellIds,
            GetMutationId(context));
        context->ReplyFrom(asyncResponseMessage);
    }

    DECLARE_RPC_SERVICE_METHOD(NProto, AbortTransaction)
    {
        ValidatePeer(EPeerKind::Leader);

        auto transactionId = FromProto<TTransactionId>(request->transaction_id());
        bool force = request->force();

        context->SetRequestInfo("TransactionId: %v, Force: %v",
            transactionId,
            force);

        if (ResponseKeeper_->TryReplyFrom(context))
            return;

        auto asyncResponseMessage = DoAbortTransaction(
            transactionId,
            GetMutationId(context),
            force);
        context->ReplyFrom(asyncResponseMessage);
    }

    DECLARE_RPC_SERVICE_METHOD(NProto, PingTransaction)
    {
        ValidatePeer(EPeerKind::Leader);

        auto transactionId = FromProto<TTransactionId>(request->transaction_id());

        context->SetRequestInfo("TransactionId: %v",
            transactionId);

        // Any exception thrown here is replied to the client.
        TransactionManager_->PingTransaction(transactionId, *request);

        context->Reply();
    }


    // Facade implementation.

    TFuture<TSharedRefArray> DoCommitTransaction(
        const TTransactionId& transactionId,
        const std::vector<TCellId>& participantCellIds,
        const TMutationId& mutationId)
    {
        YASSERT(!HasMutationContext());

        auto* commit = FindCommit(transactionId);
        if (commit) {
            // NB: Even Response Keeper cannot protect us from this.
            return commit->GetAsyncResponseMessage();
        }

        auto commitHolder = std::make_unique<TCommit>(
            transactionId,
            mutationId,
            participantCellIds);
        commit = TransientCommitMap_.Insert(transactionId, std::move(commitHolder));

        // Commit instance may die below.
        auto asyncResponseMessage = commit->GetAsyncResponseMessage();

        if (participantCellIds.empty()) {
            DoCommitSimpleTransaction(commit);
        } else {
            DoCommitDistributedTransaction(commit);
        }

        return asyncResponseMessage;
    }

    void DoCommitSimpleTransaction(TCommit* commit)
    {
        YCHECK(!commit->GetPersistent());

        auto prepareTimestamp = TimestampProvider_->GetLatestTimestamp();
        const auto& transactionId = commit->GetTransactionId();

        try {
            // Any exception thrown here is replied to the client.
            TransactionManager_->PrepareTransactionCommit(
                transactionId,
                false,
                prepareTimestamp);
        } catch (const std::exception& ex) {
            LOG_DEBUG(ex, "Error preparing simple transaction commit (TransactionId: %v)",
                transactionId);
            SetCommitFailed(commit, ex);
            TransientCommitMap_.Remove(transactionId);
            // Best effort, fire-and-forget.
            AbortTransaction(transactionId, true);
            return;
        }

        GenerateCommitTimestamp(commit);
    }

    void DoCommitDistributedTransaction(TCommit* commit)
    {
        YCHECK(!commit->GetPersistent());

        auto prepareTimestamp = TimestampProvider_->GetLatestTimestamp();
        const auto& transactionId = commit->GetTransactionId();

        try {
            // Any exception thrown here is replied to the client.
            TransactionManager_->PrepareTransactionCommit(
                transactionId,
                false,
                prepareTimestamp);
        } catch (const std::exception& ex) {
            LOG_DEBUG(ex, "Error preparing distributed transaction commit at coordinator (TransactionId: %v)",
                transactionId);
            SetCommitFailed(commit, ex);
            TransientCommitMap_.Remove(transactionId);
            // Best effort, fire-and-forget.
            AbortTransaction(transactionId, true);
            return;
        }

        // Distributed commit.
        TReqCommitDistributedTransactionPhaseOne hydraRequest;
        ToProto(hydraRequest.mutable_transaction_id(), commit->GetTransactionId());
        ToProto(hydraRequest.mutable_mutation_id(), commit->GetMutationId());
        ToProto(hydraRequest.mutable_participant_cell_ids(), commit->ParticipantCellIds());
        hydraRequest.set_prepare_timestamp(prepareTimestamp);

        CreateMutation(HydraManager_, hydraRequest)
            ->Commit()
            .Subscribe(BIND([=, this_ = MakeStrong(this)] (const TErrorOr<TMutationResponse>& error) {
                if (!error.IsOK()) {
                    LOG_WARNING(error, "Error committing distributed transaction phase one start");
                }
            }));
    }

    TFuture<TSharedRefArray> DoAbortTransaction(
        const TTransactionId& transactionId,
        const TMutationId& mutationId,
        bool force)
    {
        YASSERT(!HasMutationContext());

        try {
            // Any exception thrown here is caught below..
            TransactionManager_->PrepareTransactionAbort(transactionId, force);
        } catch (const std::exception& ex) {
            LOG_DEBUG(ex, "Error preparing transaction abort (TransactionId: %v, Force: %v)",
                transactionId,
                force);
            auto responseMessage = CreateErrorResponseMessage(ex);
            if (mutationId) {
                ResponseKeeper_->EndRequest(mutationId, responseMessage);
            }
            return MakeFuture(responseMessage);
        }

        TReqHydraAbortTransaction hydraRequest;
        ToProto(hydraRequest.mutable_transaction_id(), transactionId);
        ToProto(hydraRequest.mutable_mutation_id(), mutationId);
        hydraRequest.set_force(force);

        return CreateMutation(HydraManager_, hydraRequest)
            ->Commit()
            .Apply(BIND([=, this_ = MakeStrong(this)] (const TErrorOr<TMutationResponse>& result) -> TSharedRefArray {
                if (result.IsOK()) {
                    return result.Value().Data;
                } else {
                    LOG_WARNING(result, "Error committing transaction abort mutation");
                    return CreateErrorResponseMessage(result);
                }
            }));
    }

    static TFuture<void> MessageToError(TFuture<TSharedRefArray> asyncMessage)
    {
        return asyncMessage.Apply(BIND([] (const TSharedRefArray& message) -> TFuture<void> {
            TResponseHeader header;
            YCHECK(ParseResponseHeader(message, &header));
            return header.has_error()
                ? MakeFuture<void>(FromProto<TError>(header.error()))
                : VoidFuture;
        }));
    }

    // Hydra handlers.

    void HydraCommitSimpleTransaction(const TReqCommitSimpleTransaction& request)
    {
        auto mutationId = FromProto<TMutationId>(request.mutation_id());
        auto transactionId = FromProto<TTransactionId>(request.transaction_id());
        auto commitTimestamp = TTimestamp(request.commit_timestamp());

        auto* commit = FindCommit(transactionId);
            
        try {
            // Any exception thrown here is caught below.
            TransactionManager_->CommitTransaction(transactionId, commitTimestamp);
        } catch (const std::exception& ex) {
            if (commit) {
                YCHECK(!commit->GetPersistent());
                SetCommitSucceeded(commit, commitTimestamp);
                TransientCommitMap_.Remove(transactionId);
            }
            LOG_ERROR_UNLESS(IsRecovery(), ex, "Error committing simple transaction (TransactionId: %v)",
                transactionId);
            return;
        }

        if (!commit) {
            // Commit could be missing (e.g. at followers or during recovery).
            // Let's recreate it since it's needed below in SetCommitSucceeded.
            auto commitHolder = std::make_unique<TCommit>(
                transactionId,
                mutationId,
                std::vector<TCellId>());
            commit = TransientCommitMap_.Insert(transactionId, std::move(commitHolder));
        }

        YCHECK(!commit->GetPersistent());
        SetCommitSucceeded(commit, commitTimestamp);
        TransientCommitMap_.Remove(transactionId);
    }

    void HydraCommitDistributedTransactionPhaseOne(const TReqCommitDistributedTransactionPhaseOne& request)
    {
        auto mutationId = FromProto<TMutationId>(request.mutation_id());
        auto transactionId = FromProto<TTransactionId>(request.transaction_id());
        auto participantCellIds = FromProto<TCellId>(request.participant_cell_ids());
        auto prepareTimestamp = TTimestamp(request.prepare_timestamp());

        // Ensure commit existence (possibly moving it from transient to persistent).
        std::unique_ptr<TCommit> commitHolder;
        auto* commit = FindCommit(transactionId);
        if (commit) {
            YCHECK(!commit->GetPersistent());
            commitHolder = TransientCommitMap_.Release(transactionId);
        } else {
            commitHolder = std::make_unique<TCommit>(
                transactionId,
                mutationId,
                participantCellIds);
            commit = commitHolder.get();
        }
        commit->SetPersistent(true);
        PersistentCommitMap_.Insert(transactionId, std::move(commitHolder));

        const auto& coordinatorCellId = HiveManager_->GetSelfCellId();

        LOG_DEBUG_UNLESS(IsRecovery(),
            "Distributed commit phase one started "
            "(TransactionId: %v, ParticipantCellIds: [%v], PrepareTimestamp: %v, CoordinatorCellId: %v)",
            transactionId,
            JoinToString(participantCellIds),
            prepareTimestamp,
            coordinatorCellId);

        // Prepare at coordinator.
        try {
            // Any exception thrown here is caught below.
            TransactionManager_->PrepareTransactionCommit(
                transactionId,
                true,
                prepareTimestamp);
        } catch (const std::exception& ex) {
            LOG_DEBUG_UNLESS(IsRecovery(), ex, "Error preparing distributed transaction commit at coordinator (TransactionId: %v)",
                transactionId);
            SetCommitFailed(commit, ex);
            PersistentCommitMap_.Remove(transactionId);
            if (IsLeader()) {
                // Best effort, fire-and-forget.
                EpochAutomatonInvoker_->Invoke(BIND([=, this_ = MakeStrong(this)] () {
                    AbortTransaction(transactionId, true);
                }));
            }
            return;
        }

        LOG_DEBUG_UNLESS(IsRecovery(), "Coordinator has prepared transaction (TransactionId: %v)",
            transactionId);

        // Prepare at participants.
        {
            TReqPrepareTransactionCommit hydraRequest;
            ToProto(hydraRequest.mutable_transaction_id(), transactionId);
            hydraRequest.set_prepare_timestamp(prepareTimestamp);
            ToProto(hydraRequest.mutable_coordinator_cell_id(), coordinatorCellId);
            PostToParticipants(commit, hydraRequest);
        }
    }

    void HydraPrepareTransactionCommit(const TReqPrepareTransactionCommit& request)
    {
        auto transactionId = FromProto<TTransactionId>(request.transaction_id());
        auto prepareTimestamp = TTimestamp(request.prepare_timestamp());
        auto coordinatorCellId = FromProto<TCellId>(request.coordinator_cell_id());

        YCHECK(!FindCommit(transactionId));

        TError error; // initially OK
        try {
            // Any exception thrown here is caught below and replied to the coordinator.
            TransactionManager_->PrepareTransactionCommit(
                transactionId,
                true,
                prepareTimestamp);

            LOG_DEBUG_UNLESS(IsRecovery(), "Participant has prepared transaction (TransactionId: %v, CoordinatorCellId: %v)",
                transactionId,
                coordinatorCellId);
        } catch (const std::exception& ex) {
            LOG_DEBUG_UNLESS(IsRecovery(), ex, "Error preparing transaction commit at participant (TransactionId: %v)",
                transactionId);
            error = ex;
        }

        {
            TReqOnTransactionCommitPrepared hydraResponse;
            ToProto(hydraResponse.mutable_transaction_id(), transactionId);
            ToProto(hydraResponse.mutable_participant_cell_id(), HiveManager_->GetSelfCellId());
            ToProto(hydraResponse.mutable_error(), error.Sanitize());
            PostToCoordinator(coordinatorCellId, hydraResponse);
        }
    }

    void HydraOnTransactionCommitPrepared(const TReqOnTransactionCommitPrepared& request)
    {
        auto transactionId = FromProto<TTransactionId>(request.transaction_id());
        auto participantCellId = FromProto<TCellId>(request.participant_cell_id());

        auto* commit = FindCommit(transactionId);
        if (!commit) {
            LOG_DEBUG_UNLESS(IsRecovery(),
                "Invalid or expired transaction has been prepared, ignoring "
                "(TransactionId: %v, ParticipantCellId: %v)",
                transactionId,
                participantCellId);
            return;
        }

        YCHECK(commit->GetPersistent());

        auto error = FromProto<TError>(request.error());
        if (!error.IsOK()) {
            LOG_DEBUG_UNLESS(IsRecovery(), error, "Participant response: transaction has failed to prepare (TransactionId: %v, ParticipantCellId: %v)",
                transactionId,
                participantCellId);

            SetCommitFailed(commit, error);

            // Transaction is already prepared at coordinator and (possibly) at some participants.
            // We _must_ forcefully abort it.
            try {
                TransactionManager_->AbortTransaction(transactionId, true);
            } catch (const std::exception& ex) {
                LOG_ERROR_UNLESS(IsRecovery(), ex, "Error aborting transaction at coordinator, ignored (TransactionId: %v)",
                    transactionId);
            }

            TReqHydraAbortTransaction hydraRequest;
            ToProto(hydraRequest.mutable_transaction_id(), transactionId);
            ToProto(hydraRequest.mutable_mutation_id(), NullMutationId);
            hydraRequest.set_force(true);
            PostToParticipants(commit, hydraRequest);

            PersistentCommitMap_.Remove(transactionId);
            return;
        }

        LOG_DEBUG_UNLESS(IsRecovery(), "Participant response: transaction prepared (TransactionId: %v, ParticipantCellId: %v)",
            transactionId,
            participantCellId);

        YCHECK(commit->PreparedParticipantCellIds().insert(participantCellId).second);

        if (IsLeader()) {
            CheckForPhaseTwo(commit);
        }
    }

    void HydraCommitDistributedTransactionPhaseTwo(const TReqCommitDistributedTransactionPhaseTwo& request)
    {
        auto transactionId = FromProto<TTransactionId>(request.transaction_id());
        auto commitTimestamp = TTimestamp(request.commit_timestamp());

        auto* commit = FindCommit(transactionId);
        if (!commit) {
            LOG_ERROR_UNLESS(IsRecovery(), "Requested to start phase two for an invalid or expired transaction, ignored (TransactionId: %v)",
                transactionId);
            return;
        }

        YCHECK(commit->IsDistributed());
        YCHECK(commit->GetPersistent());

        try {
            // Any exception thrown here is caught below.
            TransactionManager_->CommitTransaction(transactionId, commitTimestamp);
        } catch (const std::exception& ex) {
            LOG_ERROR_UNLESS(IsRecovery(), ex, "Error committing transaction at coordinator (TransactionId: %v)",
                transactionId);
            SetCommitFailed(commit, ex);
            PersistentCommitMap_.Remove(transactionId);
            return;
        }

        LOG_DEBUG_UNLESS(IsRecovery(), "Coordinator has committed transaction (TransactionId: %v)",
            transactionId);

        // Commit at participants.
        {
            TReqCommitPreparedTransaction hydraRequest;
            ToProto(hydraRequest.mutable_transaction_id(), transactionId);
            hydraRequest.set_commit_timestamp(commitTimestamp);
            PostToParticipants(commit, hydraRequest);
        }

        SetCommitSucceeded(commit, commitTimestamp);
        PersistentCommitMap_.Remove(transactionId);
    }

    void HydraCommitPreparedTransaction(const TReqCommitPreparedTransaction& request)
    {
        auto transactionId = FromProto<TTransactionId>(request.transaction_id());
        auto commitTimestamp = TTimestamp(request.commit_timestamp());

        try {
            // Any exception thrown here is caught below.
            TransactionManager_->CommitTransaction(transactionId, commitTimestamp);
        } catch (const std::exception& ex) {
            LOG_ERROR_UNLESS(IsRecovery(), ex, "Error committing transaction at participant (TransactionId: %v)",
                transactionId);
            return;
        }

        LOG_DEBUG_UNLESS(IsRecovery(), "Participant has committed transaction (TransactionId: %v)",
            transactionId);
    }

    void HydraAbortTransaction(const TReqHydraAbortTransaction& request)
    {
        auto mutationId = FromProto<TMutationId>(request.mutation_id());
        auto transactionId = FromProto<TTransactionId>(request.transaction_id());
        auto force = request.force();

        try {
            // All exceptions thrown here are caught below.
            TransactionManager_->AbortTransaction(transactionId, force);
        } catch (const std::exception& ex) {
            LOG_ERROR_UNLESS(IsRecovery(), ex, "Error aborting transaction, ignored (TransactionId: %v)",
                transactionId);
        }

        auto* commit = FindCommit(transactionId);
        if (commit) {
            if (commit->GetPersistent()) {
                TReqHydraAbortTransaction hydraRequest;
                ToProto(hydraRequest.mutable_transaction_id(), transactionId);
                ToProto(hydraRequest.mutable_mutation_id(), NullMutationId);
                hydraRequest.set_force(true);
                PostToParticipants(commit, hydraRequest);
            }
            
            auto error = TError("Transaction %v was aborted", transactionId);
            SetCommitFailed(commit, error);

            RemoveCommit(transactionId);
        }

        {
            TRspAbortTransaction response;
            auto responseMessage = CreateResponseMessage(response);

            auto* mutationContext = GetCurrentMutationContext();
            mutationContext->Response().Data = responseMessage;

            if (mutationId) {
                ResponseKeeper_->EndRequest(mutationId, responseMessage);
            }
        }
    }


    // Accessors for the combined collection.
    
    TCommit* FindCommit(const TTransactionId& transactionId)
    {
        if (auto* commit = TransientCommitMap_.Find(transactionId)) {
            return commit;
        }
        if (auto* commit = PersistentCommitMap_.Find(transactionId)) {
            return commit;
        }
        return nullptr;
    }

    void RemoveCommit(const TTransactionId& transactionId)
    {
        YCHECK(TransientCommitMap_.TryRemove(transactionId) || PersistentCommitMap_.TryRemove(transactionId));
    }


    void SetCommitFailed(TCommit* commit, const TError& error)
    {
        LOG_DEBUG_UNLESS(IsRecovery(), error, "Transaction commit failed (TransactionId: %v)",
            commit->GetTransactionId());

        auto responseMessage = CreateErrorResponseMessage(error);
        SetCommitResponse(commit, responseMessage);
    }

    void SetCommitSucceeded(TCommit* commit, TTimestamp commitTimestamp)
    {
        LOG_DEBUG_UNLESS(IsRecovery(), "Transaction commit succeeded (TransactionId: %v, CommitTimestamp: %v)",
            commit->GetTransactionId(),
            commitTimestamp);

        TRspCommitTransaction response;
        response.set_commit_timestamp(commitTimestamp);

        auto responseMessage = CreateResponseMessage(response);
        SetCommitResponse(commit, responseMessage);
    }

    void SetCommitResponse(TCommit* commit, TSharedRefArray responseMessage)
    {
        const auto& mutationId = commit->GetMutationId();
        if (mutationId) {
            ResponseKeeper_->EndRequest(mutationId, responseMessage);
        }

        commit->SetResponseMessage(std::move(responseMessage));
    }


    template <class TMessage>
    void PostToParticipants(TCommit* commit, const TMessage& message)
    {
        for (const auto& cellId : commit->ParticipantCellIds()) {
            auto* mailbox = HiveManager_->GetOrCreateMailbox(cellId);
            HiveManager_->PostMessage(mailbox, message);
        }
    }

    template <class TMessage>
    void PostToCoordinator(const TCellId& coordinatorCellId, const TMessage& message)
    {
        auto* mailbox = HiveManager_->GetOrCreateMailbox(coordinatorCellId);
        HiveManager_->PostMessage(mailbox, message);
    }


    void GenerateCommitTimestamp(TCommit* commit)
    {
        LOG_DEBUG("Generating commit timestamp (TransactionId: %v)",
            commit->GetTransactionId());

        TimestampProvider_->GenerateTimestamps()
            .Subscribe(BIND(&TImpl::OnCommitTimestampGenerated, MakeStrong(this), commit->GetTransactionId())
                .Via(EpochAutomatonInvoker_));
    }

    void OnCommitTimestampGenerated(const TTransactionId& transactionId, TErrorOr<TTimestamp> timestampOrError)
    {
        auto* commit = FindCommit(transactionId);
        if (!commit) {
            LOG_DEBUG("Commit timestamp generated for an invalid or expired transaction, ignored (TransactionId: %v)",
                transactionId);
            return;
        }

        if (!timestampOrError.IsOK()) {
            // If this is a distributed transaction then it's already prepared at coordinator and
            // at all participants. We _must_ forcefully abort it.
            LOG_ERROR(timestampOrError, "Error generating commit timestamp (TransactionId: %v)",
                transactionId);
            AbortTransaction(transactionId, true);
            return;
        }

        auto timestamp = timestampOrError.Value();
        if (commit->IsDistributed()) {
            TReqCommitDistributedTransactionPhaseTwo hydraRequest;
            ToProto(hydraRequest.mutable_transaction_id(), transactionId);
            hydraRequest.set_commit_timestamp(timestamp);
            CreateMutation(HydraManager_, hydraRequest)
                ->Commit()
                .Subscribe(BIND([=, this_ = MakeStrong(this)] (const TErrorOr<TMutationResponse>& error) {
                    if (!error.IsOK()) {
                        LOG_ERROR(error, "Error committing distributed transaction phase two start mutation");
                    }
                }));
        } else {
            TReqCommitSimpleTransaction hydraRequest;
            ToProto(hydraRequest.mutable_transaction_id(), transactionId);
            ToProto(hydraRequest.mutable_mutation_id(), commit->GetMutationId());
            hydraRequest.set_commit_timestamp(timestamp);
            CreateMutation(HydraManager_, hydraRequest)
                ->Commit()
                .Subscribe(BIND([=, this_ = MakeStrong(this)] (const TErrorOr<TMutationResponse>& error) {
                    if (!error.IsOK()) {
                        LOG_ERROR(error, "Error committing simple transaction commit mutation");
                    }
                }));
        }
    }


    void CheckForPhaseTwo(TCommit* commit)
    {
        if (!commit->IsDistributed())
            return;

        if (commit->PreparedParticipantCellIds().size() != commit->ParticipantCellIds().size())
            // Some participants are not prepared yet.
            return;

        const auto& transactionId = commit->GetTransactionId();

        LOG_DEBUG_UNLESS(IsRecovery(), "Distributed commit phase two started (TransactionId: %v)",
            transactionId);

        GenerateCommitTimestamp(commit);
    }

    
    virtual bool ValidateSnapshotVersion(int version) override
    {
        return version == 1;
    }

    virtual int GetCurrentSnapshotVersion() override
    {
        return 1;
    }


    virtual void OnLeaderActive() override
    {
        TCompositeAutomatonPart::OnLeaderActive();

        for (const auto& pair : PersistentCommitMap_) {
            auto* commit = pair.second;
            CheckForPhaseTwo(commit);
        }
    }

    virtual void OnStopLeading() override
    {
        TCompositeAutomatonPart::OnStopLeading();

        TransientCommitMap_.Clear();
    }


    virtual void Clear() override
    {
        TCompositeAutomatonPart::Clear();

        PersistentCommitMap_.Clear();
        TransientCommitMap_.Clear();
    }

    void SaveKeys(TSaveContext& context) const
    {
        PersistentCommitMap_.SaveKeys(context);
    }

    void SaveValues(TSaveContext& context) const
    {
        PersistentCommitMap_.SaveValues(context);
    }

    void LoadKeys(TLoadContext& context)
    {
        PersistentCommitMap_.LoadKeys(context);
    }

    void LoadValues(TLoadContext& context)
    {
        PersistentCommitMap_.LoadValues(context);
    }


    // THydraServiceBase overrides.
    virtual IHydraManagerPtr GetHydraManager() override
    {
        return HydraManager_;
    }

};

////////////////////////////////////////////////////////////////////////////////

TTransactionSupervisor::TTransactionSupervisor(
    TTransactionSupervisorConfigPtr config,
    IInvokerPtr automatonInvoker,
    IHydraManagerPtr hydraManager,
    TCompositeAutomatonPtr automaton,
    TResponseKeeperPtr responseKeeper,
    THiveManagerPtr hiveManager,
    ITransactionManagerPtr transactionManager,
    ITimestampProviderPtr timestampProvider)
    : Impl_(New<TImpl>(
        config,
        automatonInvoker,
        hydraManager,
        automaton,
        responseKeeper,
        hiveManager,
        transactionManager,
        timestampProvider))
{ }

TTransactionSupervisor::~TTransactionSupervisor()
{ }

IServicePtr TTransactionSupervisor::GetRpcService()
{
    return Impl_->GetRpcService();
}

TFuture<void> TTransactionSupervisor::CommitTransaction(
    const TTransactionId& transactionId,
    const std::vector<TCellId>& participantCellIds)
{
    return Impl_->CommitTransaction(
        transactionId,
        participantCellIds);
}

TFuture<void> TTransactionSupervisor::AbortTransaction(
    const TTransactionId& transactionId,
    bool force)
{
    return Impl_->AbortTransaction(
        transactionId,
        force);
}

////////////////////////////////////////////////////////////////////////////////

} // namespace NHive
} // namespace NYT<|MERGE_RESOLUTION|>--- conflicted
+++ resolved
@@ -59,10 +59,6 @@
         ITransactionManagerPtr transactionManager,
         ITimestampProviderPtr timestampProvider)
         : THydraServiceBase(
-<<<<<<< HEAD
-=======
-            hydraManager,
->>>>>>> f97d067c
             hydraManager->CreateGuardedAutomatonInvoker(automatonInvoker),
             TServiceId(TTransactionSupervisorServiceProxy::GetServiceName(), hiveManager->GetSelfCellId()),
             HiveLogger)
