#include "job_prober_service.h"
#include "private.h"
#include "job_proxy.h"

#include <yt/ytlib/job_prober_client/job_prober_service_proxy.h>

#include <yt/core/rpc/service_detail.h>

namespace NYT {
namespace NJobProxy {

using namespace NRpc;
using namespace NJobProberClient;
using namespace NConcurrency;
using namespace NJobAgent;

////////////////////////////////////////////////////////////////////

class TJobProberService
    : public TServiceBase
{
public:
    explicit TJobProberService(TJobProxyPtr jobProxy)
        : TServiceBase(
            jobProxy->GetControlInvoker(),
            TJobProberServiceProxy::GetServiceName(),
            JobProxyLogger,
            TJobProberServiceProxy::GetProtocolVersion())
        , JobProxy_(jobProxy)
    {
        RegisterMethod(RPC_SERVICE_METHOD_DESC(DumpInputContext));
        RegisterMethod(RPC_SERVICE_METHOD_DESC(Strace));
        RegisterMethod(RPC_SERVICE_METHOD_DESC(SignalJob));
    }

private:
    const TJobProxyPtr JobProxy_;


    DECLARE_RPC_SERVICE_METHOD(NJobProberClient::NProto, DumpInputContext)
    {
        auto jobId = FromProto<TJobId>(request->job_id());

        context->SetRequestInfo("JobId: %v", jobId);

        auto chunkIds = JobProxy_->DumpInputContext(jobId);
<<<<<<< HEAD
        context->SetResponseInfo("ChunkIds: [%v]", JoinToString(chunkIds));
=======
        context->SetResponseInfo("ChunkIds: %v", chunkIds);
>>>>>>> 4c21d8c5

        ToProto(response->mutable_chunk_id(), chunkIds);
        context->Reply();
    }

    DECLARE_RPC_SERVICE_METHOD(NJobProberClient::NProto, Strace)
    {
        auto jobId = FromProto<TJobId>(request->job_id());
        context->SetRequestInfo("JobId: %v", jobId);

        auto trace = JobProxy_->Strace(jobId);

        ToProto(response->mutable_trace(), trace.Data());
        context->Reply();
    }

    DECLARE_RPC_SERVICE_METHOD(NJobProberClient::NProto, SignalJob)
    {
        auto jobId = FromProto<TJobId>(request->job_id());
        auto signalName = FromProto<Stroka>(request->signal_name());

        context->SetRequestInfo("JobId: %v, SignalName: %v",
            jobId,
            signalName);

        JobProxy_->SignalJob(jobId, signalName);

        context->Reply();
    }
};

IServicePtr CreateJobProberService(TJobProxyPtr jobProxy)
{
    return New<TJobProberService>(jobProxy);
}

////////////////////////////////////////////////////////////////////

} // namespace NJobProxy
} // namespace NYT<|MERGE_RESOLUTION|>--- conflicted
+++ resolved
@@ -44,11 +44,7 @@
         context->SetRequestInfo("JobId: %v", jobId);
 
         auto chunkIds = JobProxy_->DumpInputContext(jobId);
-<<<<<<< HEAD
-        context->SetResponseInfo("ChunkIds: [%v]", JoinToString(chunkIds));
-=======
         context->SetResponseInfo("ChunkIds: %v", chunkIds);
->>>>>>> 4c21d8c5
 
         ToProto(response->mutable_chunk_id(), chunkIds);
         context->Reply();
