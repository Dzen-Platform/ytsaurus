﻿#include "stdafx.h"
#include "private.h"
#include "job_detail.h"
#include "config.h"
#include "partition_sort_job.h"
#include "small_key.h"

#include <ytlib/table_client/value.h>
#include <ytlib/table_client/partition_chunk_reader.h>
#include <ytlib/chunk_client/multi_chunk_parallel_reader.h>
#include <ytlib/table_client/table_chunk_writer.h>

#include <ytlib/chunk_client/multi_chunk_sequential_writer.h>
#include <ytlib/chunk_client/client_block_cache.h>
#include <ytlib/chunk_client/chunk_spec.pb.h>

#include <ytlib/table_client/sync_writer.h>

#include <core/yson/lexer.h>
#include <core/yson/varint.h>

namespace NYT {
namespace NJobProxy {

using namespace NTableClient;
using namespace NChunkClient;
using namespace NChunkClient::NProto;
using namespace NYTree;
using namespace NYson;
using namespace NTransactionClient;
using namespace NScheduler::NProto;
using namespace NJobTrackerClient::NProto;

////////////////////////////////////////////////////////////////////////////////

static auto& Logger = JobProxyLogger;
static auto& Profiler = JobProxyProfiler;

typedef TMultiChunkParallelReader<TPartitionChunkReader> TReader;
typedef TMultiChunkSequentialWriter<TTableChunkWriter> TWriter;

////////////////////////////////////////////////////////////////////////////////

class TPartitionSortJob
    : public TJob
{
public:
    explicit TPartitionSortJob(IJobHost* host)
        : TJob(host)
        , JobSpec(Host->GetJobSpec())
        , SchedulerJobSpecExt(JobSpec.GetExtension(TSchedulerJobSpecExt::scheduler_job_spec_ext))
        , SortJobSpecExt(JobSpec.GetExtension(TSortJobSpecExt::sort_job_spec_ext))
    {
        auto config = Host->GetConfig();

        YCHECK(SchedulerJobSpecExt.input_specs_size() == 1);
        const auto& inputSpec = SchedulerJobSpecExt.input_specs(0);

        YCHECK(SchedulerJobSpecExt.output_specs_size() == 1);
        const auto& outputSpec = SchedulerJobSpecExt.output_specs(0);

        KeyColumns = FromProto<Stroka>(SortJobSpecExt.key_columns());

        std::vector<TChunkSpec> chunks(inputSpec.chunks().begin(), inputSpec.chunks().end());

        srand(time(NULL));
        std::random_shuffle(chunks.begin(), chunks.end());

        auto provider = New<TPartitionChunkReaderProvider>(config->JobIO->TableReader);
        Reader = New<TReader>(
            config->JobIO->TableReader,
            Host->GetMasterChannel(),
            Host->GetBlockCache(),
            Host->GetNodeDirectory(),
            std::move(chunks),
            provider);

        auto transactionId = FromProto<TTransactionId>(SchedulerJobSpecExt.output_transaction_id());
        auto chunkListId = FromProto<TChunkListId>(outputSpec.chunk_list_id());
        auto options = ConvertTo<TTableWriterOptionsPtr>(TYsonString(outputSpec.table_writer_options()));
        options->KeyColumns = KeyColumns;

        auto writerProvider = New<TTableChunkWriterProvider>(
            config->JobIO->TableWriter,
            options);

        Writer = New<TWriter>(
            config->JobIO->TableWriter,
            options,
            writerProvider,
            Host->GetMasterChannel(),
            transactionId,
            chunkListId);
    }

    virtual TJobResult Run() override
    {
        const auto& jobSpec = Host->GetJobSpec();
        const auto& schedulerJobSpecExt = jobSpec.GetExtension(TSchedulerJobSpecExt::scheduler_job_spec_ext);

        PROFILE_TIMING ("/sort_time") {
            auto keyColumnCount = KeyColumns.size();

            std::vector<TSmallKeyPart> keyBuffer;
            std::vector<const char*> rowPtrBuffer;
            std::vector<ui32> rowIndexHeap;

            i64 estimatedRowCount = schedulerJobSpecExt.input_row_count();

            LOG_INFO("Initializing");
            {
                Sync(~Reader, &TReader::AsyncOpen);

                keyBuffer.reserve(estimatedRowCount * keyColumnCount);
                rowPtrBuffer.reserve(estimatedRowCount);
                rowIndexHeap.reserve(estimatedRowCount);

                LOG_INFO("Estimated row count: %" PRId64, estimatedRowCount);
            }
            PROFILE_TIMING_CHECKPOINT("init");

            // comparer(x, y) returns True iff row[x] < row[y]
            auto comparer = [&] (ui32 lhs, ui32 rhs) -> bool {
                int lhsStartIndex = lhs * keyColumnCount;
                int lhsEndIndex   = lhsStartIndex + keyColumnCount;
                int rhsStartIndex = rhs * keyColumnCount;
                for (int lhsIndex = lhsStartIndex, rhsIndex = rhsStartIndex;
                    lhsIndex < lhsEndIndex;
                    ++lhsIndex, ++rhsIndex)
                {
                    auto res = CompareSmallKeyParts(keyBuffer[lhsIndex], keyBuffer[rhsIndex]);
                    if (res > 0)
                        return true;
                    if (res < 0)
                        return false;
                }
                return false;
            };

            LOG_INFO("Reading");
            {
                bool isNetworkReleased = false;

                NYson::TStatelessLexer lexer;
                const TReader::TFacade* facade;
                while ((facade = Reader->GetFacade()) != nullptr) {
                    // Push row pointer.
                    rowPtrBuffer.push_back(facade->GetRowPointer());
                    rowIndexHeap.push_back(rowIndexHeap.size());
                    YASSERT(rowIndexHeap.back() <= std::numeric_limits<ui32>::max());

                    // Push key.
                    keyBuffer.resize(keyBuffer.size() + keyColumnCount);
                    for (int i = 0; i < keyColumnCount; ++i) {
                        auto value = facade->ReadValue(KeyColumns[i]);
                        if (!value.IsNull()) {
                            auto& keyPart = keyBuffer[rowIndexHeap.back() * keyColumnCount + i];
                            SetSmallKeyPart(keyPart, value.ToStringBuf(), lexer);
                        }
                    }

                    // Push row index and readjust the heap.
                    std::push_heap(rowIndexHeap.begin(), rowIndexHeap.end(), comparer);

                    if (!isNetworkReleased && Reader->GetIsFetchingComplete()) {
                        Host->ReleaseNetwork();
                        isNetworkReleased =  true;
                    }

                    if (!Reader->FetchNext()) {
                        Sync(~Reader, &TReader::GetReadyEvent);
                    }
                }

                if (!isNetworkReleased) {
                    Host->ReleaseNetwork();
                }
            }
            PROFILE_TIMING_CHECKPOINT("read");

            i64 totalRowCount = rowIndexHeap.size();
            LOG_INFO("Total row count: %" PRId64, totalRowCount);

            if (!schedulerJobSpecExt.is_approximate()) {
                YCHECK(totalRowCount == estimatedRowCount);
            }

            LOG_INFO("Writing");
            {
                auto syncWriter = CreateSyncWriter<TTableChunkWriter>(Writer);
                syncWriter->Open();

                TMemoryInput input;
                TRow row;
                TNonOwningKey key(keyColumnCount);
                bool isRowReady = false;

                auto prepareRow = [&] () {
                    YASSERT(!rowIndexHeap.empty());

                    auto rowIndex = rowIndexHeap.back();
                    rowIndexHeap.pop_back();

                    // Prepare key.
                    key.Clear();
                    for (int keyIndex = 0; keyIndex < keyColumnCount; ++keyIndex) {
                        auto& keyPart = keyBuffer[rowIndex * keyColumnCount + keyIndex];
                        SetKeyPart(&key, keyPart, keyIndex);
                    }

                    // Prepare row.
                    row.clear();
                    input.Reset(rowPtrBuffer[rowIndex], std::numeric_limits<size_t>::max());
                    while (true) {
                        auto value = TValue::Load(&input);
                        if (value.IsNull()) {
                            break;
                        }

                        i32 columnNameLength;
                        ReadVarInt32(&input, &columnNameLength);
                        YASSERT(columnNameLength > 0);
                        row.push_back(std::make_pair(
                            TStringBuf(input.Buf(), columnNameLength),
                            value.ToStringBuf()));
                        input.Skip(columnNameLength);
                    }
                };

                i64 writtenRowCount = 0;
                auto setProgress = [&] () {
                    if (writtenRowCount % 1000 == 0) {
                        Writer->SetProgress((double) writtenRowCount / totalRowCount);
                    }
                };

                auto heapBegin = rowIndexHeap.begin();
                auto heapEnd = rowIndexHeap.end();
                // Pop heap and do async writing.
                while (heapBegin != heapEnd) {
                    // Pop row index and readjust the heap.
                    std::pop_heap(heapBegin, heapEnd, comparer);
                    --heapEnd;

                    do {
                        if (!isRowReady) {
                            prepareRow();
                            isRowReady = true;
                        }

                        auto* facade = Writer->GetCurrentWriter();
                        if (facade) {
                            facade->WriteRowUnsafe(row, key);
                        } else {
                            break;
                        }

                        isRowReady = false;
                        ++writtenRowCount;

                        setProgress();

                    } while (heapEnd != rowIndexHeap.end());
                }

                YCHECK(isRowReady || rowIndexHeap.empty());

                if (isRowReady) {
                    syncWriter->WriteRowUnsafe(row, key);
                    ++writtenRowCount;
                }

                // Synchronously write the rest of the rows.
                while (!rowIndexHeap.empty()) {
                    prepareRow();
                    syncWriter->WriteRowUnsafe(row, key);
                    ++writtenRowCount;
                    setProgress();
                }

                syncWriter->Close();
            }
            PROFILE_TIMING_CHECKPOINT("write");

            LOG_INFO("Finalizing");
            {
                TJobResult result;
                ToProto(result.mutable_error(), TError());

                auto* schedulerResultExt = result.MutableExtension(TSchedulerJobResultExt::scheduler_job_result_ext);
                Writer->GetNodeDirectory()->DumpTo(schedulerResultExt->mutable_node_directory());
                ToProto(schedulerResultExt->mutable_chunks(), Writer->GetWrittenChunks());

                return result;
            }
        }
    }

    virtual double GetProgress() const override
    {
        i64 total = SchedulerJobSpecExt.input_row_count();
        if (total == 0) {
            LOG_WARNING("GetProgress: empty total");
            return 0;
        } else {
            // Split progress evenly between reading and writing.
            double progress =
                0.5 * Reader->GetProvider()->GetRowIndex() / total +
                0.5 * Writer->GetProvider()->GetRowCount() / total;
            LOG_DEBUG("GetProgress: %lf", progress);
            return progress;
        }
    }

<<<<<<< HEAD
    virtual std::vector<TChunkId> GetFailedChunks() const override
=======
    std::vector<TChunkId> GetFailedChunkIds() const override
>>>>>>> 843f85c2
    {
        return Reader->GetFailedChunkIds();
    }

    virtual TJobStatistics GetStatistics() const override
    {
        TJobStatistics result;
        result.set_time(GetElapsedTime().MilliSeconds());
        ToProto(result.mutable_input(), Reader->GetProvider()->GetDataStatistics());
        ToProto(result.mutable_output(), Writer->GetProvider()->GetDataStatistics());
        return result;
    }

private:
    const TJobSpec& JobSpec;
    const TSchedulerJobSpecExt& SchedulerJobSpecExt;
    const TSortJobSpecExt& SortJobSpecExt;

    TKeyColumns KeyColumns;

    TIntrusivePtr<TReader> Reader;
    TIntrusivePtr<TWriter> Writer;

};

TJobPtr CreatePartitionSortJob(IJobHost* host)
{
    return New<TPartitionSortJob>(host);
}

////////////////////////////////////////////////////////////////////////////////

} // namespace NJobProxy
} // namespace NYT<|MERGE_RESOLUTION|>--- conflicted
+++ resolved
@@ -312,11 +312,7 @@
         }
     }
 
-<<<<<<< HEAD
-    virtual std::vector<TChunkId> GetFailedChunks() const override
-=======
-    std::vector<TChunkId> GetFailedChunkIds() const override
->>>>>>> 843f85c2
+    virtual std::vector<TChunkId> GetFailedChunkIds() const override
     {
         return Reader->GetFailedChunkIds();
     }
