--- conflicted
+++ resolved
@@ -70,13 +70,11 @@
         auto chunkListId = FromProto<TChunkListId>(outputSpec.chunk_list_id());
         auto options = ConvertTo<TTableWriterOptionsPtr>(TYsonString(outputSpec.table_writer_options()));
         options->ExplodeOnValidationError = true;
-<<<<<<< HEAD
+        options->ValidateKeyWeight = true;
+
         auto writerConfig = GetWriterConfig(outputSpec);
         auto timestamp = static_cast<TTimestamp>(outputSpec.timestamp());
-=======
-        options->ValidateKeyWeight = true;
 
->>>>>>> 10ecbc5c
         auto schema = FromProto<TTableSchema>(outputSpec.table_schema());
 
         Writer_ = CreateSchemalessMultiChunkWriter(
