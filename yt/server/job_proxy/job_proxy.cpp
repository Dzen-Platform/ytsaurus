#include "job_proxy.h"
#include "config.h"
#include "job_prober_service.h"
#include "map_job_io.h"
#include "merge_job.h"
#include "partition_job.h"
#include "partition_map_job_io.h"
#include "partition_reduce_job_io.h"
#include "partition_sort_job.h"
#include "remote_copy_job.h"
#include "simple_sort_job.h"
#include "sorted_merge_job.h"
#include "sorted_reduce_job_io.h"
#include "user_job.h"
#include "user_job_io.h"

#include <yt/server/exec_agent/config.h>
<<<<<<< HEAD
#include <yt/server/exec_agent/supervisor_service.pb.h>
=======
>>>>>>> e7908b0a

#include <yt/ytlib/api/client.h>
#include <yt/ytlib/api/native_connection.h>

#include <yt/ytlib/cgroup/cgroup.h>

#include <yt/ytlib/chunk_client/client_block_cache.h>
#include <yt/ytlib/chunk_client/config.h>
#include <yt/ytlib/chunk_client/data_statistics.h>

#include <yt/ytlib/node_tracker_client/node_directory.h>
#include <yt/ytlib/node_tracker_client/helpers.h>

#include <yt/ytlib/scheduler/public.h>

#include <yt/core/bus/tcp_client.h>
#include <yt/core/bus/tcp_server.h>

#include <yt/core/concurrency/action_queue.h>
#include <yt/core/concurrency/periodic_executor.h>

#include <yt/core/logging/log_manager.h>

#include <yt/core/misc/lfalloc_helpers.h>
#include <yt/core/misc/proc.h>
#include <yt/core/misc/ref_counted_tracker.h>

#include <yt/core/rpc/bus_channel.h>
#include <yt/core/rpc/helpers.h>
#include <yt/core/rpc/server.h>
#include <yt/core/rpc/bus_server.h>

#include <yt/core/ytree/public.h>

namespace NYT {
namespace NJobProxy {

using namespace NScheduler;
using namespace NExecAgent;
using namespace NExecAgent::NProto;
using namespace NBus;
using namespace NRpc;
using namespace NApi;
using namespace NScheduler;
using namespace NScheduler::NProto;
using namespace NChunkClient;
using namespace NNodeTrackerClient;
using namespace NNodeTrackerClient::NProto;
using namespace NJobTrackerClient::NProto;
using namespace NConcurrency;
using namespace NCGroup;
using namespace NYTree;
using namespace NYson;

using NJobTrackerClient::TStatistics;

////////////////////////////////////////////////////////////////////////////////

static const auto RpcServerShutdownTimeout = TDuration::Seconds(15);

////////////////////////////////////////////////////////////////////////////////

TJobProxy::TJobProxy(
    INodePtr configNode,
    const TJobId& jobId)
    : ConfigNode_(configNode)
    , JobId_(jobId)
    , JobThread_(New<TActionQueue>("JobMain"))
    , ControlThread_(New<TActionQueue>("Control"))
    , Logger(JobProxyLogger)
{
    Logger.AddTag("JobId: %v", JobId_);
}

std::vector<NChunkClient::TChunkId> TJobProxy::DumpInputContext(const TJobId& jobId)
{
    ValidateJobId(jobId);
    return Job_->DumpInputContext();
}

TYsonString TJobProxy::Strace(const TJobId& jobId)
{
    ValidateJobId(jobId);
    return Job_->StraceJob();
}

void TJobProxy::SignalJob(const TJobId& jobId, const Stroka& signalName)
{
    ValidateJobId(jobId);
    Job_->SignalJob(signalName);
}

TYsonString TJobProxy::PollJobShell(const TJobId& jobId, const TYsonString& parameters)
{
    ValidateJobId(jobId);
    return Job_->PollJobShell(parameters);
}

void TJobProxy::ValidateJobId(const TJobId& jobId)
{
    if (JobId_ != jobId) {
        THROW_ERROR_EXCEPTION("Job id mismatch: expected %v, got %v",
            JobId_,
            jobId);
    }

    if (!Job_) {
        THROW_ERROR_EXCEPTION("Job has not started yet");
    }
}

void TJobProxy::SendHeartbeat()
{
    auto req = SupervisorProxy_->OnJobProgress();
    ToProto(req->mutable_job_id(), JobId_);
    req->set_progress(Job_->GetProgress());
    req->set_statistics(ConvertToYsonString(GetStatistics()).Data());

    req->Invoke().Subscribe(BIND(&TJobProxy::OnHeartbeatResponse, MakeWeak(this)));

    LOG_DEBUG("Supervisor heartbeat sent");
}

void TJobProxy::OnHeartbeatResponse(const TError& error)
{
    if (!error.IsOK()) {
        // NB: user process is not killed here.
        // Good user processes are supposed to die themselves
        // when io pipes are closed.
        // Bad processes will die at container shutdown.
        LOG_ERROR(error, "Error sending heartbeat to supervisor");
        Exit(EJobProxyExitCode::HeartbeatFailed);
    }

    LOG_DEBUG("Successfully reported heartbeat to supervisor");
}

void TJobProxy::RetrieveJobSpec()
{
    LOG_INFO("Requesting job spec");

    auto req = SupervisorProxy_->GetJobSpec();
    ToProto(req->mutable_job_id(), JobId_);

    auto rspOrError = req->Invoke().Get();
    if (!rspOrError.IsOK()) {
        LOG_ERROR(rspOrError, "Failed to get job spec");
        Exit(EJobProxyExitCode::GetJobSpecFailed);
    }

    const auto& rsp = rspOrError.Value();
    JobSpec_ = rsp->job_spec();
    const auto& resourceUsage = rsp->resource_usage();

    LOG_INFO("Job spec received (JobType: %v, ResourceLimits: {Cpu: %v, Memory: %v, Network: %v)\n%v",
        NScheduler::EJobType(rsp->job_spec().type()),
        resourceUsage.cpu(),
        resourceUsage.memory(),
        resourceUsage.network(),
        rsp->job_spec().DebugString());

    JobProxyMemoryReserve_ = resourceUsage.memory();
    CpuLimit_ = resourceUsage.cpu();
    NetworkUsage_ = resourceUsage.network();

    // We never report to node less memory usage, than was initially reserved.
    TotalMaxMemoryUsage_ = JobProxyMemoryReserve_;
}

void TJobProxy::Run()
{
    auto resultOrError = BIND(&TJobProxy::DoRun, Unretained(this))
        .AsyncVia(JobThread_->GetInvoker())
        .Run()
        .Get();

    TJobResult result;
    if (!resultOrError.IsOK()) {
        LOG_ERROR(resultOrError, "Job failed");
        ToProto(result.mutable_error(), resultOrError);
    } else {
        result = resultOrError.Value();
    }

    // Reliably terminate all async calls before reporting result.
    if (HeartbeatExecutor_) {
        WaitFor(HeartbeatExecutor_->Stop())
            .ThrowOnError();
    }

    if (MemoryWatchdogExecutor_) {
        WaitFor(MemoryWatchdogExecutor_->Stop())
            .ThrowOnError();
    }

    RpcServer_->Stop()
        .WithTimeout(RpcServerShutdownTimeout)
        .Get();

    TNullable<TYsonString> statistics;

    if (Job_) {
        auto failedChunkIds = Job_->GetFailedChunkIds();
        LOG_INFO("Found %v failed chunks", static_cast<int>(failedChunkIds.size()));

        // For erasure chunks, replace part id with whole chunk id.
        auto* schedulerResultExt = result.MutableExtension(TSchedulerJobResultExt::scheduler_job_result_ext);
        for (const auto& chunkId : failedChunkIds) {
            auto actualChunkId = IsErasureChunkPartId(chunkId)
                ? ErasureChunkIdFromPartId(chunkId)
                : chunkId;
            ToProto(schedulerResultExt->add_failed_chunk_ids(), actualChunkId);
        }

        statistics = ConvertToYsonString(GetStatistics());
    }

    ReportResult(result, statistics);
}

std::unique_ptr<IUserJobIO> TJobProxy::CreateUserJobIO()
{
    auto jobType = NScheduler::EJobType(JobSpec_.type());

    switch (jobType) {
        case NScheduler::EJobType::Map:
            return CreateMapJobIO(this);

        case NScheduler::EJobType::OrderedMap:
            return CreateOrderedMapJobIO(this);

        case NScheduler::EJobType::SortedReduce:
            return CreateSortedReduceJobIO(this);

        case NScheduler::EJobType::PartitionMap:
            return CreatePartitionMapJobIO(this);

        // ToDo(psushin): handle separately to form job result differently.
        case NScheduler::EJobType::ReduceCombiner:
        case NScheduler::EJobType::PartitionReduce:
            return CreatePartitionReduceJobIO(this);

        default:
            Y_UNREACHABLE();
    }
}

IJobPtr TJobProxy::CreateBuiltinJob()
{
    auto jobType = NScheduler::EJobType(JobSpec_.type());
    switch (jobType) {
        case NScheduler::EJobType::OrderedMerge:
            return CreateOrderedMergeJob(this);

        case NScheduler::EJobType::UnorderedMerge:
            return CreateUnorderedMergeJob(this);

        case NScheduler::EJobType::SortedMerge:
            return CreateSortedMergeJob(this);

        case NScheduler::EJobType::FinalSort:
        case NScheduler::EJobType::IntermediateSort:
            return CreatePartitionSortJob(this);

        case NScheduler::EJobType::SimpleSort:
            return CreateSimpleSortJob(this);

        case NScheduler::EJobType::Partition:
            return CreatePartitionJob(this);

        case NScheduler::EJobType::RemoteCopy:
            return CreateRemoteCopyJob(this);

        default:
            Y_UNREACHABLE();
    }
}

TJobResult TJobProxy::DoRun()
{
    try {
        Config_->Load(ConfigNode_);
    } catch (const std::exception& ex) {
        THROW_ERROR_EXCEPTION("Error parsing job proxy configuration")
            << ex;
    }

    auto environmentConfig = ConvertTo<TJobEnvironmentConfigPtr>(Config_->JobEnvironment);
    if (environmentConfig->Type == EJobEnvironmentType::Cgroups) {
        CGroupsConfig_ = ConvertTo<TCGroupJobEnvironmentConfigPtr>(Config_->JobEnvironment);
    }

    LocalDescriptor_ = NNodeTrackerClient::TNodeDescriptor(Config_->Addresses, Config_->Rack);

    RpcServer_ = CreateBusServer(CreateTcpBusServer(Config_->RpcServer));
    RpcServer_->RegisterService(CreateJobProberService(this));
    RpcServer_->Start();

    auto supervisorClient = CreateTcpBusClient(Config_->SupervisorConnection);
    auto supervisorChannel = CreateBusChannel(supervisorClient);

    SupervisorProxy_.reset(new TSupervisorServiceProxy(supervisorChannel));
    SupervisorProxy_->SetDefaultTimeout(Config_->SupervisorRpcTimeout);

    auto clusterConnection = CreateNativeConnection(Config_->ClusterConnection);

    Client_ = clusterConnection->CreateNativeClient(TClientOptions(NSecurityClient::JobUserName));

    RetrieveJobSpec();

    const auto& schedulerJobSpecExt = JobSpec_.GetExtension(TSchedulerJobSpecExt::scheduler_job_spec_ext);
    NLFAlloc::SetBufferSize(schedulerJobSpecExt.lfalloc_buffer_size());
    JobProxyMemoryOvercommitLimit_ =
        schedulerJobSpecExt.has_job_proxy_memory_overcommit_limit() ?
        MakeNullable(schedulerJobSpecExt.job_proxy_memory_overcommit_limit()) :
        Null;

    RefCountedTrackerLogPeriod_ = FromProto<TDuration>(schedulerJobSpecExt.job_proxy_ref_counted_tracker_log_period());

    if (CGroupsConfig_ && CGroupsConfig_->IsCGroupSupported(TCpu::Name)) {
        auto cpuCGroup = GetCurrentCGroup<TCpu>();
        cpuCGroup.SetShare(CpuLimit_);
    }

    InputNodeDirectory_ = New<NNodeTrackerClient::TNodeDirectory>();
    InputNodeDirectory_->MergeFrom(schedulerJobSpecExt.input_node_directory());

    AuxNodeDirectory_ = New<NNodeTrackerClient::TNodeDirectory>();
    if (schedulerJobSpecExt.has_aux_node_directory()) {
        AuxNodeDirectory_->MergeFrom(schedulerJobSpecExt.aux_node_directory());
    }

    HeartbeatExecutor_ = New<TPeriodicExecutor>(
        GetSyncInvoker(),
        BIND(&TJobProxy::SendHeartbeat, MakeWeak(this)),
        Config_->HeartbeatPeriod);

    auto jobEnvironmentConfig = ConvertTo<TJobEnvironmentConfigPtr>(Config_->JobEnvironment);
    MemoryWatchdogExecutor_ = New<TPeriodicExecutor>(
        GetSyncInvoker(),
        BIND(&TJobProxy::CheckMemoryUsage, MakeWeak(this)),
        jobEnvironmentConfig->MemoryWatchdogPeriod);

    if (schedulerJobSpecExt.has_user_job_spec()) {
        auto& userJobSpec = schedulerJobSpecExt.user_job_spec();
        JobProxyMemoryReserve_ -= userJobSpec.memory_reserve();
        LOG_DEBUG("Adjusting job proxy memory limit (JobProxyMemoryReserve: %v, UserJobMemoryReserve: %v)",
            JobProxyMemoryReserve_,
            userJobSpec.memory_reserve());
        Job_ = CreateUserJob(
            this,
            userJobSpec,
            JobId_,
            CreateUserJobIO());
    } else {
        Job_ = CreateBuiltinJob();
    }

    Job_->Initialize();

    MemoryWatchdogExecutor_->Start();
    HeartbeatExecutor_->Start();

    return Job_->Run();
}

void TJobProxy::ReportResult(const TJobResult& result, const TNullable<TYsonString>& statistics)
{
    if (!SupervisorProxy_) {
        LOG_ERROR("Supervisor channel is not available");
        Exit(EJobProxyExitCode::ResultReportFailed);
    }

    auto req = SupervisorProxy_->OnJobFinished();
    ToProto(req->mutable_job_id(), JobId_);
    *req->mutable_result() = result;
    if (statistics) {
        req->set_statistics(statistics->Data());
    }

    auto rspOrError = req->Invoke().Get();
    if (!rspOrError.IsOK()) {
        LOG_ERROR(rspOrError, "Failed to report job result");
        Exit(EJobProxyExitCode::ResultReportFailed);
    }
}

TStatistics TJobProxy::GetStatistics() const
{
    YCHECK(Job_);
    auto statistics = Job_->GetStatistics();

    if (CGroupsConfig_ && CGroupsConfig_->IsCGroupSupported(TCpuAccounting::Name)) {
        auto cpuAccounting = GetCurrentCGroup<TCpuAccounting>();
        auto cpuStatistics = cpuAccounting.GetStatistics();
        statistics.AddSample("/job_proxy/cpu", cpuStatistics);
    }

    if (CGroupsConfig_ && CGroupsConfig_->IsCGroupSupported(TBlockIO::Name)) {
        auto blockIO = GetCurrentCGroup<TBlockIO>();
        auto blockIOStatistics = blockIO.GetStatistics();
        statistics.AddSample("/job_proxy/block_io", blockIOStatistics);
    }

    statistics.AddSample("/job_proxy/max_memory", JobProxyMaxMemoryUsage_);
    statistics.AddSample("/job_proxy/memory_reserve", JobProxyMemoryReserve_);

    return statistics;
}

TCGroupJobEnvironmentConfigPtr TJobProxy::GetCGroupsConfig() const
{
    return CGroupsConfig_;
}

TJobProxyConfigPtr TJobProxy::GetConfig() const
{
    return Config_;
}

const TJobSpec& TJobProxy::GetJobSpec() const
{
    return JobSpec_;
}

void TJobProxy::UpdateResourceUsage()
{
    // Fire-and-forget.
    auto req = SupervisorProxy_->UpdateResourceUsage();
    ToProto(req->mutable_job_id(), JobId_);
    auto* resourceUsage = req->mutable_resource_usage();
    resourceUsage->set_cpu(CpuLimit_);
    resourceUsage->set_network(NetworkUsage_);
    resourceUsage->set_memory(TotalMaxMemoryUsage_);
    req->Invoke().Subscribe(BIND(&TJobProxy::OnResourcesUpdated, MakeWeak(this)));
}

void TJobProxy::SetUserJobMemoryUsage(i64 memoryUsage)
{
    UserJobCurrentMemoryUsage_ = memoryUsage;
}

void TJobProxy::OnResourcesUpdated(const TError& error)
{
    if (!error.IsOK()) {
        LOG_ERROR(error, "Failed to update resource usage");
        Exit(EJobProxyExitCode::ResourcesUpdateFailed);
    }

    LOG_DEBUG("Successfully updated resource usage");
}

void TJobProxy::ReleaseNetwork()
{
    LOG_DEBUG("Releasing network");
    NetworkUsage_ = 0;
    UpdateResourceUsage();
}

<<<<<<< HEAD
NApi::INativeClientPtr TJobProxy::GetClient() const
=======
void TJobProxy::OnPrepared()
{
    LOG_DEBUG("Job prepared");

    auto req = SupervisorProxy_->OnJobPrepared();
    ToProto(req->mutable_job_id(), JobId_);
    req->Invoke();
}

NApi::IClientPtr TJobProxy::GetClient() const
>>>>>>> e7908b0a
{
    return Client_;
}

IBlockCachePtr TJobProxy::GetBlockCache() const
{
    return GetNullBlockCache();
}

TNodeDirectoryPtr TJobProxy::GetInputNodeDirectory() const
{
    return InputNodeDirectory_;
}

TNodeDirectoryPtr TJobProxy::GetAuxNodeDirectory() const
{
    return AuxNodeDirectory_;
}

const NNodeTrackerClient::TNodeDescriptor& TJobProxy::LocalDescriptor() const
{
    return LocalDescriptor_;
}

void TJobProxy::CheckMemoryUsage()
{
    i64 jobProxyMemoryUsage = GetProcessRss();
    JobProxyMaxMemoryUsage_ = std::max(JobProxyMaxMemoryUsage_.load(), jobProxyMemoryUsage);

    LOG_DEBUG("Job proxy memory check (JobProxyMemoryUsage: %v, JobProxyMaxMemoryUsage: %v, JobProxyMemoryReserve: %v, UserJobCurrentMemoryUsage: %v)",
        jobProxyMemoryUsage,
        JobProxyMaxMemoryUsage_.load(),
        JobProxyMemoryReserve_,
        UserJobCurrentMemoryUsage_.load());

    LOG_DEBUG("LFAlloc counters (LargeBlocks: %v, SmallBlocks: %v, System: %v, Used: %v, Mmapped: %v)",
        NLFAlloc::GetCurrentLargeBlocks(),
        NLFAlloc::GetCurrentSmallBlocks(),
        NLFAlloc::GetCurrentSystem(),
        NLFAlloc::GetCurrentUsed(),
        NLFAlloc::GetCurrentMmapped());

    if (JobProxyMaxMemoryUsage_.load() > JobProxyMemoryReserve_) {
        if (TInstant::Now() - LastRefCountedTrackerLogTime_ > RefCountedTrackerLogPeriod_) {
            LOG_WARNING("Job proxy used more memory than estimated "
                "(JobProxyMaxMemoryUsage: %v, JobProxyMemoryReserve: %v, RefCountedTracker: %v)",
                JobProxyMaxMemoryUsage_.load(),
                JobProxyMemoryReserve_,
                TRefCountedTracker::Get()->GetDebugInfo(2 /* sortByColumn */));
            LastRefCountedTrackerLogTime_ = TInstant::Now();
        }
    }

    if (JobProxyMemoryOvercommitLimit_ && jobProxyMemoryUsage > JobProxyMemoryReserve_ + *JobProxyMemoryOvercommitLimit_) {
        LOG_FATAL("Job proxy exceeded the memory overcommit limit "
            "(JobProxyMemoryUsage: %v, JobProxyMemoryReserve: %v, MemoryOvercommitLimit: %v, RefCountedTracker: %v)",
            jobProxyMemoryUsage,
            JobProxyMemoryReserve_,
            JobProxyMemoryOvercommitLimit_,
            TRefCountedTracker::Get()->GetDebugInfo(2 /* sortByColumn */));
    }

    i64 totalMemoryUsage = UserJobCurrentMemoryUsage_ + jobProxyMemoryUsage;

    if (TotalMaxMemoryUsage_ < totalMemoryUsage) {
        LOG_DEBUG("Total memory usage increased from %v to %v, asking node for resource usage update",
            TotalMaxMemoryUsage_,
            totalMemoryUsage);
        TotalMaxMemoryUsage_ = totalMemoryUsage;
        UpdateResourceUsage();
    }
}

void TJobProxy::Exit(EJobProxyExitCode exitCode)
{
    if (Job_) {
        Job_->Abort();
    }

    NLogging::TLogManager::Get()->Shutdown();
    _exit(static_cast<int>(exitCode));
}

NLogging::TLogger TJobProxy::GetLogger() const
{
    return Logger;
}

IInvokerPtr TJobProxy::GetControlInvoker() const
{
    return ControlThread_->GetInvoker();
}

////////////////////////////////////////////////////////////////////////////////

} // namespace NJobProxy
} // namespace NYT<|MERGE_RESOLUTION|>--- conflicted
+++ resolved
@@ -15,10 +15,7 @@
 #include "user_job_io.h"
 
 #include <yt/server/exec_agent/config.h>
-<<<<<<< HEAD
 #include <yt/server/exec_agent/supervisor_service.pb.h>
-=======
->>>>>>> e7908b0a
 
 #include <yt/ytlib/api/client.h>
 #include <yt/ytlib/api/native_connection.h>
@@ -478,9 +475,6 @@
     UpdateResourceUsage();
 }
 
-<<<<<<< HEAD
-NApi::INativeClientPtr TJobProxy::GetClient() const
-=======
 void TJobProxy::OnPrepared()
 {
     LOG_DEBUG("Job prepared");
@@ -490,8 +484,7 @@
     req->Invoke();
 }
 
-NApi::IClientPtr TJobProxy::GetClient() const
->>>>>>> e7908b0a
+NApi::INativeClientPtr TJobProxy::GetClient() const
 {
     return Client_;
 }
