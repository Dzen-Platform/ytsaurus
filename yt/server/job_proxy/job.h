#pragma once

#include "public.h"

#include <yt/server/exec_agent/public.h>

#include <yt/ytlib/api/public.h>

#include <yt/ytlib/chunk_client/public.h>
#include <yt/ytlib/chunk_client/data_slice_descriptor.h>

#include <yt/ytlib/job_proxy/job_spec_helper.h>

#include <yt/ytlib/job_tracker_client/public.h>
#include <yt/ytlib/job_tracker_client/statistics.h>

#include <yt/ytlib/job_prober_client/job_probe.h>

#include <yt/ytlib/node_tracker_client/public.h>

#include <yt/ytlib/scheduler/proto/job.pb.h>

#include <yt/core/logging/log.h>

#include <yt/core/rpc/public.h>

namespace NYT {
namespace NJobProxy {

////////////////////////////////////////////////////////////////////////////////

//! Represents a context for running jobs inside job proxy.
struct IJobHost
    : public virtual TRefCounted
{
    virtual TJobProxyConfigPtr GetConfig() const = 0;
    virtual IResourceControllerPtr GetResourceController() const = 0;
    virtual const NJobTrackerClient::TOperationId& GetOperationId() const = 0;
    virtual const NJobTrackerClient::TJobId& GetJobId() const = 0;

    virtual const IJobSpecHelperPtr& GetJobSpecHelper() const = 0;

    virtual void SetUserJobMemoryUsage(i64 memoryUsage) = 0;

    virtual void ReleaseNetwork() = 0;

    virtual NApi::INativeClientPtr GetClient() const = 0;

    virtual void OnPrepared() = 0;

    virtual NChunkClient::IBlockCachePtr GetBlockCache() const = 0;

    virtual NNodeTrackerClient::TNodeDirectoryPtr GetInputNodeDirectory() const = 0;

    virtual const NNodeTrackerClient::TNodeDescriptor& LocalDescriptor() const = 0;

    virtual NLogging::TLogger GetLogger() const = 0;

    virtual NRpc::IServerPtr GetRpcServer() const = 0;

    virtual TString GetPreparationPath() const = 0;
    virtual TString GetSlotPath() const = 0;
<<<<<<< HEAD

    virtual NChunkClient::TTrafficMeterPtr GetTrafficMeter() const = 0;
=======
    virtual TString AdjustPath(const TString& path) const = 0;
>>>>>>> ef42db70
};

DEFINE_REFCOUNTED_TYPE(IJobHost)

////////////////////////////////////////////////////////////////////////////////

struct IJob
    : public NJobProberClient::IJobProbe
{
    virtual void Initialize() = 0;
    virtual NJobTrackerClient::NProto::TJobResult Run() = 0;

    //! Tries to clean up (e.g. user processes), best effort guarantees.
    //! Used during abnormal job proxy termination.
    virtual void Cleanup() = 0;

    virtual std::vector<NChunkClient::TChunkId> GetFailedChunkIds() const = 0;
    virtual NChunkClient::TInterruptDescriptor GetInterruptDescriptor() const = 0;

    virtual double GetProgress() const = 0;

    virtual ui64 GetStderrSize() const = 0;

    virtual NJobTrackerClient::TStatistics GetStatistics() const = 0;
};

DEFINE_REFCOUNTED_TYPE(IJob)

////////////////////////////////////////////////////////////////////////////////

} // namespace NJobProxy
} // namespace NYT<|MERGE_RESOLUTION|>--- conflicted
+++ resolved
@@ -60,12 +60,10 @@
 
     virtual TString GetPreparationPath() const = 0;
     virtual TString GetSlotPath() const = 0;
-<<<<<<< HEAD
 
     virtual NChunkClient::TTrafficMeterPtr GetTrafficMeter() const = 0;
-=======
+
     virtual TString AdjustPath(const TString& path) const = 0;
->>>>>>> ef42db70
 };
 
 DEFINE_REFCOUNTED_TYPE(IJobHost)
