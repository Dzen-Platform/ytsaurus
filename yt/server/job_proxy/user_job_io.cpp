﻿#include "stdafx.h"
#include "config.h"
#include "user_job_io.h"
#include "map_job_io.h"
#include "stderr_output.h"
#include "job.h"

#include <ytlib/ytree/convert.h>

#include <ytlib/chunk_client/multi_chunk_sequential_writer.h>

#include <ytlib/chunk_client/multi_chunk_parallel_reader.h>
#include <ytlib/table_client/table_chunk_writer.h>
#include <ytlib/table_client/sync_writer.h>
#include <ytlib/chunk_client/schema.h>
#include <ytlib/chunk_client/multi_chunk_parallel_reader.h>

namespace NYT {
namespace NJobProxy {

using namespace NYson;
using namespace NYTree;
using namespace NScheduler;
using namespace NChunkClient;
using namespace NTableClient;
using namespace NTransactionClient;
using namespace NScheduler::NProto;

typedef TMultiChunkSequentialWriter<TTableChunkWriter> TWriter;

////////////////////////////////////////////////////////////////////////////////

TUserJobIO::TUserJobIO(
    TJobIOConfigPtr ioConfig,
    IJobHost* host)
    : IOConfig(ioConfig)
    , Host(host)
    , JobSpec(Host->GetJobSpec())
    , SchedulerJobSpecExt(JobSpec.GetExtension(TSchedulerJobSpecExt::scheduler_job_spec_ext))
    , Logger(JobProxyLogger)
{ }

TUserJobIO::~TUserJobIO()
{ }

int TUserJobIO::GetInputCount() const
{
    // Currently we don't support multiple inputs.
    return 1;
}

TAutoPtr<TTableProducer> TUserJobIO::CreateTableInput(int index, IYsonConsumer* consumer)
{
    return DoCreateTableInput<TMultiChunkParallelReader>(index, consumer);
}

int TUserJobIO::GetOutputCount() const
{
    return SchedulerJobSpecExt.output_specs_size();
}

ISyncWriterPtr TUserJobIO::CreateTableOutput(int index)
{
    YCHECK(index >= 0 && index < GetOutputCount());

    LOG_DEBUG("Opening output %d", index);

    auto transactionId = FromProto<TTransactionId>(SchedulerJobSpecExt.output_transaction_id());
    const auto& outputSpec = SchedulerJobSpecExt.output_specs(index);
    auto options = ConvertTo<TTableWriterOptionsPtr>(TYsonString(outputSpec.table_writer_options()));
    auto chunkListId = FromProto<TChunkListId>(outputSpec.chunk_list_id());
    auto writerProvider = New<TTableChunkWriterProvider>(
        IOConfig->TableWriter,
        options);

    auto writer = CreateSyncWriter<TTableChunkWriter>(New<TWriter>(
        IOConfig->TableWriter,
        options,
        writerProvider,
        Host->GetMasterChannel(),
        transactionId,
        chunkListId));

    YCHECK(Outputs.size() == index);
    Outputs.push_back(writerProvider);

    writer->Open();
    return writer;
}

double TUserJobIO::GetProgress() const
{
    i64 total = 0;
    i64 current = 0;

    FOREACH (const auto& input, Inputs) {
        total += input->GetRowCount();
        current += input->GetRowIndex();
    }

    if (total == 0) {
        LOG_WARNING("GetProgress: empty total");
        return 0;
    } else {
        double progress = (double) current / total;
        LOG_DEBUG("GetProgress: %lf", progress);
        return progress;
    }
}

TAutoPtr<TErrorOutput> TUserJobIO::CreateErrorOutput(
    const TTransactionId& transactionId,
    i64 maxSize) const
{
    return new TErrorOutput(
        IOConfig->ErrorFileWriter,
        Host->GetMasterChannel(),
        transactionId,
        maxSize);
}

<<<<<<< HEAD
void TUserJobIO::SetStderrChunkId(const TChunkId& chunkId)
{
    YCHECK(chunkId != NullChunkId);
    StderrChunkId = chunkId;
}

std::vector<TChunkId> TUserJobIO::GetFailedChunks() const
=======
std::vector<NChunkClient::TChunkId> TUserJobIO::GetFailedChunks() const
>>>>>>> 2de3ab87
{
    std::vector<TChunkId> result;
    FOREACH (const auto& input, Inputs) {
        auto part = input->GetFailedChunks();
        result.insert(result.end(), part.begin(), part.end());
    }
    return result;
}

void TUserJobIO::PopulateUserJobResult(TUserJobResult* result)
{
<<<<<<< HEAD
    if (StderrChunkId != NullChunkId) {
        ToProto(result->mutable_stderr_chunk_id(), StderrChunkId);
    }

=======
>>>>>>> 2de3ab87
    FOREACH (const auto& provider, Outputs) {
        *result->add_output_boundary_keys() = provider->GetBoundaryKeys();
    }
}

////////////////////////////////////////////////////////////////////////////////

} // namespace NJobProxy
} // namespace NYT
<|MERGE_RESOLUTION|>--- conflicted
+++ resolved
@@ -119,17 +119,7 @@
         maxSize);
 }
 
-<<<<<<< HEAD
-void TUserJobIO::SetStderrChunkId(const TChunkId& chunkId)
-{
-    YCHECK(chunkId != NullChunkId);
-    StderrChunkId = chunkId;
-}
-
-std::vector<TChunkId> TUserJobIO::GetFailedChunks() const
-=======
 std::vector<NChunkClient::TChunkId> TUserJobIO::GetFailedChunks() const
->>>>>>> 2de3ab87
 {
     std::vector<TChunkId> result;
     FOREACH (const auto& input, Inputs) {
@@ -141,13 +131,6 @@
 
 void TUserJobIO::PopulateUserJobResult(TUserJobResult* result)
 {
-<<<<<<< HEAD
-    if (StderrChunkId != NullChunkId) {
-        ToProto(result->mutable_stderr_chunk_id(), StderrChunkId);
-    }
-
-=======
->>>>>>> 2de3ab87
     FOREACH (const auto& provider, Outputs) {
         *result->add_output_boundary_keys() = provider->GetBoundaryKeys();
     }
