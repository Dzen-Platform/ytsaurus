﻿#pragma once

#include "public.h"

#include <ytlib/table_client/public.h>
#include <ytlib/table_client/schemaful_reader_adapter.h>

#include <ytlib/scheduler/job.pb.h>
#include <ytlib/scheduler/public.h>

namespace NYT {
namespace NJobProxy {

////////////////////////////////////////////////////////////////////////////////

struct IUserJobIO
    : private TNonCopyable
{
    virtual void Init() = 0;

<<<<<<< HEAD
    virtual const std::vector<NTableClient::ISchemalessMultiChunkWriterPtr>& GetWriters() const = 0;
    virtual const NTableClient::ISchemalessMultiChunkReaderPtr& GetReader() const = 0;
=======
    virtual std::vector<NVersionedTableClient::ISchemalessMultiChunkWriterPtr> GetWriters() const = 0;
    virtual std::vector<NVersionedTableClient::ISchemalessMultiChunkReaderPtr> GetReaders() const = 0;
>>>>>>> a02fd1a7

    //! Used for key switch injection.
    virtual int GetReduceKeyColumnCount() const = 0;

    virtual void PopulateResult(NScheduler::NProto::TSchedulerJobResultExt* schedulerJobResultExt) = 0;

    virtual void CreateReader() = 0;

    virtual NTableClient::TSchemalessReaderFactory GetReaderFactory() = 0;

    virtual ~IUserJobIO()
    { }
};

////////////////////////////////////////////////////////////////////////////////

} // namespace NJobProxy
} // namespace NYT

<|MERGE_RESOLUTION|>--- conflicted
+++ resolved
@@ -18,13 +18,8 @@
 {
     virtual void Init() = 0;
 
-<<<<<<< HEAD
-    virtual const std::vector<NTableClient::ISchemalessMultiChunkWriterPtr>& GetWriters() const = 0;
-    virtual const NTableClient::ISchemalessMultiChunkReaderPtr& GetReader() const = 0;
-=======
-    virtual std::vector<NVersionedTableClient::ISchemalessMultiChunkWriterPtr> GetWriters() const = 0;
-    virtual std::vector<NVersionedTableClient::ISchemalessMultiChunkReaderPtr> GetReaders() const = 0;
->>>>>>> a02fd1a7
+    virtual std::vector<NTableClient::ISchemalessMultiChunkWriterPtr> GetWriters() const = 0;
+    virtual NTableClient::ISchemalessMultiChunkReaderPtr GetReader() const = 0;
 
     //! Used for key switch injection.
     virtual int GetReduceKeyColumnCount() const = 0;
