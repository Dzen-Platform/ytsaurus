--- conflicted
+++ resolved
@@ -21,13 +21,8 @@
 
     virtual void Init() override;
 
-<<<<<<< HEAD
-    virtual const std::vector<NTableClient::ISchemalessMultiChunkWriterPtr>& GetWriters() const override;
-    virtual const NTableClient::ISchemalessMultiChunkReaderPtr& GetReader() const override;
-=======
-    virtual std::vector<NVersionedTableClient::ISchemalessMultiChunkWriterPtr> GetWriters() const override;
-    virtual std::vector<NVersionedTableClient::ISchemalessMultiChunkReaderPtr> GetReaders() const override;
->>>>>>> a02fd1a7
+    virtual std::vector<NTableClient::ISchemalessMultiChunkWriterPtr> GetWriters() const override;
+    virtual NTableClient::ISchemalessMultiChunkReaderPtr GetReader() const override;
 
     virtual int GetReduceKeyColumnCount() const override;
 
