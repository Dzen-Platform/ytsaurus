#pragma once

#include "public.h"
#include "user_job_io.h"

#include <yt/ytlib/table_client/public.h>

#include <yt/core/logging/log.h>

namespace NYT {
namespace NJobProxy {

////////////////////////////////////////////////////////////////////////////////

class TUserJobIOBase
    : public IUserJobIO
{
public:
    explicit TUserJobIOBase(IJobHostPtr host);

    virtual void Init() override;

    virtual std::vector<NTableClient::ISchemalessMultiChunkWriterPtr> GetWriters() const override;
    virtual NTableClient::ISchemalessMultiChunkReaderPtr GetReader() const override;

    virtual int GetKeySwitchColumnCount() const override;

    virtual void PopulateResult(NScheduler::NProto::TSchedulerJobResultExt* schedulerJobResultExt) override;

    virtual void CreateReader() override;

    virtual NTableClient::TSchemalessReaderFactory GetReaderFactory() override;

protected:
    const IJobHostPtr Host_;

    const NScheduler::NProto::TSchedulerJobSpecExt& SchedulerJobSpec_;
    const NScheduler::TJobIOConfigPtr JobIOConfig_;

    std::atomic<bool> Initialized_ = {false};

    NTableClient::ISchemalessMultiChunkReaderPtr Reader_;
    std::vector<NTableClient::ISchemalessMultiChunkWriterPtr> Writers_;

    NLogging::TLogger Logger;


    virtual NTableClient::ISchemalessMultiChunkWriterPtr DoCreateWriter(
        NTableClient::TTableWriterOptionsPtr options,
        const NChunkClient::TChunkListId& chunkListId,
        const NTransactionClient::TTransactionId& transactionId,
        const NTableClient::TTableSchema& tableSchema) = 0;

    virtual NTableClient::ISchemalessMultiChunkReaderPtr DoCreateReader(
        NTableClient::TNameTablePtr nameTable,
        const NTableClient::TColumnFilter& columnFilter) = 0;


    NTableClient::ISchemalessMultiChunkReaderPtr CreateRegularReader(
        bool isParallel,
        NTableClient::TNameTablePtr nameTable,
        const NTableClient::TColumnFilter& columnFilter);

    NTableClient::ISchemalessMultiChunkReaderPtr CreateTableReader(
        NTableClient::TTableReaderOptionsPtr options,
        const std::vector<NChunkClient::NProto::TChunkSpec>& chunkSpecs,
        NTableClient::TNameTablePtr nameTable,
        const NTableClient::TColumnFilter& columnFilter,
        bool isParallel);

    NTableClient::ISchemalessMultiChunkWriterPtr CreateTableWriter(
        NTableClient::TTableWriterOptionsPtr options,
        const NChunkClient::TChunkListId& chunkListId,
        const NTransactionClient::TTransactionId& transactionId,
        const NTableClient::TTableSchema& tableSchema);
<<<<<<< HEAD

    NTableClient::NProto::TBoundaryKeysExt GetBoundaryKeys(
        NTableClient::ISchemalessMultiChunkWriterPtr writer) const;
=======
>>>>>>> 1e12e2b0

private:
    void InitReader(
        NTableClient::TNameTablePtr nameTable,
        const NTableClient::TColumnFilter& columnFilter);
};

////////////////////////////////////////////////////////////////////////////////

} // namespace NJobProxy
} // namespace NYT<|MERGE_RESOLUTION|>--- conflicted
+++ resolved
@@ -73,12 +73,6 @@
         const NChunkClient::TChunkListId& chunkListId,
         const NTransactionClient::TTransactionId& transactionId,
         const NTableClient::TTableSchema& tableSchema);
-<<<<<<< HEAD
-
-    NTableClient::NProto::TBoundaryKeysExt GetBoundaryKeys(
-        NTableClient::ISchemalessMultiChunkWriterPtr writer) const;
-=======
->>>>>>> 1e12e2b0
 
 private:
     void InitReader(
