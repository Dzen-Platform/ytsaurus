#include "merge_job.h"
#include "private.h"
#include "config.h"
#include "job_detail.h"

#include <yt/ytlib/object_client/helpers.h>

#include <yt/ytlib/chunk_client/chunk_spec.h>

#include <yt/ytlib/table_client/name_table.h>
#include <yt/ytlib/table_client/schemaless_chunk_reader.h>
#include <yt/ytlib/table_client/schemaless_chunk_writer.h>

namespace NYT {
namespace NJobProxy {

using namespace NChunkClient;
using namespace NChunkClient::NProto;
using namespace NScheduler::NProto;
using namespace NTransactionClient;
using namespace NTableClient;
using namespace NObjectClient;
using namespace NYTree;
using namespace NYson;

////////////////////////////////////////////////////////////////////////////////

static const auto& Logger = JobProxyLogger;

////////////////////////////////////////////////////////////////////////////////

class TMergeJob
    : public TSimpleJobBase
{
public:
    TMergeJob(IJobHostPtr host, bool userParallelReader)
        : TSimpleJobBase(host)
        , UseParallelReader_(userParallelReader)
    {
        YCHECK(SchedulerJobSpecExt_.output_specs_size() == 1);
    }

    virtual void Initialize() override
    {
        TKeyColumns keyColumns;
<<<<<<< HEAD
=======
        TNullable<int> partitionTag;
>>>>>>> 4c21d8c5
        if (JobSpec_.HasExtension(TMergeJobSpecExt::merge_job_spec_ext)) {
            const auto& mergeJobSpec = JobSpec_.GetExtension(TMergeJobSpecExt::merge_job_spec_ext);
            keyColumns = FromProto<Stroka>(mergeJobSpec.key_columns());
            if (mergeJobSpec.has_partition_tag()) {
                partitionTag = mergeJobSpec.partition_tag();
            }
            LOG_INFO("Ordered merge produces sorted output");
        }

        std::vector<TChunkSpec> chunkSpecs;
        for (const auto& inputSpec : SchedulerJobSpecExt_.input_specs()) {
            for (const auto& chunkSpec : inputSpec.chunks()) {
                chunkSpecs.push_back(chunkSpec);
            }
        }

        TotalRowCount_ = SchedulerJobSpecExt_.input_row_count();

        NameTable_ = TNameTable::FromKeyColumns(keyColumns);

        auto config = Host_->GetConfig();

        auto readerFactory = UseParallelReader_
            ? CreateSchemalessParallelMultiChunkReader
            : CreateSchemalessSequentialMultiChunkReader;

        ReaderFactory_ = [=] (TNameTablePtr nameTable, TColumnFilter columnFilter) {
            YCHECK(!Reader_);
            Reader_ = readerFactory(
                config->JobIO->TableReader,
                New<NTableClient::TTableReaderOptions>(),
                Host_->GetClient(),
                Host_->GetBlockCache(),
                Host_->GetInputNodeDirectory(),
                std::move(chunkSpecs),
                nameTable,
                columnFilter,
                TKeyColumns(),
                partitionTag,
                NConcurrency::GetUnlimitedThrottler());
            return Reader_;
        };

        auto transactionId = FromProto<TTransactionId>(SchedulerJobSpecExt_.output_transaction_id());
        const auto& outputSpec = SchedulerJobSpecExt_.output_specs(0);
        auto chunkListId = FromProto<TChunkListId>(outputSpec.chunk_list_id());
        auto options = ConvertTo<TTableWriterOptionsPtr>(TYsonString(outputSpec.table_writer_options()));

        WriterFactory_ = [=] (TNameTablePtr nameTable) {
            YCHECK(!Writer_);
            Writer_ = CreateSchemalessMultiChunkWriter(
                config->JobIO->TableWriter,
                options,
                nameTable,
                keyColumns,
                TOwningKey(),
                Host_->GetClient(),
                CellTagFromId(chunkListId),
                transactionId,
                chunkListId,
                true); // Allow value reordering if key columns are present.
            return Writer_;
        };
    }

private:
    const bool UseParallelReader_;

    TNameTablePtr NameTable_;


    virtual void CreateReader() override
    {
        ReaderFactory_(NameTable_, TColumnFilter());
    }

    virtual void CreateWriter() override
    {
        WriterFactory_(NameTable_);
    }
};

IJobPtr CreateOrderedMergeJob(IJobHostPtr host)
{
    return New<TMergeJob>(host, false);
}

IJobPtr CreateUnorderedMergeJob(IJobHostPtr host)
{
    return New<TMergeJob>(host, true);
}

////////////////////////////////////////////////////////////////////////////////

} // namespace NJobProxy
} // namespace NYT<|MERGE_RESOLUTION|>--- conflicted
+++ resolved
@@ -43,10 +43,7 @@
     virtual void Initialize() override
     {
         TKeyColumns keyColumns;
-<<<<<<< HEAD
-=======
         TNullable<int> partitionTag;
->>>>>>> 4c21d8c5
         if (JobSpec_.HasExtension(TMergeJobSpecExt::merge_job_spec_ext)) {
             const auto& mergeJobSpec = JobSpec_.GetExtension(TMergeJobSpecExt::merge_job_spec_ext);
             keyColumns = FromProto<Stroka>(mergeJobSpec.key_columns());
