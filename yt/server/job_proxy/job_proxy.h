--- conflicted
+++ resolved
@@ -117,11 +117,8 @@
     // IJobHost implementation.
     virtual TJobProxyConfigPtr GetConfig() const override;
     virtual NExecAgent::TCGroupJobEnvironmentConfigPtr GetCGroupsConfig() const override;
-<<<<<<< HEAD
-=======
     virtual const NJobAgent::TOperationId& GetOperationId() const override;
     virtual const NJobAgent::TJobId& GetJobId() const override;
->>>>>>> 52bdd5c2
 
     virtual const NJobTrackerClient::NProto::TJobSpec& GetJobSpec() const override;
 
