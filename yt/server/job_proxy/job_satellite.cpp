--- conflicted
+++ resolved
@@ -128,16 +128,12 @@
 {
 public:
     ~TJobProbeTools();
-<<<<<<< HEAD
-    static TJobProbeToolsPtr Create(const TJobId& jobId, pid_t rootPid, int uid, const std::vector<TString>& env, bool useContainer);
-=======
     static TJobProbeToolsPtr Create(
         const TJobId& jobId,
         pid_t rootPid,
         int uid,
-        const std::vector<Stroka>& env,
+        const std::vector<TString>& env,
         bool useContainer);
->>>>>>> eeede177
 
     TYsonString StraceJob();
     void SignalJob(const TString& signalName);
@@ -304,16 +300,12 @@
     : public IJobProbe
 {
 public:
-<<<<<<< HEAD
-    TJobSatelliteWorker(pid_t rootPid, int uid, const std::vector<TString>& env, const TJobId& jobId, bool useContainer);
-=======
     TJobSatelliteWorker(
         pid_t rootPid,
         int uid,
-        const std::vector<Stroka>& env,
+        const std::vector<TString>& env,
         const TJobId& jobId,
         bool useContainer);
->>>>>>> eeede177
     void GracefulShutdown(const TError& error);
 
     virtual std::vector<NChunkClient::TChunkId> DumpInputContext() override;
