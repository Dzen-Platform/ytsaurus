--- conflicted
+++ resolved
@@ -553,15 +553,9 @@
                 statistics.UsageInBytes,
                 memoryLimit);
 
-<<<<<<< HEAD
-            if (OomEvent.Fired()) {
-                SetError(TError(NJobProxy::EErrorCode::MemoryLimitExceeded, "Memory limit exceeded")
-                    << TErrorAttribute("time_since_start", TInstant::Now() - ProcessStartTime)
-=======
             if (statistics.UsageInBytes > memoryLimit) {
                 SetError(TError(EErrorCode::MemoryLimitExceeded, "Memory limit exceeded")
                     << TErrorAttribute("time_since_start", (TInstant::Now() - ProcessStartTime).MilliSeconds())
->>>>>>> b89ef1af
                     << TErrorAttribute("usage_in_bytes", statistics.UsageInBytes)
                     << TErrorAttribute("limit", memoryLimit));
                 NCGroup::RunKiller(Memory.GetFullPath());
@@ -673,12 +667,7 @@
     NCGroup::TBlockIO::TStatistics BlockIOStats;
 
     NCGroup::TMemory Memory;
-<<<<<<< HEAD
-    NCGroup::TEvent OomEvent;
-
     TStatistics Statistics;
-=======
->>>>>>> b89ef1af
 };
 
 TJobPtr CreateUserJob(
