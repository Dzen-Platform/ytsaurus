#include "user_job.h"
#include "private.h"
#include "config.h"
#include "job_detail.h"
#include "stderr_writer.h"
#include "user_job_io.h"
#include "job_satellite_connection.h"
#include "user_job_synchronizer.h"
#include "resource_controller.h"

#include <yt/server/core_dump/public.h>
#include <yt/server/core_dump/core_processor_service.h>

#include <yt/server/exec_agent/public.h>
#include <yt/server/exec_agent/supervisor_service_proxy.h>

#include <yt/server/program/names.h>

#include <yt/server/shell/shell_manager.h>

#include <yt/ytlib/cgroup/cgroup.h>

#include <yt/ytlib/chunk_client/public.h>

#include <yt/ytlib/core_dump/core_info.pb.h>
#include <yt/ytlib/core_dump/helpers.h>

#include <yt/ytlib/file_client/file_chunk_output.h>

#include <yt/ytlib/formats/parser.h>

#include <yt/ytlib/job_proxy/user_job_read_controller.h>

#include <yt/ytlib/job_prober_client/job_probe.h>

#include <yt/ytlib/job_tracker_client/statistics.h>

#include <yt/ytlib/query_client/evaluator.h>
#include <yt/ytlib/query_client/query.h>
#include <yt/ytlib/query_client/public.h>
#include <yt/ytlib/query_client/query_statistics.h>
#include <yt/ytlib/query_client/functions_cache.h>

#include <yt/ytlib/table_client/helpers.h>
#include <yt/ytlib/table_client/name_table.h>
#include <yt/ytlib/table_client/schemaful_reader_adapter.h>
#include <yt/ytlib/table_client/schemaful_writer_adapter.h>
#include <yt/ytlib/table_client/schemaless_chunk_reader.h>
#include <yt/ytlib/table_client/schemaless_chunk_writer.h>
#include <yt/ytlib/table_client/schemaless_writer.h>
#include <yt/ytlib/table_client/table_consumer.h>

#include <yt/ytlib/transaction_client/public.h>

#include <yt/core/concurrency/action_queue.h>
#include <yt/core/concurrency/delayed_executor.h>
#include <yt/core/concurrency/thread_pool.h>
#include <yt/core/concurrency/periodic_executor.h>

#include <yt/core/misc/finally.h>
#include <yt/core/misc/fs.h>
#include <yt/core/misc/numeric_helpers.h>
#include <yt/core/misc/pattern_formatter.h>
#include <yt/core/misc/proc.h>
#include <yt/core/misc/process.h>
#include <yt/core/misc/public.h>
#include <yt/core/misc/subprocess.h>
#include <yt/core/misc/signaler.h>

#include <yt/core/pipes/async_reader.h>
#include <yt/core/pipes/async_writer.h>

#include <yt/core/rpc/server.h>

#include <yt/core/tools/tools.h>

#include <yt/core/ypath/tokenizer.h>

#include <util/system/fs.h>

#include <util/stream/null.h>

#include <util/system/execpath.h>

#include <util/generic/guid.h>
#include <util/stream/tee.h>

namespace NYT {
namespace NJobProxy {

using namespace NTools;
using namespace NYTree;
using namespace NYson;
using namespace NTableClient;
using namespace NFormats;
using namespace NScheduler;
using namespace NScheduler::NProto;
using namespace NTransactionClient;
using namespace NConcurrency;
using namespace NCGroup;
using namespace NJobAgent;
using namespace NChunkClient;
using namespace NFileClient;
using namespace NChunkClient::NProto;
using namespace NPipes;
using namespace NQueryClient;
using namespace NRpc;
using namespace NCoreDump;
using namespace NExecAgent;
using namespace NYPath;
using namespace NJobTrackerClient;

using NJobTrackerClient::NProto::TJobResult;
using NJobTrackerClient::NProto::TJobSpec;
using NScheduler::NProto::TUserJobSpec;
using NCoreDump::NProto::TCoreInfo;
using NChunkClient::TDataSliceDescriptor;

////////////////////////////////////////////////////////////////////////////////

#ifdef _unix_

static const int JobStatisticsFD = 5;
static TString CGroupBase = "user_jobs";
static TString CGroupPrefix = CGroupBase + "/yt-job-";

static const size_t BufferSize = (size_t) 1024 * 1024;

static const size_t MaxCustomStatisticsPathLength = 512;

static TNullOutput NullOutput;

////////////////////////////////////////////////////////////////////////////////

static TString CreateNamedPipePath()
{
    const TString& name = CreateGuidAsString();
    return NFS::GetRealPath(NFS::CombinePaths("./pipes", name));
}

////////////////////////////////////////////////////////////////////////////////

const Stroka& GetCGroupUserJobBase()
{
    return CGroupBase;
}

const Stroka& GetCGroupUserJobPrefix()
{
    return CGroupPrefix;
}

////////////////////////////////////////////////////////////////////////////////

class TUserJob
    : public TJob
{
public:
    TUserJob(
        IJobHostPtr host,
        const TUserJobSpec& userJobSpec,
        const TJobId& jobId,
        std::unique_ptr<IUserJobIO> userJobIO,
        IResourceControllerPtr resourceController)
        : TJob(host)
        , JobIO_(std::move(userJobIO))
        , UserJobSpec_(userJobSpec)
        , Config_(Host_->GetConfig())
        , JobIOConfig_(Host_->GetJobSpecHelper()->GetJobIOConfig())
        , ResourceController_(resourceController)
        , JobErrorPromise_(NewPromise<void>())
        , PipeIOPool_(New<TThreadPool>(JobIOConfig_->PipeIOPoolSize, "PipeIO"))
        , AuxQueue_(New<TActionQueue>("JobAux"))
        , ReadStderrInvoker_(CreateSerializedInvoker(PipeIOPool_->GetInvoker()))
        , Process_(ResourceController_
            ? ResourceController_->CreateControlledProcess(ExecProgramName)
            : New<TSimpleProcess>(ExecProgramName, false))
        , JobEnvironmentType_(ConvertTo<TJobEnvironmentConfigPtr>(Config_->JobEnvironment)->Type)
        , JobSatelliteConnection_(
            jobId,
            host->GetConfig()->BusServer,
            JobEnvironmentType_ == EJobEnvironmentType::Porto)
        , Logger(Host_->GetLogger())
    {
        Synchronizer_ = New<TUserJobSynchronizer>();
        Host_->GetRpcServer()->RegisterService(CreateUserJobSynchronizerService(Logger, Synchronizer_, AuxQueue_->GetInvoker()));
        JobProberClient_ = NJobProberClient::CreateJobProbe(JobSatelliteConnection_.GetRpcClientConfig(), jobId);
        auto jobEnvironmentConfig = ConvertTo<TJobEnvironmentConfigPtr>(Config_->JobEnvironment);
        MemoryWatchdogPeriod_ = jobEnvironmentConfig->MemoryWatchdogPeriod;

        UserJobReadController_ = CreateUserJobReadController(
            Host_->GetJobSpecHelper(),
            Host_->GetClient(),
            PipeIOPool_->GetInvoker(),
            Host_->LocalDescriptor(),
            BIND(&IJobHost::ReleaseNetwork, Host_),
            SandboxDirectoryNames[ESandboxKind::Udf]);

        InputPipeBlinker_ = New<TPeriodicExecutor>(
            AuxQueue_->GetInvoker(),
            BIND(&TUserJob::BlinkInputPipe, MakeWeak(this)),
            Config_->InputPipeBlinkerPeriod);

        MemoryWatchdogExecutor_ = New<TPeriodicExecutor>(
            AuxQueue_->GetInvoker(),
            BIND(&TUserJob::CheckMemoryUsage, MakeWeak(this)),
            MemoryWatchdogPeriod_);

        if (HasRootPermissions()) {
            UserId_ = jobEnvironmentConfig->StartUid + Config_->SlotIndex;
        }

        if (ResourceController_) {
            BlockIOWatchdogExecutor_ = New<TPeriodicExecutor>(
                AuxQueue_->GetInvoker(),
                BIND(&TUserJob::CheckBlockIOUsage, MakeWeak(this)),
                ResourceController_->GetBlockIOWatchdogPeriod());
        }

        if (UserJobSpec_.has_core_table_spec()) {
            const auto& coreTableSpec = UserJobSpec_.core_table_spec();

            auto tableWriterOptions = ConvertTo<TTableWriterOptionsPtr>(
                TYsonString(coreTableSpec.output_table_spec().table_writer_options()));
            tableWriterOptions->EnableValidationOptions();
            auto chunkList = FromProto<TChunkListId>(coreTableSpec.output_table_spec().chunk_list_id());
            auto blobTableWriterConfig = ConvertTo<TBlobTableWriterConfigPtr>(TYsonString(coreTableSpec.blob_table_writer_config()));
            auto transactionId = FromProto<TTransactionId>(
                Host_->GetJobSpecHelper()->GetSchedulerJobSpecExt().output_transaction_id());

            CoreProcessorService_ = New<TCoreProcessorService>(
                Host_,
                blobTableWriterConfig,
                tableWriterOptions,
                transactionId,
                chunkList,
                AuxQueue_->GetInvoker(),
                Config_->CoreForwarderTimeout);

            Host_->GetRpcServer()->RegisterService(CoreProcessorService_);
        }
     }

    virtual void Initialize() override
    { }

    virtual TJobResult Run() override
    {
        LOG_DEBUG("Starting job process");

        JobIO_->Init();

        Prepare();

        bool expected = false;
        if (Prepared_.compare_exchange_strong(expected, true)) {
            ProcessFinished_ = Process_->Spawn();
            LOG_INFO("Job process started");

            if (BlockIOWatchdogExecutor_) {
                BlockIOWatchdogExecutor_->Start();
            }

            TDelayedExecutorCookie timeLimitCookie;
            if (UserJobSpec_.has_job_time_limit()) {
                const TDuration timeLimit = TDuration::MilliSeconds(UserJobSpec_.job_time_limit());
                LOG_INFO("Setting job time limit to %v", timeLimit);
                timeLimitCookie = TDelayedExecutor::Submit(
                    BIND(&TUserJob::OnJobTimeLimitExceeded, MakeWeak(this)).Via(AuxQueue_->GetInvoker()),
                    timeLimit);
            }

            DoJobIO();

            TDelayedExecutor::CancelAndClear(timeLimitCookie);
            WaitFor(InputPipeBlinker_->Stop());

            if (!JobErrorPromise_.IsSet()) {
                FinalizeJobIO();
            }

            CleanupUserProcesses();

            if (BlockIOWatchdogExecutor_) {
                WaitFor(BlockIOWatchdogExecutor_->Stop());
            }
            WaitFor(MemoryWatchdogExecutor_->Stop());
        } else {
            JobErrorPromise_.TrySet(TError("Job aborted"));
        }

        auto jobResultError = JobErrorPromise_.TryGet();

        std::vector<TError> innerErrors;

        if (jobResultError)  {
            innerErrors.push_back(*jobResultError);
        }

        TJobResult result;
        auto* schedulerResultExt = result.MutableExtension(TSchedulerJobResultExt::scheduler_job_result_ext);

        SaveErrorChunkId(schedulerResultExt);
        JobIO_->PopulateStderrResult(schedulerResultExt);

        if (jobResultError) {
            try {
                DumpFailContexts(schedulerResultExt);
            } catch (const std::exception& ex) {
                LOG_ERROR(ex, "Failed to dump input context");
            }
        } else {
            JobIO_->PopulateResult(schedulerResultExt);
        }

        if (UserJobSpec_.has_core_table_spec()) {
            bool coreDumped = jobResultError.HasValue() && jobResultError->Attributes().Get("core_dumped", false /* defaultValue */);
            auto coreResult = CoreProcessorService_->Finalize(coreDumped ? Config_->CoreForwarderTimeout : TDuration::Zero());

            LOG_INFO("User job produced %v core files", coreResult.CoreInfos.size());
            if (!coreResult.CoreInfos.empty()) {
                for (const auto& coreInfo : coreResult.CoreInfos) {
                    LOG_DEBUG("Core file (Pid: %v, ExecutableName: %v, Size: %v)",
                        coreInfo.process_id(),
                        coreInfo.executable_name(),
                        coreInfo.size());
                }
                innerErrors.push_back(TError("User job produced core files")
                        << TErrorAttribute("core_infos", coreResult.CoreInfos));
            }

            ToProto(schedulerResultExt->mutable_core_infos(), coreResult.CoreInfos);
            YCHECK(coreResult.BoundaryKeys.empty() || coreResult.BoundaryKeys.sorted());
            ToProto(schedulerResultExt->mutable_core_table_boundary_keys(), coreResult.BoundaryKeys);
        }

        auto jobError = innerErrors.empty()
            ? TError()
            : TError("User job failed") << innerErrors;

        ToProto(result.mutable_error(), jobError);

        return result;
    }

    virtual void Cleanup() override
    {
        bool expected = true;
        if (Prepared_.compare_exchange_strong(expected, false)) {
            // Job has been prepared.
            CleanupUserProcesses();
        }
    }

    virtual double GetProgress() const override
    {
        return UserJobReadController_->GetProgress();
    }

    virtual std::vector<TChunkId> GetFailedChunkIds() const override
    {
        return UserJobReadController_->GetFailedChunkIds();
    }

    virtual std::vector<TDataSliceDescriptor> GetUnreadDataSliceDescriptors() const override
    {
        return UserJobReadController_->GetUnreadDataSliceDescriptors();
    }

private:
    const std::unique_ptr<IUserJobIO> JobIO_;
    TUserJobReadControllerPtr UserJobReadController_;

    const TUserJobSpec& UserJobSpec_;

    const TJobProxyConfigPtr Config_;
    const NScheduler::TJobIOConfigPtr JobIOConfig_;
    const IResourceControllerPtr ResourceController_;

    mutable TPromise<void> JobErrorPromise_;

    const TThreadPoolPtr PipeIOPool_;
    const TActionQueuePtr AuxQueue_;
    const IInvokerPtr ReadStderrInvoker_;
    const TProcessBasePtr Process_;
    EJobEnvironmentType JobEnvironmentType_;

    TJobSatelliteConnection JobSatelliteConnection_;

    const NLogging::TLogger Logger;

    TString InputPipePath_;

    TNullable<int> UserId_;

    std::atomic<bool> Prepared_ = { false };
    std::atomic<bool> IsWoodpecker_ = { false };
    std::atomic<bool> JobStarted_ = { false };

    std::atomic_flag Stracing_ = ATOMIC_FLAG_INIT;

    i64 CumulativeMemoryUsageMbSec_ = 0;

    std::atomic<i64> MaximumTmpfsSize_ = {0};

    TDuration MemoryWatchdogPeriod_;

    std::vector<std::unique_ptr<TOutputStream>> TableOutputs_;
    std::vector<std::unique_ptr<TWritingValueConsumer>> WritingValueConsumers_;

    // Writes stderr data to cypress file.
    std::unique_ptr<TStderrWriter> ErrorOutput_;

    // StderrCombined_ is set only if stderr table is specified.
    // It redirects data to both ErrorOutput_ and stderr table writer.
    std::unique_ptr<TTeeOutput> StderrCombined_;

    std::unique_ptr<TTableOutput> StatisticsOutput_;
    std::unique_ptr<IYsonConsumer> StatisticsConsumer_;

    std::vector<TAsyncReaderPtr> TablePipeReaders_;
    std::vector<TAsyncWriterPtr> TablePipeWriters_;
    TAsyncReaderPtr StatisticsPipeReader_;
    TAsyncReaderPtr StderrPipeReader_;

    std::vector<ISchemalessFormatWriterPtr> FormatWriters_;

    // Actually InputActions_ has only one element,
    // but use vector to reuse runAction code
    std::vector<TCallback<void()>> InputActions_;
    std::vector<TCallback<void()>> OutputActions_;
    std::vector<TCallback<void()>> StderrActions_;
    std::vector<TCallback<void()>> FinalizeActions_;

    TFuture<void> ProcessFinished_;
    std::vector<TString> Environment_;

    NJobProberClient::IJobProbePtr JobProberClient_;

    TPeriodicExecutorPtr MemoryWatchdogExecutor_;
    TPeriodicExecutorPtr BlockIOWatchdogExecutor_;
    TPeriodicExecutorPtr InputPipeBlinker_;

    TIntrusivePtr<TUserJobSynchronizer> Synchronizer_;

    TSpinLock StatisticsLock_;
    TStatistics CustomStatistics_;

    TCoreProcessorServicePtr CoreProcessorService_;

    void Prepare()
    {
        PreparePipes();

        JobSatelliteConnection_.MakeConfig();

        Process_->AddArguments({"--command", UserJobSpec_.shell_command()});
        Process_->AddArguments({"--config", JobSatelliteConnection_.GetConfigPath()});
        Process_->AddArguments({"--job-id", ToString(JobSatelliteConnection_.GetJobId())});
        Process_->SetWorkingDirectory(SandboxDirectoryNames[ESandboxKind::User]);

        if (UserJobSpec_.has_core_table_spec()) {
            Process_->AddArgument("--enable-core-dump");
        }

        if (UserId_) {
            Process_->AddArguments({"--uid", ::ToString(*UserId_)});
        }

        // Init environment variables.
        TPatternFormatter formatter;
        formatter.AddProperty(
            "SandboxPath",
            NFS::CombinePaths(~NFs::CurrentWorkingDirectory(), SandboxDirectoryNames[ESandboxKind::User]));

        for (int i = 0; i < UserJobSpec_.environment_size(); ++i) {
            Environment_.emplace_back(formatter.Format(UserJobSpec_.environment(i)));
        }

        // Copy environment to process arguments
<<<<<<< HEAD
=======
        std::vector<TString> shellEnvironment;
        shellEnvironment.reserve(Environment_.size());
>>>>>>> 9d274efe
        for (const auto& var : Environment_) {
            Process_->AddArguments({"--env", var});
        }
<<<<<<< HEAD
=======

        ShellManager_ = CreateShellManager(
            NFS::CombinePaths(NFs::CurrentWorkingDirectory(), SandboxDirectoryNames[ESandboxKind::Home]),
            UserId_,
            TNullable<TString>(static_cast<bool>(CGroupsConfig_), CGroupBase),
            Format("Job environment:\n%v\n", JoinToString(shellEnvironment, STRINGBUF("\n"))),
            std::move(shellEnvironment));
    }

    void WaitForActiveShellProcesses(const TError& error)
    {
        // Ignore errors.
        WaitFor(BIND(&IShellManager::GracefulShutdown, ShellManager_, error)
            .AsyncVia(AuxQueue_->GetInvoker())
            .Run());
>>>>>>> 9d274efe
    }

    void CleanupUserProcesses() const
    {
        BIND(&TUserJob::DoCleanupUserProcesses, MakeWeak(this))
            .Via(PipeIOPool_->GetInvoker())
            .Run();
    }

    void DoCleanupUserProcesses() const
    {
        if (ResourceController_) {
            ResourceController_->KillAll();
        }
    }

    void KillUserProcesses()
    {
        if (JobEnvironmentType_ == EJobEnvironmentType::Simple) {
            return;
        }

        BIND(&TUserJob::DoKillUserProcesses, MakeWeak(this))
            .Via(PipeIOPool_->GetInvoker())
            .Run();
    }

    void DoKillUserProcesses()
    {
        try {
            SignalJob("SIGKILL");
        } catch (const std::exception& ex) {
            LOG_DEBUG(ex, "Failed to kill user processes");
        }
    }

    TOutputStream* CreateStatisticsOutput()
    {
        StatisticsConsumer_.reset(new TStatisticsConsumer(
            BIND(&TUserJob::AddCustomStatistics, Unretained(this))));
        auto parser = CreateParserForFormat(
            TFormat(EFormatType::Yson),
            EDataType::Tabular,
            StatisticsConsumer_.get());
        StatisticsOutput_.reset(new TTableOutput(std::move(parser)));
        return StatisticsOutput_.get();
    }

    TMultiChunkWriterOptionsPtr CreateFileOptions()
    {
        auto options = New<TMultiChunkWriterOptions>();
        options->Account = UserJobSpec_.has_file_account()
            ? UserJobSpec_.file_account()
            : NSecurityClient::TmpAccountName;
        options->ReplicationFactor = 1;
        options->ChunksVital = false;
        return options;
    }

    TOutputStream* CreateErrorOutput()
    {
        ErrorOutput_.reset(new TStderrWriter(
            JobIOConfig_->ErrorFileWriter,
            CreateFileOptions(),
            Host_->GetClient(),
            FromProto<TTransactionId>(UserJobSpec_.async_scheduler_transaction_id()),
            UserJobSpec_.max_stderr_size()));

        auto* stderrTableWriter = JobIO_->GetStderrTableWriter();
        if (stderrTableWriter) {
            StderrCombined_.reset(new TTeeOutput(ErrorOutput_.get(), stderrTableWriter));
            return StderrCombined_.get();
        } else {
            return ErrorOutput_.get();
        }
    }

    void SaveErrorChunkId(TSchedulerJobResultExt* schedulerResultExt)
    {
        if (!ErrorOutput_) {
            return;
        }

        auto errorChunkId = ErrorOutput_->GetChunkId();
        if (errorChunkId) {
            ToProto(schedulerResultExt->mutable_stderr_chunk_id(), errorChunkId);
            LOG_INFO("Stderr chunk generated (ChunkId: %v)", errorChunkId);
        }
    }

    void DumpFailContexts(TSchedulerJobResultExt* schedulerResultExt)
    {
        auto contexts = WaitFor(UserJobReadController_->GetInputContext())
            .ValueOrThrow();

        auto contextChunkIds = DoDumpInputContext(contexts);

        YCHECK(contextChunkIds.size() <= 1);
        if (!contextChunkIds.empty()) {
            ToProto(schedulerResultExt->mutable_fail_context_chunk_id(), contextChunkIds.front());
        }
    }

    virtual std::vector<TChunkId> DumpInputContext() override
    {
        ValidatePrepared();

        auto result = WaitFor(UserJobReadController_->GetInputContext());
        THROW_ERROR_EXCEPTION_IF_FAILED(result, "Error collecting job input context");
        const auto& contexts = result.Value();

        auto chunks = DoDumpInputContext(contexts);
        YCHECK(chunks.size() == 1);

        if (chunks.front() == NullChunkId) {
            THROW_ERROR_EXCEPTION("Cannot dump job context: reading has not started yet");
        }

        return chunks;
    }

    std::vector<TChunkId> DoDumpInputContext(const std::vector<TBlob>& contexts)
    {
        std::vector<TChunkId> result;

        auto transactionId = FromProto<TTransactionId>(UserJobSpec_.async_scheduler_transaction_id());
        for (int index = 0; index < contexts.size(); ++index) {
            TFileChunkOutput contextOutput(
                JobIOConfig_->ErrorFileWriter,
                CreateFileOptions(),
                Host_->GetClient(),
                transactionId);

            const auto& context = contexts[index];
            contextOutput.Write(context.Begin(), context.Size());
            contextOutput.Finish();

            auto contextChunkId = contextOutput.GetChunkId();
            LOG_INFO("Input context chunk generated (ChunkId: %v, InputIndex: %v)",
                contextChunkId,
                index);

            result.push_back(contextChunkId);
        }

        return result;
    }

    virtual TString GetStderr() override
    {
        ValidatePrepared();

        auto result = WaitFor(BIND([=] () { return ErrorOutput_->GetCurrentData(); })
            .AsyncVia(ReadStderrInvoker_)
            .Run());
        THROW_ERROR_EXCEPTION_IF_FAILED(result, "Error collecting job stderr");
        return result.Value();
    }

    virtual TYsonString StraceJob() override
    {
        return JobProberClient_->StraceJob();
    }

    virtual void SignalJob(const TString& signalName) override
    {
        JobProberClient_->SignalJob(signalName);
    }

    virtual TYsonString PollJobShell(const TYsonString& parameters) override
    {
        return JobProberClient_->PollJobShell(parameters);
    }

    virtual void Interrupt() override
    {
        ValidatePrepared();

        UserJobReadController_->InterruptReader();
    }

    virtual void Fail() override
    {
        auto error = TError("Job failed by external request");
        CleanupUserProcesses();
        JobErrorPromise_.TrySet(error);
    }

    void ValidatePrepared()
    {
        if (!Prepared_) {
            THROW_ERROR_EXCEPTION("Cannot operate on job: job has not been prepared yet");
        }
    }

    std::vector<IValueConsumer*> CreateValueConsumers(TTypeConversionConfigPtr typeConversionConfig)
    {
        std::vector<IValueConsumer*> valueConsumers;
        for (const auto& writer : JobIO_->GetWriters()) {
            WritingValueConsumers_.emplace_back(new TWritingValueConsumer(writer, typeConversionConfig));
            valueConsumers.push_back(WritingValueConsumers_.back().get());
        }
        return valueConsumers;
    }

    void PrepareOutputTablePipes()
    {
        auto format = ConvertTo<TFormat>(TYsonString(UserJobSpec_.output_format()));

        const auto& writers = JobIO_->GetWriters();

        TableOutputs_.resize(writers.size());
        for (int i = 0; i < writers.size(); ++i) {
            auto valueConsumers = CreateValueConsumers(ConvertTo<TTypeConversionConfigPtr>(format.Attributes()));
            auto parser = CreateParserForFormat(format, valueConsumers, i);
            TableOutputs_[i].reset(new TTableOutput(std::move(parser)));

            int jobDescriptor = UserJobSpec_.use_yamr_descriptors()
                ? 3 + i
                : 3 * i + 1;

            // In case of YAMR jobs dup 1 and 3 fd for YAMR compatibility
            auto wrappingError = TError("Error writing to output table %v", i);
            auto reader = (UserJobSpec_.use_yamr_descriptors() && jobDescriptor == 3)
                ? PrepareOutputPipe({1, jobDescriptor}, TableOutputs_[i].get(), &OutputActions_, wrappingError)
                : PrepareOutputPipe({jobDescriptor}, TableOutputs_[i].get(), &OutputActions_, wrappingError);
            TablePipeReaders_.push_back(reader);
        }

        FinalizeActions_.push_back(BIND([=] () {
            for (const auto& valueConsumer : WritingValueConsumers_) {
                valueConsumer->Flush();
            }

            std::vector<TFuture<void>> asyncResults;
            for (auto writer : JobIO_->GetWriters()) {
                asyncResults.push_back(writer->Close());
            }

            auto error = WaitFor(Combine(asyncResults));
            THROW_ERROR_EXCEPTION_IF_FAILED(error, "Error closing table output");
        }));
    }

    TAsyncReaderPtr PrepareOutputPipe(
        const std::vector<int>& jobDescriptors,
        TOutputStream* output,
        std::vector<TCallback<void()>>* actions,
        const TError& wrappingError)
    {
        auto pipe = TNamedPipe::Create(CreateNamedPipePath());

        for (auto jobDescriptor : jobDescriptors) {
            TNamedPipeConfig pipeId(pipe->GetPath(), jobDescriptor, true);
            Process_->AddArguments({"--pipe", ConvertToYsonString(pipeId, EYsonFormat::Text).GetData()});
        }

        auto asyncInput = pipe->CreateAsyncReader();

        actions->push_back(BIND([=] () {
            try {
                auto input = CreateSyncAdapter(asyncInput);
                PipeInputToOutput(input.get(), output, BufferSize);
            } catch (const std::exception& ex) {
                auto error = wrappingError
                    << ex;
                LOG_ERROR(error);

                // We abort asyncInput for stderr.
                // Almost all readers are aborted in `OnIOErrorOrFinished', but stderr doesn't,
                // because we want to read and save as much stderr as possible even if job is failing.
                // But if stderr transferring fiber itself fails, child process may hang
                // if it wants to write more stderr. So we abort input (and therefore close the pipe) here.
                if (asyncInput == StderrPipeReader_) {
                    asyncInput->Abort();
                }

                THROW_ERROR error;
            }
        }));

        return asyncInput;
    }

    void PrepareInputTablePipe()
    {
        int jobDescriptor = 0;
        InputPipePath_= CreateNamedPipePath();
        auto pipe = TNamedPipe::Create(InputPipePath_);
        TNamedPipeConfig pipeId(pipe->GetPath(), jobDescriptor, false);
        Process_->AddArguments({"--pipe", ConvertToYsonString(pipeId, EYsonFormat::Text).GetData()});
        auto format = ConvertTo<TFormat>(TYsonString(UserJobSpec_.input_format()));

        auto reader = pipe->CreateAsyncReader();
        auto asyncOutput = pipe->CreateAsyncWriter();

        TablePipeWriters_.push_back(asyncOutput);

        auto transferInput = UserJobReadController_->PrepareJobInputTransfer(asyncOutput);
        InputActions_.push_back(BIND([=] () {
            try {
                auto transferComplete = transferInput();
                WaitFor(transferComplete)
                      .ThrowOnError();
            } catch (const std::exception& ex) {
                THROW_ERROR_EXCEPTION("Table input pipe failed")
                        << TErrorAttribute("fd", jobDescriptor)
                        << ex;
            }
        }));

        FinalizeActions_.push_back(BIND([=] () {
            if (!UserJobSpec_.check_input_fully_consumed()) {
                return;
            }
            auto buffer = TSharedMutableRef::Allocate(1, false);
            auto future = reader->Read(buffer);
            TErrorOr<size_t> result = WaitFor(future);
            if (!result.IsOK()) {
                reader->Abort();
                THROW_ERROR_EXCEPTION("Failed to check input stream after user process")
                    << TErrorAttribute("fd", jobDescriptor)
                    << result;
            }
            // Try to read some data from the pipe.
            if (result.Value() > 0) {
                THROW_ERROR_EXCEPTION("Input stream was not fully consumed by user process")
                    << TErrorAttribute("fd", jobDescriptor);
            }
            reader->Abort();
        }));
    }

    void PreparePipes()
    {
        LOG_DEBUG("Initializing pipes");

        // We use the following convention for designating input and output file descriptors
        // in job processes:
        // fd == 3 * (N - 1) for the N-th input table (if exists)
        // fd == 3 * (N - 1) + 1 for the N-th output table (if exists)
        // fd == 2 for the error stream
        // e. g.
        // 0 - first input table
        // 1 - first output table
        // 2 - error stream
        // 3 - second input
        // 4 - second output
        // etc.
        //
        // A special option (ToDo(psushin): which one?) enables concatenating
        // all input streams into fd == 0.

        // Configure stderr pipe.
        StderrPipeReader_ = PrepareOutputPipe(
            {STDERR_FILENO},
            CreateErrorOutput(),
            &StderrActions_,
            TError("Error writing to stderr"));

        PrepareOutputTablePipes();

        if (!UserJobSpec_.use_yamr_descriptors()) {
            StatisticsPipeReader_ = PrepareOutputPipe(
                {JobStatisticsFD},
                CreateStatisticsOutput(),
                &OutputActions_,
                TError("Error writing custom job statistics"));
        }

        PrepareInputTablePipe();

        LOG_DEBUG("Pipes initialized");
    }

    void AddCustomStatistics(const INodePtr& sample)
    {
        TGuard<TSpinLock> guard(StatisticsLock_);
        CustomStatistics_.AddSample("/custom", sample);

        size_t customStatisticsCount = 0;
        for (const auto& pair : CustomStatistics_.Data()) {
            if (HasPrefix(pair.first, "/custom")) {
                if (pair.first.size() > MaxCustomStatisticsPathLength) {
                    THROW_ERROR_EXCEPTION(
                        "Custom statistics path is too long: %v > %v",
                        pair.first.size(),
                        MaxCustomStatisticsPathLength);
                }
                ++customStatisticsCount;
            }

            // ToDo(psushin): validate custom statistics path does not contain $.
        }

        if (customStatisticsCount > UserJobSpec_.custom_statistics_count_limit()) {
            THROW_ERROR_EXCEPTION(
                "Custom statistics count exceeded: %v > %v",
                customStatisticsCount,
                UserJobSpec_.custom_statistics_count_limit());
        }
    }

    virtual TStatistics GetStatistics() const override
    {
        TStatistics statistics;
        {
            TGuard<TSpinLock> guard(StatisticsLock_);
            statistics = CustomStatistics_;
        }

        if (const auto& dataStatistics = UserJobReadController_->GetDataStatistics()) {
            statistics.AddSample("/data/input", *dataStatistics);
        }

        int i = 0;
        for (const auto& writer : JobIO_->GetWriters()) {
            statistics.AddSample(
                "/data/output/" + NYPath::ToYPathLiteral(i),
                writer->GetDataStatistics());
            ++i;
        }

        // Cgroups statistics.
        if (ResourceController_ && Prepared_) {
            try {
                auto cpuStatistics = ResourceController_->GetCpuStatistics();
                statistics.AddSample("/user_job/cpu", cpuStatistics);
            } catch (const std::exception& ex) {
                LOG_WARNING(ex, "Unable to get cpu statistics for user job");
            }

            try {
                auto blockIOStatistics = ResourceController_->GetBlockIOStatistics();
                statistics.AddSample("/user_job/block_io", blockIOStatistics);
            } catch (const std::exception& ex) {
                LOG_WARNING(ex, "Unable to get block io statistics for user job");
            }

            try {
                auto memoryStatistics = ResourceController_->GetMemoryStatistics();
                statistics.AddSample("/user_job/current_memory", memoryStatistics);
            } catch (const std::exception& ex) {
                LOG_WARNING(ex, "Unable to get memory statistics for user job");
            }

            try {
                auto maxMemoryUsage = ResourceController_->GetMaxMemoryUsage();
                statistics.AddSample("/user_job/max_memory", maxMemoryUsage);
            } catch (const std::exception& ex) {
                LOG_WARNING(ex, "Unable to get max memory usage for user job");
            }

            statistics.AddSample("/user_job/cumulative_memory_mb_sec", CumulativeMemoryUsageMbSec_);
            statistics.AddSample("/user_job/woodpecker", IsWoodpecker_ ? 1 : 0);
        }

        statistics.AddSample("/user_job/tmpfs_size", GetTmpfsSize());
        statistics.AddSample("/user_job/max_tmpfs_size", MaximumTmpfsSize_);

        statistics.AddSample("/user_job/memory_limit", UserJobSpec_.memory_limit());
        statistics.AddSample("/user_job/memory_reserve", UserJobSpec_.memory_reserve());

        YCHECK(UserJobSpec_.memory_limit() > 0);
        statistics.AddSample(
            "/user_job/memory_reserve_factor_x10000",
            static_cast<int>((1e4 * UserJobSpec_.memory_reserve()) / UserJobSpec_.memory_limit()));

        // Pipe statistics.
        if (Prepared_) {
            statistics.AddSample(
                "/user_job/pipes/input/idle_time",
                WaitFor(TablePipeWriters_[0]->GetIdleDuration()).Value());
            statistics.AddSample(
                "/user_job/pipes/input/busy_time",
                WaitFor(TablePipeWriters_[0]->GetBusyDuration()).Value());
            statistics.AddSample(
                "/user_job/pipes/input/bytes",
                TablePipeWriters_[0]->GetByteCount());

            for (int i = 0; i < TablePipeReaders_.size(); ++i) {
                const auto& tablePipeReader = TablePipeReaders_[i];

                statistics.AddSample(
                    Format("/user_job/pipes/output/%v/idle_time", NYPath::ToYPathLiteral(i)),
                    WaitFor(tablePipeReader->GetIdleDuration()).Value());
                statistics.AddSample(
                    Format("/user_job/pipes/output/%v/busy_time", NYPath::ToYPathLiteral(i)),
                    WaitFor(tablePipeReader->GetBusyDuration()).Value());
                statistics.AddSample(
                    Format("/user_job/pipes/output/%v/bytes", NYPath::ToYPathLiteral(i)),
                    tablePipeReader->GetByteCount());
            }
        }

        return statistics;
    }

    void OnIOErrorOrFinished(const TError& error, const TString& message)
    {
        if (error.IsOK() || error.FindMatching(NPipes::EErrorCode::Aborted)) {
            return;
        }

        if (!JobErrorPromise_.TrySet(error)) {
            return;
        }

        LOG_ERROR(error, "%v", message);

        KillUserProcesses();

        for (const auto& reader : TablePipeReaders_) {
            reader->Abort();
        }

        for (const auto& writer : TablePipeWriters_) {
            writer->Abort();
        }

        if (StatisticsPipeReader_) {
            StatisticsPipeReader_->Abort();
        }

        if (!JobStarted_) {
            // If start action didn't finish successfully, stderr could have stayed closed,
            // and output action may hang.
            // But if job is started we want to save as much stderr as possible
            // so we don't close stderr in that case.
            StderrPipeReader_->Abort();
        }
    }

    void DoJobIO()
    {
        auto onIOError = BIND([=] (const TError& error) {
            OnIOErrorOrFinished(error, "Job input/output error, aborting");
        });

        auto onStartIOError = BIND([=] (const TError& error) {
            OnIOErrorOrFinished(error, "Executor input/output error, aborting");
        });

        auto onProcessFinished = BIND([=, this_ = MakeStrong(this)] (const TError& satelliteError) {
            // If process has crashed before sending notification we stuck
            // on Syncroniser_->Wait() call, so cancel wait here.
            Synchronizer_->CancelWait();

            try {
                auto userJobError = Synchronizer_->GetUserProcessStatus();

                LOG_DEBUG("Process finished, user status %v, satellite %v",
                    userJobError,
                    satelliteError);

                // If Syncroniser_->GetUserProcessStatus() returns some status but
                // satellite returns nonzero exit code - it is a bug, or satellite
                // was killed
                if (!satelliteError.IsOK()) {
                    OnIOErrorOrFinished(satelliteError, "Unexpected crash of job satellite");
                } else {
                    OnIOErrorOrFinished(userJobError, "Job control process has finished, aborting");
                }
            } catch (const std::exception& ex) {
                LOG_ERROR(ex, "Unable to get user process status");

                // Likely it is a real bug in satellite or rpc code.
                LOG_FATAL_IF(satelliteError.IsOK(),
                     "Unable to get process status but satellite returns no errors");
                OnIOErrorOrFinished(satelliteError, "Satellite failed");
            }
        });

        auto runActions = [&] (const std::vector<TCallback<void()>>& actions,
                const NYT::TCallback<void(const TError&)>& onError,
                IInvokerPtr invoker)
        {
            std::vector<TFuture<void>> result;
            for (const auto& action : actions) {
                auto asyncError = action
                    .AsyncVia(invoker)
                    .Run();
                asyncError.Subscribe(onError);
                result.emplace_back(std::move(asyncError));
            }
            return result;
        };

        ProcessFinished_.Subscribe(onProcessFinished);

        // Wait until executor opens and dup named pipes,
        // satellite calls waitpid()
        LOG_DEBUG("Wait for signal from executor/satellite");
        Synchronizer_->Wait();

        auto jobSatelliteRss = Synchronizer_->GetJobSatelliteRssUsage();

        MemoryWatchdogExecutor_->Start();

        if (!JobErrorPromise_.IsSet()) {
            Host_->OnPrepared();
            // Now writing pipe is definitely ready, so we can start blinking.
            InputPipeBlinker_->Start();
            JobStarted_ = true;
        } else {
            LOG_ERROR("Failed to prepare satellite/executor");
        }
        LOG_INFO("Start actions finished (SatelliteRss: %v)", jobSatelliteRss);
        auto inputFutures = runActions(InputActions_, onIOError, PipeIOPool_->GetInvoker());
        auto outputFutures = runActions(OutputActions_, onIOError, PipeIOPool_->GetInvoker());
        auto stderrFutures = runActions(StderrActions_, onIOError, ReadStderrInvoker_);

        // First, wait for all job output pipes.
        // If job successfully completes or dies prematurely, they close automatically.
        WaitFor(CombineAll(outputFutures));
        WaitFor(CombineAll(stderrFutures));
        LOG_INFO("Output actions finished");

        // Then, wait for job process to finish.
        // Theoretically, process could have explicitely closed its output pipes
        // but still be doing some computations.
        auto jobExitError = WaitFor(ProcessFinished_);
        LOG_INFO(jobExitError, "Job process finished");
        onIOError.Run(jobExitError);

        // Abort input pipes unconditionally.
        // If the job didn't read input to the end, pipe writer could be blocked,
        // because we didn't close the reader end (see check_input_fully_consumed).
        for (const auto& writer : TablePipeWriters_) {
            writer->Abort();
        }

        // Now make sure that input pipes are also completed.
        WaitFor(CombineAll(inputFutures));
        LOG_INFO("Input actions finished");
    }

    void FinalizeJobIO()
    {
        for (const auto& action : FinalizeActions_) {
            try {
                action.Run();
            } catch (const std::exception& ex) {
                JobErrorPromise_.TrySet(ex);
            }
        }
    }

    i64 GetMemoryUsageByUid(int uid, pid_t excludePid) const
    {
        auto pids = GetPidsByUid(uid);

        i64 rss = 0;
        // Warning: we can account here a ytserver process in executor mode memory consumption.
        // But this is not a problem because it does not consume much.
        for (int pid : pids) {
            if (pid == excludePid) {
                continue;
            }
            try {
                i64 processRss = GetProcessRss(pid);
                LOG_DEBUG("PID: %v, ProcessName: %Qv, RSS: %v",
                    pid,
                    GetProcessName(pid),
                    processRss);
                rss += processRss;
            } catch (const std::exception& ex) {
                LOG_DEBUG(ex, "Failed to get RSS for PID %v", pid);
            }
        }
        return rss;
    }

    i64 GetTmpfsSize() const
    {
        i64 tmpfsSize = 0;
        if (Config_->TmpfsPath) {
            try {
                auto diskSpaceStatistics = NFS::GetDiskSpaceStatistics(*Config_->TmpfsPath);
                tmpfsSize = diskSpaceStatistics.TotalSpace - diskSpaceStatistics.AvailableSpace;
            } catch (const std::exception& ex) {
                auto error = TError(
                    NJobProxy::EErrorCode::MemoryCheckFailed,
                    "Failed to get tmpfs size") << ex;
                JobErrorPromise_.TrySet(error);
                CleanupUserProcesses();
            }
        }
        return tmpfsSize;
    }

    void CheckMemoryUsage()
    {
        if (!UserId_) {
            LOG_DEBUG("Memory usage control is disabled");
            return;
        }

        i64 rss = GetMemoryUsageByUid(*UserId_, Process_->GetProcessId());

        if (ResourceController_) {
            try {
                auto memoryStatistics = ResourceController_->GetMemoryStatistics();

                i64 uidRss = rss;
                rss = UserJobSpec_.include_memory_mapped_files() ? memoryStatistics.MappedFile : 0;
                rss += memoryStatistics.Rss;

                if (rss > 1.05 * uidRss && uidRss > 0) {
                    LOG_ERROR("Memory usage measured by cgroup is much greater than via procfs: %v > %v",
                        rss,
                        uidRss);
                }
            } catch (const std::exception& ex) {
                LOG_WARNING(ex, "Unable to get memory statistics to check memory limits");
            }
        }

        i64 tmpfsSize = GetTmpfsSize();
        i64 memoryLimit = UserJobSpec_.memory_limit();
        i64 currentMemoryUsage = rss + tmpfsSize;

        CumulativeMemoryUsageMbSec_ += (currentMemoryUsage / (1024 * 1024)) * MemoryWatchdogPeriod_.Seconds();

        LOG_DEBUG("Checking memory usage (Tmpfs: %v, Rss: %v, MemoryLimit: %v)",
            tmpfsSize,
            rss,
            memoryLimit);
        if (currentMemoryUsage > memoryLimit) {
            LOG_DEBUG("Memory limit exceeded");
            auto error = TError(
                NJobProxy::EErrorCode::MemoryLimitExceeded,
                "Memory limit exceeded")
                << TErrorAttribute("rss", rss)
                << TErrorAttribute("tmpfs", tmpfsSize)
                << TErrorAttribute("limit", memoryLimit);
            JobErrorPromise_.TrySet(error);
            CleanupUserProcesses();
        }

        MaximumTmpfsSize_ = std::max(MaximumTmpfsSize_.load(), tmpfsSize);

        Host_->SetUserJobMemoryUsage(rss);
    }

    void CheckBlockIOUsage()
    {
        if (!ResourceController_) {
            return;
        }

        TBlockIOStatistics blockIOStats;
        try {
            blockIOStats = ResourceController_->GetBlockIOStatistics();
        } catch (const std::exception& ex) {
            LOG_WARNING(ex, "Unable to get block io statistics to find a woodpecker");
            return;
        }

        if (UserJobSpec_.has_iops_threshold() &&
            blockIOStats.IOTotal > UserJobSpec_.iops_threshold() &&
            !IsWoodpecker_)
        {
            LOG_DEBUG("Woodpecker detected (IORead: %v, IOTotal: %v, Threshold: %v)",
                blockIOStats.IORead,
                blockIOStats.IOTotal,
                UserJobSpec_.iops_threshold());
            IsWoodpecker_ = true;

            if (UserJobSpec_.has_iops_throttler_limit()) {
                LOG_DEBUG("Set IO throttle (Iops: %v)", UserJobSpec_.iops_throttler_limit());
                ResourceController_->SetIOThrottle(UserJobSpec_.iops_throttler_limit());
            }
        }
    }

    void OnJobTimeLimitExceeded()
    {
        auto error = TError(
            NJobProxy::EErrorCode::JobTimeLimitExceeded,
            "Job time limit exceeded")
            << TErrorAttribute("limit", UserJobSpec_.job_time_limit());
        JobErrorPromise_.TrySet(error);
        CleanupUserProcesses();
    }

    // NB(psushin): Read st before asking questions: st/YT-5629.
    void BlinkInputPipe() const
    {
        // This method is called after preparation and before finalization.
        // Reader must be opened and ready, so open must succeed.
        // Still an error can occur in case of external forced sandbox clearance (e.g. in integration tests).
        auto fd = HandleEintr(::open, InputPipePath_.c_str(), O_WRONLY |  O_CLOEXEC | O_NONBLOCK);
        if (fd >= 0) {
            ::close(fd);
        } else {
            LOG_WARNING(TError::FromSystem(), "Failed to blink input pipe");
        }
    }
};

////////////////////////////////////////////////////////////////////////////////

IJobPtr CreateUserJob(
    IJobHostPtr host,
    const TUserJobSpec& userJobSpec,
    const TJobId& jobId,
    std::unique_ptr<IUserJobIO> userJobIO)
{
    auto subcontroller = host->GetResourceController()
        ? host->GetResourceController()->CreateSubcontroller(CGroupPrefix + ToString(jobId))
        : nullptr;
    return New<TUserJob>(
        host,
        userJobSpec,
        jobId,
        std::move(userJobIO),
        subcontroller);
}

#else

IJobPtr CreateUserJob(
    IJobHostPtr host,
    const TUserJobSpec& UserJobSpec_,
    const TJobId& jobId,
    std::unique_ptr<IUserJobIO> userJobIO)
{
    THROW_ERROR_EXCEPTION("Streaming jobs are supported only under Unix");
}

#endif

////////////////////////////////////////////////////////////////////////////////

} // namespace NJobProxy
} // namespace NYT<|MERGE_RESOLUTION|>--- conflicted
+++ resolved
@@ -140,12 +140,12 @@
 
 ////////////////////////////////////////////////////////////////////////////////
 
-const Stroka& GetCGroupUserJobBase()
+const TString& GetCGroupUserJobBase()
 {
     return CGroupBase;
 }
 
-const Stroka& GetCGroupUserJobPrefix()
+const TString& GetCGroupUserJobPrefix()
 {
     return CGroupPrefix;
 }
@@ -478,32 +478,9 @@
         }
 
         // Copy environment to process arguments
-<<<<<<< HEAD
-=======
-        std::vector<TString> shellEnvironment;
-        shellEnvironment.reserve(Environment_.size());
->>>>>>> 9d274efe
         for (const auto& var : Environment_) {
             Process_->AddArguments({"--env", var});
         }
-<<<<<<< HEAD
-=======
-
-        ShellManager_ = CreateShellManager(
-            NFS::CombinePaths(NFs::CurrentWorkingDirectory(), SandboxDirectoryNames[ESandboxKind::Home]),
-            UserId_,
-            TNullable<TString>(static_cast<bool>(CGroupsConfig_), CGroupBase),
-            Format("Job environment:\n%v\n", JoinToString(shellEnvironment, STRINGBUF("\n"))),
-            std::move(shellEnvironment));
-    }
-
-    void WaitForActiveShellProcesses(const TError& error)
-    {
-        // Ignore errors.
-        WaitFor(BIND(&IShellManager::GracefulShutdown, ShellManager_, error)
-            .AsyncVia(AuxQueue_->GetInvoker())
-            .Run());
->>>>>>> 9d274efe
     }
 
     void CleanupUserProcesses() const
