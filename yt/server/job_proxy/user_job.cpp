﻿#include "stdafx.h"

#include "user_job.h"

#include "config.h"
#include "job_detail.h"
#include "private.h"
#include "table_output.h"
#include "user_job_io.h"
#include "stracer.h"

#include <server/exec_agent/public.h>

#include <ytlib/chunk_client/public.h>

#include <ytlib/table_client/helpers.h>
#include <ytlib/table_client/name_table.h>
#include <ytlib/table_client/schemaless_writer.h>
#include <ytlib/table_client/table_consumer.h>
#include <ytlib/table_client/schemaless_chunk_reader.h>
#include <ytlib/table_client/schemaless_chunk_writer.h>
#include <ytlib/table_client/schemaful_reader_adapter.h>
#include <ytlib/table_client/schemaful_writer_adapter.h>

#include <ytlib/file_client/file_chunk_output.h>

#include <ytlib/job_tracker_client/statistics.h>

#include <ytlib/formats/parser.h>

#include <ytlib/transaction_client/public.h>

#include <ytlib/cgroup/cgroup.h>

#include <ytlib/query_client/public.h>
#include <ytlib/query_client/evaluator.h>
#include <ytlib/query_client/plan_fragment.h>
#include <ytlib/query_client/query_statistics.h>

#include <core/pipes/async_reader.h>
#include <core/pipes/async_writer.h>

#include <core/misc/fs.h>
#include <core/misc/proc.h>
#include <core/misc/process.h>
#include <core/misc/subprocess.h>
#include <core/misc/pattern_formatter.h>
#include <core/misc/finally.h>

#include <core/ypath/tokenizer.h>

#include <core/tools/tools.h>

#include <core/concurrency/action_queue.h>
#include <core/concurrency/periodic_executor.h>

#include <core/misc/public.h>

#include <util/folder/dirut.h>

#include <util/system/execpath.h>

namespace NYT {
namespace NJobProxy {

using namespace NYTree;
using namespace NYson;
using namespace NTableClient;
using namespace NFormats;
using namespace NScheduler;
using namespace NScheduler::NProto;
using namespace NTransactionClient;
using namespace NConcurrency;
using namespace NCGroup;
using namespace NJobAgent;
using namespace NChunkClient;
using namespace NFileClient;
using namespace NChunkClient::NProto;
using namespace NPipes;
<<<<<<< HEAD
using namespace NQueryClient;
using namespace NExecAgent;
=======
using namespace NYPath;
using namespace NJobTrackerClient;
>>>>>>> c6952887

using NJobTrackerClient::NProto::TJobResult;
using NJobTrackerClient::NProto::TJobSpec;
using NScheduler::NProto::TUserJobSpec;

////////////////////////////////////////////////////////////////////////////////

#ifdef _linux_

static const int JobStatisticsFD = 5;
static const char* CGroupPrefix = "user_jobs/yt-job-";

static const int BufferSize = 1024 * 1024;

static const size_t MaxCustomStatisticsPathLength = 512;

static TNullOutput NullOutput;

////////////////////////////////////////////////////////////////////////////////

class TUserJob
    : public TJob
{
public:
    TUserJob(
        IJobHost* host,
        const TUserJobSpec& userJobSpec,
        const TJobId& jobId,
        std::unique_ptr<IUserJobIO> userJobIO)
        : TJob(host)
        , JobIO_(std::move(userJobIO))
        , UserJobSpec_(userJobSpec)
        , Config_(host->GetConfig())
        , JobErrorPromise_(NewPromise<void>())
        , MemoryUsage_(UserJobSpec_.memory_reserve())
        , CumulativeMemoryUsageMbSec_(0)
        , PipeIOQueue_(New<TActionQueue>("PipeIO"))
        , PeriodicQueue_(New<TActionQueue>("UserJobPeriodic"))
        , JobProberQueue_(New<TActionQueue>("JobProber"))
        , Process_(GetExecPath(), false)
        , CpuAccounting_(CGroupPrefix + ToString(jobId))
        , BlockIO_(CGroupPrefix + ToString(jobId))
        , Memory_(CGroupPrefix + ToString(jobId))
        , Freezer_(CGroupPrefix + ToString(jobId))
        , Logger(host->GetLogger())
    {
        MemoryWatchdogExecutor_ = New<TPeriodicExecutor>(
            PeriodicQueue_->GetInvoker(),
            BIND(&TUserJob::CheckMemoryUsage, MakeWeak(this)),
            Config_->MemoryWatchdogPeriod);

        BlockIOWatchdogExecutor_ = New<TPeriodicExecutor>(
            PeriodicQueue_->GetInvoker(),
            BIND(&TUserJob::CheckBlockIOUsage, MakeWeak(this)),
            Config_->BlockIOWatchdogPeriod);
    }

    virtual TJobResult Run() override
    {
        LOG_DEBUG("Starting job process");

        JobIO_->Init();

        Prepare();

        bool expected = false;
        if (Prepared_.compare_exchange_strong(expected, true)) {
            Process_.Spawn();
            LOG_INFO("Job process started");

            MemoryWatchdogExecutor_->Start();
            BlockIOWatchdogExecutor_->Start();

            DoJobIO();

            if (!JobErrorPromise_.IsSet())  {
                FinalizeJobIO();
            }

            CleanupUserProcesses();

            WaitFor(BlockIOWatchdogExecutor_->Stop());
            WaitFor(MemoryWatchdogExecutor_->Stop());
        } else {
            JobErrorPromise_.TrySet(TError("Job aborted"));
        }

        auto jobResultError = JobErrorPromise_.TryGet();

        TJobResult result;
        ToProto(result.mutable_error(), jobResultError
            ? TError("User job failed") << *jobResultError
            : TError());
        auto* schedulerResultExt = result.MutableExtension(TSchedulerJobResultExt::scheduler_job_result_ext);

        SaveErrorChunkId(schedulerResultExt);

        if (jobResultError) {
            DumpFailContexts(schedulerResultExt);
        } else {
            JobIO_->PopulateResult(schedulerResultExt);
        }

        return result;
    }

    virtual void Abort() override
    {
        bool expected = false;
        if (!Prepared_.compare_exchange_strong(expected, true)) {
            // Job has been prepared.
            CleanupUserProcesses();
        }
    }

    virtual double GetProgress() const override
    {
        const auto& reader = JobIO_->GetReader();
        if (!reader) {
            return 0;
        }

        i64 total = reader->GetTotalRowCount();
        i64 current = reader->GetSessionRowIndex();

        if (total == 0) {
            return 0.0;
        }

        return std::min(current / static_cast<double>(total), 1.0);
    }

    virtual std::vector<TChunkId> GetFailedChunkIds() const override
    {
        std::vector<TChunkId> failedChunks;
        const auto& reader = JobIO_->GetReader();
        if (reader) {
            auto chunks = reader->GetFailedChunkIds();
            failedChunks.insert(failedChunks.end(), chunks.begin(), chunks.end());
        }
        return failedChunks;
    }

private:
    std::unique_ptr<IUserJobIO> JobIO_;

    const TUserJobSpec& UserJobSpec_;

    TJobProxyConfigPtr Config_;

    TPromise<void> JobErrorPromise_;

    std::atomic<bool> Prepared_ = { false };
    std::atomic<bool> IsWoodpecker_ = { false };

    std::atomic_flag Stracing_ = ATOMIC_FLAG_INIT;

    i64 MemoryUsage_;
    i64 CumulativeMemoryUsageMbSec_;

    TActionQueuePtr PipeIOQueue_;

    TActionQueuePtr PeriodicQueue_;
    TPeriodicExecutorPtr MemoryWatchdogExecutor_;
    TPeriodicExecutorPtr BlockIOWatchdogExecutor_;

    std::vector<std::unique_ptr<TOutputStream>> TableOutputs_;
    std::vector<TWritingValueConsumerPtr> WritingValueConsumers_;

    std::unique_ptr<TFileChunkOutput> ErrorOutput_;
    std::unique_ptr<TTableOutput> StatisticsOutput_;

    std::vector<TAsyncReaderPtr> TablePipeReaders_;
    std::vector<TAsyncWriterPtr> TablePipeWriters_;

    std::vector<ISchemalessFormatWriterPtr> FormatWriters_;

    std::vector<TCallback<void()>> InputActions_;
    std::vector<TCallback<void()>> OutputActions_;
    std::vector<TCallback<void()>> FinalizeActions_;

    TActionQueuePtr JobProberQueue_;

    TProcess Process_;

    TCpuAccounting CpuAccounting_;
    TBlockIO BlockIO_;
    TMemory Memory_;
    TFreezer Freezer_;

    TSpinLock FreezerLock_;

    std::vector<TBlockIO::TStatisticsItem> LastServicedIOs_;

    TSpinLock StatisticsLock_;
    TStatistics CustomStatistics_;

    NLogging::TLogger Logger;


    void Prepare()
    {
        PrepareCGroups();

        PreparePipes();

        Process_.AddArgument("--executor");
        Process_.AddArguments({"--command", UserJobSpec_.shell_command()});
        Process_.AddArguments({"--config", NFS::CombinePaths(GetCwd(), NExecAgent::ProxyConfigFileName)});
        Process_.AddArguments({"--working-dir", SandboxDirectoryNames[ESandboxKind::User]});

        if (UserJobSpec_.enable_core_dump()) {
            Process_.AddArgument("--enable-core-dump");
        }

        if (Config_->UserId) {
            Process_.AddArguments({"--uid", ::ToString(*Config_->UserId)});
        }

        // Init environment variables.
        TPatternFormatter formatter;
        formatter.AddProperty("SandboxPath", NFS::CombinePaths(GetCwd(), SandboxDirectoryNames[ESandboxKind::User]));

        for (int i = 0; i < UserJobSpec_.environment_size(); ++i) {
            Process_.AddEnvVar(formatter.Format(UserJobSpec_.environment(i)));
        }
    }

    void CleanupUserProcesses()
    {
        if (!Config_->EnableCGroups) {
            return;
        }

        try {
            // Kill everything for sanity reasons: main user process completed,
            // but its children may still be alive.
            Stroka freezerFullPath;
            {
                TGuard<TSpinLock> guard(FreezerLock_);
                freezerFullPath = Freezer_.GetFullPath();
            }

            RunKiller(freezerFullPath);
        } catch (const std::exception& ex) {
            LOG_FATAL(ex, "Failed to clean up user processes");
        }
    }

    TOutputStream* CreateStatisticsOutput()
    {
        auto consumer = std::make_unique<TStatisticsConsumer>(
            BIND(&TUserJob::AddCustomStatistics, Unretained(this)));
        auto parser = CreateParserForFormat(TFormat(EFormatType::Yson), EDataType::Tabular, consumer.get());
        StatisticsOutput_.reset(new TTableOutput(std::move(parser), std::move(consumer)));
        return StatisticsOutput_.get();
    }

    TMultiChunkWriterOptionsPtr CreateSystemFileOptions()
    {
        auto options = New<TMultiChunkWriterOptions>();
        options->Account = NSecurityClient::SysAccountName;
        options->ReplicationFactor = 1;
        options->ChunksVital = false;
        return options;
    }

    TOutputStream* CreateErrorOutput()
    {
        auto host = Host.Lock();
        YCHECK(host);

        ErrorOutput_.reset(new TFileChunkOutput(
            Config_->JobIO->ErrorFileWriter,
            CreateSystemFileOptions(),
            host->GetClient(),
            FromProto<TTransactionId>(UserJobSpec_.async_scheduler_transaction_id()),
            UserJobSpec_.max_stderr_size()));

        return ErrorOutput_.get();
    }

    void SaveErrorChunkId(TSchedulerJobResultExt* schedulerResultExt)
    {
        if (!ErrorOutput_) {
            return;
        }

        auto errorChunkId = ErrorOutput_->GetChunkId();
        if (errorChunkId) {
            ToProto(schedulerResultExt->mutable_stderr_chunk_id(), errorChunkId);
            LOG_INFO("Stderr chunk generated (ChunkId: %v)", errorChunkId);
        }
    }

    void DumpFailContexts(TSchedulerJobResultExt* schedulerResultExt)
    {
        auto contexts = DoGetInputContexts();
        auto contextChunkIds = DoDumpInputContexts(contexts);

        YCHECK(contextChunkIds.size() <= 1);
        if (!contextChunkIds.empty()) {
            ToProto(schedulerResultExt->mutable_fail_context_chunk_id(), contextChunkIds.front());
        }
    }

    virtual std::vector<TChunkId> DumpInputContext() override
    {
        if (!Prepared_) {
            THROW_ERROR_EXCEPTION("Cannot dump job context: job pipes haven't been prepared yet");
        }

        auto asyncContexts = BIND(&TUserJob::DoGetInputContexts, MakeStrong(this))
                .AsyncVia(PipeIOQueue_->GetInvoker())
                .Run();
        auto contexts = WaitFor(asyncContexts)
            .ValueOrThrow();

        return DoDumpInputContexts(contexts);
    }

    std::vector<TChunkId> DoDumpInputContexts(const std::vector<TBlob>& contexts)
    {
        auto host = Host.Lock();
        YCHECK(host);

        std::vector<TChunkId> result;

        auto transactionId = FromProto<TTransactionId>(UserJobSpec_.async_scheduler_transaction_id());
        for (int index = 0; index < contexts.size(); ++index) {
            TFileChunkOutput contextOutput(
                Config_->JobIO->ErrorFileWriter,
                CreateSystemFileOptions(),
                host->GetClient(),
                transactionId);

            const auto& context = contexts[index];
            contextOutput.Write(context.Begin(), context.Size());
            contextOutput.Finish();

            auto contextChunkId = contextOutput.GetChunkId();
            LOG_INFO("Input context chunk generated (ChunkId: %v, InputIndex: %v)",
                contextChunkId,
                index);

            result.push_back(contextChunkId);
        }

        return result;
    }

    std::vector<TBlob> DoGetInputContexts()
    {
        std::vector<TBlob> result;

        for (const auto& input : FormatWriters_) {
            result.push_back(input->GetContext());
        }

        return result;
    }

    virtual TYsonString Strace() override
    {
        if (!Prepared_) {
            THROW_ERROR_EXCEPTION("Job has not started yet");
        }

        std::vector<int> pids;

        {
            TGuard<TSpinLock> guard(FreezerLock_);
            if (!Freezer_.IsCreated()) {
                THROW_ERROR_EXCEPTION("Cannot determine user job processes: freezer cgoup is not created");
            }

            pids = Freezer_.GetTasks();
        }

        if (Stracing_.test_and_set()) {
            THROW_ERROR_EXCEPTION("Cannot strace while other stracing routing is active");
        }

        TFinallyGuard guard([this] () {
            Stracing_.clear();
        });

        auto asyncTraces = WaitFor(BIND([&] () {
            return RunTool<TStraceTool>(pids);
        })
            .AsyncVia(JobProberQueue_->GetInvoker())
            .Run());

        if (!asyncTraces.IsOK()) {
            THROW_ERROR_EXCEPTION("Failed to strace")
                << asyncTraces;
        }

        return ConvertToYsonString(asyncTraces.Value());
    }

    int GetMaxReservedDescriptor() const
    {
        int outputCount = JobIO_->GetWriters().size();
        int inputCount = 1;

        if (UserJobSpec_.use_yamr_descriptors()) {
            return 2 + outputCount;
        }

        int result = 3 * std::max(inputCount, outputCount);
        return std::max(result, JobStatisticsFD + 1);
    }

    std::vector<IValueConsumerPtr> CreateValueConsumers()
    {
        std::vector<IValueConsumerPtr> valueConsumers;
        for (const auto& writer : JobIO_->GetWriters()) {
            WritingValueConsumers_.push_back(New<TWritingValueConsumer>(writer));
            valueConsumers.push_back(WritingValueConsumers_.back());
        }
        return valueConsumers;
    }

    void PrepareOutputTablePipes(TPipeFactory* pipeFactory)
    {
        YCHECK(pipeFactory);
        auto format = ConvertTo<TFormat>(TYsonString(UserJobSpec_.output_format()));

        const auto& writers = JobIO_->GetWriters();

        TableOutputs_.resize(writers.size());
        for (int i = 0; i < writers.size(); ++i) {
            auto valueConsumers = CreateValueConsumers();
            std::unique_ptr<IYsonConsumer> consumer(new TTableConsumer(valueConsumers, i));
            auto parser = CreateParserForFormat(format, EDataType::Tabular, consumer.get());
            TableOutputs_[i].reset(new TTableOutput(
                std::move(parser),
                std::move(consumer)));

            int jobDescriptor = UserJobSpec_.use_yamr_descriptors()
                ? 3 + i
                : 3 * i + 1;

            auto reader = PrepareOutputPipe(pipeFactory->Create(), jobDescriptor, TableOutputs_[i].get());
            TablePipeReaders_.push_back(reader);
        }

        FinalizeActions_.push_back(BIND([=] () {
            for (auto valueConsumer : WritingValueConsumers_) {
                valueConsumer->Flush();
            }

            for (auto writer : JobIO_->GetWriters()) {
                auto error = WaitFor(writer->Close());
                THROW_ERROR_EXCEPTION_IF_FAILED(error, "Error closing table output");
            }
        }));
    }

    TAsyncReaderPtr PrepareOutputPipe(TPipe&& pipe, int jobDescriptor, TOutputStream* output)
    {
        Process_.AddDup2FileAction(pipe.GetWriteFD(), jobDescriptor);

        Process_.AddArguments({ "--prepare-pipe", ::ToString(jobDescriptor) });

        auto asyncInput = pipe.CreateAsyncReader();

        OutputActions_.push_back(BIND([=] (int writeFD) {
            SafeClose(writeFD, false);
            auto input = CreateSyncAdapter(asyncInput);
            PipeInputToOutput(input.get(), output, BufferSize);
        }, pipe.ReleaseWriteFD()));

        return asyncInput;
    }

    void PrepareInputActionsPassthrough(
        int jobDescriptor,
        const TFormat& format,
        TAsyncWriterPtr asyncOutput)
    {
        JobIO_->CreateReader();
        const auto& reader = JobIO_->GetReader();
        auto writer = CreateSchemalessWriterForFormat(
            format,
            reader->GetNameTable(),
            asyncOutput,
            true,
            Config_->JobIO->ControlAttributes->EnableKeySwitch,
            JobIO_->GetReduceKeyColumnCount());

        FormatWriters_.push_back(writer);

        auto bufferRowCount = Config_->JobIO->BufferRowCount;

        InputActions_.push_back(BIND([=] () {
            try {
                PipeReaderToWriter(
                    reader,
                    writer,
                    Config_->JobIO->ControlAttributes,
                    bufferRowCount);

                WaitFor(asyncOutput->Close())
                    .ThrowOnError();
            } catch (const std::exception& ex) {
                THROW_ERROR_EXCEPTION("Table input pipe failed")
                        << TErrorAttribute("fd", jobDescriptor)
                        << ex;
            }
        }));
    }

    void PrepareInputActionsQuery(
        const TQuerySpec& spec,
        int jobDescriptor,
        const TFormat& format,
        TAsyncWriterPtr asyncOutput)
    {
        if (Config_->JobIO->ControlAttributes->EnableKeySwitch) {
            THROW_ERROR_EXCEPTION("enable_key_switch is not supported when query is set");
        }

        auto readerFactory = JobIO_->GetReaderFactory();

        InputActions_.push_back(BIND([=] () {
            try {
                auto query = FromProto(spec.query());

                auto resultSchema = query->GetTableSchema();
                auto resultNameTable = TNameTable::FromSchema(resultSchema);
                auto schemalessWriter = CreateSchemalessWriterForFormat(
                    format,
                    resultNameTable,
                    asyncOutput,
                    true,
                    false,
                    0);

                FormatWriters_.push_back(schemalessWriter);

                WaitFor(schemalessWriter->Open())
                    .ThrowOnError();

                auto writer = CreateSchemafulWriterAdapter(schemalessWriter);

                std::vector<TUdfDescriptorPtr> descriptors;
                for (const auto& descriptor : FromProto<Stroka>(spec.udf_descriptors())) {
                    descriptors.push_back(ConvertTo<TUdfDescriptorPtr>(TYsonString(descriptor)));
                }
                auto registry = CreateJobFunctionRegistry(descriptors, SandboxDirectoryNames[ESandboxKind::Udf]);
                auto evaluator = New<TEvaluator>(New<TExecutorConfig>());
                auto reader = WaitFor(CreateSchemafulReaderAdapter(readerFactory, query->TableSchema))
                    .ValueOrThrow();

                evaluator->Run(query, reader, writer, registry, true);
                WaitFor(asyncOutput->Close())
                    .ThrowOnError();
            } catch (const std::exception& ex) {
                THROW_ERROR_EXCEPTION("Query evaluation failed")
                    << TErrorAttribute("fd", jobDescriptor)
                    << ex;
            }
        }));
    }

    void PrepareInputTablePipe(TPipeFactory* pipeFactory)
    {
        YCHECK(pipeFactory);
        auto pipe = pipeFactory->Create();
        int jobDescriptor = 0;

        Process_.AddDup2FileAction(pipe.GetReadFD(), jobDescriptor);
        Process_.AddArguments({ "--prepare-pipe", ::ToString(jobDescriptor) });

        auto format = ConvertTo<TFormat>(TYsonString(UserJobSpec_.input_format()));
        auto asyncOutput = pipe.CreateAsyncWriter();
        TablePipeWriters_.push_back(asyncOutput);

        // NB: we do not bother to close it. Anyway, job proxy process would not live long.
        auto readFD = pipe.ReleaseReadFD();

        auto host = Host.Lock();
        YCHECK(host);

        auto jobSpec = host->GetJobSpec().GetExtension(TSchedulerJobSpecExt::scheduler_job_spec_ext);
        if (jobSpec.has_input_query_spec()) {
            PrepareInputActionsQuery(jobSpec.input_query_spec(), jobDescriptor, format, asyncOutput);
        } else {
            PrepareInputActionsPassthrough(jobDescriptor, format, asyncOutput);
        }

        if (!UserJobSpec_.check_input_fully_consumed()) {
            return;
        }

        FinalizeActions_.push_back(BIND([=] (int readFD) {
            char buffer;
            // Try to read some data from the pipe.
            ssize_t res = ::read(readFD, &buffer, 1);
            if (res > 0) {
                THROW_ERROR_EXCEPTION("Input stream was not fully consumed by user process")
                    << TErrorAttribute("fd", jobDescriptor);
            }
            YCHECK(TryClose(readFD, false));
        }, readFD));
    }

    void PreparePipes()
    {
        LOG_DEBUG("Initializing pipes");

        // We use the following convention for designating input and output file descriptors
        // in job processes:
        // fd == 3 * (N - 1) for the N-th input table (if exists)
        // fd == 3 * (N - 1) + 1 for the N-th output table (if exists)
        // fd == 2 for the error stream
        // e. g.
        // 0 - first input table
        // 1 - first output table
        // 2 - error stream
        // 3 - second input
        // 4 - second output
        // etc.
        //
        // A special option (ToDo(psushin): which one?) enables concatenating
        // all input streams into fd == 0.

        int maxReservedDescriptor = GetMaxReservedDescriptor();
        YASSERT(maxReservedDescriptor > 0);

        // To avoid descriptor collisions between pipes on this, proxy side,
        // and "standard" descriptor numbers in forked job (see comments above)
        // we ensure that enough lower descriptors are allocated before creating pipes.

        TPipeFactory pipeFactory(maxReservedDescriptor + 1);

        // Configure stderr pipe.
        PrepareOutputPipe(pipeFactory.Create(), STDERR_FILENO, CreateErrorOutput());

        PrepareOutputTablePipes(&pipeFactory);

        if (UserJobSpec_.use_yamr_descriptors()) {
            // This hack is to work around the fact that usual output pipe accepts a
            // single job descriptor, whilst yamr convention requires fds 1 and 3 to be the same.
            Process_.AddDup2FileAction(3, 1);
        } else {
            // Configure statistics output pipe.
            PrepareOutputPipe(pipeFactory.Create(), JobStatisticsFD, CreateStatisticsOutput());
        }

        PrepareInputTablePipe(&pipeFactory);

        // Close reserved descriptors.
        pipeFactory.Clear();

        LOG_DEBUG("Pipes initialized");
    }

    void PrepareCGroups()
    {
        if (!Config_->EnableCGroups) {
            return;
        }

        try {
            {
                TGuard<TSpinLock> guard(FreezerLock_);
                Freezer_.Create();
                Process_.AddArguments({ "--cgroup", Freezer_.GetFullPath() });
            }

            if (Config_->IsCGroupSupported(TCpuAccounting::Name)) {
                CpuAccounting_.Create();
                Process_.AddArguments({ "--cgroup", CpuAccounting_.GetFullPath() });
                Process_.AddEnvVar(Format("YT_CGROUP_CPUACCT=%v", CpuAccounting_.GetFullPath()));
            }

            if (Config_->IsCGroupSupported(TBlockIO::Name)) {
                BlockIO_.Create();
                Process_.AddArguments({ "--cgroup", BlockIO_.GetFullPath() });
                Process_.AddEnvVar(Format("YT_CGROUP_BLKIO=%v", BlockIO_.GetFullPath()));
            }

            if (Config_->IsCGroupSupported(TMemory::Name)) {
                Memory_.Create();
                Process_.AddArguments({ "--cgroup", Memory_.GetFullPath() });
                Process_.AddEnvVar(Format("YT_CGROUP_MEMORY=%v", Memory_.GetFullPath()));
            }
        } catch (const std::exception& ex) {
            LOG_FATAL(ex, "Failed to create required cgroups");
        }
    }

    void AddCustomStatistics(const INodePtr& sample)
    {
        TGuard<TSpinLock> guard(StatisticsLock_);
        CustomStatistics_.AddSample("/custom", sample);

        size_t customStatisticsCount = 0;
        for (const auto& pair : CustomStatistics_.Data()) {
            if (HasPrefix(pair.first, "/custom")) {
                if (pair.first.size() > MaxCustomStatisticsPathLength) {
                    THROW_ERROR_EXCEPTION(
                        "Custom statistics path is too long: %v > %v",
                        pair.first.size(),
                        MaxCustomStatisticsPathLength);
                }
                ++customStatisticsCount;
            }

            // ToDo(psushin): validate custom statistics path does not contain $.
        }

        if (customStatisticsCount > UserJobSpec_.custom_statistics_count_limit()) {
            THROW_ERROR_EXCEPTION(
                "Custom statistics count exceeded: %v > %v",
                customStatisticsCount,
                UserJobSpec_.custom_statistics_count_limit());
        }
    }

    virtual TStatistics GetStatistics() const override
    {
        TStatistics statistics;
        {
            TGuard<TSpinLock> guard(StatisticsLock_);
            statistics = CustomStatistics_;
        }

<<<<<<< HEAD
    void FillCurrentDataStatistics(TStatistics& statistics) const
    {
        const auto& reader = JobIO_->GetReader();
        if (reader) {
            statistics.AddComplex("/data/input", reader->GetDataStatistics());
        }
=======
        auto inputStatistics = ZeroDataStatistics();
        for (const auto& reader : JobIO_->GetReaders()) {
            inputStatistics += reader->GetDataStatistics();
        }
        statistics.AddSample("/data/input", inputStatistics);
>>>>>>> c6952887

        int i = 0;
        for (const auto& writer : JobIO_->GetWriters()) {
            statistics.AddSample(
                "/data/output/" + NYPath::ToYPathLiteral(i),
                writer->GetDataStatistics());
            ++i;
        }

        // Cgroups statistics.
        if (Config_->EnableCGroups && Prepared_) {
            if (Config_->IsCGroupSupported(TCpuAccounting::Name)) {
                statistics.AddSample("/user_job/cpu", CpuAccounting_.GetStatistics());
            }

            if (Config_->IsCGroupSupported(TBlockIO::Name)) {
                statistics.AddSample("/user_job/block_io", BlockIO_.GetStatistics());
            }

            if (Config_->IsCGroupSupported(TMemory::Name)) {
                statistics.AddSample("/user_job/max_memory", Memory_.GetMaxMemoryUsage());
                statistics.AddSample("/user_job/current_memory", Memory_.GetStatistics());
            }

            statistics.AddSample("/user_job/cumulative_memory_mb_sec", CumulativeMemoryUsageMbSec_);
            statistics.AddSample("/user_job/woodpecker", IsWoodpecker_ ? 1 : 0);
        }

        return statistics;
    }

    void DoJobIO()
    {
        auto onIOError = BIND([=] (const TError& error) {
            if (error.IsOK() || error.FindMatching(NPipes::EErrorCode::Aborted)) {
                return;
            }

            if (!JobErrorPromise_.TrySet(error)) {
                return;
            }

            LOG_ERROR(error, "Job input/output error, aborting");

            // This is a workaround for YT-2837.
            BIND(&TUserJob::CleanupUserProcesses, MakeWeak(this))
                .Via(PipeIOQueue_->GetInvoker())
                .Run();

            for (auto& reader : TablePipeReaders_) {
                reader->Abort();
            }

            for (auto& writer : TablePipeWriters_) {
                writer->Abort();
            }
        });

        auto runActions = [&] (std::vector<TCallback<void()>>& actions) {
            std::vector<TFuture<void>> result;
            for (auto& action : actions) {
                auto asyncError = action
                    .AsyncVia(PipeIOQueue_->GetInvoker())
                    .Run();
                asyncError.Subscribe(onIOError);
                result.emplace_back(std::move(asyncError));
            }
            return result;
        };

        auto inputFutures = runActions(InputActions_);
        auto outputFutures = runActions(OutputActions_);

        // First, wait for all job output pipes.
        // If job successfully completes or dies prematurely, they close automatically.
        // ToDo(psushin): extract into separate function (e.g. CombineAll?  )
        for (const auto& future : outputFutures) {
            WaitFor(future);
        }

        // Then, wait for job process to finish.
        // Theoretically, process may have explicitely closed its output pipes,
        // but still be doing some computations.
        auto jobExitError = Process_.Wait();
        LOG_INFO(jobExitError, "Job process completed");
        onIOError.Run(jobExitError);

        // Abort input pipes unconditionally.
        // If job didn't read input to the end, pipe writer could be blocked,
        // because we didn't close the reader end (see check_input_fully_consumed).
        for (auto& writer : TablePipeWriters_) {
            writer->Abort();
        }

        // Now, make sure, that input pipes are also completed.
        for (const auto& future : inputFutures) {
            WaitFor(future);
        }
    }

    void FinalizeJobIO()
    {
        for (auto& action : FinalizeActions_) {
            try {
                action.Run();
            } catch (const std::exception& ex) {
                JobErrorPromise_.TrySet(ex);
            }
        }
    }

    i64 GetMemoryUsageByUid(int uid) const
    {
        auto pids = GetPidsByUid(uid);

        i64 rss = 0;
        // Warning: we can account here a ytserver process in executor mode memory consumption.
        // But this is not a problem because it does not consume much.
        for (int pid : pids) {
            try {
                i64 processRss = GetProcessRss(pid);
                LOG_DEBUG("PID: %v, RSS: %v",
                    pid,
                    processRss);
                rss += processRss;
            } catch (const std::exception& ex) {
                LOG_DEBUG(ex, "Failed to get RSS for PID %v", pid);
            }
        }
        return rss;
    }

    void UpdateMemoryUsage(i64 rss)
    {
        auto host = Host.Lock();
        if (!host)
            return;

        i64 delta = rss - MemoryUsage_;
        LOG_DEBUG("Memory usage increased by %v", delta);

        MemoryUsage_ = rss;

        auto resourceUsage = host->GetResourceUsage();
        resourceUsage.set_memory(resourceUsage.memory() + delta);
        host->SetResourceUsage(resourceUsage);
    }

    void CheckMemoryUsage()
    {
        if (!Config_->UserId) {
            LOG_DEBUG("Memory usage control is disabled");
            return;
        }

        i64 rss = GetMemoryUsageByUid(*Config_->UserId);

        if (Memory_.IsCreated()) {
            auto statistics = Memory_.GetStatistics();

            i64 uidRss = rss;
            rss = statistics.Rss + statistics.MappedFile;

            if (rss > 1.05 * uidRss && uidRss > 0) {
                LOG_ERROR("Memory usage measured by cgroup is much greater than via procfs: %v > %v",
                    rss,
                    uidRss);
            }
        }

        CumulativeMemoryUsageMbSec_ += (rss / (1024 * 1024)) * Config_->MemoryWatchdogPeriod.Seconds();

        i64 memoryLimit = UserJobSpec_.memory_limit();
        LOG_DEBUG("Check memory usage (Rss: %v, MemoryLimit: %v)",
            rss,
            memoryLimit);

        if (rss > MemoryUsage_) {
            UpdateMemoryUsage(rss);
        }

        if (rss > memoryLimit) {
            JobErrorPromise_.TrySet(TError(EErrorCode::MemoryLimitExceeded, "Memory limit exceeded")
                << TErrorAttribute("rss", rss)
                << TErrorAttribute("limit", memoryLimit));

            if (!Config_->EnableCGroups) {
                // TODO(psushin): If someone wanted to use
                // YT without cgroups in production than one need to
                // implement kill by uid here
                return;
            }

            YCHECK(Freezer_.IsCreated());

            try {
                Stroka freezerFullPath;
                {
                    TGuard<TSpinLock> guard(FreezerLock_);
                    freezerFullPath = Freezer_.GetFullPath();
                }

                RunKiller(freezerFullPath);
            } catch (const std::exception& ex) {
                LOG_FATAL(ex, "Failed to clean up user processes");
            }
        }
    }

    void CheckBlockIOUsage()
    {
        if (!BlockIO_.IsCreated()) {
            return;
        }

        auto period = Config_->BlockIOWatchdogPeriod;
        auto servicedIOs = BlockIO_.GetIOServiced();

        for (const auto& item : servicedIOs) {
            LOG_DEBUG("Serviced %v IO operations (OperationType: %v, DeviceId: %v)", item.Value, item.Type, item.DeviceId);

            auto previousItemIt = std::find_if(
                LastServicedIOs_.begin(),
                LastServicedIOs_.end(),
                [=] (const TBlockIO::TStatisticsItem& other) {
                    return item.DeviceId == other.DeviceId  && item.Type == other.Type;
                });

            i64 deltaOperations = item.Value;
            if (previousItemIt != LastServicedIOs_.end()) {
                deltaOperations -= previousItemIt->Value;
            }

            if (deltaOperations < 0) {
                LOG_WARNING("%v < 0 IO operations were serviced since the last check (DeviceId: %v)",
                    deltaOperations,
                    item.DeviceId);
            }

            if (deltaOperations > UserJobSpec_.iops_threshold() * period.Seconds()) {
                LOG_DEBUG("Woodpecker detected (DeviceId: %v)", item.DeviceId);
                IsWoodpecker_ = true;
                if (Config_->EnableIopsThrottling) {
                    BlockIO_.ThrottleOperations(item.DeviceId, UserJobSpec_.iops_threshold());
                } 
            }
        }

        LastServicedIOs_ = servicedIOs;
    }
};

////////////////////////////////////////////////////////////////////////////////

IJobPtr CreateUserJob(
    IJobHost* host,
    const TUserJobSpec& UserJobSpec_,
    const TJobId& jobId,
    std::unique_ptr<IUserJobIO> userJobIO)
{
    return New<TUserJob>(
        host,
        UserJobSpec_,
        jobId,
        std::move(userJobIO));
}

#else

IJobPtr CreateUserJob(
    IJobHost* host,
    const TUserJobSpec& UserJobSpec_,
    const TJobId& jobId,
    std::unique_ptr<IUserJobIO> userJobIO)
{
    THROW_ERROR_EXCEPTION("Streaming jobs are supported only under Linux");
}

#endif

////////////////////////////////////////////////////////////////////////////////

} // namespace NJobProxy
} // namespace NYT<|MERGE_RESOLUTION|>--- conflicted
+++ resolved
@@ -77,13 +77,10 @@
 using namespace NFileClient;
 using namespace NChunkClient::NProto;
 using namespace NPipes;
-<<<<<<< HEAD
 using namespace NQueryClient;
 using namespace NExecAgent;
-=======
 using namespace NYPath;
 using namespace NJobTrackerClient;
->>>>>>> c6952887
 
 using NJobTrackerClient::NProto::TJobResult;
 using NJobTrackerClient::NProto::TJobSpec;
@@ -814,21 +811,10 @@
             TGuard<TSpinLock> guard(StatisticsLock_);
             statistics = CustomStatistics_;
         }
-
-<<<<<<< HEAD
-    void FillCurrentDataStatistics(TStatistics& statistics) const
-    {
         const auto& reader = JobIO_->GetReader();
         if (reader) {
-            statistics.AddComplex("/data/input", reader->GetDataStatistics());
-        }
-=======
-        auto inputStatistics = ZeroDataStatistics();
-        for (const auto& reader : JobIO_->GetReaders()) {
-            inputStatistics += reader->GetDataStatistics();
-        }
-        statistics.AddSample("/data/input", inputStatistics);
->>>>>>> c6952887
+            statistics.AddSample("/data/input", reader->GetDataStatistics());
+        }
 
         int i = 0;
         for (const auto& writer : JobIO_->GetWriters()) {
