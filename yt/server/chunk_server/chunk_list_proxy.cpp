--- conflicted
+++ resolved
@@ -35,16 +35,7 @@
 private:
     typedef TNonversionedObjectProxyBase<TChunkList> TBase;
 
-<<<<<<< HEAD
-    virtual NLogging::TLogger CreateLogger() const override
-    {
-        return ChunkServerLogger;
-    }
-
     virtual void ListSystemAttributes(std::vector<TAttributeDescriptor>* descriptors) override
-=======
-    virtual void ListSystemAttributes(std::vector<TAttributeInfo>* attributes) override
->>>>>>> 0d85b427
     {
         TBase::ListSystemAttributes(descriptors);
 
