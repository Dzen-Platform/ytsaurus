#include "chunk_replicator.h"
#include "private.h"
#include "chunk.h"
#include "chunk_list.h"
#include "chunk_owner_base.h"
#include "chunk_placement.h"
#include "chunk_tree_traversing.h"
#include "job.h"

#include <yt/server/cell_master/bootstrap.h>
#include <yt/server/cell_master/config.h>
#include <yt/server/cell_master/hydra_facade.h>
#include <yt/server/cell_master/world_initializer.h>
#include <yt/server/cell_master/multicell_manager.h>
#include <yt/server/cell_master/multicell_manager.pb.h>

#include <yt/server/chunk_server/chunk_manager.h>

#include <yt/server/cypress_server/node.h>
#include <yt/server/cypress_server/cypress_manager.h>

#include <yt/server/node_tracker_server/node.h>
#include <yt/server/node_tracker_server/node_directory_builder.h>
#include <yt/server/node_tracker_server/node_tracker.h>
#include <yt/server/node_tracker_server/rack.h>

#include <yt/server/object_server/object.h>

#include <yt/ytlib/chunk_client/chunk_meta_extensions.h>

#include <yt/ytlib/node_tracker_client/helpers.h>
#include <yt/ytlib/node_tracker_client/node_directory.h>

#include <yt/ytlib/object_client/object_service_proxy.h>
#include <yt/ytlib/object_client/helpers.h>

#include <yt/core/erasure/codec.h>

#include <yt/core/misc/protobuf_helpers.h>
#include <yt/core/misc/serialize.h>
#include <yt/core/misc/small_vector.h>
#include <yt/core/misc/string.h>

#include <yt/core/profiling/profiler.h>
#include <yt/core/profiling/timing.h>

#include <yt/core/concurrency/periodic_executor.h>
#include <yt/core/concurrency/throughput_throttler.h>

#include <yt/core/ytree/ypath_proxy.h>

#include <array>

namespace NYT {
namespace NChunkServer {

using namespace NConcurrency;
using namespace NYTree;
using namespace NYson;
using namespace NHydra;
using namespace NObjectClient;
using namespace NProfiling;
using namespace NChunkClient;
using namespace NChunkClient::NProto;
using namespace NNodeTrackerClient;
using namespace NNodeTrackerClient::NProto;
using namespace NNodeTrackerServer;
using namespace NObjectServer;
using namespace NChunkServer::NProto;
using namespace NCellMaster;

using NChunkClient::TReadLimit;

////////////////////////////////////////////////////////////////////////////////

static const auto& Logger = ChunkServerLogger;
static const auto& Profiler = ChunkServerProfiler;

////////////////////////////////////////////////////////////////////////////////

TChunkReplicator::TChunkStatistics::TChunkStatistics()
    : Status(EChunkStatus::None)
    , ReplicaCount{}
    , DecommissionedReplicaCount{}
{ }

////////////////////////////////////////////////////////////////////////////////

TChunkReplicator::TChunkReplicator(
    TChunkManagerConfigPtr config,
    TBootstrap* bootstrap,
    TChunkPlacementPtr chunkPlacement)
    : Config_(config)
    , Bootstrap_(bootstrap)
    , ChunkPlacement_(chunkPlacement)
    , ChunkRefreshDelay_(DurationToCpuDuration(Config_->ChunkRefreshDelay))
    , JobThrottler_(
        CreateReconfigurableThroughputThrottler(
            Config_->JobThrottler,
            ChunkServerLogger,
            NProfiling::TProfiler(ChunkServerProfiler.GetPathPrefix() + "/job_throttler")))
{
    YCHECK(Config_);
    YCHECK(Bootstrap_);
    YCHECK(ChunkPlacement_);
}

void TChunkReplicator::Start()
{
    RefreshExecutor_ = New<TPeriodicExecutor>(
        Bootstrap_->GetHydraFacade()->GetEpochAutomatonInvoker(EAutomatonThreadQueue::ChunkMaintenance),
        BIND(&TChunkReplicator::OnRefresh, MakeWeak(this)),
        Config_->ChunkRefreshPeriod);
    RefreshExecutor_->Start();

    PropertiesUpdateExecutor_ = New<TPeriodicExecutor>(
        Bootstrap_->GetHydraFacade()->GetEpochAutomatonInvoker(EAutomatonThreadQueue::ChunkMaintenance),
        BIND(&TChunkReplicator::OnPropertiesUpdate, MakeWeak(this)),
        Config_->ChunkPropertiesUpdatePeriod);
    PropertiesUpdateExecutor_->Start();

    EnabledCheckExecutor_ = New<TPeriodicExecutor>(
        Bootstrap_->GetHydraFacade()->GetEpochAutomatonInvoker(EAutomatonThreadQueue::Default),
        BIND(&TChunkReplicator::OnCheckEnabled, MakeWeak(this)),
        Config_->ReplicatorEnabledCheckPeriod);
    EnabledCheckExecutor_->Start();
}

void TChunkReplicator::Stop()
{
    auto nodeTracker = Bootstrap_->GetNodeTracker();
    for (const auto& pair : nodeTracker->Nodes()) {
        auto* node = pair.second;
        node->Jobs().clear();
    }

    RefreshExecutor_.Reset();
    PropertiesUpdateExecutor_.Reset();
    EnabledCheckExecutor_.Reset();
}

void TChunkReplicator::TouchChunk(TChunk* chunk)
{
    auto repairIt = chunk->GetRepairQueueIterator();
    if (repairIt) {
        ChunkRepairQueue_.erase(*repairIt);
        auto newRepairIt = ChunkRepairQueue_.insert(ChunkRepairQueue_.begin(), chunk);
        chunk->SetRepairQueueIterator(newRepairIt);
    }
}

TJobPtr TChunkReplicator::FindJob(const TJobId& id)
{
    auto it = JobMap_.find(id);
    return it == JobMap_.end() ? nullptr : it->second;
}

EChunkStatus TChunkReplicator::ComputeChunkStatus(TChunk* chunk)
{
    auto statistics = ComputeChunkStatistics(chunk);
    return statistics.Status;
}

TChunkReplicator::TChunkStatistics TChunkReplicator::ComputeChunkStatistics(TChunk* chunk)
{
    switch (TypeFromId(chunk->GetId())) {
        case EObjectType::Chunk:
            return ComputeRegularChunkStatistics(chunk);
        case EObjectType::ErasureChunk:
            return ComputeErasureChunkStatistics(chunk);
        case EObjectType::JournalChunk:
            return ComputeJournalChunkStatistics(chunk);
        default:
            YUNREACHABLE();
    }
}

TChunkReplicator::TChunkStatistics TChunkReplicator::ComputeRegularChunkStatistics(TChunk* chunk)
{
    TChunkStatistics result;

    int replicationFactor = chunk->ComputeReplicationFactor();

    int replicaCount = 0;
    int decommissionedReplicaCount = 0;
    TNodePtrWithIndexList decommissionedReplicas;
    TRackSet usedRacks;
    int usedRackCount = 0;

    for (auto replica : chunk->StoredReplicas()) {
        if (IsReplicaDecommissioned(replica)) {
            ++decommissionedReplicaCount;
            decommissionedReplicas.push_back(replica);
        } else {
            ++replicaCount;
        }
        const auto* rack = replica.GetPtr()->GetRack();
        int rackIndex = rack ? rack->GetIndex() : NullRackIndex;
        if (!usedRacks.test(rackIndex)) {
            usedRacks.set(rackIndex);
            ++usedRackCount;
        }
    }

    result.ReplicaCount[GenericChunkReplicaIndex] = replicaCount;
    result.DecommissionedReplicaCount[GenericChunkReplicaIndex] = decommissionedReplicaCount;

    if (replicaCount + decommissionedReplicaCount == 0) {
        result.Status |= EChunkStatus::Lost;
    }

    if (replicaCount < replicationFactor && replicaCount + decommissionedReplicaCount > 0) {
        result.Status |= EChunkStatus::Underreplicated;
    }

    if (replicaCount == replicationFactor && decommissionedReplicaCount > 0) {
        result.Status |= EChunkStatus::Overreplicated;
        result.DecommissionedRemovalReplicas.append(decommissionedReplicas.begin(), decommissionedReplicas.end());
    }

    if (replicaCount > replicationFactor) {
        result.Status |= EChunkStatus::Overreplicated;
        result.BalancingRemovalIndexes.push_back(GenericChunkReplicaIndex);
    }

    TRackSet nullRackMask;
    nullRackMask.set(NullRackIndex);
    if (replicationFactor > 1 && usedRackCount == 1 && usedRacks != nullRackMask) {
        // A regular chunk is considered placed unsafely if all of its replicas are placed in
        // one non-null rack. Also, for RF=1 rack awareness is effectively off.
        result.Status |= EChunkStatus::UnsafelyPlaced;
    }

    if (Any(result.Status & (EChunkStatus::Underreplicated | EChunkStatus::UnsafelyPlaced)) &&
        None(result.Status & EChunkStatus::Overreplicated) &&
        replicaCount + decommissionedReplicaCount > 0)
    {
        result.ReplicationIndexes.push_back(GenericChunkReplicaIndex);
    }

    return result;
}

TChunkReplicator::TChunkStatistics TChunkReplicator::ComputeErasureChunkStatistics(TChunk* chunk)
{
    TChunkStatistics result;

    auto* codec = NErasure::GetCodec(chunk->GetErasureCodec());
    int totalPartCount = codec->GetTotalPartCount();
    int dataPartCount = codec->GetDataPartCount();
    int maxReplicasPerRack = codec->GetGuaranteedRepairablePartCount();
    std::array<TNodePtrWithIndexList, ChunkReplicaIndexBound> decommissionedReplicas{};
    std::array<ui8, MaxRackCount + 1> perRackReplicaCounters{};
    int unsafelyPlacedReplicaIndex = -1; // an arbitrary replica collocated with too may others within a single rack

    auto mark = TNode::GenerateVisitMark();

    for (auto replica : chunk->StoredReplicas()) {
        auto* node = replica.GetPtr();
        int index = replica.GetIndex();
        if (IsReplicaDecommissioned(replica) || node->GetVisitMark() == mark) {
            ++result.DecommissionedReplicaCount[index];
            decommissionedReplicas[index].push_back(replica);
        } else {
            ++result.ReplicaCount[index];
        }
        node->SetVisitMark(mark);
        const auto* rack = node->GetRack();
        if (rack) {
            int rackIndex = rack->GetIndex();
            if (++perRackReplicaCounters[rackIndex] > maxReplicasPerRack) {
                // A erasure chunk is considered placed unsafely if some non-null rack
                // contains more replicas than returned by ICodec::GetGuaranteedRepairablePartCount.
                unsafelyPlacedReplicaIndex = index;
            }
        }
    }

    NErasure::TPartIndexSet erasedIndexes;
    for (int index = 0; index < totalPartCount; ++index) {
        int replicaCount = result.ReplicaCount[index];
        int decommissionedReplicaCount = result.DecommissionedReplicaCount[index];

        if (replicaCount >= 1 && decommissionedReplicaCount > 0) {
            result.Status |= EChunkStatus::Overreplicated;
            const auto& replicas = decommissionedReplicas[index];
            result.DecommissionedRemovalReplicas.append(replicas.begin(), replicas.end());
        }

        if (replicaCount > 1 && decommissionedReplicaCount == 0) {
            result.Status |= EChunkStatus::Overreplicated;
            result.BalancingRemovalIndexes.push_back(index);
        }

        if (replicaCount == 0 && decommissionedReplicaCount > 0) {
            result.Status |= EChunkStatus::Underreplicated;
            result.ReplicationIndexes.push_back(index);
        }

        if (replicaCount == 0 && decommissionedReplicaCount == 0) {
            erasedIndexes.set(index);
            if (index < dataPartCount) {
                result.Status |= EChunkStatus::DataMissing;
            } else {
                result.Status |= EChunkStatus::ParityMissing;
            }
        }
    }

    if (!codec->CanRepair(erasedIndexes)) {
        result.Status |= EChunkStatus::Lost;
    }

    if (unsafelyPlacedReplicaIndex != -1) {
        result.Status |= EChunkStatus::UnsafelyPlaced;
        if (None(result.Status & EChunkStatus::Overreplicated) && result.ReplicationIndexes.empty()) {
            result.ReplicationIndexes.push_back(unsafelyPlacedReplicaIndex);
        }
    }

    return result;
}

TChunkReplicator::TChunkStatistics TChunkReplicator::ComputeJournalChunkStatistics(TChunk* chunk)
{
    TChunkStatistics result;

    int replicationFactor = chunk->ComputeReplicationFactor();
    int readQuorum = chunk->GetReadQuorum();

    int replicaCount = 0;
    int decommissionedReplicaCount = 0;
    int sealedReplicaCount = 0;
    int unsealedReplicaCount = 0;
    TNodePtrWithIndexList decommissionedReplicas;
    TRackSet usedRacks;
    bool hasUnsafelyPlacedReplicas = false;

    for (auto replica : chunk->StoredReplicas()) {
        if (replica.GetIndex() == SealedChunkReplicaIndex) {
            ++sealedReplicaCount;
        } else {
            ++unsealedReplicaCount;
        }
        if (IsReplicaDecommissioned(replica)) {
            ++decommissionedReplicaCount;
            decommissionedReplicas.push_back(replica);
        } else {
            ++replicaCount;
        }
        const auto* rack = replica.GetPtr()->GetRack();
        if (rack) {
            int rackIndex = rack->GetIndex();
            if (usedRacks.test(rackIndex)) {
                // A journal chunk is considered placed unsafely if some non-null rack
                // contains more than one of its replicas.
                hasUnsafelyPlacedReplicas = true;
            } else {
                usedRacks.set(rackIndex);
            }
        }
    }

    result.ReplicaCount[GenericChunkReplicaIndex] = replicaCount;
    result.DecommissionedReplicaCount[GenericChunkReplicaIndex] = decommissionedReplicaCount;

    if (replicaCount + decommissionedReplicaCount == 0) {
        result.Status |= EChunkStatus::Lost;
    }

    if (chunk->IsSealed()) {
        result.Status |= EChunkStatus::Sealed;

        if (replicaCount < replicationFactor && sealedReplicaCount > 0) {
            result.Status |= EChunkStatus::Underreplicated;
            result.ReplicationIndexes.push_back(GenericChunkReplicaIndex);
        }

        if (replicaCount == replicationFactor && decommissionedReplicaCount > 0 && unsealedReplicaCount == 0) {
            result.Status |= EChunkStatus::Overreplicated;
            result.DecommissionedRemovalReplicas.append(decommissionedReplicas.begin(), decommissionedReplicas.end());
        }

        if (replicaCount > replicationFactor && unsealedReplicaCount == 0) {
            result.Status |= EChunkStatus::Overreplicated;
            result.BalancingRemovalIndexes.push_back(GenericChunkReplicaIndex);
        }
    }

    if (replicaCount + decommissionedReplicaCount < readQuorum && sealedReplicaCount == 0) {
        result.Status |= EChunkStatus::QuorumMissing;
    }

    if (hasUnsafelyPlacedReplicas) {
        result.Status |= EChunkStatus::UnsafelyPlaced;
    }

    if (Any(result.Status & (EChunkStatus::Underreplicated | EChunkStatus::UnsafelyPlaced)) &&
        None(result.Status & EChunkStatus::Overreplicated) &&
        sealedReplicaCount > 0)
    {
        result.ReplicationIndexes.push_back(GenericChunkReplicaIndex);
    }

    return result;
}

void TChunkReplicator::ScheduleJobs(
    TNode* node,
    const std::vector<TJobPtr>& runningJobs,
    std::vector<TJobPtr>* jobsToStart,
    std::vector<TJobPtr>* jobsToAbort,
    std::vector<TJobPtr>* jobsToRemove)
{
    ProcessExistingJobs(
        node,
        runningJobs,
        jobsToAbort,
        jobsToRemove);

    ScheduleNewJobs(
        node,
        jobsToStart,
        jobsToAbort);
}

void TChunkReplicator::OnNodeRegistered(TNode* /*node*/)
{ }

void TChunkReplicator::OnNodeUnregistered(TNode* node)
{
    for (const auto& job : node->Jobs()) {
        LOG_DEBUG("Job canceled (JobId: %v)", job->GetJobId());
        UnregisterJob(job, EJobUnregisterFlags::ScheduleChunkRefresh);
    }
    node->Reset();
}

void TChunkReplicator::OnNodeDisposed(TNode* node)
{
    YCHECK(node->Jobs().empty());
    YCHECK(node->ChunkSealQueue().empty());
    YCHECK(node->ChunkRemovalQueue().empty());
    for (const auto& queue : node->ChunkReplicationQueues()) {
        YCHECK(queue.empty());
    }
}

void TChunkReplicator::OnChunkDestroyed(TChunk* chunk)
{
    ResetChunkStatus(chunk);
    // NB: Keep existing removal requests to workaround the following scenario:
    // 1) the last strong reference to a chunk is released while some weak references
    //    remain; the chunk becomes a zombie;
    // 2) a node sends a heartbeat reporting addition of the chunk;
    // 3) master receives the heartbeat and puts the chunk into the removal queue
    //    without (sic!) registering a replica;
    // 4) the last weak reference is dropped, the chunk is being removed;
    //    at this point we must preserve its removal request in the queue.
    RemoveChunkFromQueues(chunk, false);
    CancelChunkJobs(chunk);
}

void TChunkReplicator::OnReplicaRemoved(
    TNode* node,
    TChunkPtrWithIndex chunkWithIndex,
    ERemoveReplicaReason reason)
{
    RemoveReplicaFromQueues(
        chunkWithIndex.GetPtr(),
        TNodePtrWithIndex(node, chunkWithIndex.GetIndex()),
        reason != ERemoveReplicaReason::ChunkDestroyed);
}

void TChunkReplicator::ScheduleUnknownReplicaRemoval(
    TNode* node,
    const TChunkIdWithIndex& chunkIdWithIndex)
{
    node->AddToChunkRemovalQueue(chunkIdWithIndex);
}

void TChunkReplicator::ScheduleReplicaRemoval(
    TNode* node,
    TChunkPtrWithIndex chunkWithIndex)
{
    TChunkIdWithIndex chunkIdWithIndex(chunkWithIndex.GetPtr()->GetId(), chunkWithIndex.GetIndex());
    node->AddToChunkRemovalQueue(chunkIdWithIndex);
}

void TChunkReplicator::ProcessExistingJobs(
    TNode* node,
    const std::vector<TJobPtr>& currentJobs,
    std::vector<TJobPtr>* jobsToAbort,
    std::vector<TJobPtr>* jobsToRemove)
{
    const auto& address = node->GetDefaultAddress();

    auto chunkManager = Bootstrap_->GetChunkManager();
    for (const auto& job : currentJobs) {
        const auto& jobId = job->GetJobId();
        YCHECK(CellTagFromId(jobId) == Bootstrap_->GetCellTag());
        YCHECK(TypeFromId(jobId) == EObjectType::MasterJob);
        switch (job->GetState()) {
            case EJobState::Running:
            case EJobState::Waiting: {
                if (TInstant::Now() - job->GetStartTime() > Config_->JobTimeout) {
                    jobsToAbort->push_back(job);
                    LOG_WARNING("Job timed out (JobId: %v, Address: %v, Duration: %v)",
                        jobId,
                        address,
                        TInstant::Now() - job->GetStartTime());
                    break;
                }

                switch (job->GetState()) {
                    case EJobState::Running:
                        LOG_DEBUG("Job is running (JobId: %v, Address: %v)",
                            jobId,
                            address);
                        break;

                    case EJobState::Waiting:
                        LOG_DEBUG("Job is waiting (JobId: %v, Address: %v)",
                            jobId,
                            address);
                        break;

                    default:
                        YUNREACHABLE();
                }
                break;
            }

            case EJobState::Completed:
            case EJobState::Failed:
            case EJobState::Aborted: {
                jobsToRemove->push_back(job);
                switch (job->GetState()) {
                    case EJobState::Completed:
                        LOG_DEBUG("Job completed (JobId: %v, Address: %v)",
                            jobId,
                            address);
                        break;

                    case EJobState::Failed:
                        LOG_WARNING(job->Error(), "Job failed (JobId: %v, Address: %v)",
                            jobId,
                            address);
                        break;

                    case EJobState::Aborted:
                        LOG_WARNING(job->Error(), "Job aborted (JobId: %v, Address: %v)",
                            jobId,
                            address);
                        break;

                    default:
                        YUNREACHABLE();
                }
                UnregisterJob(job);
                break;
            }

            default:
                YUNREACHABLE();
        }
    }

    // Check for missing jobs
    yhash_set<TJobPtr> currentJobSet(currentJobs.begin(), currentJobs.end());
    std::vector<TJobPtr> missingJobs;
    for (const auto& job : node->Jobs()) {
        if (currentJobSet.find(job) == currentJobSet.end()) {
            missingJobs.push_back(job);
            LOG_WARNING("Job is missing (JobId: %v, Address: %v)",
                job->GetJobId(),
                address);
        }
    }

    for (const auto& job : missingJobs) {
        UnregisterJob(job);
    }
}

TJobId TChunkReplicator::GenerateJobId()
{
    return MakeRandomId(EObjectType::MasterJob, Bootstrap_->GetCellTag());
}

bool TChunkReplicator::CreateReplicationJob(
    TNode* sourceNode,
    TChunkPtrWithIndex chunkWithIndex,
    TJobPtr* job)
{
    auto* chunk = chunkWithIndex.GetPtr();
    int index = chunkWithIndex.GetIndex();

    if (!IsObjectAlive(chunk)) {
        return true;
    }

    if (chunk->GetRefreshScheduled()) {
        return true;
    }

    if (chunk->IsJobScheduled()) {
        return true;
    }

    int replicationFactor = chunk->ComputeReplicationFactor();
    auto statistics = ComputeChunkStatistics(chunk);
    int replicaCount = statistics.ReplicaCount[index];
    int decommissionedReplicaCount = statistics.DecommissionedReplicaCount[index];

    if (replicaCount + decommissionedReplicaCount == 0) {
        return true;
    }

    if (replicaCount > replicationFactor) {
        return true;
    }

    int replicasNeeded;
    if (Any(statistics.Status & EChunkStatus::Underreplicated)) {
        replicasNeeded = replicationFactor - replicaCount;
    } else if (Any(statistics.Status & EChunkStatus::UnsafelyPlaced)) {
        replicasNeeded = 1;
    } else {
        return true;
    }

    // TODO(babenko): journal replication currently does not support fan-out > 1
    if (chunk->IsJournal()) {
        replicasNeeded = 1;
    }

    auto targetNodes = ChunkPlacement_->AllocateWriteTargets(
        chunk,
        replicasNeeded,
        1,
        Null,
        ESessionType::Replication);
    if (targetNodes.empty()) {
        return false;
    }

    *job = TJob::CreateReplicate(
        GenerateJobId(),
        chunkWithIndex,
        sourceNode,
        targetNodes);

    LOG_DEBUG("Replication job scheduled (JobId: %v, Address: %v, ChunkId: %v, TargetAddresses: %v)",
        (*job)->GetJobId(),
        sourceNode->GetDefaultAddress(),
        chunkWithIndex,
        MakeFormattableRange(targetNodes, TNodePtrAddressFormatter()));

    return targetNodes.size() == replicasNeeded;
}

bool TChunkReplicator::CreateBalancingJob(
    TNode* sourceNode,
    TChunkPtrWithIndex chunkWithIndex,
    double maxFillFactor,
    TJobPtr* job)
{
    auto* chunk = chunkWithIndex.GetPtr();
    if (chunk->GetRefreshScheduled()) {
        return true;
    }

    if (chunk->IsJobScheduled()) {
        return true;
    }

    auto* targetNode = ChunkPlacement_->AllocateBalancingTarget(chunk, maxFillFactor);
    if (!targetNode) {
        return false;
    }

    *job = TJob::CreateReplicate(
        GenerateJobId(),
        chunkWithIndex,
        sourceNode,
        TNodeList(1, targetNode));

    LOG_DEBUG("Balancing job scheduled (JobId: %v, Address: %v, ChunkId: %v, TargetAddress: %v)",
        (*job)->GetJobId(),
        sourceNode->GetDefaultAddress(),
        chunkWithIndex,
        targetNode->GetDefaultAddress());

    return true;
}

bool TChunkReplicator::CreateRemovalJob(
    TNode* node,
    const TChunkIdWithIndex& chunkIdWithIndex,
    TJobPtr* job)
{
    auto chunkManager = Bootstrap_->GetChunkManager();
    auto* chunk = chunkManager->FindChunk(chunkIdWithIndex.Id);
    // NB: Allow more than one job for dead chunks.
    if (IsObjectAlive(chunk)) {
        if (chunk->GetRefreshScheduled()) {
            return true;
        }
        if (chunk->IsJobScheduled()) {
            return true;
        }
    }

    *job = TJob::CreateRemove(
        GenerateJobId(),
        chunkIdWithIndex,
        node);

    LOG_DEBUG("Removal job scheduled (JobId: %v, Address: %v, ChunkId: %v)",
        (*job)->GetJobId(),
        node->GetDefaultAddress(),
        chunkIdWithIndex);

    return true;
}

bool TChunkReplicator::CreateRepairJob(
    TNode* node,
    TChunk* chunk,
    TJobPtr* job)
{
    YCHECK(chunk->IsErasure());

    if (!IsObjectAlive(chunk)) {
        return true;
    }

    if (chunk->GetRefreshScheduled()) {
        return true;
    }

    if (chunk->IsJobScheduled()) {
        return true;
    }

    auto codecId = chunk->GetErasureCodec();
    auto* codec = NErasure::GetCodec(codecId);
    auto totalPartCount = codec->GetTotalPartCount();

    auto statistics = ComputeChunkStatistics(chunk);

    NErasure::TPartIndexList erasedIndexes;
    for (int index = 0; index < totalPartCount; ++index) {
        if (statistics.ReplicaCount[index] == 0 && statistics.DecommissionedReplicaCount[index] == 0) {
            erasedIndexes.push_back(index);
        }
    }

    int erasedIndexCount = static_cast<int>(erasedIndexes.size());
    if (erasedIndexCount == 0) {
        return true;
    }

    auto targetNodes = ChunkPlacement_->AllocateWriteTargets(
        chunk,
        erasedIndexCount,
        erasedIndexCount,
        Null,
        ESessionType::Repair);
    if (targetNodes.empty()) {
        return false;
    }

    *job = TJob::CreateRepair(
        GenerateJobId(),
        chunk,
        node,
        targetNodes,
        erasedIndexes,
        Config_->RepairJobMemoryUsage);

    LOG_DEBUG("Repair job scheduled (JobId: %v, Address: %v, ChunkId: %v, TargetAddresses: %v, ErasedIndexes: %v)",
        (*job)->GetJobId(),
        node->GetDefaultAddress(),
        chunk->GetId(),
        MakeFormattableRange(targetNodes, TNodePtrAddressFormatter()),
        erasedIndexes);

    return true;
}

bool TChunkReplicator::CreateSealJob(
    TNode* node,
    TChunk* chunk,
    TJobPtr* job)
{
    YCHECK(chunk->IsJournal());
    YCHECK(chunk->IsSealed());

    if (!IsObjectAlive(chunk)) {
        return true;
    }

    if (chunk->IsJobScheduled()) {
        return true;
    }

    // NB: Seal jobs can be started even if chunk refresh is scheduled.

    if (chunk->StoredReplicas().size() < chunk->GetReadQuorum()) {
        return true;
    }

    *job = TJob::CreateSeal(
        GenerateJobId(),
        chunk,
        node);

    LOG_DEBUG("Seal job scheduled (JobId: %v, Address: %v, ChunkId: %v)",
        (*job)->GetJobId(),
        node->GetDefaultAddress(),
        chunk->GetId());

    return true;
}

void TChunkReplicator::ScheduleNewJobs(
    TNode* node,
    std::vector<TJobPtr>* jobsToStart,
    std::vector<TJobPtr>* jobsToAbort)
{
    if (JobThrottler_->IsOverdraft()) {
        return;
    }

    auto chunkManager = Bootstrap_->GetChunkManager();

    const auto& resourceLimits = node->ResourceLimits();
    auto& resourceUsage = node->ResourceUsage();

    auto registerJob = [&] (const TJobPtr& job) {
        if (job) {
            resourceUsage += job->ResourceUsage();
            jobsToStart->push_back(job);
            RegisterJob(job);
            JobThrottler_->Acquire(1);
        }
    };

    // NB: Beware of chunks larger than the limit; we still need to be able to replicate them one by one.
    auto hasSpareReplicationResources = [&] () {
        return
            resourceUsage.replication_slots() < resourceLimits.replication_slots() &&
            (resourceUsage.replication_slots() == 0 || resourceUsage.replication_data_size() < resourceLimits.replication_data_size());
    };

    // NB: Beware of chunks larger than the limit; we still need to be able to repair them one by one.
    auto hasSpareRepairResources = [&] () {
        return
            resourceUsage.repair_slots() < resourceLimits.repair_slots() &&
            (resourceUsage.repair_slots() == 0 || resourceUsage.repair_data_size() < resourceLimits.repair_data_size());
    };

    auto hasSpareSealResources = [&] () {
        return resourceUsage.seal_slots() < resourceLimits.seal_slots();
    };

    if (IsEnabled()) {
        // Schedule replication jobs.
        for (auto& queue : node->ChunkReplicationQueues()) {
            auto it = queue.begin();
            while (it != queue.end() && hasSpareReplicationResources()) {
                auto jt = it++;
                auto chunkWithIndex = *jt;

                TJobPtr job;
                if (CreateReplicationJob(node, chunkWithIndex, &job)) {
                    queue.erase(jt);
                }
                registerJob(std::move(job));
            }
        }

        // Schedule repair jobs.
        {
            auto it = ChunkRepairQueue_.begin();
            while (it != ChunkRepairQueue_.end() && hasSpareRepairResources()) {
                auto jt = it++;
                auto* chunk = *jt;

                TJobPtr job;
                if (CreateRepairJob(node, chunk, &job)) {
                    chunk->SetRepairQueueIterator(Null);
                    ChunkRepairQueue_.erase(jt);
                }
                registerJob(std::move(job));
            }
        }

        // Schedule removal jobs.
        {
            auto& queue = node->ChunkRemovalQueue();
            auto it = queue.begin();
            while (it != queue.end()) {
                if (resourceUsage.removal_slots() >= resourceLimits.removal_slots()) {
                    break;
                }

                auto jt = it++;
                const auto& chunkId = *jt;

                TJobPtr job;
                if (CreateRemovalJob(node, chunkId, &job)) {
                    queue.erase(jt);
                }
                registerJob(std::move(job));
            }
        }

        // Schedule balancing jobs.
        double sourceFillFactor = node->GetFillFactor();
        double targetFillFactor = sourceFillFactor - Config_->MinBalancingFillFactorDiff;
        if (hasSpareReplicationResources() &&
            sourceFillFactor > Config_->MinBalancingFillFactor &&
            ChunkPlacement_->HasBalancingTargets(targetFillFactor))
        {
            int maxJobs = std::max(0, resourceLimits.replication_slots() - resourceUsage.replication_slots());
            auto chunksToBalance = ChunkPlacement_->GetBalancingChunks(node, maxJobs);
            for (auto chunkWithIndex : chunksToBalance) {
                if (!hasSpareReplicationResources()) {
                    break;
                }

                TJobPtr job;
                CreateBalancingJob(node, chunkWithIndex, targetFillFactor, &job);
                registerJob(std::move(job));
            }
        }
    }

    // Schedule seal jobs.
    // NB: This feature is active regardless of replicator state.
    {
        auto& queue = node->ChunkSealQueue();
        auto it = queue.begin();
        while (it != queue.end() && hasSpareSealResources()) {
            auto jt = it++;
            auto* chunk = *jt;

            TJobPtr job;
            if (CreateSealJob(node, chunk, &job)) {
                queue.erase(jt);
            }
            registerJob(std::move(job));
        }
    }
}

void TChunkReplicator::RefreshChunk(TChunk* chunk)
{
    if (!chunk->IsConfirmed()) {
        return;
    }

    ResetChunkStatus(chunk);

    auto statistics = ComputeChunkStatistics(chunk);

    if (Any(statistics.Status & EChunkStatus::Lost)) {
        YCHECK(LostChunks_.insert(chunk).second);
        if (chunk->ComputeVital() && (chunk->IsErasure() || chunk->ComputeReplicationFactor() > 1)) {
            YCHECK(LostVitalChunks_.insert(chunk).second);
        }
    }

    if (Any(statistics.Status & EChunkStatus::Overreplicated)) {
        YCHECK(OverreplicatedChunks_.insert(chunk).second);
    }

    if (Any(statistics.Status & EChunkStatus::Underreplicated)) {
        YCHECK(UnderreplicatedChunks_.insert(chunk).second);
    }

    if (Any(statistics.Status & EChunkStatus::DataMissing)) {
        YCHECK(DataMissingChunks_.insert(chunk).second);
    }

    if (Any(statistics.Status & EChunkStatus::ParityMissing)) {
        YCHECK(ParityMissingChunks_.insert(chunk).second);
    }

    if (Any(statistics.Status & EChunkStatus::QuorumMissing)) {
        YCHECK(QuorumMissingChunks_.insert(chunk).second);
    }

    if (Any(statistics.Status & EChunkStatus::UnsafelyPlaced)) {
        YCHECK(UnsafelyPlacedChunks_.insert(chunk).second);
    }

    if (!chunk->IsJobScheduled()) {
        RemoveChunkFromQueues(chunk, true);

        if (Any(statistics.Status & EChunkStatus::Overreplicated)) {
            for (auto nodeWithIndex : statistics.DecommissionedRemovalReplicas) {
                int index = nodeWithIndex.GetIndex();
                TChunkIdWithIndex chunkIdWithIndex(chunk->GetId(), index);
                auto* node = nodeWithIndex.GetPtr();
                if (node->GetLocalState() == ENodeState::Online) {
                    node->AddToChunkRemovalQueue(chunkIdWithIndex);
                }
            }

            for (int index : statistics.BalancingRemovalIndexes) {
                TChunkPtrWithIndex chunkWithIndex(chunk, index);
                TChunkIdWithIndex chunkIdWithIndex(chunk->GetId(), index);
                auto* targetNode = ChunkPlacement_->GetRemovalTarget(chunkWithIndex);
                if (targetNode) {
                    targetNode->AddToChunkRemovalQueue(chunkIdWithIndex);
                }
            }
        }

        if (Any(statistics.Status & (EChunkStatus::Underreplicated | EChunkStatus::UnsafelyPlaced))) {
            for (int index : statistics.ReplicationIndexes) {
                TChunkPtrWithIndex chunkWithIndex(chunk, index);
                TChunkIdWithIndex chunkIdWithIndex(chunk->GetId(), index);

                // Cap replica count minus one against the range [0, ReplicationPriorityCount - 1].
                int replicaCount = statistics.ReplicaCount[index];
                int priority = std::max(std::min(replicaCount - 1, ReplicationPriorityCount - 1), 0);

                for (auto replica : chunk->StoredReplicas()) {
                    if (chunk->IsRegular() ||
                        chunk->IsErasure() && replica.GetIndex() == index ||
                        chunk->IsJournal() && replica.GetIndex() == SealedChunkReplicaIndex)
                    {
                        auto* node = replica.GetPtr();
                        if (node->GetLocalState() == ENodeState::Online) {
                            node->AddToChunkReplicationQueue(chunkWithIndex, priority);
                        }
                    }
                }
            }
        }

        if (Any(statistics.Status & EChunkStatus::Sealed)) {
            Y_ASSERT(chunk->IsJournal());
            for (auto replica : chunk->StoredReplicas()) {
                if (replica.GetIndex() == UnsealedChunkReplicaIndex) {
                    auto* node = replica.GetPtr();
                    if (node->GetLocalState() == ENodeState::Online) {
                        node->AddToChunkSealQueue(chunk);
                    }
                }
            }
        }

        if (Any(statistics.Status & (EChunkStatus::DataMissing | EChunkStatus::ParityMissing)) &&
            None(statistics.Status & EChunkStatus::Lost))
        {
            AddToChunkRepairQueue(chunk);
        }
    }
}

void TChunkReplicator::ResetChunkStatus(TChunk* chunk)
{
    LostChunks_.erase(chunk);
    LostVitalChunks_.erase(chunk);
    UnderreplicatedChunks_.erase(chunk);
    OverreplicatedChunks_.erase(chunk);
    UnsafelyPlacedChunks_.erase(chunk);

    if (chunk->IsErasure()) {
        DataMissingChunks_.erase(chunk);
        ParityMissingChunks_.erase(chunk);
    }

    if (chunk->IsJournal()) {
        QuorumMissingChunks_.erase(chunk);
    }
}

void TChunkReplicator::RemoveChunkFromQueues(TChunk* chunk, bool dropRemovals)
{
    for (auto nodeWithIndex : chunk->StoredReplicas()) {
        RemoveReplicaFromQueues(chunk, nodeWithIndex, dropRemovals);
    }

    if (chunk->IsErasure()) {
        RemoveFromChunkRepairQueue(chunk);
    }
}

void TChunkReplicator::RemoveReplicaFromQueues(TChunk* chunk, TNodePtrWithIndex nodeWithIndex, bool dropRemovals)
{
    auto* node = nodeWithIndex.GetPtr();
    TChunkPtrWithIndex chunkWithIndex(chunk, nodeWithIndex.GetIndex());
    TChunkIdWithIndex chunkIdWithIndex(chunk->GetId(), nodeWithIndex.GetIndex());
    if (dropRemovals) {
        node->RemoveFromChunkRemovalQueue(chunkIdWithIndex);
    }
    node->RemoveFromChunkReplicationQueues(chunkWithIndex);
    node->RemoveFromChunkSealQueue(chunk);
}

void TChunkReplicator::CancelChunkJobs(TChunk* chunk)
{
    auto job = chunk->GetJob();
    if (job) {
        LOG_DEBUG("Job canceled (JobId: %v)", job->GetJobId());
        UnregisterJob(job, EJobUnregisterFlags::UnregisterFromNode);
    }
}

bool TChunkReplicator::IsReplicaDecommissioned(TNodePtrWithIndex replica)
{
    auto* node = replica.GetPtr();
    return node->GetDecommissioned();
}

void TChunkReplicator::ScheduleChunkRefresh(const TChunkId& chunkId)
{
    auto chunkManager = Bootstrap_->GetChunkManager();
    auto* chunk = chunkManager->FindChunk(chunkId);
    ScheduleChunkRefresh(chunk);
}

void TChunkReplicator::ScheduleChunkRefresh(TChunk* chunk)
{
    if (!IsObjectAlive(chunk)) {
        return;
    }

    if (chunk->GetRefreshScheduled()) {
        return;
    }

    if (chunk->IsForeign()) {
        return;
    }

    TRefreshEntry entry;
    entry.Chunk = chunk;
    entry.When = GetCpuInstant() + ChunkRefreshDelay_;
    RefreshList_.push_back(entry);
    chunk->SetRefreshScheduled(true);

    auto objectManager = Bootstrap_->GetObjectManager();
    objectManager->WeakRefObject(chunk);
}

void TChunkReplicator::ScheduleNodeRefresh(TNode* node)
{
    for (auto replica : node->StoredReplicas()) {
        ScheduleChunkRefresh(replica.GetPtr());
    }
}

void TChunkReplicator::OnRefresh()
{
    if (RefreshList_.empty()) {
        return;
    }

    auto objectManager = Bootstrap_->GetObjectManager();

    int totalCount = 0;
    int aliveCount = 0;
    PROFILE_TIMING ("/incremental_refresh_time") {
        auto chunkManager = Bootstrap_->GetChunkManager();
        auto now = GetCpuInstant();
        for (int i = 0; i < Config_->MaxChunksPerRefresh; ++i) {
            if (RefreshList_.empty()) {
                break;
            }

            const auto& entry = RefreshList_.front();
            if (entry.When > now) {
                break;
            }

            auto* chunk = entry.Chunk;
            RefreshList_.pop_front();
            ++totalCount;

            if (IsObjectAlive(chunk)) {
                ++aliveCount;
                chunk->SetRefreshScheduled(false);
                RefreshChunk(chunk);
            }

            objectManager->WeakUnrefObject(chunk);
        }
    }

    LOG_DEBUG("Incremental chunk refresh completed (TotalCount: %v, AliveCount: %v)",
        totalCount,
        aliveCount);
}

bool TChunkReplicator::IsEnabled()
{
    return Enabled_;
}

void TChunkReplicator::OnCheckEnabled()
{
    auto worldInitializer = Bootstrap_->GetWorldInitializer();
    if (!worldInitializer->IsInitialized()) {
        Enabled_ = false;
        return;
    }

    try {
        if (Bootstrap_->IsPrimaryMaster()) {
            OnCheckEnabledPrimary();
        } else {
            OnCheckEnabledSecondary();
        }
    } catch (const std::exception& ex) {
        LOG_ERROR(ex, "Error updating replicator state, disabling until the next attempt");
        Enabled_ = false;
    }
}

void TChunkReplicator::OnCheckEnabledPrimary()
{
    auto cypressManager = Bootstrap_->GetCypressManager();
    auto resolver = cypressManager->CreateResolver();
    auto sysNode = resolver->ResolvePath("//sys");
    if (sysNode->Attributes().Get<bool>("disable_chunk_replicator", false)) {
        if (Enabled_) {
            LOG_INFO("Chunk replicator is disabled by //sys/@disable_chunk_replicator setting");
        }
        Enabled_ = false;
        return;
    }

    auto nodeTracker = Bootstrap_->GetNodeTracker();
    int needOnline = Config_->SafeOnlineNodeCount;
    int gotOnline = nodeTracker->GetOnlineNodeCount();
    if (gotOnline < needOnline) {
        if (Enabled_) {
            LOG_INFO("Chunk replicator disabled: too few online nodes, needed >= %v but got %v",
                needOnline,
                gotOnline);
        }
        Enabled_ = false;
        return;
    }

    auto multicellManager = Bootstrap_->GetMulticellManager();
    auto statistics = multicellManager->ComputeClusterStatistics();
    int gotChunkCount = statistics.chunk_count();
    int gotLostChunkCount = statistics.lost_vital_chunk_count();
    int needLostChunkCount = Config_->SafeLostChunkCount;
    if (gotChunkCount > 0) {
        double needFraction = Config_->SafeLostChunkFraction;
        double gotFraction = (double) gotLostChunkCount / gotChunkCount;
        if (gotFraction > needFraction) {
            if (Enabled_) {
                LOG_INFO("Chunk replicator disabled: too many lost chunks, fraction needed <= %v but got %v",
                    needFraction,
                    gotFraction);
            }
            Enabled_ = false;
            return;
        }
    }

    if (gotLostChunkCount > needLostChunkCount) {
        if (Enabled_) {
            LOG_INFO("Chunk replicator disabled: too many lost chunks, needed <= %v but got %v",
                needLostChunkCount,
                gotLostChunkCount);
        }
        Enabled_ = false;
        return;
    }

    if (!Enabled_) {
        LOG_INFO("Chunk replicator enabled");
    }
    Enabled_ = true;
}

void TChunkReplicator::OnCheckEnabledSecondary()
{
    auto multicellManager = Bootstrap_->GetMulticellManager();
    auto channel = multicellManager->GetMasterChannelOrThrow(Bootstrap_->GetPrimaryCellTag(), EPeerKind::Leader);
    TObjectServiceProxy proxy(channel);

    auto req = TYPathProxy::Get("//sys/@chunk_replicator_enabled");
    auto rsp = WaitFor(proxy.Execute(req))
        .ValueOrThrow();

    auto value = ConvertTo<bool>(TYsonString(rsp->value()));
    if (value != Enabled_) {
        if (value) {
            LOG_INFO("Chunk replicator enabled at primary master");
        } else {
            LOG_INFO("Chunk replicator disabled at primary master");
        }
        Enabled_ = value;
    }
}

int TChunkReplicator::GetRefreshListSize() const
{
    return static_cast<int>(RefreshList_.size());
}

int TChunkReplicator::GetPropertiesUpdateListSize() const
{
    return static_cast<int>(PropertiesUpdateList_.size());
}

void TChunkReplicator::SchedulePropertiesUpdate(TChunkTree* chunkTree)
{
    switch (chunkTree->GetType()) {
        case EObjectType::Chunk:
        case EObjectType::ErasureChunk:
            // Erasure chunks have no RF but still can update Vital.
            SchedulePropertiesUpdate(chunkTree->AsChunk());
            break;

        case EObjectType::ChunkList:
            SchedulePropertiesUpdate(chunkTree->AsChunkList());
            break;

        default:
            YUNREACHABLE();
    }
}

void TChunkReplicator::SchedulePropertiesUpdate(TChunkList* chunkList)
{
    class TVisitor
        : public IChunkVisitor
    {
    public:
        TVisitor(
            NCellMaster::TBootstrap* bootstrap,
            TChunkReplicatorPtr owner,
            TChunkList* root)
            : Bootstrap_(bootstrap)
            , Owner_(std::move(owner))
            , Root_(root)
        { }

        void Run()
        {
            TraverseChunkTree(CreatePreemptableChunkTraverserCallbacks(Bootstrap_), this, Root_);
        }

    private:
        TBootstrap* const Bootstrap_;
        const TChunkReplicatorPtr Owner_;
        TChunkList* const Root_;

        virtual bool OnChunk(
            TChunk* chunk,
            i64 /*rowIndex*/,
            const TReadLimit& /*startLimit*/,
            const TReadLimit& /*endLimit*/) override
        {
<<<<<<< HEAD
            Owner_->SchedulePropertiesUpdate(chunk);
=======
            Y_UNUSED(rowIndex);
            Y_UNUSED(startLimit);
            Y_UNUSED(endLimit);

            Replicator->SchedulePropertiesUpdate(chunk);
>>>>>>> ce78efee
            return true;
        }

        virtual void OnError(const TError& /*error*/) override
        { }

        virtual void OnFinish() override
        { }

    };

    New<TVisitor>(Bootstrap_, this, chunkList)->Run();
}

void TChunkReplicator::SchedulePropertiesUpdate(TChunk* chunk)
{
    if (!IsObjectAlive(chunk)) {
        return;
    }

    if (chunk->GetPropertiesUpdateScheduled()) {
        return;
    }

    PropertiesUpdateList_.push_back(chunk);
    chunk->SetPropertiesUpdateScheduled(true);

    auto objectManager = Bootstrap_->GetObjectManager();
    objectManager->WeakRefObject(chunk);
}

void TChunkReplicator::OnPropertiesUpdate()
{
    if (PropertiesUpdateList_.empty()) {
        return;
    }

    if (!Bootstrap_->GetHydraFacade()->GetHydraManager()->IsActiveLeader()) {
        return;
    }

    auto chunkManager = Bootstrap_->GetChunkManager();
    auto objectManager = Bootstrap_->GetObjectManager();

    TReqUpdateChunkProperties request;
    request.set_cell_tag(Bootstrap_->GetCellTag());

    // Extract up to MaxChunksPerPropertiesUpdate objects and post a mutation.
    int totalCount = 0;
    int aliveCount = 0;
    PROFILE_TIMING ("/properties_update_time") {
        for (int i = 0; i < Config_->MaxChunksPerPropertiesUpdate; ++i) {
            if (PropertiesUpdateList_.empty()) {
                break;
            }

            auto* chunk = PropertiesUpdateList_.front();
            PropertiesUpdateList_.pop_front();
            ++totalCount;

            if (IsObjectAlive(chunk)) {
                ++aliveCount;
                chunk->SetPropertiesUpdateScheduled(false);
                auto newProperties = ComputeChunkProperties(chunk);
                auto oldProperties = chunk->GetLocalProperties();
                if (newProperties != oldProperties) {
                    auto* update = request.add_updates();
                    ToProto(update->mutable_chunk_id(), chunk->GetId());
                    update->set_replication_factor(newProperties.ReplicationFactor);
                    update->set_vital(newProperties.Vital);
                }
            }

            objectManager->WeakUnrefObject(chunk);
        }
    }

    if (request.updates_size() == 0) {
        return;
    }

    LOG_DEBUG("Starting chunk properties update (TotalCount: %v, AliveCount: %v, UpdateCount: %v)",
        totalCount,
        aliveCount,
        request.updates_size());

    auto asyncResult = chunkManager
        ->CreateUpdateChunkPropertiesMutation(request)
        ->CommitAndLog(Logger);
    WaitFor(asyncResult);
}

TChunkProperties TChunkReplicator::ComputeChunkProperties(TChunk* chunk)
{
    bool parentsVisited = false;
    TChunkProperties properties;

    if (chunk->IsErasure()) {
        properties.ReplicationFactor = 1;
    }

    // Unique number used to distinguish already visited chunk lists.
    auto mark = TChunkList::GenerateVisitMark();

    // BFS queue. Try to avoid allocations.
    SmallVector<TChunkList*, 64> queue;
    size_t frontIndex = 0;

    auto enqueue = [&] (TChunkList* chunkList) {
        if (chunkList->GetVisitMark() != mark) {
            chunkList->SetVisitMark(mark);
            queue.push_back(chunkList);
        }
    };

    // Put seeds into the queue.
    for (auto* parent : chunk->Parents()) {
        auto* adjustedParent = FollowParentLinks(parent);
        if (adjustedParent) {
            enqueue(adjustedParent);
        }
    }

    // The main BFS loop.
    while (frontIndex < queue.size()) {
        auto* chunkList = queue[frontIndex++];

        // Examine owners, if any.
        for (const auto* owningNode : chunkList->OwningNodes()) {
            if (owningNode->IsTrunk()) {
                parentsVisited = true;

                if (!chunk->IsErasure()) {
                    properties.ReplicationFactor = std::max(
                        properties.ReplicationFactor,
                        owningNode->GetReplicationFactor());
                }

                properties.Vital |= owningNode->GetVital();
            }
        }

        // Proceed to parents.
        for (auto* parent : chunkList->Parents()) {
            auto* adjustedParent = FollowParentLinks(parent);
            if (adjustedParent) {
                enqueue(adjustedParent);
            }
        }
    }

    return parentsVisited ? properties : chunk->GetLocalProperties();
}

TChunkList* TChunkReplicator::FollowParentLinks(TChunkList* chunkList)
{
    while (chunkList->OwningNodes().empty()) {
        const auto& parents = chunkList->Parents();
        size_t parentCount = parents.size();
        if (parentCount == 0) {
            return nullptr;
        }
        if (parentCount > 1) {
            break;
        }
        chunkList = *parents.begin();
    }
    return chunkList;
}

void TChunkReplicator::RegisterJob(const TJobPtr& job)
{
    YCHECK(JobMap_.insert(std::make_pair(job->GetJobId(), job)).second);
    YCHECK(job->GetNode()->Jobs().insert(job).second);

    auto chunkManager = Bootstrap_->GetChunkManager();
    auto chunkId = job->GetChunkIdWithIndex().Id;
    auto* chunk = chunkManager->FindChunk(chunkId);
    if (chunk) {
        chunk->SetJob(job);
    }
}

void TChunkReplicator::UnregisterJob(const TJobPtr& job, EJobUnregisterFlags flags)
{
    YCHECK(JobMap_.erase(job->GetJobId()) == 1);

    if (Any(flags & EJobUnregisterFlags::UnregisterFromNode)) {
        YCHECK(job->GetNode()->Jobs().erase(job) == 1);
    }

    auto chunkManager = Bootstrap_->GetChunkManager();
    auto chunkId = job->GetChunkIdWithIndex().Id;
    auto* chunk = chunkManager->FindChunk(chunkId);
    if (chunk) {
        chunk->SetJob(nullptr);
        if (Any(flags & EJobUnregisterFlags::ScheduleChunkRefresh)) {
            ScheduleChunkRefresh(chunk);
        }
    }
}

void TChunkReplicator::AddToChunkRepairQueue(TChunk* chunk)
{
    Y_ASSERT(!chunk->GetRepairQueueIterator());
    auto it = ChunkRepairQueue_.insert(ChunkRepairQueue_.end(), chunk);
    chunk->SetRepairQueueIterator(it);
}

void TChunkReplicator::RemoveFromChunkRepairQueue(TChunk* chunk)
{
    auto it = chunk->GetRepairQueueIterator();
    if (it) {
        ChunkRepairQueue_.erase(*it);
        chunk->SetRepairQueueIterator(Null);
    }
}

////////////////////////////////////////////////////////////////////////////////

} // namespace NChunkServer
} // namespace NYT<|MERGE_RESOLUTION|>--- conflicted
+++ resolved
@@ -1366,15 +1366,7 @@
             const TReadLimit& /*startLimit*/,
             const TReadLimit& /*endLimit*/) override
         {
-<<<<<<< HEAD
             Owner_->SchedulePropertiesUpdate(chunk);
-=======
-            Y_UNUSED(rowIndex);
-            Y_UNUSED(startLimit);
-            Y_UNUSED(endLimit);
-
-            Replicator->SchedulePropertiesUpdate(chunk);
->>>>>>> ce78efee
             return true;
         }
 
