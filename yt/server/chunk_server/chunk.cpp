#include "stdafx.h"
#include "chunk.h"
#include "chunk_tree_statistics.h"
#include "chunk_list.h"

#include <ytlib/chunk_client/public.h>
#include <ytlib/chunk_client/chunk_meta_extensions.h>

#include <ytlib/object_client/helpers.h>

#include <core/erasure/codec.h>

#include <server/cell_master/serialize.h>

namespace NYT {
namespace NChunkServer {

using namespace NChunkClient;
using namespace NChunkClient::NProto;
using namespace NObjectServer;
using namespace NObjectClient;
using namespace NSecurityServer;
using namespace NCellMaster;

////////////////////////////////////////////////////////////////////////////////

bool operator== (const TChunkProperties& lhs, const TChunkProperties& rhs)
{
    return
        lhs.ReplicationFactor == rhs.ReplicationFactor &&
        lhs.Vital == rhs.Vital;
}

bool operator!= (const TChunkProperties& lhs, const TChunkProperties& rhs)
{
    return !(lhs == rhs);
}

////////////////////////////////////////////////////////////////////////////////

TChunk::TChunk(const TChunkId& id)
    : TChunkTree(id)
    , ReplicationFactor_(1)
    , ReadQuorum_(0)
    , WriteQuorum_(0)
    , ErasureCodec_(NErasure::ECodec::None)
{
    Zero(Flags_);

    ChunkMeta_.set_type(static_cast<int>(EChunkType::Unknown));
    ChunkMeta_.set_version(-1);
    ChunkMeta_.mutable_extensions();
}

TChunkTreeStatistics TChunk::GetStatistics() const
{
    YASSERT(IsConfirmed());

    TChunkTreeStatistics result;
    result.RowCount = MiscExt_.row_count();
    result.UncompressedDataSize = MiscExt_.uncompressed_data_size();
    result.CompressedDataSize = MiscExt_.compressed_data_size();
    result.DataWeight = MiscExt_.data_weight();

    if (IsErasure()) {
        result.ErasureDiskSpace = ChunkInfo_.disk_space();
    } else {
        result.RegularDiskSpace = ChunkInfo_.disk_space();
    }

    result.ChunkCount = 1;
    result.Rank = 0;
    result.Sealed = IsSealed();

    return result;
}

TClusterResources TChunk::GetResourceUsage() const
{
    i64 diskSpace = IsConfirmed() ? ChunkInfo_.disk_space() * GetReplicationFactor() : 0;
    return TClusterResources(diskSpace, 0, 1);
}

void TChunk::Save(NCellMaster::TSaveContext& context) const
{
    TChunkTree::Save(context);

    using NYT::Save;
    Save(context, ChunkInfo_);
    Save(context, ChunkMeta_);
    Save(context, ReplicationFactor_);
    Save(context, ReadQuorum_);
    Save(context, WriteQuorum_);
    Save(context, GetErasureCodec());
    Save(context, GetMovable());
    Save(context, GetVital());
    Save(context, Parents_);
    Save(context, StoredReplicas_);
    Save(context, CachedReplicas_);
}

void TChunk::Load(NCellMaster::TLoadContext& context)
{
    TChunkTree::Load(context);

    using NYT::Load;
    Load(context, ChunkInfo_);
    Load(context, ChunkMeta_);

    // COMPAT(babenko)
    if (context.GetVersion() < 100) {
        SetReplicationFactor(Load<i16>(context));
    } else {
        SetReplicationFactor(Load<i8>(context));
        SetReadQuorum(Load<i8>(context));
        SetWriteQuorum(Load<i8>(context));
    }
    // COMPAT(babenko)
    if (context.GetVersion() < 111) {
        SetErasureCodec(NErasure::ECodec(Load<int>(context)));
    } else {
        SetErasureCodec(Load<NErasure::ECodec>(context));
    }

    SetMovable(Load<bool>(context));
    SetVital(Load<bool>(context));

    Load(context, Parents_);
    Load(context, StoredReplicas_);
    Load(context, CachedReplicas_);
    
    if (IsConfirmed()) {
        MiscExt_ = GetProtoExtension<TMiscExt>(ChunkMeta_.extensions());
    }
}

void TChunk::AddReplica(TNodePtrWithIndex replica, bool cached)
{
    if (cached) {
        YASSERT(!IsJournal());
        if (!CachedReplicas_) {
            CachedReplicas_.reset(new yhash_set<TNodePtrWithIndex>());
        }
        YCHECK(CachedReplicas_->insert(replica).second);
    } else {
        if (IsJournal()) {
            for (auto& existingReplica : StoredReplicas_) {
                if (existingReplica.GetPtr() == replica.GetPtr()) {
                    existingReplica = replica;
                    return;
                }
            }
        }
        StoredReplicas_.push_back(replica);
    }
}

void TChunk::RemoveReplica(TNodePtrWithIndex replica, bool cached)
{
    if (cached) {
        YASSERT(CachedReplicas_);
        YCHECK(CachedReplicas_->erase(replica) == 1);
        if (CachedReplicas_->empty()) {
            CachedReplicas_.reset();
        }
    } else {
        for (auto it = StoredReplicas_.begin(); it != StoredReplicas_.end(); ++it) {
            auto& existingReplica = *it;
            if (existingReplica == replica ||
                IsJournal() && existingReplica.GetPtr() == replica.GetPtr())
            {
                std::swap(existingReplica, StoredReplicas_.back());
                StoredReplicas_.resize(StoredReplicas_.size() - 1);
                return;
            }
        }
        YUNREACHABLE();
    }
}

TNodePtrWithIndexList TChunk::GetReplicas() const
{
    TNodePtrWithIndexList result(StoredReplicas_.begin(), StoredReplicas_.end());
    if (CachedReplicas_) {
        result.insert(result.end(), CachedReplicas_->begin(), CachedReplicas_->end());
    }
    return result;
}

void TChunk::ApproveReplica(TNodePtrWithIndex replica)
{
    if (IsJournal()) {
        for (auto& existingReplica : StoredReplicas_) {
            if (existingReplica.GetPtr() == replica.GetPtr()) {
                existingReplica = replica;
                return;
            }
        }
        YUNREACHABLE();
    }
}

void TChunk::Confirm(
    TChunkInfo* chunkInfo,
    TChunkMeta* chunkMeta)
{
    ChunkInfo_.Swap(chunkInfo);
    ChunkMeta_.Swap(chunkMeta);
    MiscExt_ = GetProtoExtension<TMiscExt>(ChunkMeta_.extensions());

    YASSERT(IsConfirmed());
}

bool TChunk::IsConfirmed() const
{
    return EChunkType(ChunkMeta_.type()) != EChunkType::Unknown;
}

void TChunk::ValidateConfirmed()
{
    if (!IsConfirmed()) {
        THROW_ERROR_EXCEPTION("Chunk %v is not confirmed",
            Id_);
    }
}

bool TChunk::GetMovable() const
{
    return Flags_.Movable;
}

void TChunk::SetMovable(bool value)
{
    Flags_.Movable = value;
}

bool TChunk::GetVital() const
{
    return Flags_.Vital;
}

void TChunk::SetVital(bool value)
{
    Flags_.Vital = value;
}

bool TChunk::GetRefreshScheduled() const
{
    return Flags_.RefreshScheduled;
}

void TChunk::SetRefreshScheduled(bool value)
{
    Flags_.RefreshScheduled = value;
}

bool TChunk::GetPropertiesUpdateScheduled() const
{
    return Flags_.PropertiesUpdateScheduled;
}

void TChunk::SetPropertiesUpdateScheduled(bool value)
{
    Flags_.PropertiesUpdateScheduled = value;
}

bool TChunk::GetSealScheduled() const
{
    return Flags_.SealScheduled;
}

void TChunk::SetSealScheduled(bool value)
{
    Flags_.SealScheduled = value;
}

int TChunk::GetReplicationFactor() const
{
    return ReplicationFactor_;
}

void TChunk::SetReplicationFactor(int value)
{
    ReplicationFactor_ = value;
}

int TChunk::GetReadQuorum() const
{
    return ReadQuorum_;
}

void TChunk::SetReadQuorum(int value)
{
    ReadQuorum_ = value;
}

int TChunk::GetWriteQuorum() const
{
    return WriteQuorum_;
}

void TChunk::SetWriteQuorum(int value)
{
    WriteQuorum_ = value;
}

NErasure::ECodec TChunk::GetErasureCodec() const
{
    return ErasureCodec_;
}

void TChunk::SetErasureCodec(NErasure::ECodec value)
{
    ErasureCodec_ = value;
}

bool TChunk::IsErasure() const
{
<<<<<<< HEAD
    return TypeFromId(Id_) == EObjectType::ErasureChunk;
=======
    return GetType() == EObjectType::ErasureChunk;
>>>>>>> fac53408
}

bool TChunk::IsJournal() const
{
<<<<<<< HEAD
    return TypeFromId(Id_) == EObjectType::JournalChunk;
=======
    return GetType() == EObjectType::JournalChunk;
>>>>>>> fac53408
}

bool TChunk::IsRegular() const
{
<<<<<<< HEAD
    return TypeFromId(Id_) == EObjectType::Chunk;
=======
    return GetType() == EObjectType::Chunk;
>>>>>>> fac53408
}

bool TChunk::IsAvailable() const
{
    if (IsRegular()) {
        return !StoredReplicas_.empty();
    } else if (IsErasure()) {
        auto* codec = NErasure::GetCodec(GetErasureCodec());
        int dataPartCount = codec->GetDataPartCount();
        NErasure::TPartIndexSet missingIndexSet((1 << dataPartCount) - 1);
        for (auto replica : StoredReplicas_) {
            missingIndexSet.reset(replica.GetIndex());
        }
        return !missingIndexSet.any();
    } else if (IsJournal()) {
        if (StoredReplicas_.size() >= GetReadQuorum()) {
            return true;
        }
        for (auto replica : StoredReplicas_) {
            if (replica.GetIndex() == SealedChunkReplicaIndex) {
                return true;
            }
        }
        return false;
    } else {
        YUNREACHABLE();
    }
}

bool TChunk::IsSealed() const
{
    if (!IsConfirmed()) {
        return false;
    }

    if (!IsJournal()) {
        return true;
    }

    return MiscExt_.sealed();
}

i64 TChunk::GetSealedRowCount() const
{
    YCHECK(MiscExt_.sealed());
    return MiscExt_.row_count();
}

void TChunk::Seal(const TMiscExt& info)
{
    YASSERT(IsConfirmed());

    // NB: Just a sanity check.
    YCHECK(!MiscExt_.sealed());
    YCHECK(MiscExt_.row_count() == 0);
    YCHECK(MiscExt_.uncompressed_data_size() == 0);
    YCHECK(MiscExt_.compressed_data_size() == 0);
    YCHECK(ChunkInfo_.disk_space() == 0);

    MiscExt_.set_sealed(true);
    MiscExt_.set_row_count(info.row_count());
    MiscExt_.set_uncompressed_data_size(info.uncompressed_data_size());
    MiscExt_.set_compressed_data_size(info.compressed_data_size());
    SetProtoExtension(ChunkMeta_.mutable_extensions(), MiscExt_);
    ChunkInfo_.set_disk_space(info.uncompressed_data_size());  // an approximation
}

TChunkProperties TChunk::GetChunkProperties() const
{
    TChunkProperties result;
    result.ReplicationFactor = GetReplicationFactor();
    result.Vital = GetVital();
    return result;
}

int TChunk::GetMaxReplicasPerRack() const
{
    switch (GetType()) {
        case EObjectType::Chunk:
            return std::max(GetReplicationFactor() - 1, 1);

        case EObjectType::ErasureChunk:
            return NErasure::GetCodec(GetErasureCodec())->GetGuaranteedRepairablePartCount();

        case EObjectType::JournalChunk:
            return 1;

        default:
            YUNREACHABLE();
    }
}

////////////////////////////////////////////////////////////////////////////////

} // namespace NChunkServer
} // namespace NYT<|MERGE_RESOLUTION|>--- conflicted
+++ resolved
@@ -316,29 +316,17 @@
 
 bool TChunk::IsErasure() const
 {
-<<<<<<< HEAD
-    return TypeFromId(Id_) == EObjectType::ErasureChunk;
-=======
     return GetType() == EObjectType::ErasureChunk;
->>>>>>> fac53408
 }
 
 bool TChunk::IsJournal() const
 {
-<<<<<<< HEAD
-    return TypeFromId(Id_) == EObjectType::JournalChunk;
-=======
     return GetType() == EObjectType::JournalChunk;
->>>>>>> fac53408
 }
 
 bool TChunk::IsRegular() const
 {
-<<<<<<< HEAD
-    return TypeFromId(Id_) == EObjectType::Chunk;
-=======
     return GetType() == EObjectType::Chunk;
->>>>>>> fac53408
 }
 
 bool TChunk::IsAvailable() const
