#include "chunk.h"
#include "chunk_list.h"
#include "chunk_manager.h"
#include "chunk_owner_node_proxy.h"
#include "chunk_visitor.h"
#include "config.h"
#include "helpers.h"
#include "medium.h"
#include "private.h"

#include <yt/server/cell_master/config.h>
#include <yt/server/cell_master/multicell_manager.h>

#include <yt/server/node_tracker_server/node_directory_builder.h>

#include <yt/server/object_server/object.h>

#include <yt/ytlib/chunk_client/chunk_meta_extensions.h>
#include <yt/ytlib/chunk_client/chunk_spec.h>

#include <yt/ytlib/object_client/helpers.h>

#include <yt/ytlib/cypress_client/rpc_helpers.h>

#include <yt/core/concurrency/scheduler.h>

#include <yt/core/erasure/codec.h>

#include <yt/core/misc/numeric_helpers.h>

#include <yt/core/ytree/helpers.h>
#include <yt/core/ytree/fluent.h>
#include <yt/core/ytree/node.h>
#include <yt/core/ytree/system_attribute_provider.h>

#include <type_traits>

namespace NYT {
namespace NChunkServer {

using namespace NConcurrency;
using namespace NYson;
using namespace NYTree;
using namespace NChunkClient;
using namespace NCypressClient;
using namespace NObjectClient;
using namespace NCypressServer;
using namespace NNodeTrackerServer;
using namespace NObjectServer;
using namespace NTransactionServer;
using namespace NYson;
using namespace NYTree;
using namespace NTableClient;

using NChunkClient::NProto::TReqFetch;
using NChunkClient::NProto::TRspFetch;
using NChunkClient::NProto::TMiscExt;

////////////////////////////////////////////////////////////////////////////////

static const auto& Logger = ChunkServerLogger;

////////////////////////////////////////////////////////////////////////////////

namespace {

//! Adds #cellTag into #cellTags if the former is not a sentinel.
void InsertCellTag(TCellTagList* cellTags, TCellTag cellTag)
{
    if (cellTag >= MinValidCellTag && cellTag <= MaxValidCellTag) {
        cellTags->push_back(cellTag);
    }
}

//! Removes #cellTag from #cellTags if the former is present there.
void RemoveCellTag(TCellTagList* cellTags, TCellTag cellTag)
{
    cellTags->erase(
        std::remove(cellTags->begin(), cellTags->end(), cellTag),
        cellTags->end());
}

//! Sorts and removes duplicates from #cellTags.
void CanonizeCellTags(TCellTagList* cellTags)
{
    std::sort(cellTags->begin(), cellTags->end());
    cellTags->erase(
        std::unique(cellTags->begin(), cellTags->end()),
        cellTags->end());
}

} // namespace

////////////////////////////////////////////////////////////////////////////////

class TFetchChunkVisitor
    : public IChunkVisitor
{
public:
    typedef NRpc::TTypedServiceContext<TReqFetch, TRspFetch> TCtxFetch;
    typedef TIntrusivePtr<TCtxFetch> TCtxFetchPtr;

    TFetchChunkVisitor(
        NCellMaster::TBootstrap* bootstrap,
        TChunkManagerConfigPtr config,
        TChunkList* chunkList,
        TCtxFetchPtr context,
        bool fetchParityReplicas,
        const std::vector<TReadRange>& ranges)
        : Bootstrap_(bootstrap)
        , Config_(config)
        , ChunkList_(chunkList)
        , Context_(context)
        , FetchParityReplicas_(fetchParityReplicas)
        , Ranges_(ranges)
        , NodeDirectoryBuilder_(context->Response().mutable_node_directory())
    {
        if (!Context_->Request().fetch_all_meta_extensions()) {
            for (int tag : Context_->Request().extension_tags()) {
                ExtensionTags_.insert(tag);
            }
        }
    }

    void Run()
    {
        VERIFY_THREAD_AFFINITY(AutomatonThread);

        if (Ranges_.empty()) {
            ReplySuccess();
            return;
        }

        TraverseCurrentRange();
    }

private:
    NCellMaster::TBootstrap* const Bootstrap_;
    const TChunkManagerConfigPtr Config_;
    TChunkList* const ChunkList_;
    const TCtxFetchPtr Context_;
    const bool FetchParityReplicas_;

    std::vector<TReadRange> Ranges_;
    int CurrentRangeIndex_ = 0;

    yhash_set<int> ExtensionTags_;
    TNodeDirectoryBuilder NodeDirectoryBuilder_;
    bool Finished_ = false;

    DECLARE_THREAD_AFFINITY_SLOT(AutomatonThread);

    void TraverseCurrentRange()
    {
        auto callbacks = CreatePreemptableChunkTraverserCallbacks(
            Bootstrap_,
            NCellMaster::EAutomatonThreadQueue::ChunkFetchingTraverser);
        TraverseChunkTree(
            std::move(callbacks),
            this,
            ChunkList_,
            Ranges_[CurrentRangeIndex_].LowerLimit(),
            Ranges_[CurrentRangeIndex_].UpperLimit());
    }

    void ReplySuccess()
    {
        YCHECK(!Finished_);
        Finished_ = true;

        try {
            // Update upper limits for all returned journal chunks.
            auto* chunkSpecs = Context_->Response().mutable_chunks();
            const auto& chunkManager = Bootstrap_->GetChunkManager();
            for (auto& chunkSpec : *chunkSpecs) {
                auto chunkId = FromProto<TChunkId>(chunkSpec.chunk_id());
                if (TypeFromId(chunkId) == EObjectType::JournalChunk) {
                    auto* chunk = chunkManager->FindChunk(chunkId);
                    if (!IsObjectAlive(chunk)) {
                        THROW_ERROR_EXCEPTION(
                            NChunkClient::EErrorCode::OptimisticLockFailure,
                            "Optimistic locking failed for chunk %v",
                            chunkId);
                    }

                    auto result = WaitFor(chunkManager->GetChunkQuorumInfo(chunk))
                        .ValueOrThrow();
                    i64 quorumRowCount = result.row_count();

                    auto lowerLimit = FromProto<TReadLimit>(chunkSpec.lower_limit());
                    if (!lowerLimit.HasRowIndex()) {
                        lowerLimit.SetRowIndex(0);
                    }
                    ToProto(chunkSpec.mutable_lower_limit(), lowerLimit);

                    auto upperLimit = FromProto<TReadLimit>(chunkSpec.upper_limit());
                    i64 upperLimitRowIndex = upperLimit.HasRowIndex() ? upperLimit.GetRowIndex() : std::numeric_limits<i64>::max();
                    upperLimit.SetRowIndex(std::min(upperLimitRowIndex, quorumRowCount));
                    ToProto(chunkSpec.mutable_upper_limit(), upperLimit);
                }
            }

            Context_->SetResponseInfo("ChunkCount: %v", chunkSpecs->size());
            Context_->Reply();
        } catch (const std::exception& ex) {
            Context_->Reply(ex);
        }
    }

    void ReplyError(const TError& error)
    {
        if (Finished_)
            return;

        Finished_ = true;

        Context_->Reply(error);
    }

    virtual bool OnChunk(
        TChunk* chunk,
        i64 rowIndex,
        const TReadLimit& lowerLimit,
        const TReadLimit& upperLimit) override
    {
        VERIFY_THREAD_AFFINITY(AutomatonThread);

        if (Context_->Response().chunks_size() >= Config_->MaxChunksPerFetch) {
            ReplyError(TError("Attempt to fetch too many chunks in a single request")
                << TErrorAttribute("limit", Config_->MaxChunksPerFetch));
            return false;
        }

        const auto& config = Bootstrap_->GetConfig()->ChunkManager;

        if (!chunk->IsConfirmed()) {
            ReplyError(TError("Cannot fetch an object containing an unconfirmed chunk %v",
                chunk->GetId()));
            return false;
        }

        auto* chunkSpec = Context_->Response().add_chunks();

        chunkSpec->set_table_row_index(rowIndex);

        SmallVector<TNodePtrWithIndexes, TypicalReplicaCount> replicas;

        auto addJournalReplica = [&] (TNodePtrWithIndexes replica) {
            // For journal chunks, replica indexes are used to track states.
            // Hence we must replace index with #GenericChunkReplicaIndex.
            replicas.push_back(TNodePtrWithIndexes(replica.GetPtr(), GenericChunkReplicaIndex, replica.GetMediumIndex()));
            return true;
        };

        auto erasureCodecId = chunk->GetErasureCodec();
        int firstInfeasibleReplicaIndex = (erasureCodecId == NErasure::ECodec::None || FetchParityReplicas_)
            ? std::numeric_limits<int>::max() // all replicas are feasible
            : NErasure::GetCodec(erasureCodecId)->GetDataPartCount();

        auto addErasureReplica = [&] (TNodePtrWithIndexes replica) {
            if (replica.GetReplicaIndex() >= firstInfeasibleReplicaIndex) {
                return false;
            }
            replicas.push_back(replica);
            return true;
        };

        auto addRegularReplica = [&] (TNodePtrWithIndexes replica) {
            replicas.push_back(replica);
            return true;
        };

        std::function<bool(TNodePtrWithIndexes)> addReplica;
        switch (chunk->GetType()) {
            case EObjectType::Chunk:          addReplica = addRegularReplica; break;
            case EObjectType::ErasureChunk:   addReplica = addErasureReplica; break;
            case EObjectType::JournalChunk:   addReplica = addJournalReplica; break;
            default:                          Y_UNREACHABLE();
        }

        for (auto replica : chunk->StoredReplicas()) {
            addReplica(replica);
        }

        int cachedReplicaCount = 0;
        for (auto replica : chunk->CachedReplicas()) {
            if (cachedReplicaCount >= config->MaxCachedReplicasPerFetch) {
                break;
            }
            if (addReplica(replica)) {
                ++cachedReplicaCount;
            }
        }

        for (auto replica : replicas) {
            NodeDirectoryBuilder_.Add(replica);
            chunkSpec->add_replicas(NYT::ToProto<ui32>(replica));
        }

        ToProto(chunkSpec->mutable_chunk_id(), chunk->GetId());
        chunkSpec->set_erasure_codec(static_cast<int>(erasureCodecId));

        chunkSpec->mutable_chunk_meta()->set_type(chunk->ChunkMeta().type());
        chunkSpec->mutable_chunk_meta()->set_version(chunk->ChunkMeta().version());

        if (Context_->Request().fetch_all_meta_extensions()) {
            *chunkSpec->mutable_chunk_meta()->mutable_extensions() = chunk->ChunkMeta().extensions();
        } else {
            FilterProtoExtensions(
                chunkSpec->mutable_chunk_meta()->mutable_extensions(),
                chunk->ChunkMeta().extensions(),
                ExtensionTags_);
        }

        // Try to keep responses small -- avoid producing redundant limits.
        if (!IsTrivial(lowerLimit)) {
            ToProto(chunkSpec->mutable_lower_limit(), lowerLimit);
        }
        if (!IsTrivial(upperLimit)) {
            ToProto(chunkSpec->mutable_upper_limit(), upperLimit);
        }

        chunkSpec->set_range_index(CurrentRangeIndex_);

        i64 lowerRowLimit = 0;
        if (lowerLimit.HasRowIndex()) {
            lowerRowLimit = lowerLimit.GetRowIndex();
        }
        i64 upperRowLimit = chunk->MiscExt().row_count();
        if (upperLimit.HasRowIndex()) {
            upperRowLimit = upperLimit.GetRowIndex();
        }

        // If one of row indexes is present, then fields row_count_override and
        // uncompressed_data_size_override estimate the chunk range
        // instead of the whole chunk.
        // To ensure the correct usage of this rule, row indexes should be
        // either both set or not.
        if (lowerLimit.HasRowIndex() && !upperLimit.HasRowIndex()) {
            chunkSpec->mutable_upper_limit()->set_row_index(upperRowLimit);
        }
        if (upperLimit.HasRowIndex() && !lowerLimit.HasRowIndex()) {
            chunkSpec->mutable_lower_limit()->set_row_index(lowerRowLimit);
        }

        chunkSpec->set_row_count_override(upperRowLimit - lowerRowLimit);
        if (chunkSpec->row_count_override() >= chunk->MiscExt().row_count()) {
            chunkSpec->set_uncompressed_data_size_override(chunk->MiscExt().uncompressed_data_size());
        } else {
            chunkSpec->set_uncompressed_data_size_override(
                DivCeil(chunk->MiscExt().uncompressed_data_size(), chunk->MiscExt().row_count()) * chunkSpec->row_count_override());
        }

        return true;
    }

    virtual void OnFinish(const TError& error) override
    {
        VERIFY_THREAD_AFFINITY(AutomatonThread);

        if (!error.IsOK()) {
            ReplyError(error);
            return;
        }

        if (Finished_) {
            return;
        }

        ++CurrentRangeIndex_;
        if (CurrentRangeIndex_ == Ranges_.size()) {
            ReplySuccess();
        } else {
            TraverseCurrentRange();
        }
    }
};

////////////////////////////////////////////////////////////////////////////////

TChunkOwnerNodeProxy::TChunkOwnerNodeProxy(
    NCellMaster::TBootstrap* bootstrap,
    TObjectTypeMetadata* metadata,
    TTransaction* transaction,
    TChunkOwnerBase* trunkNode)
    : TNontemplateCypressNodeProxyBase(
        bootstrap,
        metadata,
        transaction,
        trunkNode)
{ }

ENodeType TChunkOwnerNodeProxy::GetType() const
{
    return ENodeType::Entity;
}

bool TChunkOwnerNodeProxy::DoInvoke(const NRpc::IServiceContextPtr& context)
{
    DISPATCH_YPATH_HEAVY_SERVICE_METHOD(Fetch);
    DISPATCH_YPATH_SERVICE_METHOD(BeginUpload);
    DISPATCH_YPATH_SERVICE_METHOD(GetUploadParams);
    DISPATCH_YPATH_SERVICE_METHOD(EndUpload);
    return TNontemplateCypressNodeProxyBase::DoInvoke(context);
}

void TChunkOwnerNodeProxy::ListSystemAttributes(std::vector<TAttributeDescriptor>* descriptors)
{
    TNontemplateCypressNodeProxyBase::ListSystemAttributes(descriptors);

    const auto* node = GetThisImpl<TChunkOwnerBase>();
    auto isExternal = node->IsExternal();

    descriptors->push_back(TAttributeDescriptor("chunk_list_id")
        .SetExternal(isExternal)
        .SetOpaque(true));
    descriptors->push_back(TAttributeDescriptor("chunk_ids")
        .SetExternal(isExternal)
        .SetOpaque(true));
    descriptors->push_back(TAttributeDescriptor("compression_statistics")
        .SetExternal(isExternal)
        .SetOpaque(true));
    descriptors->push_back(TAttributeDescriptor("erasure_statistics")
        .SetExternal(isExternal)
        .SetOpaque(true));
    descriptors->push_back(TAttributeDescriptor("multicell_statistics")
        .SetExternal(isExternal)
        .SetOpaque(true));
    descriptors->push_back("chunk_count");
    descriptors->push_back("uncompressed_data_size");
    descriptors->push_back("compressed_data_size");
    descriptors->push_back(TAttributeDescriptor("data_weight")
        .SetPresent(node->HasDataWeight()));
    descriptors->push_back("compression_ratio");
    descriptors->push_back("update_mode");
    descriptors->push_back(TAttributeDescriptor("replication_factor"));
    descriptors->push_back(TAttributeDescriptor("vital")
        .SetReplicated(true));
    descriptors->push_back(TAttributeDescriptor("media")
        .SetReplicated(true));
    descriptors->push_back(TAttributeDescriptor("primary_medium")
        .SetReplicated(true));
    descriptors->push_back("compression_codec");
    descriptors->push_back("erasure_codec");
}

bool TChunkOwnerNodeProxy::GetBuiltinAttribute(
    const TString& key,
    IYsonConsumer* consumer)
{
    auto* node = GetThisImpl<TChunkOwnerBase>();
    const auto* chunkList = node->GetChunkList();
    auto statistics = node->ComputeTotalStatistics();
    auto isExternal = node->IsExternal();

    if (!isExternal) {
        if (key == "chunk_list_id") {
            BuildYsonFluently(consumer)
                .Value(chunkList->GetId());
            return true;
        }
    }

    if (key == "chunk_count") {
        BuildYsonFluently(consumer)
            .Value(statistics.chunk_count());
        return true;
    }

    if (key == "uncompressed_data_size") {
        BuildYsonFluently(consumer)
            .Value(statistics.uncompressed_data_size());
        return true;
    }

    if (key == "compressed_data_size") {
        BuildYsonFluently(consumer)
            .Value(statistics.compressed_data_size());
        return true;
    }

    if (key == "data_weight" && node->HasDataWeight()) {
        BuildYsonFluently(consumer)
            .Value(statistics.data_weight());
        return true;
    }

    if (key == "compression_ratio") {
        double ratio = statistics.uncompressed_data_size() > 0
            ? static_cast<double>(statistics.compressed_data_size()) / statistics.uncompressed_data_size()
            : 0;
        BuildYsonFluently(consumer)
            .Value(ratio);
        return true;
    }

    if (key == "update_mode") {
        BuildYsonFluently(consumer)
            .Value(FormatEnum(node->GetUpdateMode()));
        return true;
    }

    if (key == "media") {
        const auto& chunkManager = Bootstrap_->GetChunkManager();
        const auto& properties = node->Properties();
        BuildYsonFluently(consumer)
            .Value(TSerializableChunkProperties(properties, chunkManager));
        return true;
    }

    if (key == "replication_factor") {
        const auto& properties = node->Properties();
        auto primaryMediumIndex = node->GetPrimaryMediumIndex();
        BuildYsonFluently(consumer)
            .Value(properties[primaryMediumIndex].GetReplicationFactor());
        return true;
    }

    if (key == "vital") {
        BuildYsonFluently(consumer)
            .Value(node->Properties().GetVital());
        return true;
    }

    if (key == "primary_medium") {
        const auto& chunkManager = Bootstrap_->GetChunkManager();
        auto primaryMediumIndex = node->GetPrimaryMediumIndex();
        auto* medium = chunkManager->GetMediumByIndex(primaryMediumIndex);

        BuildYsonFluently(consumer)
            .Value(medium->GetName());
        return true;
    }

    if (key == "compression_codec") {
        BuildYsonFluently(consumer)
            .Value(node->GetCompressionCodec());
        return true;
    }

    if (key == "erasure_codec") {
        BuildYsonFluently(consumer)
            .Value(node->GetErasureCodec());
        return true;
    }

    return TNontemplateCypressNodeProxyBase::GetBuiltinAttribute(key, consumer);
}

TFuture<TYsonString> TChunkOwnerNodeProxy::GetBuiltinAttributeAsync(const TString& key)
{
    auto* node = GetThisImpl<TChunkOwnerBase>();
    auto* chunkList = node->GetChunkList();
    auto isExternal = node->IsExternal();

    if (!isExternal) {
        if (key == "chunk_ids") {
            auto visitor = New<TChunkIdsAttributeVisitor>(
                Bootstrap_,
                chunkList);
            return visitor->Run();
        }

        if (key == "compression_statistics") {
            return ComputeChunkStatistics(
                Bootstrap_,
                chunkList,
                [] (const TChunk* chunk) { return NCompression::ECodec(chunk->MiscExt().compression_codec()); });
        }

        if (key == "erasure_statistics") {
            return ComputeChunkStatistics(
                Bootstrap_,
                chunkList,
                [] (const TChunk* chunk) { return chunk->GetErasureCodec(); });
        }

        if (key == "multicell_statistics") {
            return ComputeChunkStatistics(
                Bootstrap_,
                chunkList,
                [] (const TChunk* chunk) { return CellTagFromId(chunk->GetId()); });
        }
    }

    return TNontemplateCypressNodeProxyBase::GetBuiltinAttributeAsync(key);
}

void TChunkOwnerNodeProxy::ValidateCustomAttributeUpdate(
    const TString& key,
    const TYsonString& /*oldValue*/,
    const TYsonString& newValue)
{
    if (key == "compression_codec") {
        if (!newValue) {
            ThrowCannotRemoveAttribute(key);
        }
        ConvertTo<NCompression::ECodec>(newValue);
        return;
    }

    if (key == "erasure_codec") {
        if (!newValue) {
            ThrowCannotRemoveAttribute(key);
        }
        ConvertTo<NErasure::ECodec>(newValue);
        return;
    }
}

bool TChunkOwnerNodeProxy::SetBuiltinAttribute(
    const TString& key,
    const TYsonString& value)
{
    const auto& chunkManager = Bootstrap_->GetChunkManager();

    auto* node = GetThisImpl<TChunkOwnerBase>();

    if (key == "replication_factor") {
        ValidateStorageParametersUpdate();
        int replicationFactor = ConvertTo<int>(value);
        SetReplicationFactor(replicationFactor);
        return true;
    }

    if (key == "vital") {
        ValidateStorageParametersUpdate();
        bool vital = ConvertTo<bool>(value);
        SetVital(vital);
        return true;
    }

    if (key == "primary_medium") {
<<<<<<< HEAD
        ValidateStorageParametersUpdate();
        auto mediumName = ConvertTo<Stroka>(value);
=======
        ValidateNoTransaction();
        auto mediumName = ConvertTo<TString>(value);
>>>>>>> 4a72649d
        auto* medium = chunkManager->GetMediumByNameOrThrow(mediumName);
        SetPrimaryMedium(medium);
        return true;
    }

    if (key == "media") {
        ValidateStorageParametersUpdate();
        auto serializableProperties = ConvertTo<TSerializableChunkProperties>(value);
        auto properties = node->Properties(); // Copying for modification.
        serializableProperties.ToChunkProperties(&properties, chunkManager);
        SetMediaProperties(properties);
        return true;
    }

    if (key == "compression_codec") {
        ValidatePermission(EPermissionCheckScope::This, EPermission::Write);

        auto* node = LockThisImpl<TChunkOwnerBase>(TLockRequest::MakeSharedAttribute(key));
        node->SetCompressionCodec(ConvertTo<NCompression::ECodec>(value));

        return true;
    }

    if (key == "erasure_codec") {
        ValidatePermission(EPermissionCheckScope::This, EPermission::Write);

        auto* node = LockThisImpl<TChunkOwnerBase>(TLockRequest::MakeSharedAttribute(key));
        node->SetErasureCodec(ConvertTo<NErasure::ECodec>(value));

        return true;
    }

    return TNontemplateCypressNodeProxyBase::SetBuiltinAttribute(key, value);
}

void TChunkOwnerNodeProxy::SetReplicationFactor(int replicationFactor)
{
    auto* node = GetThisImpl<TChunkOwnerBase>();
    YCHECK(node->IsTrunk());

    auto mediumIndex = node->GetPrimaryMediumIndex();
    const auto& chunkManager = Bootstrap_->GetChunkManager();
    auto* medium = chunkManager->GetMediumByIndex(mediumIndex);

    auto properties = node->Properties();
    if (properties[mediumIndex].GetReplicationFactor() == replicationFactor) {
        return;
    }

    ValidateReplicationFactor(replicationFactor);
    ValidatePermission(medium, EPermission::Use);

    properties[mediumIndex].SetReplicationFactor(replicationFactor);
    ValidateChunkProperties(chunkManager, properties, node->GetPrimaryMediumIndex());

    node->Properties() = properties;

    const auto& securityManager = Bootstrap_->GetSecurityManager();
    securityManager->UpdateAccountNodeUsage(node);

    if (!node->IsExternal()) {
        chunkManager->ScheduleChunkPropertiesUpdate(node->GetChunkList());
    }
}

void TChunkOwnerNodeProxy::SetVital(bool vital)
{
    auto* node = GetThisImpl<TChunkOwnerBase>();
    YCHECK(node->IsTrunk());

    auto& properties = node->Properties();
    if (properties.GetVital() == vital) {
        return;
    }

    properties.SetVital(vital);

    if (!node->IsExternal()) {
        const auto& chunkManager = Bootstrap_->GetChunkManager();
        chunkManager->ScheduleChunkPropertiesUpdate(node->GetChunkList());
    }
}

void TChunkOwnerNodeProxy::SetMediaProperties(const TChunkProperties& properties)
{
    auto* node = GetThisImpl<TChunkOwnerBase>();
    const auto& chunkManager = Bootstrap_->GetChunkManager();

    YCHECK(node->IsTrunk());

    if (node->Properties() == properties) {
        return;
    }

    for (int mediumIndex = 0; mediumIndex < MaxMediumCount; ++mediumIndex) {
        const auto& mediumProperties = properties[mediumIndex];
        if (mediumProperties) {
            auto* medium = chunkManager->GetMediumByIndex(mediumIndex);
            ValidatePermission(medium, EPermission::Use);
        }
    }

    auto primaryMediumIndex = node->GetPrimaryMediumIndex();
    const auto* primaryMedium = chunkManager->GetMediumByIndex(primaryMediumIndex);

    if (!properties[primaryMediumIndex]) {
        THROW_ERROR_EXCEPTION("Cannot remove primary medium %Qv",
            primaryMedium->GetName());
    }

    ValidateChunkProperties(chunkManager, properties, primaryMediumIndex);

    node->Properties() = properties;

    const auto& securityManager = Bootstrap_->GetSecurityManager();
    securityManager->UpdateAccountNodeUsage(node);

    if (!node->IsExternal()) {
        chunkManager->ScheduleChunkPropertiesUpdate(node->GetChunkList());
    }

    LOG_DEBUG_UNLESS(
        IsRecovery(),
        "Chunk owner medium properties changed (NodeId: %v, PrimaryMedium: %v, Properties: %v)",
        node->GetId(),
        primaryMedium->GetName(),
        node->Properties());
 }

void TChunkOwnerNodeProxy::SetPrimaryMedium(TMedium* medium)
{
    auto* node = GetThisImpl<TChunkOwnerBase>();
    YCHECK(node->IsTrunk());

    auto mediumIndex = medium->GetIndex();
    if (node->GetPrimaryMediumIndex() == mediumIndex) {
        return;
    }

    ValidatePermission(medium, EPermission::Use);

    auto properties = node->Properties();
    if (!properties[mediumIndex]) {
        // The user is trying to set a medium with zero replication count
        // as primary. This is regarded as a request to move from one medium to
        // another.
        auto oldMediumIndex = node->GetPrimaryMediumIndex();
        properties[mediumIndex] = properties[oldMediumIndex];
        properties[oldMediumIndex].Clear();
    }

    const auto& chunkManager = Bootstrap_->GetChunkManager();
    ValidateChunkProperties(chunkManager, properties, mediumIndex);

    node->Properties() = properties;
    node->SetPrimaryMediumIndex(mediumIndex);

    if (!node->IsExternal()) {
        chunkManager->ScheduleChunkPropertiesUpdate(node->GetChunkList());
    }

    LOG_DEBUG_UNLESS(
        IsRecovery(),
        "Chunk owner primary medium changed (NodeId: %v, PrimaryMedium: %v)",
        node->GetId(),
        medium->GetName());
}

void TChunkOwnerNodeProxy::ValidateFetchParameters(const std::vector<TReadRange>& /*ranges*/)
{ }

void TChunkOwnerNodeProxy::ValidateInUpdate()
{
    auto* node = GetThisImpl<TChunkOwnerBase>();
    if (node->GetUpdateMode() == EUpdateMode::None) {
        THROW_ERROR_EXCEPTION("Node is not in an update mode");
    }
}

void TChunkOwnerNodeProxy::ValidateBeginUpload()
{ }

void TChunkOwnerNodeProxy::ValidateFetch()
{ }

void TChunkOwnerNodeProxy::ValidateStorageParametersUpdate()
{
    ValidateNoTransaction();
}

DEFINE_YPATH_SERVICE_METHOD(TChunkOwnerNodeProxy, Fetch)
{
    DeclareNonMutating();

    context->SetRequestInfo();

    // NB: No need for a permission check;
    // the client must have invoked GetBasicAttributes.

    ValidateNotExternal();
    ValidateFetch();

    bool fetchParityReplicas = request->fetch_parity_replicas();

    auto ranges = FromProto<std::vector<TReadRange>>(request->ranges());
    ValidateFetchParameters(ranges);

    const auto* node = GetThisImpl<TChunkOwnerBase>();
    auto* chunkList = node->GetChunkList();

    auto visitor = New<TFetchChunkVisitor>(
        Bootstrap_,
        Bootstrap_->GetConfig()->ChunkManager,
        chunkList,
        context,
        fetchParityReplicas,
        ranges);

    visitor->Run();
}

DEFINE_YPATH_SERVICE_METHOD(TChunkOwnerNodeProxy, BeginUpload)
{
    DeclareMutating();

    auto updateMode = EUpdateMode(request->update_mode());
    YCHECK(updateMode == EUpdateMode::Append ||
           updateMode == EUpdateMode::Overwrite);

    auto lockMode = ELockMode(request->lock_mode());
    YCHECK(lockMode == ELockMode::Shared ||
           lockMode == ELockMode::Exclusive);

    auto uploadTransactionTitle = request->has_upload_transaction_title()
        ? MakeNullable(request->upload_transaction_title())
        : Null;

    auto uploadTransactionTimeout = request->has_upload_transaction_timeout()
        ? MakeNullable(FromProto<TDuration>(request->upload_transaction_timeout()))
        : Null;

    auto uploadTransactionIdHint = FromProto<TTransactionId>(request->upload_transaction_id());

    auto uploadTransactionSecondaryCellTags = FromProto<TCellTagList>(request->upload_transaction_secondary_cell_tags());

    auto* node = GetThisImpl<TChunkOwnerBase>();
    auto externalCellTag = node->GetExternalCellTag();

    // Make sure |uploadTransactionSecondaryCellTags| contains the external cell tag,
    // does not contain the primary cell tag, is sorted, and contains no duplicates.
    InsertCellTag(&uploadTransactionSecondaryCellTags, externalCellTag);
    CanonizeCellTags(&uploadTransactionSecondaryCellTags);
    RemoveCellTag(&uploadTransactionSecondaryCellTags, Bootstrap_->GetPrimaryCellTag());

    // Construct |uploadTransactionReplicationCellTags| containing the tags of cells
    // the upload transaction must be replicated to. This list never contains
    // the external cell tag.
    auto uploadTransactionReplicationCellTags = uploadTransactionSecondaryCellTags;
    RemoveCellTag(&uploadTransactionReplicationCellTags, externalCellTag);

    context->SetRequestInfo(
        "UpdateMode: %v, LockMode: %v, "
        "Title: %v, Timeout: %v, SecondaryCellTags: %v",
        updateMode,
        lockMode,
        uploadTransactionTitle,
        uploadTransactionTimeout,
        uploadTransactionSecondaryCellTags);

    // NB: No need for a permission check;
    // the client must have invoked GetBasicAttributes.

    ValidateBeginUpload();

    const auto& chunkManager = Bootstrap_->GetChunkManager();
    const auto& objectManager = Bootstrap_->GetObjectManager();
    const auto& cypressManager = Bootstrap_->GetCypressManager();
    const auto& transactionManager = Bootstrap_->GetTransactionManager();

    auto* uploadTransaction = transactionManager->StartTransaction(
        Transaction,
        uploadTransactionSecondaryCellTags,
        uploadTransactionReplicationCellTags,
        uploadTransactionTimeout,
        uploadTransactionTitle,
        EmptyAttributes(),
        uploadTransactionIdHint);

    uploadTransaction->SetAccountingEnabled(node->GetAccountingEnabled());

    auto* lockedNode = cypressManager
        ->LockNode(TrunkNode, uploadTransaction, lockMode)
        ->As<TChunkOwnerBase>();

    const auto& securityManager = Bootstrap_->GetSecurityManager();
    securityManager->SetNodeResourceAccounting(lockedNode, false);

    switch (updateMode) {
        case EUpdateMode::Append: {
            if (node->IsExternal() || node->GetType() == EObjectType::Journal) {
                LOG_DEBUG_UNLESS(
                    IsRecovery(),
                    "Node is switched to \"append\" mode (NodeId: %v)",
                    lockedNode->GetId());

            } else {
                auto* snapshotChunkList = lockedNode->GetChunkList();

                auto* newChunkList = chunkManager->CreateChunkList(EChunkListKind::Static);
                newChunkList->AddOwningNode(lockedNode);

                snapshotChunkList->RemoveOwningNode(lockedNode);
                lockedNode->SetChunkList(newChunkList);
                objectManager->RefObject(newChunkList);

                chunkManager->AttachToChunkList(newChunkList, snapshotChunkList);

                auto* deltaChunkList = chunkManager->CreateChunkList(EChunkListKind::Static);
                chunkManager->AttachToChunkList(newChunkList, deltaChunkList);

                objectManager->UnrefObject(snapshotChunkList);

                LOG_DEBUG_UNLESS(
                    IsRecovery(),
                    "Node is switched to \"append\" mode (NodeId: %v, NewChunkListId: %v, SnapshotChunkListId: %v, DeltaChunkListId: %v)",
                    node->GetId(),
                    newChunkList->GetId(),
                    snapshotChunkList->GetId(),
                    deltaChunkList->GetId());

            }
            break;
        }

        case EUpdateMode::Overwrite: {
            if (node->IsExternal() || node->GetType() == EObjectType::Journal) {
                LOG_DEBUG_UNLESS(
                    IsRecovery(),
                    "Node is switched to \"overwrite\" mode (NodeId: %v)",
                    node->GetId());
            } else {
                auto* oldChunkList = lockedNode->GetChunkList();
                oldChunkList->RemoveOwningNode(lockedNode);
                objectManager->UnrefObject(oldChunkList);

                auto* newChunkList = chunkManager->CreateChunkList(EChunkListKind::Static);
                newChunkList->AddOwningNode(lockedNode);
                lockedNode->SetChunkList(newChunkList);
                objectManager->RefObject(newChunkList);

                LOG_DEBUG_UNLESS(
                    IsRecovery(),
                    "Node is switched to \"overwrite\" mode (NodeId: %v, NewChunkListId: %v)",
                    node->GetId(),
                    newChunkList->GetId());
            }
            break;
        }

        default:
            Y_UNREACHABLE();
    }

    lockedNode->BeginUpload(updateMode);

    const auto& uploadTransactionId = uploadTransaction->GetId();
    ToProto(response->mutable_upload_transaction_id(), uploadTransactionId);

    response->set_cell_tag(externalCellTag == NotReplicatedCellTag ? Bootstrap_->GetPrimaryCellTag() : externalCellTag);

    const auto& multicellManager = Bootstrap_->GetMulticellManager();

    if (node->IsExternal()) {
        auto replicationRequest = TChunkOwnerYPathProxy::BeginUpload(FromObjectId(GetId()));
        replicationRequest->set_update_mode(static_cast<int>(updateMode));
        replicationRequest->set_lock_mode(static_cast<int>(lockMode));
        ToProto(replicationRequest->mutable_upload_transaction_id(), uploadTransactionId);
        if (uploadTransactionTitle) {
            replicationRequest->set_upload_transaction_title(*uploadTransactionTitle);
        }
        // NB: upload_transaction_timeout must be null
        // NB: upload_transaction_secondary_cell_tags must be empty
        SetTransactionId(replicationRequest, GetObjectId(GetTransaction()));

        multicellManager->PostToMaster(replicationRequest, externalCellTag);
    }

    context->SetResponseInfo("UploadTransactionId: %v", uploadTransactionId);
    context->Reply();
}

DEFINE_YPATH_SERVICE_METHOD(TChunkOwnerNodeProxy, GetUploadParams)
{
    DeclareNonMutating();

    bool fetchLastKey = request->fetch_last_key();

    context->SetRequestInfo("FetchLastKey: %v", fetchLastKey);

    ValidateNotExternal();
    ValidateInUpdate();

    auto* node = GetThisImpl<TChunkOwnerBase>();
    auto* snapshotChunkList = node->GetSnapshotChunkList();
    auto* deltaChunkList = node->GetDeltaChunkList();

    const auto& uploadChunkListId = deltaChunkList->GetId();
    ToProto(response->mutable_chunk_list_id(), uploadChunkListId);

    if (fetchLastKey) {
        TOwningKey lastKey;
        if (!IsEmpty(snapshotChunkList)) {
            lastKey = GetMaxKey(snapshotChunkList);
        }
        ToProto(response->mutable_last_key(), lastKey);
    }

    context->SetResponseInfo("UploadChunkListId: %v, HasLastKey: %v",
        uploadChunkListId,
        response->has_last_key());
    context->Reply();
}

DEFINE_YPATH_SERVICE_METHOD(TChunkOwnerNodeProxy, EndUpload)
{
    DeclareMutating();
    ValidateTransaction();
    ValidateInUpdate();

    auto schema = request->has_table_schema()
        ? FromProto<TTableSchema>(request->table_schema())
        : TTableSchema();
    auto schemaMode = ETableSchemaMode(request->schema_mode());
    const auto* statistics = request->has_statistics() ? &request->statistics() : nullptr;
    bool chunkPropertiesUpdateNeeded = request->chunk_properties_update_needed();

    context->SetRequestInfo("Schema: %v, ChunkPropertiesUpdateNeeded: %v",
        schema,
        chunkPropertiesUpdateNeeded);

    auto* node = GetThisImpl<TChunkOwnerBase>();
    YCHECK(node->GetTransaction() == Transaction);

    TNullable<EOptimizeFor> optimizeFor;
    if (request->has_optimize_for()) {
        optimizeFor = EOptimizeFor(request->optimize_for());
    }

    if (request->has_compression_codec()) {
        node->SetCompressionCodec(NCompression::ECodec(request->compression_codec()));
    }

    if (request->has_erasure_codec()) {
        node->SetErasureCodec(NErasure::ECodec(request->erasure_codec()));
    }

    if (node->IsExternal()) {
        PostToMaster(context, node->GetExternalCellTag());
    }

    node->EndUpload(statistics, schema, schemaMode, optimizeFor);

    node->SetChunkPropertiesUpdateNeeded(chunkPropertiesUpdateNeeded);

    SetModified();

    if (Bootstrap_->IsPrimaryMaster()) {
        const auto& transactionManager = Bootstrap_->GetTransactionManager();
        transactionManager->CommitTransaction(Transaction, NullTimestamp);
    }

    context->Reply();
}

////////////////////////////////////////////////////////////////////////////////

} // namespace NChunkServer
} // namespace NYT<|MERGE_RESOLUTION|>--- conflicted
+++ resolved
@@ -631,13 +631,8 @@
     }
 
     if (key == "primary_medium") {
-<<<<<<< HEAD
         ValidateStorageParametersUpdate();
-        auto mediumName = ConvertTo<Stroka>(value);
-=======
-        ValidateNoTransaction();
         auto mediumName = ConvertTo<TString>(value);
->>>>>>> 4a72649d
         auto* medium = chunkManager->GetMediumByNameOrThrow(mediumName);
         SetPrimaryMedium(medium);
         return true;
