#include "chunk_manager.h"
#include "private.h"
#include "chunk.h"
#include "chunk_list.h"
#include "chunk_list_proxy.h"
#include "chunk_owner_base.h"
#include "chunk_placement.h"
#include "chunk_proxy.h"
#include "chunk_replicator.h"
#include "chunk_sealer.h"
#include "chunk_tree_balancer.h"
#include "config.h"
#include "helpers.h"
#include "job.h"

#include <yt/server/cell_master/bootstrap.h>
#include <yt/server/cell_master/hydra_facade.h>
#include <yt/server/cell_master/multicell_manager.h>
#include <yt/server/cell_master/serialize.h>

#include <yt/server/chunk_server/chunk_manager.pb.h>

#include <yt/server/cypress_server/cypress_manager.h>

#include <yt/server/hydra/composite_automaton.h>
#include <yt/server/hydra/entity_map.h>

#include <yt/server/node_tracker_server/config.h>
#include <yt/server/node_tracker_server/node_directory_builder.h>
#include <yt/server/node_tracker_server/node_tracker.h>

#include <yt/server/object_server/object_manager.h>
#include <yt/server/object_server/type_handler_detail.h>

#include <yt/server/security_server/account.h>
#include <yt/server/security_server/group.h>
#include <yt/server/security_server/security_manager.h>

#include <yt/server/transaction_server/transaction.h>
#include <yt/server/transaction_server/transaction_manager.h>

#include <yt/server/journal_server/journal_node.h>
#include <yt/server/journal_server/journal_manager.h>

#include <yt/ytlib/chunk_client/chunk_meta_extensions.h>
#include <yt/ytlib/chunk_client/schema.h>
#include <yt/ytlib/chunk_client/chunk_service.pb.h>

#include <yt/ytlib/journal_client/helpers.h>

#include <yt/ytlib/object_client/helpers.h>

#include <yt/ytlib/cypress_client/rpc_helpers.h>

#include <yt/core/compression/codec.h>

#include <yt/core/erasure/codec.h>

#include <yt/core/logging/log.h>

#include <yt/core/misc/string.h>

#include <yt/core/profiling/profile_manager.h>

namespace NYT {
namespace NChunkServer {

using namespace NConcurrency;
using namespace NProfiling;
using namespace NRpc;
using namespace NHydra;
using namespace NNodeTrackerServer;
using namespace NTransactionServer;
using namespace NObjectServer;
using namespace NObjectClient;
using namespace NObjectClient::NProto;
using namespace NYTree;
using namespace NCellMaster;
using namespace NCypressServer;
using namespace NSecurityServer;
using namespace NChunkClient;
using namespace NChunkClient::NProto;
using namespace NNodeTrackerClient;
using namespace NNodeTrackerClient::NProto;
using namespace NJournalClient;
using namespace NJournalServer;

////////////////////////////////////////////////////////////////////////////////

static const auto& Logger = ChunkServerLogger;
static const auto ProfilingPeriod = TDuration::MilliSeconds(1000);
// NB: Changing this value will invalidate all changelogs!
static const auto ReplicaApproveTimeout = TDuration::Seconds(60);

////////////////////////////////////////////////////////////////////////////////

class TChunkTreeBalancerCallbacks
    : public IChunkTreeBalancerCallbacks
{
public:
    explicit TChunkTreeBalancerCallbacks(NCellMaster::TBootstrap* bootstrap)
        : Bootstrap_(bootstrap)
    { }

    virtual void RefObject(TObjectBase* object) override
    {
        Bootstrap_->GetObjectManager()->RefObject(object);
    }

    virtual void UnrefObject(TObjectBase* object) override
    {
        Bootstrap_->GetObjectManager()->UnrefObject(object);
    }

    virtual TChunkList* CreateChunkList() override
    {
        return Bootstrap_->GetChunkManager()->CreateChunkList();
    }

    virtual void ClearChunkList(TChunkList* chunkList) override
    {
        Bootstrap_->GetChunkManager()->ClearChunkList(chunkList);
    }

    virtual void AttachToChunkList(
        TChunkList* chunkList,
        const std::vector<TChunkTree*>& children) override
    {
        Bootstrap_->GetChunkManager()->AttachToChunkList(chunkList, children);
    }

    virtual void AttachToChunkList(
        TChunkList* chunkList,
        TChunkTree* child) override
    {
        Bootstrap_->GetChunkManager()->AttachToChunkList(chunkList, child);
    }

    virtual void AttachToChunkList(
        TChunkList* chunkList,
        TChunkTree* const* childrenBegin,
        TChunkTree* const* childrenEnd) override
    {
        Bootstrap_->GetChunkManager()->AttachToChunkList(chunkList, childrenBegin, childrenEnd);
    }

private:
    NCellMaster::TBootstrap* const Bootstrap_;

};

////////////////////////////////////////////////////////////////////////////////

class TChunkManager::TChunkTypeHandlerBase
    : public TObjectTypeHandlerWithMapBase<TChunk>
{
public:
    explicit TChunkTypeHandlerBase(TImpl* owner);

    virtual void ResetAllObjects() override
    {
        // NB: All chunk type handlers share the same map.
        // No need to reset chunks multiple times.
        if (GetType() == EObjectType::Chunk) {
            TObjectTypeHandlerWithMapBase::ResetAllObjects();
        }
    }

    virtual TObjectBase* FindObject(const TObjectId& id) override
    {
        return Map_->Find(DecodeChunkId(id).Id);
    }

protected:
    TImpl* const Owner_;


    virtual IObjectProxyPtr DoGetProxy(TChunk* chunk, TTransaction* transaction) override;

    virtual void DoDestroyObject(TChunk* chunk) override;

    virtual void DoUnstageObject(TChunk* chunk, bool recursive) override;

    virtual void DoResetObject(TChunk* chunk) override
    {
        TObjectTypeHandlerWithMapBase::DoResetObject(chunk);
        chunk->Reset();
    }

    virtual void DoExportObject(
        TChunk* chunk,
        TCellTag destinationCellTag) override
    {
        auto multicellManager = Bootstrap_->GetMulticellManager();
        auto cellIndex = multicellManager->GetRegisteredMasterCellIndex(destinationCellTag);
        chunk->Export(cellIndex);
    }

    virtual void DoUnexportObject(
        TChunk* chunk,
        TCellTag destinationCellTag,
        int importRefCounter) override
    {
        auto multicellManager = Bootstrap_->GetMulticellManager();
        auto cellIndex = multicellManager->GetRegisteredMasterCellIndex(destinationCellTag);
        chunk->Unexport(cellIndex, importRefCounter);
    }
};

////////////////////////////////////////////////////////////////////////////////

class TChunkManager::TRegularChunkTypeHandler
    : public TChunkTypeHandlerBase
{
public:
    explicit TRegularChunkTypeHandler(TImpl* owner)
        : TChunkTypeHandlerBase(owner)
    { }

    virtual EObjectType GetType() const override
    {
        return EObjectType::Chunk;
    }

private:
    virtual Stroka DoGetName(const TChunk* chunk) override
    {
        return Format("chunk %v", chunk->GetId());
    }

};

////////////////////////////////////////////////////////////////////////////////

class TChunkManager::TErasureChunkTypeHandler
    : public TChunkTypeHandlerBase
{
public:
    TErasureChunkTypeHandler(TImpl* owner, EObjectType type)
        : TChunkTypeHandlerBase(owner)
        , Type_(type)
    { }

    virtual EObjectType GetType() const override
    {
        return Type_;
    }

private:
    const EObjectType Type_;

    virtual Stroka DoGetName(const TChunk* chunk) override
    {
        return Format("erasure chunk %v", chunk->GetId());
    }

};

////////////////////////////////////////////////////////////////////////////////

class TChunkManager::TJournalChunkTypeHandler
    : public TChunkTypeHandlerBase
{
public:
    explicit TJournalChunkTypeHandler(TImpl* owner)
        : TChunkTypeHandlerBase(owner)
    { }

    virtual EObjectType GetType() const override
    {
        return EObjectType::JournalChunk;
    }

private:
    virtual Stroka DoGetName(const TChunk* chunk) override
    {
        return Format("journal chunk %v", chunk->GetId());
    }

};

////////////////////////////////////////////////////////////////////////////////

class TChunkManager::TChunkListTypeHandler
    : public TObjectTypeHandlerWithMapBase<TChunkList>
{
public:
    explicit TChunkListTypeHandler(TImpl* owner);

    virtual EObjectType GetType() const override
    {
        return EObjectType::ChunkList;
    }

private:
    TImpl* const Owner_;


    virtual Stroka DoGetName(const TChunkList* chunkList) override
    {
        return Format("chunk list %v", chunkList->GetId());
    }

    virtual IObjectProxyPtr DoGetProxy(TChunkList* chunkList, TTransaction* transaction) override;

    virtual void DoDestroyObject(TChunkList* chunkList) override;

    virtual void DoUnstageObject(TChunkList* chunkList, bool recursive) override;
};

////////////////////////////////////////////////////////////////////////////////

class TChunkManager::TImpl
    : public TMasterAutomatonPart
{
public:
    TImpl(
        TChunkManagerConfigPtr config,
        TBootstrap* bootstrap)
        : TMasterAutomatonPart(bootstrap)
        , Config_(config)
        , ChunkTreeBalancer_(New<TChunkTreeBalancerCallbacks>(Bootstrap_))
    {
        RegisterMethod(BIND(&TImpl::HydraUpdateChunkProperties, Unretained(this)));
        RegisterMethod(BIND(&TImpl::HydraExportChunks, Unretained(this)));
        RegisterMethod(BIND(&TImpl::HydraImportChunks, Unretained(this)));
        RegisterMethod(BIND(&TImpl::HydraExecuteBatch, Unretained(this)));

        RegisterLoader(
            "ChunkManager.Keys",
            BIND(&TImpl::LoadKeys, Unretained(this)));
        RegisterLoader(
            "ChunkManager.Values",
            BIND(&TImpl::LoadValues, Unretained(this)));

        RegisterSaver(
            ESyncSerializationPriority::Keys,
            "ChunkManager.Keys",
            BIND(&TImpl::SaveKeys, Unretained(this)));
        RegisterSaver(
            ESyncSerializationPriority::Values,
            "ChunkManager.Values",
            BIND(&TImpl::SaveValues, Unretained(this)));

        auto* profileManager = TProfileManager::Get();
        Profiler.TagIds().push_back(profileManager->RegisterTag("cell_tag", Bootstrap_->GetCellTag()));
    }

    void Initialize()
    {
        auto objectManager = Bootstrap_->GetObjectManager();
        objectManager->RegisterHandler(New<TRegularChunkTypeHandler>(this));
        objectManager->RegisterHandler(New<TErasureChunkTypeHandler>(this, EObjectType::ErasureChunk));
        for (auto type = MinErasureChunkPartType;
             type <= MaxErasureChunkPartType;
             type = static_cast<EObjectType>(static_cast<int>(type) + 1))
        {
            objectManager->RegisterHandler(New<TErasureChunkTypeHandler>(this, type));
        }
        objectManager->RegisterHandler(New<TJournalChunkTypeHandler>(this));
        objectManager->RegisterHandler(New<TChunkListTypeHandler>(this));

        auto nodeTracker = Bootstrap_->GetNodeTracker();
        nodeTracker->SubscribeNodeRegistered(BIND(&TImpl::OnNodeRegistered, MakeWeak(this)));
        nodeTracker->SubscribeNodeUnregistered(BIND(&TImpl::OnNodeUnregistered, MakeWeak(this)));
        nodeTracker->SubscribeNodeDisposed(BIND(&TImpl::OnNodeDisposed, MakeWeak(this)));
        nodeTracker->SubscribeNodeRackChanged(BIND(&TImpl::OnNodeChanged, MakeWeak(this)));
        nodeTracker->SubscribeNodeDecommissionChanged(BIND(&TImpl::OnNodeChanged, MakeWeak(this)));
        nodeTracker->SubscribeFullHeartbeat(BIND(&TImpl::OnFullHeartbeat, MakeWeak(this)));
        nodeTracker->SubscribeIncrementalHeartbeat(BIND(&TImpl::OnIncrementalHeartbeat, MakeWeak(this)));

        ProfilingExecutor_ = New<TPeriodicExecutor>(
            Bootstrap_->GetHydraFacade()->GetAutomatonInvoker(),
            BIND(&TImpl::OnProfiling, MakeWeak(this)),
            ProfilingPeriod);
        ProfilingExecutor_->Start();
    }


    TMutationPtr CreateUpdateChunkPropertiesMutation(const NProto::TReqUpdateChunkProperties& request)
    {
        return CreateMutation(
            Bootstrap_->GetHydraFacade()->GetHydraManager(),
            request,
            &TImpl::HydraUpdateChunkProperties,
            this);
    }

    TMutationPtr CreateExportChunksMutation(TCtxExportChunksPtr context)
    {
        return CreateMutation(
            Bootstrap_->GetHydraFacade()->GetHydraManager(),
            std::move(context),
            &TImpl::HydraExportChunks,
            this);
    }

    TMutationPtr CreateImportChunksMutation(TCtxImportChunksPtr context)
    {
        return CreateMutation(
            Bootstrap_->GetHydraFacade()->GetHydraManager(),
            std::move(context),
            &TImpl::HydraImportChunks,
            this);
    }

    TMutationPtr CreateExecuteBatchMutation(TCtxExecuteBatchPtr context)
    {
        return CreateMutation(
            Bootstrap_->GetHydraFacade()->GetHydraManager(),
            std::move(context),
            &TImpl::HydraExecuteBatch,
            this);
    }

    TNodeList AllocateWriteTargets(
        TChunk* chunk,
        int desiredCount,
        int minCount,
        TNullable<int> replicationFactorOverride,
        const TNodeList* forbiddenNodes,
        const TNullable<Stroka>& preferredHostName)
    {
        return ChunkPlacement_->AllocateWriteTargets(
            chunk,
            desiredCount,
            minCount,
            replicationFactorOverride,
            forbiddenNodes,
            preferredHostName,
            ESessionType::User);
    }

    void ConfirmChunk(
        TChunk* chunk,
        const NChunkClient::TChunkReplicaList& replicas,
        TChunkInfo* chunkInfo,
        TChunkMeta* chunkMeta)
    {
        const auto& id = chunk->GetId();

        if (chunk->IsConfirmed()) {
            LOG_DEBUG_UNLESS(IsRecovery(), "Chunk is already confirmed (ChunkId: %v)",
                id);
            return;
        }

        chunk->Confirm(chunkInfo, chunkMeta);

        auto nodeTracker = Bootstrap_->GetNodeTracker();

        const auto* mutationContext = GetCurrentMutationContext();
        auto mutationTimestamp = mutationContext->GetTimestamp();

        for (auto replica : replicas) {
            auto* node = nodeTracker->FindNode(replica.GetNodeId());
            if (!IsObjectAlive(node)) {
                LOG_DEBUG_UNLESS(IsRecovery(), "Tried to confirm chunk %v at an unknown node %v",
                    id,
                    replica.GetNodeId());
                continue;
            }

            auto chunkWithIndex = chunk->IsJournal()
                ? TChunkPtrWithIndex(chunk, ActiveChunkReplicaIndex)
                : TChunkPtrWithIndex(chunk, replica.GetIndex());

            if (node->GetLocalState() != ENodeState::Online) {
                LOG_DEBUG_UNLESS(IsRecovery(), "Tried to confirm chunk %v at %v which has invalid state %Qlv",
                    id,
                    node->GetDefaultAddress(),
                    node->GetLocalState());
                continue;
            }

            if (!node->HasReplica(chunkWithIndex, false)) {
                AddChunkReplica(
                    node,
                    chunkWithIndex,
                    false,
                    EAddReplicaReason::Confirmation);
                node->AddUnapprovedReplica(chunkWithIndex, mutationTimestamp);
            }
        }

        // NB: This is true for non-journal chunks.
        if (chunk->IsSealed()) {
            OnChunkSealed(chunk);
        }

        // Increase staged resource usage.
        if (chunk->IsStaged() && !chunk->IsJournal()) {
            auto* stagingTransaction = chunk->GetStagingTransaction();
            auto* stagingAccount = chunk->GetStagingAccount();
            auto securityManager = Bootstrap_->GetSecurityManager();
            auto delta = chunk->GetResourceUsage();
            securityManager->UpdateAccountStagingUsage(stagingTransaction, stagingAccount, delta);
        }

        ScheduleChunkRefresh(chunk);
    }

    void SealChunk(TChunk* chunk, const TMiscExt& miscExt)
    {
        if (!chunk->IsJournal()) {
            THROW_ERROR_EXCEPTION("Not a journal chunk");
        }

        if (!chunk->IsConfirmed()) {
            THROW_ERROR_EXCEPTION("Chunk is not confirmed");
        }

        if (chunk->IsSealed()) {
            LOG_DEBUG_UNLESS(IsRecovery(), "Chunk is already sealed (ChunkId: %v)",
                chunk->GetId());
            return;
        }

        chunk->Seal(miscExt);
        OnChunkSealed(chunk);

        ScheduleChunkRefresh(chunk);
    }

    TChunkList* CreateChunkList(bool ordered = true)
    {
        ++ChunkListsCreated_;
        auto objectManager = Bootstrap_->GetObjectManager();
        auto id = objectManager->GenerateId(EObjectType::ChunkList, NullObjectId);
        auto chunkListHolder = std::make_unique<TChunkList>(id);
        auto* chunk = ChunkListMap_.Insert(id, std::move(chunkListHolder));
        chunk->SetOrdered(ordered);
        LOG_DEBUG_UNLESS(IsRecovery(), "Chunk list created (Id: %v)",
            id);
        return chunk;
    }


    void AttachToChunkList(
        TChunkList* chunkList,
        TChunkTree* const* childrenBegin,
        TChunkTree* const* childrenEnd)
    {
        NChunkServer::AttachToChunkList(chunkList, childrenBegin, childrenEnd);

        auto objectManager = Bootstrap_->GetObjectManager();
        for (auto it = childrenBegin; it != childrenEnd; ++it) {
            auto* child = *it;
            objectManager->RefObject(child);
        }
    }

    void AttachToChunkList(
        TChunkList* chunkList,
        const std::vector<TChunkTree*>& children)
    {
        AttachToChunkList(
            chunkList,
            children.data(),
            children.data() + children.size());
    }

    void AttachToChunkList(
        TChunkList* chunkList,
        TChunkTree* child)
    {
        AttachToChunkList(
            chunkList,
            &child,
            &child + 1);
    }


    void DetachFromChunkList(
        TChunkList* chunkList,
        TChunkTree* const* childrenBegin,
        TChunkTree* const* childrenEnd)
    {
        NChunkServer::DetachFromChunkList(chunkList, childrenBegin, childrenEnd);

        auto objectManager = Bootstrap_->GetObjectManager();
        for (auto it = childrenBegin; it != childrenBegin; ++it) {
            auto* child = *it;
            objectManager->UnrefObject(child);
        }
    }

    void DetachFromChunkList(
        TChunkList* chunkList,
        const std::vector<TChunkTree*>& children)
    {
        DetachFromChunkList(
            chunkList,
            children.data(),
            children.data() + children.size());
    }

    void DetachFromChunkList(
        TChunkList* chunkList,
        TChunkTree* child)
    {
        DetachFromChunkList(
            chunkList,
            &child,
            &child + 1);
    }


    void RebalanceChunkTree(TChunkList* chunkList)
    {
        if (!ChunkTreeBalancer_.IsRebalanceNeeded(chunkList))
            return;

        PROFILE_TIMING ("/chunk_tree_rebalance_time") {
            LOG_DEBUG_UNLESS(IsRecovery(), "Chunk tree rebalancing started (RootId: %v)",
                chunkList->GetId());
            ChunkTreeBalancer_.Rebalance(chunkList);
            LOG_DEBUG_UNLESS(IsRecovery(), "Chunk tree rebalancing completed");
        }
    }


    void StageChunkTree(TChunkTree* chunkTree, TTransaction* transaction, TAccount* account)
    {
        Y_ASSERT(transaction);
        Y_ASSERT(!chunkTree->IsStaged());

        chunkTree->SetStagingTransaction(transaction);

        if (account) {
            chunkTree->SetStagingAccount(account);
            auto objectManager = Bootstrap_->GetObjectManager();
            objectManager->RefObject(account);
        }
    }

    void UnstageChunk(TChunk* chunk)
    {
        auto* transaction = chunk->GetStagingTransaction();
        auto* account = chunk->GetStagingAccount();

        if (account) {
            auto objectManager = Bootstrap_->GetObjectManager();
            objectManager->UnrefObject(account);
        }

        if (account && chunk->IsConfirmed() && !chunk->IsJournal()) {
            auto securityManager = Bootstrap_->GetSecurityManager();
            auto delta = -chunk->GetResourceUsage();
            securityManager->UpdateAccountStagingUsage(transaction, account, delta);
        }

        chunk->SetStagingTransaction(nullptr);
        chunk->SetStagingAccount(nullptr);
    }

    void UnstageChunkList(TChunkList* chunkList, bool recursive)
    {
        auto* account = chunkList->GetStagingAccount();
        if (account) {
            auto objectManager = Bootstrap_->GetObjectManager();
            objectManager->UnrefObject(account);
        }

        chunkList->SetStagingTransaction(nullptr);
        chunkList->SetStagingAccount(nullptr);

        if (recursive) {
            auto transactionManager = Bootstrap_->GetTransactionManager();
            for (auto* child : chunkList->Children()) {
                if (child) {
                    transactionManager->UnstageObject(child->GetStagingTransaction(), child, recursive);
                }
            }
        }
    }


    TNodePtrWithIndexList LocateChunk(TChunkPtrWithIndex chunkWithIndex)
    {
        auto* chunk = chunkWithIndex.GetPtr();
        int index = chunkWithIndex.GetIndex();

        if (ChunkReplicator_) {
            ChunkReplicator_->TouchChunk(chunk);
        }

        TNodePtrWithIndexList result;
        auto replicas = chunk->GetReplicas();
        for (auto replica : replicas) {
            if (index == AllChunkReplicasIndex || replica.GetIndex() == index) {
                result.push_back(replica);
            }
        }

        return result;
    }


    void ClearChunkList(TChunkList* chunkList)
    {
        // TODO(babenko): currently we only support clearing a chunklist with no parents.
        YCHECK(chunkList->Parents().empty());
        chunkList->IncrementVersion();

        auto objectManager = Bootstrap_->GetObjectManager();
        for (auto* child : chunkList->Children()) {
            if (child) {
                ResetChunkTreeParent(chunkList, child);
                objectManager->UnrefObject(child);
            }
        }

        chunkList->Children().clear();
        ResetChunkListStatistics(chunkList);

        LOG_DEBUG_UNLESS(IsRecovery(), "Chunk list cleared (ChunkListId: %v)", chunkList->GetId());
    }


    TJobPtr FindJob(const TJobId& id)
    {
        return ChunkReplicator_->FindJob(id);
    }


    void ScheduleJobs(
        TNode* node,
        const std::vector<TJobPtr>& currentJobs,
        std::vector<TJobPtr>* jobsToStart,
        std::vector<TJobPtr>* jobsToAbort,
        std::vector<TJobPtr>* jobsToRemove)
    {
        ChunkReplicator_->ScheduleJobs(
            node,
            currentJobs,
            jobsToStart,
            jobsToAbort,
            jobsToRemove);
    }


    DECLARE_BYREF_RO_PROPERTY(yhash_set<TChunk*>, LostChunks);
    DECLARE_BYREF_RO_PROPERTY(yhash_set<TChunk*>, LostVitalChunks);
    DECLARE_BYREF_RO_PROPERTY(yhash_set<TChunk*>, OverreplicatedChunks);
    DECLARE_BYREF_RO_PROPERTY(yhash_set<TChunk*>, UnderreplicatedChunks);
    DECLARE_BYREF_RO_PROPERTY(yhash_set<TChunk*>, DataMissingChunks);
    DECLARE_BYREF_RO_PROPERTY(yhash_set<TChunk*>, ParityMissingChunks);
    DECLARE_BYREF_RO_PROPERTY(yhash_set<TChunk*>, QuorumMissingChunks);
    DECLARE_BYREF_RO_PROPERTY(yhash_set<TChunk*>, UnsafelyPlacedChunks);
    DEFINE_BYREF_RO_PROPERTY(yhash_set<TChunk*>, ForeignChunks);


    int GetTotalReplicaCount()
    {
        return TotalReplicaCount_;
    }

    bool IsReplicatorEnabled()
    {
        return ChunkReplicator_ && ChunkReplicator_->IsEnabled();
    }


    void ScheduleChunkRefresh(TChunk* chunk)
    {
        if (ChunkReplicator_) {
            ChunkReplicator_->ScheduleChunkRefresh(chunk);
        }
    }

    void ScheduleNodeRefresh(TNode* node)
    {
        if (ChunkReplicator_) {
            ChunkReplicator_->ScheduleNodeRefresh(node);
        }
    }

    void ScheduleChunkPropertiesUpdate(TChunkTree* chunkTree)
    {
        if (ChunkReplicator_) {
            ChunkReplicator_->SchedulePropertiesUpdate(chunkTree);
        }
    }

    void ScheduleChunkSeal(TChunk* chunk)
    {
        if (ChunkSealer_) {
            ChunkSealer_->ScheduleSeal(chunk);
        }
    }


    TChunk* GetChunkOrThrow(const TChunkId& id)
    {
        auto* chunk = FindChunk(id);
        if (!IsObjectAlive(chunk)) {
            THROW_ERROR_EXCEPTION(
                NChunkClient::EErrorCode::NoSuchChunk,
                "No such chunk %v",
                id);
        }
        return chunk;
    }

    TChunkList* GetChunkListOrThrow(const TChunkListId& id)
    {
        auto* chunkList = FindChunkList(id);
        if (!IsObjectAlive(chunkList)) {
            THROW_ERROR_EXCEPTION(
                NChunkClient::EErrorCode::NoSuchChunkList,
                "No such chunk list %v",
                id);
        }
        return chunkList;
    }


    TChunkTree* FindChunkTree(const TChunkTreeId& id)
    {
        auto type = TypeFromId(id);
        switch (type) {
            case EObjectType::Chunk:
            case EObjectType::ErasureChunk:
            case EObjectType::JournalChunk:
                return FindChunk(id);
            case EObjectType::ChunkList:
                return FindChunkList(id);
            default:
                return nullptr;
        }
    }

    TChunkTree* GetChunkTree(const TChunkTreeId& id)
    {
        auto* chunkTree = FindChunkTree(id);
        YCHECK(chunkTree);
        return chunkTree;
    }

    TChunkTree* GetChunkTreeOrThrow(const TChunkTreeId& id)
    {
        auto* chunkTree = FindChunkTree(id);
        if (!IsObjectAlive(chunkTree)) {
            THROW_ERROR_EXCEPTION(
                NChunkClient::EErrorCode::NoSuchChunkTree,
                "No such chunk tree %v",
                id);
        }
        return chunkTree;
    }


    EChunkStatus ComputeChunkStatus(TChunk* chunk)
    {
        return ChunkReplicator_->ComputeChunkStatus(chunk);
    }


    TFuture<TMiscExt> GetChunkQuorumInfo(TChunk* chunk)
    {
        if (chunk->IsSealed()) {
            return MakeFuture(chunk->MiscExt());
        }

        std::vector<NNodeTrackerClient::TNodeDescriptor> replicas;
        for (auto nodeWithIndex : chunk->StoredReplicas()) {
            const auto* node = nodeWithIndex.GetPtr();
            replicas.push_back(node->GetDescriptor());
        }

        return ComputeQuorumInfo(
            chunk->GetId(),
            replicas,
            Config_->JournalRpcTimeout,
            chunk->GetReadQuorum(),
            Bootstrap_->GetLightNodeChannelFactory());
    }


    DECLARE_ENTITY_MAP_ACCESSORS(Chunk, TChunk);
    DECLARE_ENTITY_MAP_ACCESSORS(ChunkList, TChunkList);

private:
    friend class TChunkTypeHandlerBase;
    friend class TRegularChunkTypeHandler;
    friend class TErasureChunkTypeHandler;
    friend class TChunkListTypeHandler;

    const TChunkManagerConfigPtr Config_;

    TChunkTreeBalancer ChunkTreeBalancer_;

    int TotalReplicaCount_ = 0;

    bool NeedToRecomputeStatistics_ = false;

    TPeriodicExecutorPtr ProfilingExecutor_;

    TProfiler Profiler = ChunkServerProfiler;
    i64 ChunksCreated_ = 0;
    i64 ChunksDestroyed_ = 0;
    i64 ChunkReplicasAdded_ = 0;
    i64 ChunkReplicasRemoved_ = 0;
    i64 ChunkListsCreated_ = 0;
    i64 ChunkListsDestroyed_ = 0;

    TChunkPlacementPtr ChunkPlacement_;
    TChunkReplicatorPtr ChunkReplicator_;
    TChunkSealerPtr ChunkSealer_;

    NHydra::TEntityMap<TChunk> ChunkMap_;
    NHydra::TEntityMap<TChunkList> ChunkListMap_;


    void DestroyChunk(TChunk* chunk)
    {
        if (chunk->IsForeign()) {
            YCHECK(ForeignChunks_.erase(chunk) == 1);
        }

        // Decrease staging resource usage; release account.
        UnstageChunk(chunk);

        // Cancel all jobs, reset status etc.
        if (ChunkReplicator_) {
            ChunkReplicator_->OnChunkDestroyed(chunk);
        }

        // Unregister chunk replicas from all known locations.
        // Schedule removal jobs.
        auto unregisterReplica = [&] (TNodePtrWithIndex nodeWithIndex, bool cached) {
            auto* node = nodeWithIndex.GetPtr();
            TChunkPtrWithIndex chunkWithIndex(chunk, nodeWithIndex.GetIndex());
            if (!node->RemoveReplica(chunkWithIndex, cached)) {
                return;
            }
            if (!ChunkReplicator_) {
                return;
            }
            if (node->GetLocalState() != ENodeState::Online) {
                return;
            }
            ChunkReplicator_->ScheduleReplicaRemoval(node, chunkWithIndex);
        };

        for (auto replica : chunk->StoredReplicas()) {
            unregisterReplica(replica, false);
        }

        for (auto replica : chunk->CachedReplicas()) {
            unregisterReplica(replica, true);
        }

        ++ChunksDestroyed_;
    }

    void DestroyChunkList(TChunkList* chunkList)
    {
        // Release account.
        UnstageChunkList(chunkList, false);

        // Drop references to children.
        auto objectManager = Bootstrap_->GetObjectManager();
        for (auto* child : chunkList->Children()) {
            if (child) {
                ResetChunkTreeParent(chunkList, child);
                objectManager->UnrefObject(child);
            }
        }

        ++ChunkListsDestroyed_;
    }


    void OnNodeRegistered(TNode* node)
    {
        if (ChunkPlacement_) {
            ChunkPlacement_->OnNodeRegistered(node);
        }

        if (ChunkReplicator_) {
            ChunkReplicator_->OnNodeRegistered(node);
        }

        ScheduleNodeRefresh(node);
    }

    void OnNodeUnregistered(TNode* node)
    {
        if (ChunkPlacement_) {
            ChunkPlacement_->OnNodeUnregistered(node);
        }

        if (ChunkReplicator_) {
            ChunkReplicator_->OnNodeUnregistered(node);
        }
    }

    void OnNodeDisposed(TNode* node)
    {
        for (auto replica : node->StoredReplicas()) {
            RemoveChunkReplica(node, replica, false, ERemoveReplicaReason::NodeDisposed);
        }

        for (auto replica : node->CachedReplicas()) {
            RemoveChunkReplica(node, replica, true, ERemoveReplicaReason::NodeDisposed);
        }

        node->ClearReplicas();

        if (ChunkPlacement_) {
            ChunkPlacement_->OnNodeDisposed(node);
        }

        if (ChunkReplicator_) {
            ChunkReplicator_->OnNodeDisposed(node);
        }
    }

    void OnNodeChanged(TNode* node)
    {
        if (node->GetLocalState() == ENodeState::Online) {
            ScheduleNodeRefresh(node);
        }
    }

    void OnFullHeartbeat(
        TNode* node,
        NNodeTrackerServer::NProto::TReqFullHeartbeat* request)
    {
        YCHECK(node->StoredReplicas().empty());
        YCHECK(node->CachedReplicas().empty());

        node->ReserveStoredReplicas(request->stored_chunk_count());
        node->ReserveCachedReplicas(request->cached_chunk_count());

        for (const auto& chunkInfo : request->chunks()) {
            ProcessAddedChunk(node, chunkInfo, false);
        }

        if (ChunkPlacement_) {
            ChunkPlacement_->OnNodeUpdated(node);
        }
    }

    void OnIncrementalHeartbeat(
        TNode* node,
        TReqIncrementalHeartbeat* request,
        TRspIncrementalHeartbeat* /*response*/)
    {
        node->ShrinkHashTables();

        for (const auto& chunkInfo : request->added_chunks()) {
            ProcessAddedChunk(node, chunkInfo, true);
        }

        for (const auto& chunkInfo : request->removed_chunks()) {
            ProcessRemovedChunk(node, chunkInfo);
        }

        const auto* mutationContext = GetCurrentMutationContext();
        auto mutationTimestamp = mutationContext->GetTimestamp();

        auto& unapprovedReplicas = node->UnapprovedReplicas();
        for (auto it = unapprovedReplicas.begin(); it != unapprovedReplicas.end();) {
            auto jt = it++;
            auto replica = jt->first;
            auto registerTimestamp = jt->second;
            auto reason = ERemoveReplicaReason::None;
            if (!IsObjectAlive(replica.GetPtr())) {
                reason = ERemoveReplicaReason::ChunkDestroyed;
            } else if (mutationTimestamp > registerTimestamp + ReplicaApproveTimeout) {
                reason = ERemoveReplicaReason::ApproveTimeout;
            }
            if (reason != ERemoveReplicaReason::None) {
                // This also removes replica from unapprovedReplicas.
                RemoveChunkReplica(node, replica, false, reason);
            }
        }

        if (ChunkPlacement_) {
            ChunkPlacement_->OnNodeUpdated(node);
        }
    }


    void HydraUpdateChunkProperties(NProto::TReqUpdateChunkProperties* request)
    {
        // NB: Ordered map is a must to make the behavior deterministic.
        std::map<TCellTag, NProto::TReqUpdateChunkProperties> crossCellRequestMap;
        auto getCrossCellRequest = [&] (const TChunk* chunk) -> NProto::TReqUpdateChunkProperties& {
            auto cellTag = CellTagFromId(chunk->GetId());
            auto it = crossCellRequestMap.find(cellTag);
            if (it == crossCellRequestMap.end()) {
                it = crossCellRequestMap.insert(std::make_pair(cellTag, NProto::TReqUpdateChunkProperties())).first;
                it->second.set_cell_tag(Bootstrap_->GetCellTag());
            }
            return it->second;
        };

        bool local = request->cell_tag() == Bootstrap_->GetCellTag();

        auto multicellManager = Bootstrap_->GetMulticellManager();
        int cellIndex = local ? -1 : multicellManager->GetRegisteredMasterCellIndex(request->cell_tag());

        for (const auto& update : request->updates()) {
            auto chunkId = FromProto<TChunkId>(update.chunk_id());
            auto* chunk = FindChunk(chunkId);
            if (!IsObjectAlive(chunk)) {
                continue;
            }

            TChunkProperties properties;
            properties.ReplicationFactor = update.replication_factor();
            properties.Vital = update.vital();

            bool updated = local
                ? chunk->UpdateLocalProperties(properties)
                : chunk->UpdateExternalProprties(cellIndex, properties);
            if (!updated) {
                continue;
            }

            if (chunk->IsForeign()) {
                Y_ASSERT(local);
                auto& crossCellRequest = getCrossCellRequest(chunk);
                *crossCellRequest.add_updates() = update;
            } else {
                ScheduleChunkRefresh(chunk);
            }
        }

        for (const auto& pair : crossCellRequestMap) {
            auto cellTag = pair.first;
            const auto& request = pair.second;
            multicellManager->PostToMaster(request, cellTag);
            LOG_DEBUG_UNLESS(IsRecovery(), "Requesting to update properties of imported chunks (CellTag: %v, Count: %v)",
                cellTag,
                request.updates_size());
        }
    }

    void HydraExportChunks(TCtxExportChunksPtr /*context*/, TReqExportChunks* request, TRspExportChunks* response)
    {
        auto transactionId = FromProto<TTransactionId>(request->transaction_id());
        auto transactionManager = Bootstrap_->GetTransactionManager();
        auto* transaction = transactionManager->GetTransactionOrThrow(transactionId);
        if (transaction->GetPersistentState() != ETransactionState::Active) {
            transaction->ThrowInvalidState();
        }

        auto multicellManager = Bootstrap_->GetMulticellManager();

        std::vector<TChunkId> chunkIds;
        for (const auto& exportData : request->chunks()) {
            auto chunkId = FromProto<TChunkId>(exportData.id());
            auto* chunk = GetChunkOrThrow(chunkId);

            if (chunk->IsForeign()) {
                THROW_ERROR_EXCEPTION("Cannot export a foreign chunk %v", chunkId);
            }

            auto cellTag = exportData.destination_cell_tag();
            if (!multicellManager->IsRegisteredMasterCell(cellTag)) {
                THROW_ERROR_EXCEPTION("Cell %v is not registered");
            }

            transactionManager->ExportObject(transaction, chunk, cellTag);

            if (response) {
                auto* importData = response->add_chunks();
                ToProto(importData->mutable_id(), chunkId);
                importData->mutable_info()->CopyFrom(chunk->ChunkInfo());
                importData->mutable_meta()->CopyFrom(chunk->ChunkMeta());
                importData->set_erasure_codec(static_cast<int>(chunk->GetErasureCodec()));
            }

            chunkIds.push_back(chunk->GetId());
        }

        LOG_DEBUG_UNLESS(IsRecovery(), "Chunks exported (TransactionId: %v, ChunkIds: %v)",
            transactionId,
            chunkIds);
    }

    void HydraImportChunks(TCtxImportChunksPtr /*context*/, TReqImportChunks* request, TRspImportChunks* /*response*/)
    {
        auto transactionId = FromProto<TTransactionId>(request->transaction_id());
        auto transactionManager = Bootstrap_->GetTransactionManager();
        auto* transaction = transactionManager->GetTransactionOrThrow(transactionId);

        if (transaction->GetPersistentState() != ETransactionState::Active) {
            transaction->ThrowInvalidState();
        }

        std::vector<TChunkId> chunkIds;
        for (auto& importData : *request->mutable_chunks()) {
            auto chunkId = FromProto<TChunkId>(importData.id());
            if (CellTagFromId(chunkId) == Bootstrap_->GetCellTag()) {
                THROW_ERROR_EXCEPTION("Cannot import a native chunk %v", chunkId);
            }

            auto* chunk = ChunkMap_.Find(chunkId);
            if (!chunk) {
                auto chunkHolder = std::make_unique<TChunk>(chunkId);
                chunk = ChunkMap_.Insert(chunkId, std::move(chunkHolder));
                chunk->SetForeign();
                chunk->Confirm(importData.mutable_info(), importData.mutable_meta());
                chunk->SetErasureCodec(NErasure::ECodec(importData.erasure_codec()));
                YCHECK(ForeignChunks_.insert(chunk).second);
            }

            transactionManager->ImportObject(transaction, chunk);

            chunkIds.push_back(chunk->GetId());
        }

        LOG_DEBUG_UNLESS(IsRecovery(), "Chunks imported (TransactionId: %v, ChunkIds: %v)",
            transactionId,
            chunkIds);
    }

    void HydraExecuteBatch(TCtxExecuteBatchPtr /*context*/, TReqExecuteBatch* request, TRspExecuteBatch* response)
    {
        auto executeSubrequests = [&] (
            auto* subrequests,
            auto* subresponses,
            auto handler,
            const char* errorMessage)
        {
            for (auto& subrequest : *subrequests) {
                auto* subresponse = subresponses ? subresponses->Add() : nullptr;
                try {
                    (this->*handler)(&subrequest, subresponse);
                } catch (const std::exception& ex) {
                    LOG_DEBUG_UNLESS(IsRecovery(), ex, errorMessage);
                    if (subresponse) {
                        ToProto(subresponse->mutable_error(), TError(ex));
                    }
                }
            }
        };

        executeSubrequests(
            request->mutable_create_chunk_subrequests(),
            response ? response->mutable_create_chunk_subresponses() : nullptr,
            &TImpl::ExecuteCreateChunkSubrequest,
            "Error creating chunk");

        executeSubrequests(
            request->mutable_confirm_chunk_subrequests(),
            response ? response->mutable_confirm_chunk_subresponses() : nullptr,
            &TImpl::ExecuteConfirmChunkSubrequest,
            "Error confirming chunk");

        executeSubrequests(
            request->mutable_seal_chunk_subrequests(),
            response ? response->mutable_seal_chunk_subresponses() : nullptr,
            &TImpl::ExecuteSealChunkSubrequest,
            "Error sealing chunk");

        executeSubrequests(
            request->mutable_create_chunk_lists_subrequests(),
            response ? response->mutable_create_chunk_lists_subresponses() : nullptr,
            &TImpl::ExecuteCreateChunkListsSubrequest,
            "Error creating chunk lists");

        executeSubrequests(
            request->mutable_unstage_chunk_tree_subrequests(),
            response ? response->mutable_unstage_chunk_tree_subresponses() : nullptr,
            &TImpl::ExecuteUnstageChunkTreeSubrequest,
            "Error unstaging chunk tree");

        executeSubrequests(
            request->mutable_attach_chunk_trees_subrequests(),
            response ? response->mutable_attach_chunk_trees_subresponses() : nullptr,
            &TImpl::ExecuteAttachChunkTreesSubrequest,
            "Error attaching chunk trees");
    }

    void ExecuteCreateChunkSubrequest(
        TReqExecuteBatch::TCreateChunkSubrequest* subrequest,
        TRspExecuteBatch::TCreateChunkSubresponse* subresponse)
    {
        auto transactionId = FromProto<TTransactionId>(subrequest->transaction_id());
        auto chunkType = EObjectType(subrequest->type());
        bool isErasure = (chunkType == EObjectType::ErasureChunk);
        bool isJournal = (chunkType == EObjectType::JournalChunk);
        auto erasureCodecId = isErasure ? NErasure::ECodec(subrequest->erasure_codec()) : NErasure::ECodec::None;
        int replicationFactor = isErasure ? 1 : subrequest->replication_factor();
        int readQuorum = isJournal ? subrequest->read_quorum() : 0;
        int writeQuorum = isJournal ? subrequest->write_quorum() : 0;

        auto transactionManager = Bootstrap_->GetTransactionManager();
        auto* transaction = transactionManager->GetTransactionOrThrow(transactionId);

        auto securityManager = Bootstrap_->GetSecurityManager();
        auto* account = securityManager->GetAccountByNameOrThrow(subrequest->account());
        securityManager->ValidateResourceUsageIncrease(account, TClusterResources(1, 0, 1));

        TChunkList* chunkList = nullptr;
        if (subrequest->has_chunk_list_id()) {
            auto chunkListId = FromProto<TChunkListId>(subrequest->chunk_list_id());
            chunkList = GetChunkListOrThrow(chunkListId);
            chunkList->ValidateSealed();
        }

        // NB: Once the chunk is created, no exceptions could be thrown.
        ChunksCreated_++;
        auto id = Bootstrap_->GetObjectManager()->GenerateId(chunkType, NullObjectId);
        auto chunkHolder = std::make_unique<TChunk>(id);
        auto* chunk = ChunkMap_.Insert(id, std::move(chunkHolder));
        chunk->SetLocalReplicationFactor(replicationFactor);
        chunk->SetReadQuorum(readQuorum);
        chunk->SetWriteQuorum(writeQuorum);
        chunk->SetErasureCodec(erasureCodecId);
        chunk->SetMovable(subrequest->movable());
        chunk->SetLocalVital(subrequest->vital());

        StageChunkTree(chunk, transaction, account);

        transactionManager->StageObject(transaction, chunk);

        if (chunkList) {
            AttachToChunkList(chunkList, chunk);
        }

        if (subresponse) {
            ToProto(subresponse->mutable_chunk_id(), chunk->GetId());
        }

        LOG_DEBUG_UNLESS(IsRecovery(),
            "Chunk created "
            "(ChunkId: %v, ChunkListId: %v, TransactionId: %v, Account: %v, ReplicationFactor: %v, "
            "ReadQuorum: %v, WriteQuorum: %v, ErasureCodec: %v, Movable: %v, Vital: %v)",
            chunk->GetId(),
            GetObjectId(chunkList),
            transaction->GetId(),
            account->GetName(),
            chunk->GetLocalReplicationFactor(),
            chunk->GetReadQuorum(),
            chunk->GetWriteQuorum(),
            erasureCodecId,
            subrequest->movable(),
            subrequest->vital());
    }

    void ExecuteConfirmChunkSubrequest(
        TReqExecuteBatch::TConfirmChunkSubrequest* subrequest,
        TRspExecuteBatch::TConfirmChunkSubresponse* subresponse)
    {
        auto chunkId = FromProto<TChunkId>(subrequest->chunk_id());
        auto replicas = FromProto<TChunkReplicaList>(subrequest->replicas());

        auto* chunk = GetChunkOrThrow(chunkId);

        ConfirmChunk(
            chunk,
            replicas,
            subrequest->mutable_chunk_info(),
            subrequest->mutable_chunk_meta());

        if (subresponse && subrequest->request_statistics()) {
            *subresponse->mutable_statistics() = chunk->GetStatistics().ToDataStatistics();
        }

        LOG_DEBUG_UNLESS(IsRecovery(), "Chunk confirmed (ChunkId: %v)",
            chunkId);
    }

    void ExecuteSealChunkSubrequest(
        TReqExecuteBatch::TSealChunkSubrequest* subrequest,
        TRspExecuteBatch::TSealChunkSubresponse* subresponse)
    {
        auto chunkId = FromProto<TChunkId>(subrequest->chunk_id());
        auto* chunk = GetChunkOrThrow(chunkId);

        const auto& miscExt = subrequest->misc();

        SealChunk(
            chunk,
            miscExt);

        LOG_DEBUG_UNLESS(IsRecovery(), "Chunk sealed "
            "(ChunkId: %v, RowCount: %v, UncompressedDataSize: %v, CompressedDataSize: %v)",
            chunk->GetId(),
            miscExt.row_count(),
            miscExt.uncompressed_data_size(),
            miscExt.compressed_data_size());
    }

    void ExecuteCreateChunkListsSubrequest(
        TReqExecuteBatch::TCreateChunkListsSubrequest* subrequest,
        TRspExecuteBatch::TCreateChunkListsSubresponse* subresponse)
    {
        auto transactionId = FromProto<TTransactionId>(subrequest->transaction_id());
        int count = subrequest->count();

        auto transactionManager = Bootstrap_->GetTransactionManager();
        auto* transaction = transactionManager->GetTransactionOrThrow(transactionId);

        auto objectManager = Bootstrap_->GetObjectManager();

        std::vector<TChunkListId> chunkListIds;
        chunkListIds.reserve(count);
        for (int index = 0; index < count; ++index) {
            auto* chunkList = CreateChunkList();
            StageChunkTree(chunkList, transaction, nullptr);
            transactionManager->StageObject(transaction, chunkList);
            ToProto(subresponse->add_chunk_list_ids(), chunkList->GetId());
            chunkListIds.push_back(chunkList->GetId());
        }

        LOG_DEBUG_UNLESS(IsRecovery(),
            "Chunk lists created (ChunkListIds: %v, TransactionId: %v)",
            chunkListIds,
            transaction->GetId());
    }

    void ExecuteUnstageChunkTreeSubrequest(
        TReqExecuteBatch::TUnstageChunkTreeSubrequest* subrequest,
        TRspExecuteBatch::TUnstageChunkTreeSubresponse* subresponse)
    {
        auto chunkTreeId = FromProto<TTransactionId>(subrequest->chunk_tree_id());
        auto recursive = subrequest->recursive();

        auto* chunkTree = GetChunkTreeOrThrow(chunkTreeId);
        auto transactionManager = Bootstrap_->GetTransactionManager();
        transactionManager->UnstageObject(chunkTree->GetStagingTransaction(), chunkTree, recursive);

        LOG_DEBUG_UNLESS(IsRecovery(), "Chunk tree unstaged (ChunkTreeId: %v, Recursive: %v)",
            chunkTreeId,
            recursive);
    }

    void ExecuteAttachChunkTreesSubrequest(
        TReqExecuteBatch::TAttachChunkTreesSubrequest* subrequest,
        TRspExecuteBatch::TAttachChunkTreesSubresponse* subresponse)
    {
        auto parentId = FromProto<TTransactionId>(subrequest->parent_id());
        auto* parent = GetChunkListOrThrow(parentId);

        std::vector<TChunkTree*> children;
        children.reserve(subrequest->child_ids_size());
        for (const auto& protoChildId : subrequest->child_ids()) {
            auto childId = FromProto<TChunkTreeId>(protoChildId);
            auto* child = GetChunkTreeOrThrow(childId);
            children.push_back(child);
        }

        AttachToChunkList(parent, children);

        if (subrequest->request_statistics()) {
            *subresponse->mutable_statistics() = parent->Statistics().ToDataStatistics();
        }

        LOG_DEBUG_UNLESS(IsRecovery(), "Chunk trees attached (ParentId: %v, ChildIds: %v)",
            parentId,
            MakeFormattableRange(children, TObjectIdFormatter()));
    }


    void SaveKeys(NCellMaster::TSaveContext& context) const
    {
        ChunkMap_.SaveKeys(context);
        ChunkListMap_.SaveKeys(context);
    }

    void SaveValues(NCellMaster::TSaveContext& context) const
    {
        ChunkMap_.SaveValues(context);
        ChunkListMap_.SaveValues(context);
    }


    void LoadKeys(NCellMaster::TLoadContext& context)
    {
        ChunkMap_.LoadKeys(context);
        ChunkListMap_.LoadKeys(context);
    }

    void LoadValues(NCellMaster::TLoadContext& context)
    {
        ChunkMap_.LoadValues(context);
        ChunkListMap_.LoadValues(context);

        // COMPAT(savrus): Cf. YT-5120
        if (context.GetVersion() < 303) {
            ScheduleRecomputeStatistics();
        }
    }

    virtual void OnBeforeSnapshotLoaded() override
    {
        NeedToRecomputeStatistics_ = false;
    }

    virtual void OnAfterSnapshotLoaded() override
    {
        TMasterAutomatonPart::OnAfterSnapshotLoaded();

        // Populate nodes' chunk replica sets.
        // Compute chunk replica count.

        LOG_INFO("Started initializing chunks");

        TotalReplicaCount_ = 0;
        for (const auto& pair : ChunkMap_) {
            auto* chunk = pair.second;

            auto addReplica = [&] (TNodePtrWithIndex nodePtrWithIndex, bool cached) {
                TChunkPtrWithIndex chunkPtrWithIndex(chunk, nodePtrWithIndex.GetIndex());
                nodePtrWithIndex.GetPtr()->AddReplica(chunkPtrWithIndex, cached);
                ++TotalReplicaCount_;
            };

            for (auto nodePtrWithIndex : chunk->StoredReplicas()) {
                addReplica(nodePtrWithIndex, false);
            }
            for (auto nodePtrWithIndex : chunk->CachedReplicas()) {
                addReplica(nodePtrWithIndex, true);
            }

            if (chunk->IsForeign()) {
                YCHECK(ForeignChunks_.insert(chunk).second);
            }
        }

        if (NeedToRecomputeStatistics_) {
            RecomputeStatistics();
            NeedToRecomputeStatistics_ = false;
        }

        LOG_INFO("Finished initializing chunks");
    }


    virtual void Clear() override
    {
        TMasterAutomatonPart::Clear();

        ChunkMap_.Clear();
        ChunkListMap_.Clear();
        ForeignChunks_.clear();
        TotalReplicaCount_ = 0;

        ChunksCreated_ = 0;
        ChunksDestroyed_ = 0;
        ChunkReplicasAdded_ = 0;
        ChunkReplicasRemoved_ = 0;
        ChunkListsCreated_ = 0;
        ChunkListsDestroyed_ = 0;
    }

    void ScheduleRecomputeStatistics()
    {
        NeedToRecomputeStatistics_ = true;
    }

    void RecomputeStatistics()
    {
        LOG_INFO("Started recomputing statistics");

        auto visitMark = TChunkList::GenerateVisitMark();

        std::vector<TChunkList*> chunkLists;
        std::vector<std::pair<TChunkList*, int>> stack;

        auto visit = [&] (TChunkList* chunkList) {
            if (chunkList->GetVisitMark() != visitMark) {
                chunkList->SetVisitMark(visitMark);
                stack.emplace_back(chunkList, 0);
            }
        };

        // Sort chunk lists in topological order
        for (const auto& pair : ChunkListMap_) {
            auto* chunkList = pair.second;
            visit(chunkList);

            while (!stack.empty()) {
                chunkList = stack.back().first;
                int childIndex = stack.back().second;
                int childCount = chunkList->Children().size();

                if (childIndex == childCount) {
                    chunkLists.push_back(chunkList);
                    stack.pop_back();
                } else {
                    ++stack.back().second;
                    auto* child = chunkList->Children()[childIndex];
                    if (child && child->GetType() == EObjectType::ChunkList) {
                        visit(child->AsChunkList());
                    }
                }
            }
        }

        // Recompute statistics
        for (auto* chunkList : chunkLists) {
            auto& statistics = chunkList->Statistics();
            auto oldStatistics = statistics;
            statistics = TChunkTreeStatistics();
            int childCount = chunkList->Children().size();

            auto& cumulativeStatistics = chunkList->CumulativeStatistics();
            cumulativeStatistics.clear();

            for (int childIndex = 0; childIndex < childCount; ++childIndex) {
                auto* child = chunkList->Children()[childIndex];
                if (!child) {
                    continue;
                }

                TChunkTreeStatistics childStatistics;
<<<<<<< HEAD
                if (child) {
                    switch (child->GetType()) {
                        case EObjectType::Chunk:
                        case EObjectType::ErasureChunk:
                        case EObjectType::JournalChunk:
                            childStatistics.Accumulate(child->AsChunk()->GetStatistics());
                            break;

                        case EObjectType::ChunkList:
                            childStatistics = ComputeStatisticsFor(child->AsChunkList(), visitMark);
                            break;

                        default:
                            Y_UNREACHABLE();
                    }
                }

                if (childIndex + 1 < childrenCount) {
                    cumulativeStatistics.push_back({
                        statistics.RowCount + childStatistics.RowCount,
                        statistics.ChunkCount + childStatistics.ChunkCount,
                        statistics.UncompressedDataSize + childStatistics.UncompressedDataSize
                    });
=======
                switch (child->GetType()) {
                    case EObjectType::Chunk:
                    case EObjectType::ErasureChunk:
                    case EObjectType::JournalChunk:
                        childStatistics.Accumulate(child->AsChunk()->GetStatistics());
                        break;

                    case EObjectType::ChunkList:
                        childStatistics.Accumulate(child->AsChunkList()->Statistics());
                        break;

                    default:
                        YUNREACHABLE();
                }

                if (childIndex + 1 < childCount) {
                    rowCountSums.push_back(statistics.RowCount + childStatistics.RowCount);
                    chunkCountSums.push_back(statistics.ChunkCount + childStatistics.ChunkCount);
                    dataSizeSums.push_back(statistics.UncompressedDataSize + childStatistics.UncompressedDataSize);
>>>>>>> c462c706
                }

                statistics.Accumulate(childStatistics);
            }

            ++statistics.Rank;
            ++statistics.ChunkListCount;

            if (statistics != oldStatistics) {
                LOG_DEBUG("Chunk list statistics changed (ChunkList: %v, OldStatistics: %v, NewStatistics: %v)",
                    chunkList->GetId(),
                    oldStatistics,
                    statistics);
            }
        }

        LOG_INFO("Finished recomputing statistics");
    }

    virtual void OnRecoveryStarted() override
    {
        TMasterAutomatonPart::OnRecoveryStarted();

        Profiler.SetEnabled(false);
    }

    virtual void OnRecoveryComplete() override
    {
        TMasterAutomatonPart::OnRecoveryComplete();

        Profiler.SetEnabled(true);
    }

    virtual void OnLeaderRecoveryComplete() override
    {
        TMasterAutomatonPart::OnLeaderRecoveryComplete();

        ChunkPlacement_ = New<TChunkPlacement>(Config_, Bootstrap_);
        ChunkReplicator_ = New<TChunkReplicator>(Config_, Bootstrap_, ChunkPlacement_);
        ChunkSealer_ = New<TChunkSealer>(Config_, Bootstrap_);

        LOG_INFO("Scheduling full chunk refresh");
        PROFILE_TIMING ("/full_chunk_refresh_schedule_time") {
            auto nodeTracker = Bootstrap_->GetNodeTracker();
            for (const auto& pair : nodeTracker->Nodes()) {
                auto* node = pair.second;
                ChunkReplicator_->OnNodeRegistered(node);
                ChunkPlacement_->OnNodeRegistered(node);
            }

            for (const auto& pair : ChunkMap_) {
                auto* chunk = pair.second;
                if (!IsObjectAlive(chunk))
                    continue;

                ChunkReplicator_->ScheduleChunkRefresh(chunk);
                ChunkReplicator_->SchedulePropertiesUpdate(chunk);

                if (chunk->IsJournal()) {
                    ChunkSealer_->ScheduleSeal(chunk);
                }
            }

        }
        LOG_INFO("Full chunk refresh scheduled");
    }

    virtual void OnLeaderActive() override
    {
        TMasterAutomatonPart::OnLeaderActive();

        ChunkReplicator_->Start();
        ChunkSealer_->Start();
    }

    virtual void OnStopLeading() override
    {
        TMasterAutomatonPart::OnStopLeading();

        ChunkPlacement_.Reset();

        if (ChunkReplicator_) {
            ChunkReplicator_->Stop();
            ChunkReplicator_.Reset();
        }

        if (ChunkSealer_) {
            ChunkSealer_->Stop();
            ChunkSealer_.Reset();
        }
    }


    void AddChunkReplica(TNode* node, TChunkPtrWithIndex chunkWithIndex, bool cached, EAddReplicaReason reason)
    {
        auto* chunk = chunkWithIndex.GetPtr();
        auto nodeId = node->GetId();
        TNodePtrWithIndex nodeWithIndex(node, chunkWithIndex.GetIndex());

        if (!node->AddReplica(chunkWithIndex, cached))
            return;

        chunk->AddReplica(nodeWithIndex, cached);

        if (!IsRecovery()) {
            LOG_EVENT(
                Logger,
                reason == EAddReplicaReason::FullHeartbeat ? NLogging::ELogLevel::Trace : NLogging::ELogLevel::Debug,
                "Chunk replica added (ChunkId: %v, Cached: %v, NodeId: %v, Address: %v)",
                chunkWithIndex,
                cached,
                nodeId,
                node->GetDefaultAddress());
        }

        if (!cached) {
            ScheduleChunkRefresh(chunk);
        }

        if (ChunkSealer_ && !cached && chunk->IsJournal()) {
            ChunkSealer_->ScheduleSeal(chunk);
        }

        if (reason == EAddReplicaReason::IncrementalHeartbeat || reason == EAddReplicaReason::Confirmation) {
            ++ChunkReplicasAdded_;
        }
    }

    void RemoveChunkReplica(TNode* node, TChunkPtrWithIndex chunkWithIndex, bool cached, ERemoveReplicaReason reason)
    {
        auto* chunk = chunkWithIndex.GetPtr();
        auto nodeId = node->GetId();
        TNodePtrWithIndex nodeWithIndex(node, chunkWithIndex.GetIndex());
        TChunkIdWithIndex chunkIdWithIndex(chunk->GetId(), nodeWithIndex.GetIndex());

        if (reason == ERemoveReplicaReason::IncrementalHeartbeat && !node->HasReplica(chunkWithIndex, cached)) {
            return;
        }

        chunk->RemoveReplica(nodeWithIndex, cached);

        switch (reason) {
            case ERemoveReplicaReason::IncrementalHeartbeat:
            case ERemoveReplicaReason::ApproveTimeout:
            case ERemoveReplicaReason::ChunkDestroyed:
                node->RemoveReplica(chunkWithIndex, cached);
                if (ChunkReplicator_ && !cached) {
                    ChunkReplicator_->OnReplicaRemoved(node, chunkWithIndex, reason);
                }
                break;
            case ERemoveReplicaReason::NodeDisposed:
                // Do nothing.
                break;
            default:
                Y_UNREACHABLE();
        }

        if (!IsRecovery()) {
            LOG_EVENT(
                Logger,
                reason == ERemoveReplicaReason::NodeDisposed ||
                reason == ERemoveReplicaReason::ChunkDestroyed
                ? NLogging::ELogLevel::Trace : NLogging::ELogLevel::Debug,
                "Chunk replica removed (ChunkId: %v, Cached: %v, Reason: %v, NodeId: %v, Address: %v)",
                chunkWithIndex,
                cached,
                reason,
                nodeId,
                node->GetDefaultAddress());
        }

        if (!cached) {
            ScheduleChunkRefresh(chunk);
        }

        ++ChunkReplicasRemoved_;
    }


    static int GetAddedChunkReplicaIndex(
        TChunk* chunk,
        const TChunkAddInfo& chunkAddInfo,
        const TChunkIdWithIndex& chunkIdWithIndex)
    {
        if (!chunk->IsJournal()) {
            return chunkIdWithIndex.Index;
        }

        if (chunkAddInfo.active()) {
            return ActiveChunkReplicaIndex;
        } else if (chunkAddInfo.sealed()) {
            return SealedChunkReplicaIndex;
        } else {
            return UnsealedChunkReplicaIndex;
        }
    }

    void ProcessAddedChunk(
        TNode* node,
        const TChunkAddInfo& chunkAddInfo,
        bool incremental)
    {
        auto nodeId = node->GetId();
        auto chunkId = FromProto<TChunkId>(chunkAddInfo.chunk_id());
        auto chunkIdWithIndex = DecodeChunkId(chunkId);
        bool cached = chunkAddInfo.cached();

        auto* chunk = FindChunk(chunkIdWithIndex.Id);
        if (!IsObjectAlive(chunk)) {
            if (cached) {
                // Nodes may still contain cached replicas of chunks that no longer exist.
                // We just silently ignore this case.
                return;
            }

            LOG_DEBUG_UNLESS(IsRecovery(), "Unknown chunk added, removal scheduled (NodeId: %v, Address: %v, ChunkId: %v, Cached: %v)",
                nodeId,
                node->GetDefaultAddress(),
                chunkIdWithIndex,
                cached);

            if (ChunkReplicator_) {
                ChunkReplicator_->ScheduleUnknownReplicaRemoval(node, chunkIdWithIndex);
            }

            return;
        }

        int replicaIndex = GetAddedChunkReplicaIndex(chunk, chunkAddInfo, chunkIdWithIndex);
        TChunkPtrWithIndex chunkWithIndex(chunk, replicaIndex);
        TNodePtrWithIndex nodeWithIndex(node, replicaIndex);

        if (!cached && node->HasUnapprovedReplica(chunkWithIndex)) {
            LOG_DEBUG_UNLESS(IsRecovery(), "Chunk approved (NodeId: %v, Address: %v, ChunkId: %v)",
                nodeId,
                node->GetDefaultAddress(),
                chunkWithIndex);

            node->ApproveReplica(chunkWithIndex);
            chunk->ApproveReplica(nodeWithIndex);
            return;
        }

        AddChunkReplica(
            node,
            chunkWithIndex,
            cached,
            incremental ? EAddReplicaReason::IncrementalHeartbeat : EAddReplicaReason::FullHeartbeat);
    }

    void ProcessRemovedChunk(
        TNode* node,
        const TChunkRemoveInfo& chunkInfo)
    {
        auto nodeId = node->GetId();
        auto chunkIdWithIndex = DecodeChunkId(FromProto<TChunkId>(chunkInfo.chunk_id()));
        bool cached = chunkInfo.cached();

        auto* chunk = FindChunk(chunkIdWithIndex.Id);
        // NB: Chunk could already be a zombie but we still need to remove the replica.
        if (!chunk) {
            LOG_DEBUG_UNLESS(IsRecovery(), "Unknown chunk replica removed (ChunkId: %v, Cached: %v, Address: %v, NodeId: %v)",
                chunkIdWithIndex,
                cached,
                node->GetDefaultAddress(),
                nodeId);
            return;
        }

        TChunkPtrWithIndex chunkWithIndex(chunk, chunkIdWithIndex.Index);
        RemoveChunkReplica(
            node,
            chunkWithIndex,
            cached,
            ERemoveReplicaReason::IncrementalHeartbeat);
    }


    void OnChunkSealed(TChunk* chunk)
    {
        Y_ASSERT(chunk->IsSealed());

        if (chunk->Parents().empty())
            return;

        // Go upwards and apply delta.
        YCHECK(chunk->Parents().size() == 1);
        auto* chunkList = chunk->Parents()[0];

        auto statisticsDelta = chunk->GetStatistics();
        AccumulateUniqueAncestorsStatistics(chunkList, statisticsDelta);

        auto securityManager = Bootstrap_->GetSecurityManager();

        auto owningNodes = GetOwningNodes(chunk);

        bool journalNodeLocked = false;
        TJournalNode* trunkJournalNode = nullptr;
        for (auto* node : owningNodes) {
            securityManager->UpdateAccountNodeUsage(node);
            if (node->GetType() == EObjectType::Journal) {
                auto* journalNode = static_cast<TJournalNode*>(node);
                if (journalNode->GetUpdateMode() != EUpdateMode::None) {
                    journalNodeLocked = true;
                }
                if (trunkJournalNode) {
                    YCHECK(journalNode->GetTrunkNode() == trunkJournalNode);
                } else {
                    trunkJournalNode = journalNode->GetTrunkNode();
                }
            }
        }

        if (!journalNodeLocked && IsObjectAlive(trunkJournalNode)) {
            auto journalManager = Bootstrap_->GetJournalManager();
            journalManager->SealJournal(trunkJournalNode, nullptr);
        }
    }


    void OnProfiling()
    {
        if (!IsLeader()) {
            return;
        }

        Profiler.Enqueue("/refresh_list_size", ChunkReplicator_->GetRefreshListSize(), EMetricType::Gauge);
        Profiler.Enqueue("/properties_update_list_size", ChunkReplicator_->GetPropertiesUpdateListSize(), EMetricType::Gauge);

        Profiler.Enqueue("/chunk_count", ChunkMap_.GetSize(), EMetricType::Gauge);
        Profiler.Enqueue("/chunks_created", ChunksCreated_, EMetricType::Counter);
        Profiler.Enqueue("/chunks_destroyed", ChunksDestroyed_, EMetricType::Counter);

        Profiler.Enqueue("/chunk_replica_count", TotalReplicaCount_, EMetricType::Gauge);
        Profiler.Enqueue("/chunk_replicas_added", ChunkReplicasAdded_, EMetricType::Counter);
        Profiler.Enqueue("/chunk_replicas_removed", ChunkReplicasRemoved_, EMetricType::Counter);

        Profiler.Enqueue("/chunk_list_count", ChunkListMap_.GetSize(), EMetricType::Gauge);
        Profiler.Enqueue("/chunk_lists_created", ChunkListsCreated_, EMetricType::Counter);
        Profiler.Enqueue("/chunk_lists_destroyed", ChunkListsDestroyed_, EMetricType::Counter);
    }

};

DEFINE_ENTITY_MAP_ACCESSORS(TChunkManager::TImpl, Chunk, TChunk, ChunkMap_)
DEFINE_ENTITY_MAP_ACCESSORS(TChunkManager::TImpl, ChunkList, TChunkList, ChunkListMap_)

DELEGATE_BYREF_RO_PROPERTY(TChunkManager::TImpl, yhash_set<TChunk*>, LostChunks, *ChunkReplicator_);
DELEGATE_BYREF_RO_PROPERTY(TChunkManager::TImpl, yhash_set<TChunk*>, LostVitalChunks, *ChunkReplicator_);
DELEGATE_BYREF_RO_PROPERTY(TChunkManager::TImpl, yhash_set<TChunk*>, OverreplicatedChunks, *ChunkReplicator_);
DELEGATE_BYREF_RO_PROPERTY(TChunkManager::TImpl, yhash_set<TChunk*>, UnderreplicatedChunks, *ChunkReplicator_);
DELEGATE_BYREF_RO_PROPERTY(TChunkManager::TImpl, yhash_set<TChunk*>, DataMissingChunks, *ChunkReplicator_);
DELEGATE_BYREF_RO_PROPERTY(TChunkManager::TImpl, yhash_set<TChunk*>, ParityMissingChunks, *ChunkReplicator_);
DELEGATE_BYREF_RO_PROPERTY(TChunkManager::TImpl, yhash_set<TChunk*>, QuorumMissingChunks, *ChunkReplicator_);
DELEGATE_BYREF_RO_PROPERTY(TChunkManager::TImpl, yhash_set<TChunk*>, UnsafelyPlacedChunks, *ChunkReplicator_);

///////////////////////////////////////////////////////////////////////////////

TChunkManager::TChunkTypeHandlerBase::TChunkTypeHandlerBase(TImpl* owner)
    : TObjectTypeHandlerWithMapBase(owner->Bootstrap_, &owner->ChunkMap_)
    , Owner_(owner)
{ }

IObjectProxyPtr TChunkManager::TChunkTypeHandlerBase::DoGetProxy(
    TChunk* chunk,
    TTransaction* /*transaction*/)
{
    return CreateChunkProxy(Bootstrap_, &Metadata_, chunk);
}

void TChunkManager::TChunkTypeHandlerBase::DoDestroyObject(TChunk* chunk)
{
    TObjectTypeHandlerWithMapBase::DoDestroyObject(chunk);
    Owner_->DestroyChunk(chunk);
}

void TChunkManager::TChunkTypeHandlerBase::DoUnstageObject(
    TChunk* chunk,
    bool recursive)
{
    TObjectTypeHandlerWithMapBase::DoUnstageObject(chunk, recursive);
    Owner_->UnstageChunk(chunk);
}

////////////////////////////////////////////////////////////////////////////////

TChunkManager::TChunkListTypeHandler::TChunkListTypeHandler(TImpl* owner)
    : TObjectTypeHandlerWithMapBase(owner->Bootstrap_, &owner->ChunkListMap_)
    , Owner_(owner)
{ }

IObjectProxyPtr TChunkManager::TChunkListTypeHandler::DoGetProxy(
    TChunkList* chunkList,
    TTransaction* /*transaction*/)
{
    return CreateChunkListProxy(Bootstrap_, &Metadata_, chunkList);
}

void TChunkManager::TChunkListTypeHandler::DoDestroyObject(TChunkList* chunkList)
{
    TObjectTypeHandlerWithMapBase::DoDestroyObject(chunkList);
    Owner_->DestroyChunkList(chunkList);
}

void TChunkManager::TChunkListTypeHandler::DoUnstageObject(
    TChunkList* chunkList,
    bool recursive)
{
    TObjectTypeHandlerWithMapBase::DoUnstageObject(chunkList, recursive);
    Owner_->UnstageChunkList(chunkList, recursive);
}

////////////////////////////////////////////////////////////////////////////////

TChunkManager::TChunkManager(
    TChunkManagerConfigPtr config,
    TBootstrap* bootstrap)
    : Impl_(New<TImpl>(config, bootstrap))
{ }

TChunkManager::~TChunkManager() = default;

void TChunkManager::Initialize()
{
    Impl_->Initialize();
}

TChunk* TChunkManager::GetChunkOrThrow(const TChunkId& id)
{
    return Impl_->GetChunkOrThrow(id);
}

TChunkList* TChunkManager::GetChunkListOrThrow(const TChunkListId& id)
{
    return Impl_->GetChunkListOrThrow(id);
}

TChunkTree* TChunkManager::FindChunkTree(const TChunkTreeId& id)
{
    return Impl_->FindChunkTree(id);
}

TChunkTree* TChunkManager::GetChunkTree(const TChunkTreeId& id)
{
    return Impl_->GetChunkTree(id);
}

TChunkTree* TChunkManager::GetChunkTreeOrThrow(const TChunkTreeId& id)
{
    return Impl_->GetChunkTreeOrThrow(id);
}

TNodeList TChunkManager::AllocateWriteTargets(
    TChunk* chunk,
    int desiredCount,
    int minCount,
    TNullable<int> replicationFactorOverride,
    const TNodeList* forbiddenNodes,
    const TNullable<Stroka>& preferredHostName)
{
    return Impl_->AllocateWriteTargets(
        chunk,
        desiredCount,
        minCount,
        replicationFactorOverride,
        forbiddenNodes,
        preferredHostName);
}

TMutationPtr TChunkManager::CreateUpdateChunkPropertiesMutation(const NProto::TReqUpdateChunkProperties& request)
{
    return Impl_->CreateUpdateChunkPropertiesMutation(request);
}

TMutationPtr TChunkManager::CreateExportChunksMutation(TCtxExportChunksPtr context)
{
    return Impl_->CreateExportChunksMutation(std::move(context));
}

TMutationPtr TChunkManager::CreateImportChunksMutation(TCtxImportChunksPtr context)
{
    return Impl_->CreateImportChunksMutation(std::move(context));
}

TMutationPtr TChunkManager::CreateExecuteBatchMutation(TCtxExecuteBatchPtr context)
{
    return Impl_->CreateExecuteBatchMutation(std::move(context));
}

TChunkList* TChunkManager::CreateChunkList(bool ordered)
{
    return Impl_->CreateChunkList(ordered);
}

void TChunkManager::UnstageChunk(TChunk* chunk)
{
    Impl_->UnstageChunk(chunk);
}

void TChunkManager::UnstageChunkList(TChunkList* chunkList, bool recursive)
{
    Impl_->UnstageChunkList(chunkList, recursive);
}

TNodePtrWithIndexList TChunkManager::LocateChunk(TChunkPtrWithIndex chunkWithIndex)
{
    return Impl_->LocateChunk(chunkWithIndex);
}

void TChunkManager::AttachToChunkList(
    TChunkList* chunkList,
    TChunkTree* const* childrenBegin,
    TChunkTree* const* childrenEnd)
{
    Impl_->AttachToChunkList(chunkList, childrenBegin, childrenEnd);
}

void TChunkManager::AttachToChunkList(
    TChunkList* chunkList,
    const std::vector<TChunkTree*>& children)
{
    Impl_->AttachToChunkList(chunkList, children);
}

void TChunkManager::AttachToChunkList(
    TChunkList* chunkList,
    TChunkTree* child)
{
    Impl_->AttachToChunkList(chunkList, child);
}

void TChunkManager::DetachFromChunkList(
    TChunkList* chunkList,
    TChunkTree* const* childrenBegin,
    TChunkTree* const* childrenEnd)
{
    Impl_->DetachFromChunkList(chunkList, childrenBegin, childrenEnd);
}

void TChunkManager::DetachFromChunkList(
    TChunkList* chunkList,
    const std::vector<TChunkTree*>& children)
{
    Impl_->DetachFromChunkList(chunkList, children);
}

void TChunkManager::DetachFromChunkList(
    TChunkList* chunkList,
    TChunkTree* child)
{
    Impl_->DetachFromChunkList(chunkList, child);
}

void TChunkManager::RebalanceChunkTree(TChunkList* chunkList)
{
    Impl_->RebalanceChunkTree(chunkList);
}

void TChunkManager::ClearChunkList(TChunkList* chunkList)
{
    Impl_->ClearChunkList(chunkList);
}

TJobPtr TChunkManager::FindJob(const TJobId& id)
{
    return Impl_->FindJob(id);
}

void TChunkManager::ScheduleJobs(
    TNode* node,
    const std::vector<TJobPtr>& currentJobs,
    std::vector<TJobPtr>* jobsToStart,
    std::vector<TJobPtr>* jobsToAbort,
    std::vector<TJobPtr>* jobsToRemove)
{
    Impl_->ScheduleJobs(
        node,
        currentJobs,
        jobsToStart,
        jobsToAbort,
        jobsToRemove);
}

bool TChunkManager::IsReplicatorEnabled()
{
    return Impl_->IsReplicatorEnabled();
}

void TChunkManager::ScheduleChunkRefresh(TChunk* chunk)
{
    Impl_->ScheduleChunkRefresh(chunk);
}

void TChunkManager::ScheduleNodeRefresh(TNode* node)
{
    Impl_->ScheduleNodeRefresh(node);
}

void TChunkManager::ScheduleChunkPropertiesUpdate(TChunkTree* chunkTree)
{
    Impl_->ScheduleChunkPropertiesUpdate(chunkTree);
}

void TChunkManager::ScheduleChunkSeal(TChunk* chunk)
{
    Impl_->ScheduleChunkSeal(chunk);
}

int TChunkManager::GetTotalReplicaCount()
{
    return Impl_->GetTotalReplicaCount();
}

EChunkStatus TChunkManager::ComputeChunkStatus(TChunk* chunk)
{
    return Impl_->ComputeChunkStatus(chunk);
}

TFuture<TMiscExt> TChunkManager::GetChunkQuorumInfo(TChunk* chunk)
{
    return Impl_->GetChunkQuorumInfo(chunk);
}

DELEGATE_ENTITY_MAP_ACCESSORS(TChunkManager, Chunk, TChunk, *Impl_)
DELEGATE_ENTITY_MAP_ACCESSORS(TChunkManager, ChunkList, TChunkList, *Impl_)

DELEGATE_BYREF_RO_PROPERTY(TChunkManager, yhash_set<TChunk*>, LostChunks, *Impl_);
DELEGATE_BYREF_RO_PROPERTY(TChunkManager, yhash_set<TChunk*>, LostVitalChunks, *Impl_);
DELEGATE_BYREF_RO_PROPERTY(TChunkManager, yhash_set<TChunk*>, OverreplicatedChunks, *Impl_);
DELEGATE_BYREF_RO_PROPERTY(TChunkManager, yhash_set<TChunk*>, UnderreplicatedChunks, *Impl_);
DELEGATE_BYREF_RO_PROPERTY(TChunkManager, yhash_set<TChunk*>, DataMissingChunks, *Impl_);
DELEGATE_BYREF_RO_PROPERTY(TChunkManager, yhash_set<TChunk*>, ParityMissingChunks, *Impl_);
DELEGATE_BYREF_RO_PROPERTY(TChunkManager, yhash_set<TChunk*>, QuorumMissingChunks, *Impl_);
DELEGATE_BYREF_RO_PROPERTY(TChunkManager, yhash_set<TChunk*>, UnsafelyPlacedChunks, *Impl_);
DELEGATE_BYREF_RO_PROPERTY(TChunkManager, yhash_set<TChunk*>, ForeignChunks, *Impl_);

///////////////////////////////////////////////////////////////////////////////

} // namespace NChunkServer
} // namespace NYT<|MERGE_RESOLUTION|>--- conflicted
+++ resolved
@@ -1614,31 +1614,6 @@
                 }
 
                 TChunkTreeStatistics childStatistics;
-<<<<<<< HEAD
-                if (child) {
-                    switch (child->GetType()) {
-                        case EObjectType::Chunk:
-                        case EObjectType::ErasureChunk:
-                        case EObjectType::JournalChunk:
-                            childStatistics.Accumulate(child->AsChunk()->GetStatistics());
-                            break;
-
-                        case EObjectType::ChunkList:
-                            childStatistics = ComputeStatisticsFor(child->AsChunkList(), visitMark);
-                            break;
-
-                        default:
-                            Y_UNREACHABLE();
-                    }
-                }
-
-                if (childIndex + 1 < childrenCount) {
-                    cumulativeStatistics.push_back({
-                        statistics.RowCount + childStatistics.RowCount,
-                        statistics.ChunkCount + childStatistics.ChunkCount,
-                        statistics.UncompressedDataSize + childStatistics.UncompressedDataSize
-                    });
-=======
                 switch (child->GetType()) {
                     case EObjectType::Chunk:
                     case EObjectType::ErasureChunk:
@@ -1651,14 +1626,15 @@
                         break;
 
                     default:
-                        YUNREACHABLE();
+                        Y_UNREACHABLE();
                 }
 
                 if (childIndex + 1 < childCount) {
-                    rowCountSums.push_back(statistics.RowCount + childStatistics.RowCount);
-                    chunkCountSums.push_back(statistics.ChunkCount + childStatistics.ChunkCount);
-                    dataSizeSums.push_back(statistics.UncompressedDataSize + childStatistics.UncompressedDataSize);
->>>>>>> c462c706
+                    cumulativeStatistics.push_back({
+                        statistics.RowCount + childStatistics.RowCount,
+                        statistics.ChunkCount + childStatistics.ChunkCount,
+                        statistics.UncompressedDataSize + childStatistics.UncompressedDataSize
+                    });
                 }
 
                 statistics.Accumulate(childStatistics);
