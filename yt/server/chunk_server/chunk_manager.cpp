#include "chunk_manager.h"
#include "private.h"
#include "chunk.h"
#include "chunk_list.h"
#include "chunk_list_proxy.h"
#include "chunk_owner_base.h"
#include "chunk_placement.h"
#include "chunk_proxy.h"
#include "chunk_replicator.h"
#include "chunk_sealer.h"
#include "chunk_tree_balancer.h"
#include "config.h"
#include "helpers.h"
#include "job.h"

#include <yt/server/cell_master/bootstrap.h>
#include <yt/server/cell_master/hydra_facade.h>
#include <yt/server/cell_master/multicell_manager.h>
#include <yt/server/cell_master/serialize.h>

#include <yt/server/chunk_server/chunk_manager.pb.h>

#include <yt/server/cypress_server/cypress_manager.h>

#include <yt/server/hydra/composite_automaton.h>
#include <yt/server/hydra/entity_map.h>

#include <yt/server/node_tracker_server/config.h>
#include <yt/server/node_tracker_server/node_directory_builder.h>
#include <yt/server/node_tracker_server/node_tracker.h>

#include <yt/server/object_server/object_manager.h>
#include <yt/server/object_server/type_handler_detail.h>

#include <yt/server/security_server/account.h>
#include <yt/server/security_server/group.h>
#include <yt/server/security_server/security_manager.h>

#include <yt/server/transaction_server/transaction.h>
#include <yt/server/transaction_server/transaction_manager.h>

#include <yt/server/journal_server/journal_node.h>
#include <yt/server/journal_server/journal_manager.h>

#include <yt/ytlib/chunk_client/chunk_list_ypath.pb.h>
#include <yt/ytlib/chunk_client/chunk_meta_extensions.h>
#include <yt/ytlib/chunk_client/schema.h>
#include <yt/ytlib/chunk_client/chunk_ypath.pb.h>
#include <yt/ytlib/chunk_client/chunk_service.pb.h>

#include <yt/ytlib/journal_client/helpers.h>

#include <yt/ytlib/object_client/helpers.h>

#include <yt/ytlib/cypress_client/rpc_helpers.h>

#include <yt/core/compression/codec.h>

#include <yt/core/erasure/codec.h>

#include <yt/core/logging/log.h>

#include <yt/core/misc/string.h>

#include <yt/core/profiling/profiler.h>

namespace NYT {
namespace NChunkServer {

using namespace NConcurrency;
using namespace NRpc;
using namespace NHydra;
using namespace NNodeTrackerServer;
using namespace NTransactionServer;
using namespace NObjectServer;
using namespace NObjectClient;
using namespace NObjectClient::NProto;
using namespace NYTree;
using namespace NCellMaster;
using namespace NCypressServer;
using namespace NSecurityServer;
using namespace NChunkClient;
using namespace NChunkClient::NProto;
using namespace NNodeTrackerClient;
using namespace NNodeTrackerClient::NProto;
using namespace NJournalClient;
using namespace NJournalServer;

////////////////////////////////////////////////////////////////////////////////

static const auto& Logger = ChunkServerLogger;
static const auto ProfilingPeriod = TDuration::MilliSeconds(100);
// NB: Changing this value will invalidate all changelogs!
static const auto UnapprovedReplicaGracePeriod = TDuration::Seconds(15);

////////////////////////////////////////////////////////////////////////////////

class TChunkTreeBalancerCallbacks
    : public IChunkTreeBalancerCallbacks
{
public:
    explicit TChunkTreeBalancerCallbacks(NCellMaster::TBootstrap* bootstrap)
        : Bootstrap_(bootstrap)
    { }

    virtual void RefObject(NObjectServer::TObjectBase* object) override
    {
        Bootstrap_->GetObjectManager()->RefObject(object);
    }

    virtual void UnrefObject(NObjectServer::TObjectBase* object) override
    {
        Bootstrap_->GetObjectManager()->UnrefObject(object);
    }

    virtual TChunkList* CreateChunkList() override
    {
        return Bootstrap_->GetChunkManager()->CreateChunkList();
    }

    virtual void ClearChunkList(TChunkList* chunkList) override
    {
        Bootstrap_->GetChunkManager()->ClearChunkList(chunkList);
    }

    virtual void AttachToChunkList(
        TChunkList* chunkList,
        const std::vector<TChunkTree*>& children) override
    {
        Bootstrap_->GetChunkManager()->AttachToChunkList(chunkList, children);
    }

    virtual void AttachToChunkList(
        TChunkList* chunkList,
        TChunkTree* child) override
    {
        Bootstrap_->GetChunkManager()->AttachToChunkList(chunkList, child);
    }

    virtual void AttachToChunkList(
        TChunkList* chunkList,
        TChunkTree** childrenBegin,
        TChunkTree** childrenEnd) override
    {
        Bootstrap_->GetChunkManager()->AttachToChunkList(chunkList, childrenBegin, childrenEnd);
    }

private:
    NCellMaster::TBootstrap* const Bootstrap_;

};

////////////////////////////////////////////////////////////////////////////////

class TChunkManager::TChunkTypeHandlerBase
    : public TObjectTypeHandlerWithMapBase<TChunk>
{
public:
    explicit TChunkTypeHandlerBase(TImpl* owner);

    virtual TObjectBase* CreateObject(
        const TObjectId& hintId,
        TTransaction* transaction,
        TAccount* account,
        IAttributeDictionary* attributes,
        const TObjectCreationExtensions& extensions) override;

    virtual void ResetAllObjects() override
    {
        // NB: All chunk type handlers share the same map.
        // No need to reset chunks multiple times.
        if (GetType() == EObjectType::Chunk) {
            TObjectTypeHandlerWithMapBase::ResetAllObjects();
        }
    }

    virtual NObjectServer::TObjectBase* FindObject(const TObjectId& id) override
    {
        return Map_->Find(DecodeChunkId(id).Id);
    }

protected:
    TImpl* const Owner_;


    virtual IObjectProxyPtr DoGetProxy(TChunk* chunk, TTransaction* transaction) override;

    virtual void DoDestroyObject(TChunk* chunk) override;

    virtual TTransaction* DoGetStagingTransaction(TChunk* chunk) override
    {
        return chunk->GetStagingTransaction();
    }

    virtual void DoUnstageObject(TChunk* chunk, bool recursive) override;

    virtual void DoResetObject(TChunk* chunk) override
    {
        TObjectTypeHandlerWithMapBase::DoResetObject(chunk);
        chunk->Reset();
    }

    virtual void DoExportObject(
        TChunk* chunk,
        TCellTag destinationCellTag) override
    {
        auto multicellManager = Bootstrap_->GetMulticellManager();
        auto cellIndex = multicellManager->GetRegisteredMasterCellIndex(destinationCellTag);
        chunk->Export(cellIndex);
    }

    virtual void DoUnexportObject(
        TChunk* chunk,
        TCellTag destinationCellTag,
        int importRefCounter) override
    {
        auto multicellManager = Bootstrap_->GetMulticellManager();
        auto cellIndex = multicellManager->GetRegisteredMasterCellIndex(destinationCellTag);
        chunk->Unexport(cellIndex, importRefCounter);
    }
};

////////////////////////////////////////////////////////////////////////////////

class TChunkManager::TRegularChunkTypeHandler
    : public TChunkTypeHandlerBase
{
public:
    explicit TRegularChunkTypeHandler(TImpl* owner)
        : TChunkTypeHandlerBase(owner)
    { }

    virtual TNullable<TTypeCreationOptions> GetCreationOptions() const override
    {
        return TTypeCreationOptions(
            EObjectTransactionMode::Required,
            EObjectAccountMode::Required);
    }

    virtual EObjectType GetType() const override
    {
        return EObjectType::Chunk;
    }

private:
    virtual Stroka DoGetName(const TChunk* chunk) override
    {
        return Format("chunk %v", chunk->GetId());
    }

};

////////////////////////////////////////////////////////////////////////////////

class TChunkManager::TErasureChunkTypeHandler
    : public TChunkTypeHandlerBase
{
public:
    TErasureChunkTypeHandler(TImpl* owner, EObjectType type)
        : TChunkTypeHandlerBase(owner)
        , Type_(type)
    { }

    virtual TNullable<TTypeCreationOptions> GetCreationOptions() const override
    {
        if (Type_ == EObjectType::ErasureChunk) {
            return TTypeCreationOptions(
                EObjectTransactionMode::Required,
                EObjectAccountMode::Required);
        } else {
            return Null;
        }
    }

    virtual EObjectType GetType() const override
    {
        return Type_;
    }

private:
    const EObjectType Type_;

<<<<<<< HEAD
    virtual Stroka DoGetName(TChunk* chunk) override
=======
    virtual Stroka DoGetName(const TChunk* chunk) override
>>>>>>> 4c21d8c5
    {
        return Format("erasure chunk %v", chunk->GetId());
    }

};

////////////////////////////////////////////////////////////////////////////////

class TChunkManager::TJournalChunkTypeHandler
    : public TChunkTypeHandlerBase
{
public:
    explicit TJournalChunkTypeHandler(TImpl* owner)
        : TChunkTypeHandlerBase(owner)
    { }

    virtual TNullable<TTypeCreationOptions> GetCreationOptions() const override
    {
        return TTypeCreationOptions(
            EObjectTransactionMode::Required,
            EObjectAccountMode::Required);
    }

    virtual EObjectType GetType() const override
    {
        return EObjectType::JournalChunk;
    }

private:
    virtual Stroka DoGetName(const TChunk* chunk) override
    {
        return Format("journal chunk %v", chunk->GetId());
    }

};

////////////////////////////////////////////////////////////////////////////////

class TChunkManager::TChunkListTypeHandler
    : public TObjectTypeHandlerWithMapBase<TChunkList>
{
public:
    explicit TChunkListTypeHandler(TImpl* owner);

    virtual EObjectType GetType() const override
    {
        return EObjectType::ChunkList;
    }

    virtual TNullable<TTypeCreationOptions> GetCreationOptions() const override
    {
        return TTypeCreationOptions(
            EObjectTransactionMode::Required,
            EObjectAccountMode::Forbidden);
    }

    virtual TObjectBase* CreateObject(
        const TObjectId& hintId,
        TTransaction* transaction,
        TAccount* account,
        IAttributeDictionary* attributes,
        const TObjectCreationExtensions& extensions) override;

private:
    TImpl* const Owner_;


    virtual Stroka DoGetName(const TChunkList* chunkList) override
    {
        return Format("chunk list %v", chunkList->GetId());
    }

    virtual IObjectProxyPtr DoGetProxy(TChunkList* chunkList, TTransaction* transaction) override;

    virtual void DoDestroyObject(TChunkList* chunkList) override;

    virtual TTransaction* DoGetStagingTransaction(TChunkList* chunkList) override
    {
        return chunkList->GetStagingTransaction();
    }

    virtual void DoUnstageObject(TChunkList* chunkList, bool recursive) override;
};

////////////////////////////////////////////////////////////////////////////////

class TChunkManager::TImpl
    : public TMasterAutomatonPart
{
public:
    TImpl(
        TChunkManagerConfigPtr config,
        TBootstrap* bootstrap)
        : TMasterAutomatonPart(bootstrap)
        , Config_(config)
        , ChunkTreeBalancer_(New<TChunkTreeBalancerCallbacks>(Bootstrap_))
        , Profiler(ChunkServerProfiler)
        , AddedChunkCounter_("/added_chunks")
        , RemovedChunkCounter_("/removed_chunks")
        , AddedChunkReplicaCounter_("/added_chunk_replicas")
        , RemovedChunkReplicaCounter_("/removed_chunk_replicas")
    {
        RegisterMethod(BIND(&TImpl::HydraUpdateChunkProperties, Unretained(this)));
        RegisterMethod(BIND(&TImpl::HydraExportChunks, Unretained(this), nullptr, nullptr));
        RegisterMethod(BIND(&TImpl::HydraImportChunks, Unretained(this), nullptr));

        RegisterLoader(
            "ChunkManager.Keys",
            BIND(&TImpl::LoadKeys, Unretained(this)));
        RegisterLoader(
            "ChunkManager.Values",
            BIND(&TImpl::LoadValues, Unretained(this)));

        RegisterSaver(
            ESyncSerializationPriority::Keys,
            "ChunkManager.Keys",
            BIND(&TImpl::SaveKeys, Unretained(this)));
        RegisterSaver(
            ESyncSerializationPriority::Values,
            "ChunkManager.Values",
            BIND(&TImpl::SaveValues, Unretained(this)));
    }

    void Initialize()
    {
        auto objectManager = Bootstrap_->GetObjectManager();
        objectManager->RegisterHandler(New<TRegularChunkTypeHandler>(this));
        objectManager->RegisterHandler(New<TErasureChunkTypeHandler>(this, EObjectType::ErasureChunk));
        for (auto type = MinErasureChunkPartType;
             type <= MaxErasureChunkPartType;
             type = static_cast<EObjectType>(static_cast<int>(type) + 1))
        {
            objectManager->RegisterHandler(New<TErasureChunkTypeHandler>(this, type));
        }
        objectManager->RegisterHandler(New<TJournalChunkTypeHandler>(this));
        objectManager->RegisterHandler(New<TChunkListTypeHandler>(this));

        auto nodeTracker = Bootstrap_->GetNodeTracker();
        nodeTracker->SubscribeNodeRegistered(BIND(&TImpl::OnNodeRegistered, MakeWeak(this)));
        nodeTracker->SubscribeNodeUnregistered(BIND(&TImpl::OnNodeUnregistered, MakeWeak(this)));
        nodeTracker->SubscribeNodeDisposed(BIND(&TImpl::OnNodeDisposed, MakeWeak(this)));
        nodeTracker->SubscribeNodeRackChanged(BIND(&TImpl::OnNodeChanged, MakeWeak(this)));
        nodeTracker->SubscribeNodeDecommissionChanged(BIND(&TImpl::OnNodeChanged, MakeWeak(this)));
        nodeTracker->SubscribeFullHeartbeat(BIND(&TImpl::OnFullHeartbeat, MakeWeak(this)));
        nodeTracker->SubscribeIncrementalHeartbeat(BIND(&TImpl::OnIncrementalHeartbeat, MakeWeak(this)));

        ProfilingExecutor_ = New<TPeriodicExecutor>(
            Bootstrap_->GetHydraFacade()->GetAutomatonInvoker(),
            BIND(&TImpl::OnProfiling, MakeWeak(this)),
            ProfilingPeriod);
        ProfilingExecutor_->Start();
    }


    TMutationPtr CreateUpdateChunkPropertiesMutation(const NProto::TReqUpdateChunkProperties& request)
    {
        return CreateMutation(
            Bootstrap_->GetHydraFacade()->GetHydraManager(),
            request,
            this,
            &TImpl::HydraUpdateChunkProperties);
    }

    TMutationPtr CreateExportChunksMutation(TCtxExportChunksPtr context)
    {
        return CreateMutation(Bootstrap_->GetHydraFacade()->GetHydraManager())
            ->SetRequestData(context->GetRequestBody(), context->Request().GetTypeName())
            ->SetAction(BIND([=, this_ = MakeStrong(this)] () {
                HydraExportChunks(context, &context->Response(), context->Request());
            }));
    }

    TMutationPtr CreateImportChunksMutation(TCtxImportChunksPtr context)
    {
        return CreateMutation(Bootstrap_->GetHydraFacade()->GetHydraManager())
            ->SetRequestData(context->GetRequestBody(), context->Request().GetTypeName())
            ->SetAction(BIND([=, this_ = MakeStrong(this)] () {
                HydraImportChunks(context, context->Request());
            }));
    }


    TNodeList AllocateWriteTargets(
        TChunk* chunk,
        int desiredCount,
        int minCount,
        TNullable<int> replicationFactorOverride,
        const TNodeList* forbiddenNodes,
        const TNullable<Stroka>& preferredHostName)
    {
        return ChunkPlacement_->AllocateWriteTargets(
            chunk,
            desiredCount,
            minCount,
            replicationFactorOverride,
            forbiddenNodes,
            preferredHostName,
            ESessionType::User);
    }

    TChunk* CreateChunk(EObjectType type)
    {
        Profiler.Increment(AddedChunkCounter_);
        auto id = Bootstrap_->GetObjectManager()->GenerateId(type, NullObjectId);
        auto chunkHolder = std::make_unique<TChunk>(id);
        return ChunkMap_.Insert(id, std::move(chunkHolder));
    }

    TChunkList* CreateChunkList()
    {
        auto objectManager = Bootstrap_->GetObjectManager();
        auto id = objectManager->GenerateId(EObjectType::ChunkList, NullObjectId);
        auto chunkListHolder = std::make_unique<TChunkList>(id);
        return ChunkListMap_.Insert(id, std::move(chunkListHolder));
    }


    void AttachToChunkList(
        TChunkList* chunkList,
        TChunkTree** childrenBegin,
        TChunkTree** childrenEnd)
    {
        if (childrenBegin == childrenEnd)
            return;

        auto objectManager = Bootstrap_->GetObjectManager();
        NChunkServer::AttachToChunkList(
            chunkList,
            childrenBegin,
            childrenEnd,
            [&] (TChunkTree* chunkTree) {
                objectManager->RefObject(chunkTree);
            });
    }

    void AttachToChunkList(
        TChunkList* chunkList,
        const std::vector<TChunkTree*>& children)
    {
        AttachToChunkList(
            chunkList,
            const_cast<TChunkTree**>(children.data()),
            const_cast<TChunkTree**>(children.data() + children.size()));
    }

    void AttachToChunkList(
        TChunkList* chunkList,
        TChunkTree* child)
    {
        AttachToChunkList(
            chunkList,
            &child,
            &child + 1);
    }


    void DetachFromChunkList(
        TChunkList* chunkList,
        TChunkTree** childrenBegin,
        TChunkTree** childrenEnd)
    {
        auto objectManager = Bootstrap_->GetObjectManager();
        NChunkServer::DetachFromChunkList(
            chunkList,
            childrenBegin,
            childrenEnd,
            [&] (TChunkTree* chunkTree) {
                objectManager->UnrefObject(chunkTree);
            });
    }

    void DetachFromChunkList(
        TChunkList* chunkList,
        const std::vector<TChunkTree*>& children)
    {
        DetachFromChunkList(
            chunkList,
            const_cast<TChunkTree**>(children.data()),
            const_cast<TChunkTree**>(children.data() + children.size()));
    }

    void DetachFromChunkList(
        TChunkList* chunkList,
        TChunkTree* child)
    {
        DetachFromChunkList(
            chunkList,
            &child,
            &child + 1);
    }


    void RebalanceChunkTree(TChunkList* chunkList)
    {
        if (!ChunkTreeBalancer_.IsRebalanceNeeded(chunkList))
            return;

        PROFILE_TIMING ("/chunk_tree_rebalance_time") {
            LOG_DEBUG_UNLESS(IsRecovery(), "Chunk tree rebalancing started (RootId: %v)",
                chunkList->GetId());
            ChunkTreeBalancer_.Rebalance(chunkList);
            LOG_DEBUG_UNLESS(IsRecovery(), "Chunk tree rebalancing completed");
        }
    }


    void ConfirmChunk(
        TChunk* chunk,
        const std::vector<NChunkClient::TChunkReplica>& replicas,
        TChunkInfo* chunkInfo,
        TChunkMeta* chunkMeta)
    {
        YCHECK(!chunk->IsConfirmed());

        const auto& id = chunk->GetId();

        chunk->Confirm(chunkInfo, chunkMeta);

        auto nodeTracker = Bootstrap_->GetNodeTracker();

        const auto* mutationContext = GetCurrentMutationContext();
        auto mutationTimestamp = mutationContext->GetTimestamp();

        for (auto replica : replicas) {
            auto* node = nodeTracker->FindNode(replica.GetNodeId());
            if (!IsObjectAlive(node)) {
                LOG_DEBUG_UNLESS(IsRecovery(), "Tried to confirm chunk %v at an unknown node %v",
                    id,
                    replica.GetNodeId());
                continue;
            }

            auto chunkWithIndex = chunk->IsJournal()
                ? TChunkPtrWithIndex(chunk, ActiveChunkReplicaIndex)
                : TChunkPtrWithIndex(chunk, replica.GetIndex());

            if (node->GetLocalState() != ENodeState::Online) {
                LOG_DEBUG_UNLESS(IsRecovery(), "Tried to confirm chunk %v at %v which has invalid state %Qlv",
                    id,
                    node->GetDefaultAddress(),
                    node->GetLocalState());
                continue;
            }

            if (!node->HasReplica(chunkWithIndex, false)) {
                AddChunkReplica(
                    node,
                    chunkWithIndex,
                    false,
                    EAddReplicaReason::Confirmation);
                node->AddUnapprovedReplica(chunkWithIndex, mutationTimestamp);
            }
        }

        // NB: This is true for non-journal chunks.
        if (chunk->IsSealed()) {
            OnChunkSealed(chunk);
        }

        // Increase staged resource usage.
        if (chunk->IsStaged() && !chunk->IsJournal()) {
            auto* stagingTransaction = chunk->GetStagingTransaction();
            auto* stagingAccount = chunk->GetStagingAccount();
            auto securityManager = Bootstrap_->GetSecurityManager();
            auto delta = chunk->GetResourceUsage();
            securityManager->UpdateAccountStagingUsage(stagingTransaction, stagingAccount, delta);
        }

        ScheduleChunkRefresh(chunk);

        LOG_DEBUG_UNLESS(IsRecovery(), "Chunk confirmed (ChunkId: %v)", id);
    }


    void StageChunkTree(TChunkTree* chunkTree, TTransaction* transaction, TAccount* account)
    {
        YASSERT(transaction);
        YASSERT(account);
        YASSERT(!chunkTree->IsStaged());

        chunkTree->SetStagingTransaction(transaction);
        chunkTree->SetStagingAccount(account);

        auto objectManager = Bootstrap_->GetObjectManager();
        objectManager->RefObject(account);
    }

    void UnstageChunk(TChunk* chunk)
    {
        auto* transaction = chunk->GetStagingTransaction();
        auto* account = chunk->GetStagingAccount();

        if (account) {
            auto objectManager = Bootstrap_->GetObjectManager();
            objectManager->UnrefObject(account);
        }

        if (account && chunk->IsConfirmed() && !chunk->IsJournal()) {
            auto securityManager = Bootstrap_->GetSecurityManager();
            auto delta = -chunk->GetResourceUsage();
            securityManager->UpdateAccountStagingUsage(transaction, account, delta);
        }

        chunk->SetStagingTransaction(nullptr);
        chunk->SetStagingAccount(nullptr);
    }

    void UnstageChunkList(TChunkList* chunkList, bool recursive)
    {
        auto* account = chunkList->GetStagingAccount();
        if (account) {
            auto objectManager = Bootstrap_->GetObjectManager();
            objectManager->UnrefObject(account);
        }

        chunkList->SetStagingTransaction(nullptr);
        chunkList->SetStagingAccount(nullptr);

        if (recursive) {
            auto transactionManager = Bootstrap_->GetTransactionManager();
            for (auto* child : chunkList->Children()) {
                transactionManager->UnstageObject(child, recursive);
            }
        }
    }


    TNodePtrWithIndexList LocateChunk(TChunkPtrWithIndex chunkWithIndex)
    {
        auto* chunk = chunkWithIndex.GetPtr();
        int index = chunkWithIndex.GetIndex();

        if (ChunkReplicator_) {
            ChunkReplicator_->TouchChunk(chunk);
        }

        TNodePtrWithIndexList result;
        auto replicas = chunk->GetReplicas();
        for (auto replica : replicas) {
            if (index == AllChunkReplicasIndex || replica.GetIndex() == index) {
                result.push_back(replica);
            }
        }

        return result;
    }


    void ClearChunkList(TChunkList* chunkList)
    {
        // TODO(babenko): currently we only support clearing a chunklist with no parents.
        YCHECK(chunkList->Parents().empty());
        chunkList->IncrementVersion();

        auto objectManager = Bootstrap_->GetObjectManager();
        for (auto* child : chunkList->Children()) {
            ResetChunkTreeParent(chunkList, child);
            objectManager->UnrefObject(child);
        }

        chunkList->Children().clear();
        ResetChunkListStatistics(chunkList);

        LOG_DEBUG_UNLESS(IsRecovery(), "Chunk list cleared (ChunkListId: %v)", chunkList->GetId());
    }


    TJobPtr FindJob(const TJobId& id)
    {
        return ChunkReplicator_->FindJob(id);
    }

    TJobListPtr FindJobList(TChunk* chunk)
    {
        return ChunkReplicator_->FindJobList(chunk);
    }


    void ScheduleJobs(
        TNode* node,
        const std::vector<TJobPtr>& currentJobs,
        std::vector<TJobPtr>* jobsToStart,
        std::vector<TJobPtr>* jobsToAbort,
        std::vector<TJobPtr>* jobsToRemove)
    {
        ChunkReplicator_->ScheduleJobs(
            node,
            currentJobs,
            jobsToStart,
            jobsToAbort,
            jobsToRemove);
    }


    const yhash_set<TChunk*>& LostChunks() const;
    const yhash_set<TChunk*>& LostVitalChunks() const;
    const yhash_set<TChunk*>& OverreplicatedChunks() const;
    const yhash_set<TChunk*>& UnderreplicatedChunks() const;
    const yhash_set<TChunk*>& DataMissingChunks() const;
    const yhash_set<TChunk*>& ParityMissingChunks() const;
    const yhash_set<TChunk*>& QuorumMissingChunks() const;
    const yhash_set<TChunk*>& UnsafelyPlacedChunks() const;


    int GetTotalReplicaCount()
    {
        return TotalReplicaCount_;
    }

    bool IsReplicatorEnabled()
    {
        return ChunkReplicator_ && ChunkReplicator_->IsEnabled();
    }


    void ScheduleChunkRefresh(TChunk* chunk)
    {
        if (ChunkReplicator_) {
            ChunkReplicator_->ScheduleChunkRefresh(chunk);
        }
    }

    void ScheduleNodeRefresh(TNode* node)
    {
        if (ChunkReplicator_) {
            ChunkReplicator_->ScheduleNodeRefresh(node);
        }
    }

    void ScheduleChunkPropertiesUpdate(TChunkTree* chunkTree)
    {
        if (ChunkReplicator_) {
            ChunkReplicator_->SchedulePropertiesUpdate(chunkTree);
        }
    }

    void ScheduleChunkSeal(TChunk* chunk)
    {
        if (ChunkSealer_) {
            ChunkSealer_->ScheduleSeal(chunk);
        }
    }


    TChunk* GetChunkOrThrow(const TChunkId& id)
    {
        auto* chunk = FindChunk(id);
        if (!IsObjectAlive(chunk)) {
            THROW_ERROR_EXCEPTION(
                NChunkClient::EErrorCode::NoSuchChunk,
                "No such chunk %v",
                id);
        }
        return chunk;
    }

    TChunkList* GetChunkListOrThrow(const TChunkListId& id)
    {
        auto* chunkList = FindChunkList(id);
        if (!IsObjectAlive(chunkList)) {
            THROW_ERROR_EXCEPTION(
                NChunkClient::EErrorCode::NoSuchChunkList,
                "No such chunk list %v",
                id);
        }
        return chunkList;
    }


    TChunkTree* FindChunkTree(const TChunkTreeId& id)
    {
        auto type = TypeFromId(id);
        switch (type) {
            case EObjectType::Chunk:
            case EObjectType::ErasureChunk:
            case EObjectType::JournalChunk:
                return FindChunk(id);
            case EObjectType::ChunkList:
                return FindChunkList(id);
            default:
                return nullptr;
        }
    }

    TChunkTree* GetChunkTree(const TChunkTreeId& id)
    {
        auto* chunkTree = FindChunkTree(id);
        YCHECK(chunkTree);
        return chunkTree;
    }

    TChunkTree* GetChunkTreeOrThrow(const TChunkTreeId& id)
    {
        auto* chunkTree = FindChunkTree(id);
        if (!IsObjectAlive(chunkTree)) {
            THROW_ERROR_EXCEPTION(
                NChunkClient::EErrorCode::NoSuchChunkTree,
                "No such chunk tree %v",
                id);
        }
        return chunkTree;
    }


    EChunkStatus ComputeChunkStatus(TChunk* chunk)
    {
        return ChunkReplicator_->ComputeChunkStatus(chunk);
    }


    TFuture<TMiscExt> GetChunkQuorumInfo(TChunk* chunk)
    {
        if (chunk->IsSealed()) {
            return MakeFuture(chunk->MiscExt());
        }

        std::vector<NNodeTrackerClient::TNodeDescriptor> replicas;
        for (auto nodeWithIndex : chunk->StoredReplicas()) {
            const auto* node = nodeWithIndex.GetPtr();
            replicas.push_back(node->GetDescriptor());
        }

        return ComputeQuorumInfo(
            chunk->GetId(),
            replicas,
            Config_->JournalRpcTimeout,
            chunk->GetReadQuorum());
    }

    void SealChunk(TChunk* chunk, const TMiscExt& info)
    {
        if (!chunk->IsJournal()) {
            THROW_ERROR_EXCEPTION("Not a journal chunk");
        }

        if (!chunk->IsConfirmed()) {
            THROW_ERROR_EXCEPTION("Chunk is not confirmed");
        }

        if (chunk->IsSealed()) {
            THROW_ERROR_EXCEPTION("Chunk is already sealed");
        }

        chunk->Seal(info);
        OnChunkSealed(chunk);

        ScheduleChunkRefresh(chunk);

        LOG_DEBUG_UNLESS(IsRecovery(), "Chunk sealed (ChunkId: %v, RowCount: %v, UncompressedDataSize: %v, CompressedDataSize: %v)",
            chunk->GetId(),
            info.row_count(),
            info.uncompressed_data_size(),
            info.compressed_data_size());
    }


    DECLARE_ENTITY_MAP_ACCESSORS(Chunk, TChunk, TChunkId);
    DECLARE_ENTITY_MAP_ACCESSORS(ChunkList, TChunkList, TChunkListId);

private:
    friend class TChunkTypeHandlerBase;
    friend class TRegularChunkTypeHandler;
    friend class TErasureChunkTypeHandler;
    friend class TChunkListTypeHandler;

    const TChunkManagerConfigPtr Config_;

    TChunkTreeBalancer ChunkTreeBalancer_;

    int TotalReplicaCount_ = 0;

    bool NeedToRecomputeStatistics_ = false;

    NConcurrency::TPeriodicExecutorPtr ProfilingExecutor_;

    NProfiling::TProfiler Profiler;
    NProfiling::TSimpleCounter AddedChunkCounter_;
    NProfiling::TSimpleCounter RemovedChunkCounter_;
    NProfiling::TSimpleCounter AddedChunkReplicaCounter_;
    NProfiling::TSimpleCounter RemovedChunkReplicaCounter_;

    TChunkPlacementPtr ChunkPlacement_;
    TChunkReplicatorPtr ChunkReplicator_;
    TChunkSealerPtr ChunkSealer_;

    NHydra::TEntityMap<TChunkId, TChunk> ChunkMap_;
    NHydra::TEntityMap<TChunkListId, TChunkList> ChunkListMap_;


    void DestroyChunk(TChunk* chunk)
    {
        // Decrease staging resource usage; release account.
        UnstageChunk(chunk);

        // Cancel all jobs, reset status etc.
        if (ChunkReplicator_) {
            ChunkReplicator_->OnChunkDestroyed(chunk);
        }

        // Unregister chunk replicas from all known locations.
        auto unregisterReplica = [&] (TNodePtrWithIndex nodeWithIndex, bool cached) {
            auto* node = nodeWithIndex.GetPtr();
            TChunkPtrWithIndex chunkWithIndex(chunk, nodeWithIndex.GetIndex());
            node->RemoveReplica(chunkWithIndex, cached);
            if (ChunkReplicator_ && !cached && node->GetLocalState() == ENodeState::Online) {
                ChunkReplicator_->ScheduleReplicaRemoval(node, chunkWithIndex);
            }
        };

        for (auto replica : chunk->StoredReplicas()) {
            unregisterReplica(replica, false);
        }

        if (chunk->CachedReplicas()) {
            for (auto replica : *chunk->CachedReplicas()) {
                unregisterReplica(replica, true);
            }
        }

        Profiler.Increment(RemovedChunkCounter_);
    }

    void DestroyChunkList(TChunkList* chunkList)
    {
        // Release account.
        UnstageChunkList(chunkList, false);

        // Drop references to children.
        auto objectManager = Bootstrap_->GetObjectManager();
        for (auto* child : chunkList->Children()) {
            ResetChunkTreeParent(chunkList, child);
            objectManager->UnrefObject(child);
        }
    }


    void OnNodeRegistered(TNode* node)
    {
        if (ChunkPlacement_) {
            ChunkPlacement_->OnNodeRegistered(node);
        }

        if (ChunkReplicator_) {
            ChunkReplicator_->OnNodeRegistered(node);
        }

        ScheduleNodeRefresh(node);
    }

    void OnNodeUnregistered(TNode* node)
    {
        if (ChunkPlacement_) {
            ChunkPlacement_->OnNodeUnregistered(node);
        }

        if (ChunkReplicator_) {
            ChunkReplicator_->OnNodeUnregistered(node);
        }
    }

    void OnNodeDisposed(TNode* node)
    {
        for (auto replica : node->StoredReplicas()) {
            RemoveChunkReplica(node, replica, false, ERemoveReplicaReason::NodeDisposed);
        }

        for (auto replica : node->CachedReplicas()) {
            RemoveChunkReplica(node, replica, true, ERemoveReplicaReason::NodeDisposed);
        }

        node->ClearReplicas();

        if (ChunkPlacement_) {
            ChunkPlacement_->OnNodeDisposed(node);
        }

        if (ChunkReplicator_) {
            ChunkReplicator_->OnNodeDisposed(node);
        }
    }

    void OnNodeChanged(TNode* node)
    {
<<<<<<< HEAD
        if (ChunkReplicator_ && node->GetLocalState() == ENodeState::Online) {
            ChunkReplicator_->ScheduleNodeRefresh(node);
=======
        if (node->GetLocalState() == ENodeState::Online) {
            ScheduleNodeRefresh(node);
>>>>>>> 4c21d8c5
        }
    }

    void OnFullHeartbeat(TNode* node, const NNodeTrackerServer::NProto::TReqFullHeartbeat& request)
    {
        YCHECK(node->StoredReplicas().empty());
        YCHECK(node->CachedReplicas().empty());

        node->ReserveStoredReplicas(request.stored_chunk_count());
        node->ReserveCachedReplicas(request.cached_chunk_count());

        for (const auto& chunkInfo : request.chunks()) {
            ProcessAddedChunk(node, chunkInfo, false);
        }

        if (ChunkPlacement_) {
            ChunkPlacement_->OnNodeUpdated(node);
        }
    }

    void OnIncrementalHeartbeat(
        TNode* node,
        const TReqIncrementalHeartbeat& request,
        TRspIncrementalHeartbeat* /*response*/)
    {
        node->ShrinkHashTables();

        for (const auto& chunkInfo : request.added_chunks()) {
            ProcessAddedChunk(node, chunkInfo, true);
        }

        for (const auto& chunkInfo : request.removed_chunks()) {
            ProcessRemovedChunk(node, chunkInfo);
        }

        const auto* mutationContext = GetCurrentMutationContext();
        auto mutationTimestamp = mutationContext->GetTimestamp();

        auto& unapprovedReplicas = node->UnapprovedReplicas();
        for (auto it = unapprovedReplicas.begin(); it != unapprovedReplicas.end();) {
            auto jt = it++;
            auto replica = jt->first;
            auto registerTimestamp = jt->second;
            auto reason = ERemoveReplicaReason::None;
            if (!IsObjectAlive(replica.GetPtr())) {
                reason = ERemoveReplicaReason::ChunkIsDead;
            } else if (mutationTimestamp > registerTimestamp + UnapprovedReplicaGracePeriod) {
                reason = ERemoveReplicaReason::FailedToApprove;
            }
            if (reason != ERemoveReplicaReason::None) {
                // This also removes replica from unapprovedReplicas.
                RemoveChunkReplica(node, replica, false, reason);
            }
        }

        if (ChunkPlacement_) {
            ChunkPlacement_->OnNodeUpdated(node);
        }
    }


    void HydraUpdateChunkProperties(const NProto::TReqUpdateChunkProperties& request)
    {
        // NB: Ordered map is a must to make the behavior deterministic.
        std::map<TCellTag, NProto::TReqUpdateChunkProperties> crossCellRequestMap;
        auto getCrossCellRequest = [&] (const TChunk* chunk) -> NProto::TReqUpdateChunkProperties& {
            auto cellTag = CellTagFromId(chunk->GetId());
            auto it = crossCellRequestMap.find(cellTag);
            if (it == crossCellRequestMap.end()) {
                it = crossCellRequestMap.insert(std::make_pair(cellTag, NProto::TReqUpdateChunkProperties())).first;
                it->second.set_cell_tag(Bootstrap_->GetCellTag());
            }
            return it->second;
        };

        bool local = request.cell_tag() == Bootstrap_->GetCellTag();

        auto multicellManager = Bootstrap_->GetMulticellManager();
        int cellIndex = local ? -1 : multicellManager->GetRegisteredMasterCellIndex(request.cell_tag());

        for (const auto& update : request.updates()) {
            auto chunkId = FromProto<TChunkId>(update.chunk_id());
            auto* chunk = FindChunk(chunkId);
            if (!IsObjectAlive(chunk)) {
                continue;
<<<<<<< HEAD
            }

            TChunkProperties properties;
            properties.ReplicationFactor = update.replication_factor();
            properties.Vital = update.vital();

            bool updated = local
                ? chunk->UpdateLocalProperties(properties)
                : chunk->UpdateExternalProprties(cellIndex, properties);
            if (!updated) {
                continue;
=======
            }

            TChunkProperties properties;
            properties.ReplicationFactor = update.replication_factor();
            properties.Vital = update.vital();

            bool updated = local
                ? chunk->UpdateLocalProperties(properties)
                : chunk->UpdateExternalProprties(cellIndex, properties);
            if (!updated) {
                continue;
            }

            if (chunk->IsForeign()) {
                YASSERT(local);
                auto& crossCellRequest = getCrossCellRequest(chunk);
                *crossCellRequest.add_updates() = update;
            } else {
                ScheduleChunkRefresh(chunk);
>>>>>>> 4c21d8c5
            }
        }

<<<<<<< HEAD
            if (chunk->IsForeign()) {
                YASSERT(local);
                auto& crossCellRequest = getCrossCellRequest(chunk);
                *crossCellRequest.add_updates() = update;
            } else if (ChunkReplicator_) {
                ChunkReplicator_->ScheduleChunkRefresh(chunk);
=======
        for (const auto& pair : crossCellRequestMap) {
            auto cellTag = pair.first;
            const auto& request = pair.second;
            multicellManager->PostToMaster(request, cellTag);
            LOG_DEBUG_UNLESS(IsRecovery(), "Requesting to update properties of imported chunks (CellTag: %v, Count: %v)",
                cellTag,
                request.updates_size());
        }
    }

    void HydraExportChunks(
        TCtxExportChunksPtr context,
        TRspExportChunks* response,
        const TReqExportChunks& request)
    {
        auto transactionId = FromProto<TTransactionId>(request.transaction_id());
        auto transactionManager = Bootstrap_->GetTransactionManager();
        auto* transaction = transactionManager->GetTransactionOrThrow(transactionId);
        if (transaction->GetPersistentState() != ETransactionState::Active) {
            transaction->ThrowInvalidState();
        }

        auto multicellManager = Bootstrap_->GetMulticellManager();

        for (const auto& exportData : request.chunks()) {
            auto chunkId = FromProto<TChunkId>(exportData.id());
            auto* chunk = GetChunkOrThrow(chunkId);

            auto cellTag = exportData.destination_cell_tag();
            if (!multicellManager->IsRegisteredMasterCell(cellTag)) {
                THROW_ERROR_EXCEPTION("Cell %v is not registered");
            }

            transactionManager->ExportObject(transaction, chunk, cellTag);

            if (response) {
                auto* importData = response->add_chunks();
                ToProto(importData->mutable_id(), chunkId);
                importData->mutable_info()->CopyFrom(chunk->ChunkInfo());
                importData->mutable_meta()->CopyFrom(chunk->ChunkMeta());
                importData->set_erasure_codec(static_cast<int>(chunk->GetErasureCodec()));
            }
        }

        LOG_INFO("Chunks exported (TransactionId: %v, ChunkCount: %v)",
            transactionId,
            request.chunks_size());
    }

    void HydraImportChunks(
        TCtxImportChunksPtr context,
        TReqImportChunks& request)
    {
        auto transactionId = FromProto<TTransactionId>(request.transaction_id());
        auto transactionManager = Bootstrap_->GetTransactionManager();
        auto* transaction = transactionManager->GetTransactionOrThrow(transactionId);

        if (transaction->GetPersistentState() != ETransactionState::Active) {
            transaction->ThrowInvalidState();
        }

        for (auto& importData : *request.mutable_chunks()) {
            auto chunkId = FromProto<TChunkId>(importData.id());
            auto* chunk = ChunkMap_.Find(chunkId);
            if (!chunk) {
                auto chunkHolder = std::make_unique<TChunk>(chunkId);
                chunk = ChunkMap_.Insert(chunkId, std::move(chunkHolder));
                chunk->SetForeign();
                chunk->Confirm(importData.mutable_info(), importData.mutable_meta());
                chunk->SetErasureCodec(NErasure::ECodec(importData.erasure_codec()));
>>>>>>> 4c21d8c5
            }

            transactionManager->ImportObject(transaction, chunk);
        }

<<<<<<< HEAD
        for (const auto& pair : crossCellRequestMap) {
            auto cellTag = pair.first;
            const auto& request = pair.second;
            multicellManager->PostToMaster(request, cellTag);
            LOG_DEBUG_UNLESS(IsRecovery(), "Requesting to update properties of imported chunks (CellTag: %v, Count: %v)",
                cellTag,
                request.updates_size());
        }
    }

    void HydraExportChunks(
        TCtxExportChunksPtr context,
        TRspExportChunks* response,
        const TReqExportChunks& request)
    {
        auto transactionId = FromProto<TTransactionId>(request.transaction_id());
        auto transactionManager = Bootstrap_->GetTransactionManager();
        auto* transaction = transactionManager->GetTransactionOrThrow(transactionId);
        if (transaction->GetPersistentState() != ETransactionState::Active) {
            transaction->ThrowInvalidState();
        }

        auto multicellManager = Bootstrap_->GetMulticellManager();

        for (const auto& exportData : request.chunks()) {
            auto chunkId = FromProto<TChunkId>(exportData.id());
            auto* chunk = GetChunkOrThrow(chunkId);

            auto cellTag = exportData.destination_cell_tag();
            if (!multicellManager->IsRegisteredMasterCell(cellTag)) {
                THROW_ERROR_EXCEPTION("Cell %v is not registered");
            }

            transactionManager->ExportObject(transaction, chunk, cellTag);

            if (response) {
                auto* importData = response->add_chunks();
                ToProto(importData->mutable_id(), chunkId);
                importData->mutable_info()->CopyFrom(chunk->ChunkInfo());
                importData->mutable_meta()->CopyFrom(chunk->ChunkMeta());
                importData->set_erasure_codec(static_cast<int>(chunk->GetErasureCodec()));
            }
        }

        LOG_INFO("Chunks exported (TransactionId: %v, ChunkCount: %v)",
            transactionId,
            request.chunks_size());
    }

    void HydraImportChunks(
        TCtxImportChunksPtr context,
        TReqImportChunks& request)
    {
        auto transactionId = FromProto<TTransactionId>(request.transaction_id());
        auto transactionManager = Bootstrap_->GetTransactionManager();
        auto* transaction = transactionManager->GetTransactionOrThrow(transactionId);

        if (transaction->GetPersistentState() != ETransactionState::Active) {
            transaction->ThrowInvalidState();
        }

        for (auto& importData : *request.mutable_chunks()) {
            auto chunkId = FromProto<TChunkId>(importData.id());
            auto* chunk = ChunkMap_.Find(chunkId);
            if (!chunk) {
                auto chunkHolder = std::make_unique<TChunk>(chunkId);
                chunk = ChunkMap_.Insert(chunkId, std::move(chunkHolder));
                chunk->SetForeign();
                chunk->Confirm(importData.mutable_info(), importData.mutable_meta());
                chunk->SetErasureCodec(NErasure::ECodec(importData.erasure_codec()));
            }

            transactionManager->ImportObject(transaction, chunk);
        }

=======
>>>>>>> 4c21d8c5
        LOG_INFO("Chunks imported (TransactionId: %v, ChunkCount: %v)",
            transactionId,
            request.chunks_size());
    }


    void SaveKeys(NCellMaster::TSaveContext& context) const
    {
        ChunkMap_.SaveKeys(context);
        ChunkListMap_.SaveKeys(context);
    }

    void SaveValues(NCellMaster::TSaveContext& context) const
    {
        ChunkMap_.SaveValues(context);
        ChunkListMap_.SaveValues(context);
    }


    void LoadKeys(NCellMaster::TLoadContext& context)
    {
        ChunkMap_.LoadKeys(context);
        ChunkListMap_.LoadKeys(context);
    }

    void LoadValues(NCellMaster::TLoadContext& context)
    {
        ChunkMap_.LoadValues(context);
        ChunkListMap_.LoadValues(context);
    }

    virtual void OnAfterSnapshotLoaded() override
    {
        TMasterAutomatonPart::OnAfterSnapshotLoaded();

        // Populate nodes' chunk replica sets.
        // Compute chunk replica count.

        LOG_INFO("Started populating nodes' chunk replicas");

        TotalReplicaCount_ = 0;
        for (const auto& pair : ChunkMap_) {
            auto* chunk = pair.second;

            for (auto nodePtrWithIndex : chunk->StoredReplicas()) {
                TChunkPtrWithIndex chunkPtrWithIndex(chunk, nodePtrWithIndex.GetIndex());
                nodePtrWithIndex.GetPtr()->AddReplica(chunkPtrWithIndex, false);
            }
            TotalReplicaCount_ += chunk->StoredReplicas().size();

            if (chunk->CachedReplicas()) {
                for (auto nodePtrWithIndex : *chunk->CachedReplicas()) {
                    TChunkPtrWithIndex chunkPtrWithIndex(chunk, nodePtrWithIndex.GetIndex());
                    nodePtrWithIndex.GetPtr()->AddReplica(chunkPtrWithIndex, true);
                }
                TotalReplicaCount_ += chunk->CachedReplicas()->size();
            }
        }

        LOG_INFO("Finished populating nodes' chunk replicas");
    }


    virtual void Clear() override
    {
        TMasterAutomatonPart::Clear();

        ChunkMap_.Clear();
        ChunkListMap_.Clear();
        TotalReplicaCount_ = 0;
    }

    void ScheduleRecomputeStatistics()
    {
        NeedToRecomputeStatistics_ = true;
    }

    const TChunkTreeStatistics& ComputeStatisticsFor(TChunkList* chunkList, TAtomic visitMark)
    {
        auto& statistics = chunkList->Statistics();
        if (chunkList->GetVisitMark() != visitMark) {
            chunkList->SetVisitMark(visitMark);

            statistics = TChunkTreeStatistics();
            statistics.Rank = 1;
            int childrenCount = chunkList->Children().size();

            auto& rowCountSums = chunkList->RowCountSums();
            rowCountSums.clear();

            auto& chunkCountSums = chunkList->ChunkCountSums();
            chunkCountSums.clear();

            auto& dataSizeSums = chunkList->DataSizeSums();
            dataSizeSums.clear();

            for (int childIndex = 0; childIndex < childrenCount; ++childIndex) {
                auto* child = chunkList->Children()[childIndex];
                TChunkTreeStatistics childStatistics;
                switch (child->GetType()) {
                    case EObjectType::Chunk:
                    case EObjectType::ErasureChunk:
                    case EObjectType::JournalChunk:
                        childStatistics.Accumulate(child->AsChunk()->GetStatistics());
                        break;

                    case EObjectType::ChunkList:
                        childStatistics = ComputeStatisticsFor(child->AsChunkList(), visitMark);
                        break;

                    default:
                        YUNREACHABLE();
                }

                if (childIndex + 1 < childrenCount) {
                    rowCountSums.push_back(statistics.RowCount + childStatistics.RowCount);
                    chunkCountSums.push_back(statistics.ChunkCount + childStatistics.ChunkCount);
                    dataSizeSums.push_back(statistics.UncompressedDataSize + childStatistics.UncompressedDataSize);
                }

                statistics.Accumulate(childStatistics);
            }

            if (!chunkList->Children().empty()) {
                ++statistics.Rank;
            }
            ++statistics.ChunkListCount;
        }
        return statistics;
    }

    void RecomputeStatistics()
    {
        // Chunk trees traversal with memoization.

        LOG_INFO("Started recomputing statistics");

        auto mark = TChunkList::GenerateVisitMark();

        // Force all statistics to be recalculated.
        for (const auto& pair : ChunkListMap_) {
            auto* chunkList = pair.second;
            ComputeStatisticsFor(chunkList, mark);
        }

        LOG_INFO("Finished recomputing statistics");
    }

    virtual void OnRecoveryStarted() override
    {
        TMasterAutomatonPart::OnRecoveryStarted();

        Profiler.SetEnabled(false);

        NeedToRecomputeStatistics_ = false;
    }

    virtual void OnRecoveryComplete() override
    {
        TMasterAutomatonPart::OnRecoveryComplete();

        Profiler.SetEnabled(true);

        if (NeedToRecomputeStatistics_) {
            RecomputeStatistics();
            NeedToRecomputeStatistics_ = false;
        }
    }

    virtual void OnLeaderRecoveryComplete() override
    {
        TMasterAutomatonPart::OnLeaderRecoveryComplete();

        ChunkPlacement_ = New<TChunkPlacement>(Config_, Bootstrap_);
        ChunkReplicator_ = New<TChunkReplicator>(Config_, Bootstrap_, ChunkPlacement_);
        ChunkSealer_ = New<TChunkSealer>(Config_, Bootstrap_);

        LOG_INFO("Scheduling full chunk refresh");
        PROFILE_TIMING ("/full_chunk_refresh_schedule_time") {
            auto nodeTracker = Bootstrap_->GetNodeTracker();
            for (const auto& pair : nodeTracker->Nodes()) {
                auto* node = pair.second;
                ChunkReplicator_->OnNodeRegistered(node);
                ChunkPlacement_->OnNodeRegistered(node);
            }

            for (const auto& pair : ChunkMap_) {
                auto* chunk = pair.second;
                if (!IsObjectAlive(chunk))
                    continue;

                ChunkReplicator_->ScheduleChunkRefresh(chunk);
                ChunkReplicator_->SchedulePropertiesUpdate(chunk);

                if (chunk->IsJournal()) {
                    ChunkSealer_->ScheduleSeal(chunk);
                }
            }

        }
        LOG_INFO("Full chunk refresh scheduled");
    }

    virtual void OnLeaderActive() override
    {
        TMasterAutomatonPart::OnLeaderActive();

        ChunkReplicator_->Start();
        ChunkSealer_->Start();
    }

    virtual void OnStopLeading() override
    {
        TMasterAutomatonPart::OnStopLeading();

        ChunkPlacement_.Reset();

        if (ChunkReplicator_) {
            ChunkReplicator_->Stop();
            ChunkReplicator_.Reset();
        }

        if (ChunkSealer_) {
            ChunkSealer_->Stop();
            ChunkSealer_.Reset();
        }
    }


    void AddChunkReplica(TNode* node, TChunkPtrWithIndex chunkWithIndex, bool cached, EAddReplicaReason reason)
    {
        auto* chunk = chunkWithIndex.GetPtr();
        auto nodeId = node->GetId();
        TNodePtrWithIndex nodeWithIndex(node, chunkWithIndex.GetIndex());

        if (!node->AddReplica(chunkWithIndex, cached))
            return;

        chunk->AddReplica(nodeWithIndex, cached);

        if (!IsRecovery()) {
            LOG_EVENT(
                Logger,
                reason == EAddReplicaReason::FullHeartbeat ? NLogging::ELogLevel::Trace : NLogging::ELogLevel::Debug,
                "Chunk replica added (ChunkId: %v, Cached: %v, NodeId: %v, Address: %v)",
                chunkWithIndex,
                cached,
                nodeId,
                node->GetDefaultAddress());
        }

        if (!cached) {
            ScheduleChunkRefresh(chunk);
        }

        if (ChunkSealer_ && !cached && chunk->IsJournal()) {
            ChunkSealer_->ScheduleSeal(chunk);
        }

        if (reason == EAddReplicaReason::IncrementalHeartbeat || reason == EAddReplicaReason::Confirmation) {
            Profiler.Increment(AddedChunkReplicaCounter_);
        }
    }

    void RemoveChunkReplica(TNode* node, TChunkPtrWithIndex chunkWithIndex, bool cached, ERemoveReplicaReason reason)
    {
        auto* chunk = chunkWithIndex.GetPtr();
        auto nodeId = node->GetId();
        TNodePtrWithIndex nodeWithIndex(node, chunkWithIndex.GetIndex());
        TChunkIdWithIndex chunkIdWithIndex(chunk->GetId(), nodeWithIndex.GetIndex());

        if (reason == ERemoveReplicaReason::IncrementalHeartbeat && !node->HasReplica(chunkWithIndex, cached)) {
            LOG_DEBUG_UNLESS(IsRecovery(), "Chunk replica is already removed (ChunkId: %v, Cached: %v, Reason: %v, NodeId: %v, Address: %v)",
                chunkWithIndex,
                cached,
                reason,
                nodeId,
                node->GetDefaultAddress());
            return;
        }

        chunk->RemoveReplica(nodeWithIndex, cached);

        switch (reason) {
            case ERemoveReplicaReason::IncrementalHeartbeat:
            case ERemoveReplicaReason::FailedToApprove:
            case ERemoveReplicaReason::ChunkIsDead:
                node->RemoveReplica(chunkWithIndex, cached);
                if (ChunkReplicator_ && !cached) {
                    ChunkReplicator_->OnReplicaRemoved(node, chunkWithIndex, reason);
                }
                break;
            case ERemoveReplicaReason::NodeDisposed:
                // Do nothing.
                break;
            default:
                YUNREACHABLE();
        }

        if (!IsRecovery()) {
            LOG_EVENT(
                Logger,
                reason == ERemoveReplicaReason::NodeDisposed ||
                reason == ERemoveReplicaReason::ChunkIsDead
                ? NLogging::ELogLevel::Trace : NLogging::ELogLevel::Debug,
                "Chunk replica removed (ChunkId: %v, Cached: %v, Reason: %v, NodeId: %v, Address: %v)",
                chunkWithIndex,
                cached,
                reason,
                nodeId,
                node->GetDefaultAddress());
        }

        if (!cached) {
            ScheduleChunkRefresh(chunk);
        }

        Profiler.Increment(RemovedChunkReplicaCounter_);
    }


    static int GetAddedChunkReplicaIndex(
        TChunk* chunk,
        const TChunkAddInfo& chunkAddInfo,
        const TChunkIdWithIndex& chunkIdWithIndex)
    {
        if (!chunk->IsJournal()) {
            return chunkIdWithIndex.Index;
        }

        if (chunkAddInfo.active()) {
            return ActiveChunkReplicaIndex;
        } else if (chunkAddInfo.sealed()) {
            return SealedChunkReplicaIndex;
        } else {
            return UnsealedChunkReplicaIndex;
        }
    }

    void ProcessAddedChunk(
        TNode* node,
        const TChunkAddInfo& chunkAddInfo,
        bool incremental)
    {
        auto nodeId = node->GetId();
        auto chunkId = FromProto<TChunkId>(chunkAddInfo.chunk_id());
        auto chunkIdWithIndex = DecodeChunkId(chunkId);
        bool cached = chunkAddInfo.cached();

        auto* chunk = FindChunk(chunkIdWithIndex.Id);
        if (!IsObjectAlive(chunk)) {
            if (cached) {
                // Nodes may still contain cached replicas of chunks that no longer exist.
                // We just silently ignore this case.
                return;
            }

            LOG_DEBUG_UNLESS(IsRecovery(), "Unknown chunk added, removal scheduled (NodeId: %v, Address: %v, ChunkId: %v, Cached: %v)",
                nodeId,
                node->GetDefaultAddress(),
                chunkIdWithIndex,
                cached);

            if (ChunkReplicator_) {
                ChunkReplicator_->ScheduleUnknownReplicaRemoval(node, chunkIdWithIndex);
            }

            return;
        }

        int replicaIndex = GetAddedChunkReplicaIndex(chunk, chunkAddInfo, chunkIdWithIndex);
        TChunkPtrWithIndex chunkWithIndex(chunk, replicaIndex);
        TNodePtrWithIndex nodeWithIndex(node, replicaIndex);

        if (!cached && node->HasUnapprovedReplica(chunkWithIndex)) {
            LOG_DEBUG_UNLESS(IsRecovery(), "Chunk approved (NodeId: %v, Address: %v, ChunkId: %v)",
                nodeId,
                node->GetDefaultAddress(),
                chunkWithIndex);

            node->ApproveReplica(chunkWithIndex);
            chunk->ApproveReplica(nodeWithIndex);
            return;
        }

        AddChunkReplica(
            node,
            chunkWithIndex,
            cached,
            incremental ? EAddReplicaReason::IncrementalHeartbeat : EAddReplicaReason::FullHeartbeat);
    }

    void ProcessRemovedChunk(
        TNode* node,
        const TChunkRemoveInfo& chunkInfo)
    {
        auto nodeId = node->GetId();
        auto chunkIdWithIndex = DecodeChunkId(FromProto<TChunkId>(chunkInfo.chunk_id()));
        bool cached = chunkInfo.cached();

        auto* chunk = FindChunk(chunkIdWithIndex.Id);
        // NB: Chunk could already be a zombie but we still need to remove the replica.
        if (!chunk) {
            LOG_DEBUG_UNLESS(IsRecovery(), "Unknown chunk replica removed (ChunkId: %v, Cached: %v, Address: %v, NodeId: %v)",
                chunkIdWithIndex,
                cached,
                node->GetDefaultAddress(),
                nodeId);
            return;
        }

        TChunkPtrWithIndex chunkWithIndex(chunk, chunkIdWithIndex.Index);
        RemoveChunkReplica(
            node,
            chunkWithIndex,
            cached,
            ERemoveReplicaReason::IncrementalHeartbeat);
    }


    void OnChunkSealed(TChunk* chunk)
    {
        YASSERT(chunk->IsSealed());

        if (chunk->Parents().empty())
            return;

        // Go upwards and apply delta.
        YCHECK(chunk->Parents().size() == 1);
        auto* chunkList = chunk->Parents()[0];

        auto statisticsDelta = chunk->GetStatistics();
        AccumulateUniqueAncestorsStatistics(chunkList, statisticsDelta);

        auto securityManager = Bootstrap_->GetSecurityManager();

        auto owningNodes = GetOwningNodes(chunk);

        bool journalNodeLocked = false;
        TJournalNode* trunkJournalNode = nullptr;
        for (auto* node : owningNodes) {
            securityManager->UpdateAccountNodeUsage(node);
            if (node->GetType() == EObjectType::Journal) {
                auto* journalNode = static_cast<TJournalNode*>(node);
                if (journalNode->GetUpdateMode() != EUpdateMode::None) {
                    journalNodeLocked = true;
                }
                if (trunkJournalNode) {
                    YCHECK(journalNode->GetTrunkNode() == trunkJournalNode);
                } else {
                    trunkJournalNode = journalNode->GetTrunkNode();
                }
            }
        }

        if (!journalNodeLocked && IsObjectAlive(trunkJournalNode)) {
            auto journalManager = Bootstrap_->GetJournalManager();
            journalManager->SealJournal(trunkJournalNode, nullptr);
        }
    }


    void OnProfiling()
    {
        if (ChunkReplicator_) {
            Profiler.Enqueue("/refresh_list_size", ChunkReplicator_->GetRefreshListSize());
            Profiler.Enqueue("/properties_update_list_size", ChunkReplicator_->GetPropertiesUpdateListSize());
        }
    }

};

DEFINE_ENTITY_MAP_ACCESSORS(TChunkManager::TImpl, Chunk, TChunk, TChunkId, ChunkMap_)
DEFINE_ENTITY_MAP_ACCESSORS(TChunkManager::TImpl, ChunkList, TChunkList, TChunkListId, ChunkListMap_)

DELEGATE_BYREF_RO_PROPERTY(TChunkManager::TImpl, yhash_set<TChunk*>, LostChunks, *ChunkReplicator_);
DELEGATE_BYREF_RO_PROPERTY(TChunkManager::TImpl, yhash_set<TChunk*>, LostVitalChunks, *ChunkReplicator_);
DELEGATE_BYREF_RO_PROPERTY(TChunkManager::TImpl, yhash_set<TChunk*>, OverreplicatedChunks, *ChunkReplicator_);
DELEGATE_BYREF_RO_PROPERTY(TChunkManager::TImpl, yhash_set<TChunk*>, UnderreplicatedChunks, *ChunkReplicator_);
DELEGATE_BYREF_RO_PROPERTY(TChunkManager::TImpl, yhash_set<TChunk*>, DataMissingChunks, *ChunkReplicator_);
DELEGATE_BYREF_RO_PROPERTY(TChunkManager::TImpl, yhash_set<TChunk*>, ParityMissingChunks, *ChunkReplicator_);
DELEGATE_BYREF_RO_PROPERTY(TChunkManager::TImpl, yhash_set<TChunk*>, QuorumMissingChunks, *ChunkReplicator_);
DELEGATE_BYREF_RO_PROPERTY(TChunkManager::TImpl, yhash_set<TChunk*>, UnsafelyPlacedChunks, *ChunkReplicator_);

///////////////////////////////////////////////////////////////////////////////

TChunkManager::TChunkTypeHandlerBase::TChunkTypeHandlerBase(TImpl* owner)
    : TObjectTypeHandlerWithMapBase(owner->Bootstrap_, &owner->ChunkMap_)
    , Owner_(owner)
{ }

IObjectProxyPtr TChunkManager::TChunkTypeHandlerBase::DoGetProxy(
    TChunk* chunk,
    TTransaction* /*transaction*/)
{
    return CreateChunkProxy(Bootstrap_, chunk);
}

TObjectBase* TChunkManager::TChunkTypeHandlerBase::CreateObject(
    const TObjectId& /*hintId*/,
    TTransaction* transaction,
    TAccount* account,
    IAttributeDictionary* /*attributes*/,
    const TObjectCreationExtensions& extensions)
{
    YCHECK(transaction);
    YCHECK(account);

    account->ValidateResourceUsageIncrease(TClusterResources(1, 0, 1));

    auto chunkType = GetType();
    bool isErasure = (chunkType == EObjectType::ErasureChunk);
    bool isJournal = (chunkType == EObjectType::JournalChunk);

    const auto& requestExt = extensions.GetExtension(TChunkCreationExt::chunk_creation_ext);
    auto erasureCodecId = isErasure ? NErasure::ECodec(requestExt.erasure_codec()) : NErasure::ECodec::None;
    int replicationFactor = isErasure ? 1 : requestExt.replication_factor();
    int readQuorum = isJournal ? requestExt.read_quorum() : 0;
    int writeQuorum = isJournal ? requestExt.write_quorum() : 0;

    // NB: Once the chunk is created, no exceptions could be thrown.
    auto chunkListId = requestExt.has_chunk_list_id() ? FromProto<TChunkListId>(requestExt.chunk_list_id()) : NullChunkListId;
    TChunkList* chunkList = nullptr;
    if (chunkListId) {
        chunkList = Owner_->GetChunkListOrThrow(chunkListId);
        chunkList->ValidateSealed();
    }

    auto* chunk = Owner_->CreateChunk(chunkType);
    chunk->SetLocalReplicationFactor(replicationFactor);
    chunk->SetReadQuorum(readQuorum);
    chunk->SetWriteQuorum(writeQuorum);
    chunk->SetErasureCodec(erasureCodecId);
    chunk->SetMovable(requestExt.movable());
    chunk->SetLocalVital(requestExt.vital());

    Owner_->StageChunkTree(chunk, transaction, account);

    if (chunkList) {
        Owner_->AttachToChunkList(chunkList, chunk);
    }

    LOG_DEBUG_UNLESS(Owner_->IsRecovery(),
        "Chunk created "
        "(ChunkId: %v, ChunkListId: %v, TransactionId: %v, Account: %v, ReplicationFactor: %v, "
        "ReadQuorum: %v, WriteQuorum: %v, ErasureCodec: %v, Movable: %v, Vital: %v)",
        chunk->GetId(),
        chunkListId,
        transaction->GetId(),
        account->GetName(),
        chunk->GetLocalReplicationFactor(),
        chunk->GetReadQuorum(),
        chunk->GetWriteQuorum(),
        erasureCodecId,
        requestExt.movable(),
        requestExt.vital());

    return chunk;
}

void TChunkManager::TChunkTypeHandlerBase::DoDestroyObject(TChunk* chunk)
{
    TObjectTypeHandlerWithMapBase::DoDestroyObject(chunk);
    Owner_->DestroyChunk(chunk);
}

void TChunkManager::TChunkTypeHandlerBase::DoUnstageObject(
    TChunk* chunk,
    bool recursive)
{
    TObjectTypeHandlerWithMapBase::DoUnstageObject(chunk, recursive);
    Owner_->UnstageChunk(chunk);
}

////////////////////////////////////////////////////////////////////////////////

TChunkManager::TChunkListTypeHandler::TChunkListTypeHandler(TImpl* owner)
    : TObjectTypeHandlerWithMapBase(owner->Bootstrap_, &owner->ChunkListMap_)
    , Owner_(owner)
{ }

IObjectProxyPtr TChunkManager::TChunkListTypeHandler::DoGetProxy(
    TChunkList* chunkList,
    TTransaction* /*transaction*/)
{
    return CreateChunkListProxy(Bootstrap_, chunkList);
}

TObjectBase* TChunkManager::TChunkListTypeHandler::CreateObject(
    const TObjectId& /*hintId*/,
    TTransaction* transaction,
    TAccount* account,
    IAttributeDictionary* /*attributes*/,
    const TObjectCreationExtensions& extensions)
{
    auto* chunkList = Owner_->CreateChunkList();
    chunkList->SetStagingTransaction(transaction);
    chunkList->SetStagingAccount(account);
    return chunkList;
}

void TChunkManager::TChunkListTypeHandler::DoDestroyObject(TChunkList* chunkList)
{
    TObjectTypeHandlerWithMapBase::DoDestroyObject(chunkList);
    Owner_->DestroyChunkList(chunkList);
}

void TChunkManager::TChunkListTypeHandler::DoUnstageObject(
    TChunkList* chunkList,
    bool recursive)
{
    TObjectTypeHandlerWithMapBase::DoUnstageObject(chunkList, recursive);
    Owner_->UnstageChunkList(chunkList, recursive);
}

////////////////////////////////////////////////////////////////////////////////

TChunkManager::TChunkManager(
    TChunkManagerConfigPtr config,
    TBootstrap* bootstrap)
    : Impl_(New<TImpl>(config, bootstrap))
{ }

TChunkManager::~TChunkManager()
{ }

void TChunkManager::Initialize()
{
    Impl_->Initialize();
}

TChunk* TChunkManager::GetChunkOrThrow(const TChunkId& id)
{
    return Impl_->GetChunkOrThrow(id);
}

TChunkList* TChunkManager::GetChunkListOrThrow(const TChunkListId& id)
{
    return Impl_->GetChunkListOrThrow(id);
}

TChunkTree* TChunkManager::FindChunkTree(const TChunkTreeId& id)
{
    return Impl_->FindChunkTree(id);
}

TChunkTree* TChunkManager::GetChunkTree(const TChunkTreeId& id)
{
    return Impl_->GetChunkTree(id);
}

TChunkTree* TChunkManager::GetChunkTreeOrThrow(const TChunkTreeId& id)
{
    return Impl_->GetChunkTreeOrThrow(id);
}

TNodeList TChunkManager::AllocateWriteTargets(
    TChunk* chunk,
    int desiredCount,
    int minCount,
    TNullable<int> replicationFactorOverride,
    const TNodeList* forbiddenNodes,
    const TNullable<Stroka>& preferredHostName)
{
    return Impl_->AllocateWriteTargets(
        chunk,
        desiredCount,
        minCount,
        replicationFactorOverride,
        forbiddenNodes,
        preferredHostName);
}

TMutationPtr TChunkManager::CreateUpdateChunkPropertiesMutation(
    const NProto::TReqUpdateChunkProperties& request)
{
    return Impl_->CreateUpdateChunkPropertiesMutation(request);
}

TMutationPtr TChunkManager::CreateExportChunksMutation(
    TCtxExportChunksPtr context)
{
    return Impl_->CreateExportChunksMutation(context);
}

TMutationPtr TChunkManager::CreateImportChunksMutation(
    TCtxImportChunksPtr context)
{
    return Impl_->CreateImportChunksMutation(context);
}

TChunk* TChunkManager::CreateChunk(EObjectType type)
{
    return Impl_->CreateChunk(type);
}

TChunkList* TChunkManager::CreateChunkList()
{
    return Impl_->CreateChunkList();
}

void TChunkManager::ConfirmChunk(
    TChunk* chunk,
    const std::vector<NChunkClient::TChunkReplica>& replicas,
    TChunkInfo* chunkInfo,
    TChunkMeta* chunkMeta)
{
    Impl_->ConfirmChunk(
        chunk,
        replicas,
        chunkInfo,
        chunkMeta);
}

void TChunkManager::UnstageChunk(TChunk* chunk)
{
    Impl_->UnstageChunk(chunk);
}

void TChunkManager::UnstageChunkList(TChunkList* chunkList, bool recursive)
{
    Impl_->UnstageChunkList(chunkList, recursive);
}

TNodePtrWithIndexList TChunkManager::LocateChunk(TChunkPtrWithIndex chunkWithIndex)
{
    return Impl_->LocateChunk(chunkWithIndex);
}

void TChunkManager::AttachToChunkList(
    TChunkList* chunkList,
    TChunkTree** childrenBegin,
    TChunkTree** childrenEnd)
{
    Impl_->AttachToChunkList(chunkList, childrenBegin, childrenEnd);
}

void TChunkManager::AttachToChunkList(
    TChunkList* chunkList,
    const std::vector<TChunkTree*>& children)
{
    Impl_->AttachToChunkList(chunkList, children);
}

void TChunkManager::AttachToChunkList(
    TChunkList* chunkList,
    TChunkTree* child)
{
    Impl_->AttachToChunkList(chunkList, child);
}

void TChunkManager::DetachFromChunkList(
    TChunkList* chunkList,
    TChunkTree** childrenBegin,
    TChunkTree** childrenEnd)
{
    Impl_->DetachFromChunkList(chunkList, childrenBegin, childrenEnd);
}

void TChunkManager::DetachFromChunkList(
    TChunkList* chunkList,
    const std::vector<TChunkTree*>& children)
{
    Impl_->DetachFromChunkList(chunkList, children);
}

void TChunkManager::DetachFromChunkList(
    TChunkList* chunkList,
    TChunkTree* child)
{
    Impl_->DetachFromChunkList(chunkList, child);
}

void TChunkManager::RebalanceChunkTree(TChunkList* chunkList)
{
    Impl_->RebalanceChunkTree(chunkList);
}

void TChunkManager::ClearChunkList(TChunkList* chunkList)
{
    Impl_->ClearChunkList(chunkList);
}

TJobPtr TChunkManager::FindJob(const TJobId& id)
{
    return Impl_->FindJob(id);
}

TJobListPtr TChunkManager::FindJobList(TChunk* chunk)
{
    return Impl_->FindJobList(chunk);
}

void TChunkManager::ScheduleJobs(
    TNode* node,
    const std::vector<TJobPtr>& currentJobs,
    std::vector<TJobPtr>* jobsToStart,
    std::vector<TJobPtr>* jobsToAbort,
    std::vector<TJobPtr>* jobsToRemove)
{
    Impl_->ScheduleJobs(
        node,
        currentJobs,
        jobsToStart,
        jobsToAbort,
        jobsToRemove);
}

bool TChunkManager::IsReplicatorEnabled()
{
    return Impl_->IsReplicatorEnabled();
}

void TChunkManager::ScheduleChunkRefresh(TChunk* chunk)
{
    Impl_->ScheduleChunkRefresh(chunk);
}

void TChunkManager::ScheduleNodeRefresh(TNode* node)
{
    Impl_->ScheduleNodeRefresh(node);
}

void TChunkManager::ScheduleChunkPropertiesUpdate(TChunkTree* chunkTree)
{
    Impl_->ScheduleChunkPropertiesUpdate(chunkTree);
}

void TChunkManager::ScheduleChunkSeal(TChunk* chunk)
{
    Impl_->ScheduleChunkSeal(chunk);
}

int TChunkManager::GetTotalReplicaCount()
{
    return Impl_->GetTotalReplicaCount();
}

EChunkStatus TChunkManager::ComputeChunkStatus(TChunk* chunk)
{
    return Impl_->ComputeChunkStatus(chunk);
}

TFuture<TMiscExt> TChunkManager::GetChunkQuorumInfo(TChunk* chunk)
{
    return Impl_->GetChunkQuorumInfo(chunk);
}

void TChunkManager::SealChunk(TChunk* chunk, const TMiscExt& info)
{
    Impl_->SealChunk(chunk, info);
}

DELEGATE_ENTITY_MAP_ACCESSORS(TChunkManager, Chunk, TChunk, TChunkId, *Impl_)
DELEGATE_ENTITY_MAP_ACCESSORS(TChunkManager, ChunkList, TChunkList, TChunkListId, *Impl_)

DELEGATE_BYREF_RO_PROPERTY(TChunkManager, yhash_set<TChunk*>, LostChunks, *Impl_);
DELEGATE_BYREF_RO_PROPERTY(TChunkManager, yhash_set<TChunk*>, LostVitalChunks, *Impl_);
DELEGATE_BYREF_RO_PROPERTY(TChunkManager, yhash_set<TChunk*>, OverreplicatedChunks, *Impl_);
DELEGATE_BYREF_RO_PROPERTY(TChunkManager, yhash_set<TChunk*>, UnderreplicatedChunks, *Impl_);
DELEGATE_BYREF_RO_PROPERTY(TChunkManager, yhash_set<TChunk*>, DataMissingChunks, *Impl_);
DELEGATE_BYREF_RO_PROPERTY(TChunkManager, yhash_set<TChunk*>, ParityMissingChunks, *Impl_);
DELEGATE_BYREF_RO_PROPERTY(TChunkManager, yhash_set<TChunk*>, QuorumMissingChunks, *Impl_);
DELEGATE_BYREF_RO_PROPERTY(TChunkManager, yhash_set<TChunk*>, UnsafelyPlacedChunks, *Impl_);

///////////////////////////////////////////////////////////////////////////////

} // namespace NChunkServer
} // namespace NYT<|MERGE_RESOLUTION|>--- conflicted
+++ resolved
@@ -280,11 +280,7 @@
 private:
     const EObjectType Type_;
 
-<<<<<<< HEAD
-    virtual Stroka DoGetName(TChunk* chunk) override
-=======
     virtual Stroka DoGetName(const TChunk* chunk) override
->>>>>>> 4c21d8c5
     {
         return Format("erasure chunk %v", chunk->GetId());
     }
@@ -1068,13 +1064,8 @@
 
     void OnNodeChanged(TNode* node)
     {
-<<<<<<< HEAD
-        if (ChunkReplicator_ && node->GetLocalState() == ENodeState::Online) {
-            ChunkReplicator_->ScheduleNodeRefresh(node);
-=======
         if (node->GetLocalState() == ENodeState::Online) {
             ScheduleNodeRefresh(node);
->>>>>>> 4c21d8c5
         }
     }
 
@@ -1160,19 +1151,6 @@
             auto* chunk = FindChunk(chunkId);
             if (!IsObjectAlive(chunk)) {
                 continue;
-<<<<<<< HEAD
-            }
-
-            TChunkProperties properties;
-            properties.ReplicationFactor = update.replication_factor();
-            properties.Vital = update.vital();
-
-            bool updated = local
-                ? chunk->UpdateLocalProperties(properties)
-                : chunk->UpdateExternalProprties(cellIndex, properties);
-            if (!updated) {
-                continue;
-=======
             }
 
             TChunkProperties properties;
@@ -1192,18 +1170,9 @@
                 *crossCellRequest.add_updates() = update;
             } else {
                 ScheduleChunkRefresh(chunk);
->>>>>>> 4c21d8c5
-            }
-        }
-
-<<<<<<< HEAD
-            if (chunk->IsForeign()) {
-                YASSERT(local);
-                auto& crossCellRequest = getCrossCellRequest(chunk);
-                *crossCellRequest.add_updates() = update;
-            } else if (ChunkReplicator_) {
-                ChunkReplicator_->ScheduleChunkRefresh(chunk);
-=======
+            }
+        }
+
         for (const auto& pair : crossCellRequestMap) {
             auto cellTag = pair.first;
             const auto& request = pair.second;
@@ -1274,90 +1243,11 @@
                 chunk->SetForeign();
                 chunk->Confirm(importData.mutable_info(), importData.mutable_meta());
                 chunk->SetErasureCodec(NErasure::ECodec(importData.erasure_codec()));
->>>>>>> 4c21d8c5
             }
 
             transactionManager->ImportObject(transaction, chunk);
         }
 
-<<<<<<< HEAD
-        for (const auto& pair : crossCellRequestMap) {
-            auto cellTag = pair.first;
-            const auto& request = pair.second;
-            multicellManager->PostToMaster(request, cellTag);
-            LOG_DEBUG_UNLESS(IsRecovery(), "Requesting to update properties of imported chunks (CellTag: %v, Count: %v)",
-                cellTag,
-                request.updates_size());
-        }
-    }
-
-    void HydraExportChunks(
-        TCtxExportChunksPtr context,
-        TRspExportChunks* response,
-        const TReqExportChunks& request)
-    {
-        auto transactionId = FromProto<TTransactionId>(request.transaction_id());
-        auto transactionManager = Bootstrap_->GetTransactionManager();
-        auto* transaction = transactionManager->GetTransactionOrThrow(transactionId);
-        if (transaction->GetPersistentState() != ETransactionState::Active) {
-            transaction->ThrowInvalidState();
-        }
-
-        auto multicellManager = Bootstrap_->GetMulticellManager();
-
-        for (const auto& exportData : request.chunks()) {
-            auto chunkId = FromProto<TChunkId>(exportData.id());
-            auto* chunk = GetChunkOrThrow(chunkId);
-
-            auto cellTag = exportData.destination_cell_tag();
-            if (!multicellManager->IsRegisteredMasterCell(cellTag)) {
-                THROW_ERROR_EXCEPTION("Cell %v is not registered");
-            }
-
-            transactionManager->ExportObject(transaction, chunk, cellTag);
-
-            if (response) {
-                auto* importData = response->add_chunks();
-                ToProto(importData->mutable_id(), chunkId);
-                importData->mutable_info()->CopyFrom(chunk->ChunkInfo());
-                importData->mutable_meta()->CopyFrom(chunk->ChunkMeta());
-                importData->set_erasure_codec(static_cast<int>(chunk->GetErasureCodec()));
-            }
-        }
-
-        LOG_INFO("Chunks exported (TransactionId: %v, ChunkCount: %v)",
-            transactionId,
-            request.chunks_size());
-    }
-
-    void HydraImportChunks(
-        TCtxImportChunksPtr context,
-        TReqImportChunks& request)
-    {
-        auto transactionId = FromProto<TTransactionId>(request.transaction_id());
-        auto transactionManager = Bootstrap_->GetTransactionManager();
-        auto* transaction = transactionManager->GetTransactionOrThrow(transactionId);
-
-        if (transaction->GetPersistentState() != ETransactionState::Active) {
-            transaction->ThrowInvalidState();
-        }
-
-        for (auto& importData : *request.mutable_chunks()) {
-            auto chunkId = FromProto<TChunkId>(importData.id());
-            auto* chunk = ChunkMap_.Find(chunkId);
-            if (!chunk) {
-                auto chunkHolder = std::make_unique<TChunk>(chunkId);
-                chunk = ChunkMap_.Insert(chunkId, std::move(chunkHolder));
-                chunk->SetForeign();
-                chunk->Confirm(importData.mutable_info(), importData.mutable_meta());
-                chunk->SetErasureCodec(NErasure::ECodec(importData.erasure_codec()));
-            }
-
-            transactionManager->ImportObject(transaction, chunk);
-        }
-
-=======
->>>>>>> 4c21d8c5
         LOG_INFO("Chunks imported (TransactionId: %v, ChunkCount: %v)",
             transactionId,
             request.chunks_size());
