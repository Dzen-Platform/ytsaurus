--- conflicted
+++ resolved
@@ -446,12 +446,7 @@
         ProfilingExecutor_->Start();
     }
 
-<<<<<<< HEAD
-
     std::unique_ptr<TMutation> CreateUpdateChunkRequisitionMutation(const NProto::TReqUpdateChunkRequisition& request)
-=======
-    std::unique_ptr<TMutation> CreateUpdateChunkPropertiesMutation(const NProto::TReqUpdateChunkProperties& request)
->>>>>>> 719f7125
     {
         return CreateMutation(
             Bootstrap_->GetHydraFacade()->GetHydraManager(),
@@ -1189,13 +1184,12 @@
     TMediumId DefaultCacheMediumId_;
     TMedium* DefaultCacheMedium_ = nullptr;
 
-<<<<<<< HEAD
     TChunkRequisitionRegistry ChunkRequisitionRegistry_;
-=======
+
     TEnumIndexedVector<TTagId, EJobType, EJobType::ReplicatorFirst, EJobType::ReplicatorLast> JobTypeToTag_;
     yhash<const TDataCenter*, TTagId> SourceDataCenterToTag_;
     yhash<const TDataCenter*, TTagId> DestinationDataCenterToTag_;
->>>>>>> 719f7125
+
 
     TChunk* DoCreateChunk(EObjectType chunkType)
     {
@@ -1434,9 +1428,6 @@
         }
     }
 
-<<<<<<< HEAD
-    void HydraUpdateChunkRequisition(NProto::TReqUpdateChunkRequisition* request)
-=======
     void RegisterTagForDataCenter(const TDataCenter* dataCenter, yhash<const TDataCenter*, TTagId>* dataCenterToTag)
     {
         auto dataCenterName = dataCenter ? dataCenter->GetName() : TString();
@@ -1515,8 +1506,7 @@
         return GetDataCenterTag(dataCenter, DestinationDataCenterToTag_);
     }
 
-    void HydraUpdateChunkProperties(NProto::TReqUpdateChunkProperties* request)
->>>>>>> 719f7125
+    void HydraUpdateChunkRequisition(NProto::TReqUpdateChunkRequisition* request)
     {
         // NB: this is necessary even for local requests as it makes sure all
         // the requisitions referred to by the request exist. (They may be
