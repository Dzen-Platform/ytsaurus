--- conflicted
+++ resolved
@@ -787,21 +787,12 @@
             ProcessRemovedChunk(node, chunkInfo);
         }
 
-<<<<<<< HEAD
-        std::vector<TChunkPtrWithIndex> unapprovedReplicas(node->UnapprovedReplicas().begin(), node->UnapprovedReplicas().end());
-        for (auto replica : unapprovedReplicas) {
-            RemoveChunkReplica(node, replica, false, ERemoveReplicaReason::Unapproved);
-        }
-        node->UnapprovedReplicas().clear();
-=======
-
         // TODO(babenko): restore this!
         //std::vector<TChunkPtrWithIndex> unapprovedReplicas(node->UnapprovedReplicas().begin(), node->UnapprovedReplicas().end());
         //FOREACH (auto replica, unapprovedReplicas) {
         //    RemoveChunkReplica(node, replica, false, ERemoveReplicaReason::Unapproved);
         //}
         //node->UnapprovedReplicas().clear();
->>>>>>> 1f9725a4
 
         if (ChunkPlacement) {
             ChunkPlacement->OnNodeUpdated(node);
