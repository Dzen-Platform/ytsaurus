#include "chunk_placement.h"
#include "private.h"
#include "chunk.h"
#include "chunk_manager.h"
#include "job.h"
#include "medium.h"

#include <yt/server/cell_master/bootstrap.h>
#include <yt/server/cell_master/config.h>

#include <yt/server/node_tracker_server/node.h>
#include <yt/server/node_tracker_server/node_tracker.h>
#include <yt/server/node_tracker_server/rack.h>

#include <yt/server/object_server/object.h>

#include <yt/core/misc/small_set.h>

#include <util/random/random.h>

#include <array>

namespace NYT {
namespace NChunkServer {

using namespace NObjectClient;
using namespace NObjectServer;
using namespace NChunkClient;
using namespace NNodeTrackerServer;
using namespace NCellMaster;

////////////////////////////////////////////////////////////////////////////////

class TChunkPlacement::TTargetCollector
{
public:
    TTargetCollector(
        const TMedium* medium,
        const TChunk* chunk,
        int maxReplicasPerRack,
        const TNodeList* forbiddenNodes)
        : MaxReplicasPerRack_(maxReplicasPerRack)
    {
        if (forbiddenNodes) {
            ForbiddenNodes_ = *forbiddenNodes;
        }

        int mediumIndex = medium->GetIndex();
        for (auto replica : chunk->StoredReplicas()) {
            if (replica.GetMediumIndex() == mediumIndex) {
                auto* node = replica.GetPtr();
                IncreaseRackUsage(node);
                ForbiddenNodes_.push_back(node);
            }
        }

        std::sort(ForbiddenNodes_.begin(), ForbiddenNodes_.end());
    }

    bool CheckNode(TNode* node, bool enableRackAwareness) const
    {
        if (std::find(ForbiddenNodes_.begin(), ForbiddenNodes_.end(), node) != ForbiddenNodes_.end()) {
            return false;
        }

        if (enableRackAwareness) {
            const auto* rack = node->GetRack();
            if (rack && PerRackCounters_[rack->GetIndex()] >= MaxReplicasPerRack_) {
                return false;
            }
        }

        return true;
    }

    void AddNode(TNode* node)
    {
        IncreaseRackUsage(node);
        AddedNodes_.push_back(node);
        ForbiddenNodes_.push_back(node);
    }

    const TNodeList& GetAddedNodes() const
    {
        return AddedNodes_;
    }

private:
    const int MaxReplicasPerRack_;

    std::array<i8, RackIndexBound> PerRackCounters_{};
    TNodeList ForbiddenNodes_;
    TNodeList AddedNodes_;


    void IncreaseRackUsage(TNode* node)
    {
        const auto* rack = node->GetRack();
        if (rack) {
            ++PerRackCounters_[rack->GetIndex()];
        }
    }

};

////////////////////////////////////////////////////////////////////////////////

TChunkPlacement::TChunkPlacement(
    TChunkManagerConfigPtr config,
    TBootstrap* bootstrap)
    : Config_(config)
    , Bootstrap_(bootstrap)
{
    YCHECK(Config_);
    YCHECK(Bootstrap_);
}

void TChunkPlacement::OnNodeRegistered(TNode* node)
{
    if (node->GetLocalState() != ENodeState::Registered &&
        node->GetLocalState() != ENodeState::Online)
        return;

    InsertToLoadFactorMaps(node);
    InsertToFillFactorMaps(node);
}

void TChunkPlacement::OnNodeUnregistered(TNode* node)
{
    RemoveFromLoadFactorMaps(node);

    RemoveFromFillFactorMaps(node);
}

void TChunkPlacement::OnNodeUpdated(TNode* node)
{
    node->ClearSessionHints();

    // Update IO weights from statistics.
    auto& ioWeights = node->IOWeights();
    ioWeights.fill(0.0);
    const auto& chunkManager = Bootstrap_->GetChunkManager();
    for (const auto& statistics : node->Statistics().media()) {
        int mediumIndex = statistics.medium_index();
        auto* medium = chunkManager->FindMediumByIndex(mediumIndex);
        if (!medium || medium->GetCache()) {
            continue;
        }
        ioWeights[mediumIndex] = statistics.io_weight();
    }

    OnNodeUnregistered(node);
    OnNodeRegistered(node);
}

void TChunkPlacement::OnNodeDisposed(TNode* node)
{
    for (const auto& pair : Bootstrap_->GetChunkManager()->Media()) {
        auto mediumIndex = pair.second->GetIndex();
        YCHECK(!node->GetLoadFactorIterator(mediumIndex));
        YCHECK(!node->GetFillFactorIterator(mediumIndex));
    }
}

TNodeList TChunkPlacement::AllocateWriteTargets(
    TMedium* medium,
    TChunk* chunk,
    int desiredCount,
    int minCount,
    TNullable<int> replicationFactorOverride,
    const TNodeList* forbiddenNodes,
    const TNullable<TString>& preferredHostName,
    ESessionType sessionType)
{
    auto targetNodes = GetWriteTargets(
        medium,
        chunk,
        desiredCount,
        minCount,
        sessionType == ESessionType::Replication,
        replicationFactorOverride,
        nullptr,
        forbiddenNodes,
        preferredHostName);

    for (auto* target : targetNodes) {
        AddSessionHint(target, medium->GetIndex(), sessionType);
    }

    return targetNodes;
}

void TChunkPlacement::InsertToFillFactorMaps(TNode* node)
{
    RemoveFromFillFactorMaps(node);

    for (const auto& pair : Bootstrap_->GetChunkManager()->Media()) {
        auto* medium = pair.second;
        auto mediumIndex = medium->GetIndex();
 
        if (!IsValidBalancingTarget(medium, node)) {
            continue;
        }

        auto fillFactor = node->GetFillFactor(mediumIndex);
        if (!fillFactor) {
            continue;
        }

        auto it = MediumToFillFactorToNode_[mediumIndex].emplace(*fillFactor, node);
        node->SetFillFactorIterator(mediumIndex, it);
    }
}

void TChunkPlacement::RemoveFromFillFactorMaps(TNode* node)
{
    for (const auto& pair : Bootstrap_->GetChunkManager()->Media()) {
        const auto* medium = pair.second;
        auto mediumIndex = medium->GetIndex();

        auto it = node->GetFillFactorIterator(mediumIndex);
        if (!it) {
            continue;
        }

        MediumToFillFactorToNode_[mediumIndex].erase(*it);
        node->SetFillFactorIterator(mediumIndex, Null);
    }
}

void TChunkPlacement::InsertToLoadFactorMaps(TNode* node)
{
    RemoveFromLoadFactorMaps(node);

    for (const auto& pair : Bootstrap_->GetChunkManager()->Media()) {
        auto* medium = pair.second;
        auto mediumIndex = medium->GetIndex();
        
        if (!IsValidWriteTarget(medium, node)) {
            continue;
        }

        auto loadFactor = node->GetLoadFactor(mediumIndex);
        if (!loadFactor) {
            continue;
        }

        auto it = MediumToLoadFactorToNode_[mediumIndex].emplace(*loadFactor, node);
        node->SetLoadFactorIterator(mediumIndex, it);
    }
}

void TChunkPlacement::RemoveFromLoadFactorMaps(TNode* node)
{
    for (const auto& pair : Bootstrap_->GetChunkManager()->Media()) {
        const auto* medium = pair.second;
        auto mediumIndex = medium->GetIndex();

        auto it = node->GetLoadFactorIterator(mediumIndex);
        if (!it) {
            continue;
        }

        MediumToLoadFactorToNode_[mediumIndex].erase(*it);
        node->SetLoadFactorIterator(mediumIndex, Null);
    }
}

TNodeList TChunkPlacement::GetWriteTargets(
    TMedium* medium,
    TChunk* chunk,
    int desiredCount,
    int minCount,
    bool forceRackAwareness,
    TNullable<int> replicationFactorOverride,
    const TDataCenterSet* dataCenters,
    const TNodeList* forbiddenNodes,
    const TNullable<TString>& preferredHostName)
{
    if (dataCenters && dataCenters->empty()) {
        return TNodeList();
    }

    int mediumIndex = medium->GetIndex();
    int maxReplicasPerRack = GetMaxReplicasPerRack(medium, chunk, replicationFactorOverride);
    TTargetCollector collector(medium, chunk, maxReplicasPerRack, forbiddenNodes);

    auto tryAdd = [&] (TNode* node, bool enableRackAwareness) {
        if (IsValidWriteTarget(medium, dataCenters, node, &collector, enableRackAwareness)) {
            collector.AddNode(node);
        }
    };

    auto tryAddAll = [&] (bool enableRackAwareness) {
        for (const auto& pair : MediumToLoadFactorToNode_[mediumIndex]) {
            auto* node = pair.second;
            if (collector.GetAddedNodes().size() == desiredCount)
                break;
            tryAdd(node, enableRackAwareness);
        }
    };

    if (preferredHostName) {
        const auto& nodeTracker = Bootstrap_->GetNodeTracker();
        auto* preferredNode = nodeTracker->FindNodeByHostName(*preferredHostName);
        if (preferredNode) {
            tryAdd(preferredNode, true);
        }
    }

    tryAddAll(true);
    if (!forceRackAwareness) {
        tryAddAll(false);
    }

    const auto& nodes = collector.GetAddedNodes();
    return nodes.size() < minCount ? TNodeList() : nodes;
}

TNodeList TChunkPlacement::AllocateWriteTargets(
    TMedium* medium,
    TChunk* chunk,
    int desiredCount,
    int minCount,
    TNullable<int> replicationFactorOverride,
    const TDataCenterSet& dataCenters,
    ESessionType sessionType)
{
    auto targetNodes = GetWriteTargets(
        medium,
        chunk,
        desiredCount,
        minCount,
        sessionType == ESessionType::Replication,
        replicationFactorOverride,
        &dataCenters);

    for (auto* target : targetNodes) {
        AddSessionHint(target, medium->GetIndex(), sessionType);
    }

    return targetNodes;
}

TNode* TChunkPlacement::GetRemovalTarget(TChunkPtrWithIndexes chunkWithIndexes)
{
    auto* chunk = chunkWithIndexes.GetPtr();
    auto replicaIndex = chunkWithIndexes.GetReplicaIndex();
    auto mediumIndex = chunkWithIndexes.GetMediumIndex();
    int maxReplicasPerRack = GetMaxReplicasPerRack(mediumIndex, chunk, Null);

    std::array<i8, RackIndexBound> perRackCounters{};
    for (auto replica : chunk->StoredReplicas()) {
        if (replica.GetMediumIndex() != mediumIndex)
            continue;

        const auto* rack = replica.GetPtr()->GetRack();
        if (rack) {
            ++perRackCounters[rack->GetIndex()];
        }
    }

    // An arbitrary node from a rack with too many replicas.
    TNode* rackWinner = nullptr;
    // A node with the largest fill factor.
    TNode* fillFactorWinner = nullptr;

    for (auto replica : chunk->StoredReplicas()) {
        if ((replica.GetMediumIndex() == mediumIndex) &&
            (chunk->IsRegular() ||
             chunk->IsErasure() && replica.GetReplicaIndex() == replicaIndex ||
             chunk->IsJournal())) // allow removing arbitrary journal replicas
        {
            auto* node = replica.GetPtr();
            if (!IsValidRemovalTarget(node))
                continue;

            const auto* rack = node->GetRack();
            if (rack && perRackCounters[rack->GetIndex()] > maxReplicasPerRack) {
                rackWinner = node;
            }

            auto nodeFillFactor = node->GetFillFactor(mediumIndex);

            if (nodeFillFactor &&
                (!fillFactorWinner ||
                 *nodeFillFactor > *fillFactorWinner->GetFillFactor(mediumIndex)))
            {
                fillFactorWinner = node;
            }
        }
    }

    return rackWinner ? rackWinner : fillFactorWinner;
}

bool TChunkPlacement::HasBalancingTargets(TMedium* medium, double maxFillFactor)
{
    if (maxFillFactor < 0) {
        return false;
    }

    int mediumIndex = medium->GetIndex();
    if (MediumToFillFactorToNode_[mediumIndex].empty()) {
        return false;
    }

    auto* node = MediumToFillFactorToNode_[mediumIndex].begin()->second;
    auto nodeFillFactor = node->GetFillFactor(mediumIndex);
    YCHECK(nodeFillFactor);
    return *nodeFillFactor < maxFillFactor;
}

TNode* TChunkPlacement::AllocateBalancingTarget(
    TMedium* medium,
    TChunk* chunk,
    double maxFillFactor,
    const TDataCenterSet& dataCenters)
{
    auto* target = GetBalancingTarget(medium, &dataCenters, chunk, maxFillFactor);

    if (target) {
        AddSessionHint(target, medium->GetIndex(), ESessionType::Replication);
    }

    return target;
}

TNode* TChunkPlacement::GetBalancingTarget(
    TMedium* medium,
    const TDataCenterSet* dataCenters,
    TChunk* chunk,
    double maxFillFactor)
{
    if (dataCenters && dataCenters->empty()) {
        return nullptr;
    }

    int mediumIndex = medium->GetIndex();
    int maxReplicasPerRack = GetMaxReplicasPerRack(medium, chunk, Null);
    TTargetCollector collector(medium, chunk, maxReplicasPerRack, nullptr);

    for (const auto& pair : MediumToFillFactorToNode_[mediumIndex]) {
        auto* node = pair.second;
        auto nodeFillFactor = node->GetFillFactor(mediumIndex);
        YCHECK(nodeFillFactor);
        if (*nodeFillFactor > maxFillFactor) {
            break;
        }
        if (IsValidBalancingTarget(medium, dataCenters, node, &collector, true)) {
            return node;
        }
    }

    return nullptr;
}

bool TChunkPlacement::IsValidWriteTarget(
    TMedium* medium,
    TNode* node)
{
    if (node->GetLocalState() != ENodeState::Online) {
        // Do not write anything to a node before its first heartbeat or after it is unregistered.
        return false;
    }

    int mediumIndex = medium->GetIndex();
    if (!node->IsWriteEnabled(mediumIndex)) {
        // Do not write anything to nodes not accepting writes.
        return false;
    }

    if (node->GetDecommissioned()) {
        // Do not write anything to decommissioned nodes.
        return false;
    }

    if (node->GetDisableWriteSessions()) {
        // Do not start new sessions if they are explicitly disabled.
        return false;
    }

    // Seems OK :)
    return true;
}

bool TChunkPlacement::IsValidWriteTarget(
    TMedium* medium,
    const TDataCenterSet* dataCenters,
    TNode* node,
    TTargetCollector* collector,
    bool enableRackAwareness)
{
    if (dataCenters && dataCenters->count(node->GetDataCenter()) == 0) {
        return false;
    }

    // Check node first.
    if (!IsValidWriteTarget(medium, node)) {
        return false;
    }

    if (medium->GetCache()) {
        // Direct writing to cache locations is not allowed.
        return false;
    }

    if (!collector->CheckNode(node, enableRackAwareness)) {
        // The collector does not like this node.
        return false;
    }

    // Seems OK :)
    return true;
}

bool TChunkPlacement::IsValidBalancingTarget(
    TMedium* medium,
    TNode* node)
{
    // Balancing implies write, after all.
    if (!IsValidWriteTarget(medium, node)) {
        return false;
    }

    if (node->GetSessionCount(ESessionType::Replication) >= Config_->MaxReplicationWriteSessions) {
        // Do not write anything to a node with too many write sessions.
        return false;
    }

    // Seems OK :)
    return true;
}

bool TChunkPlacement::IsValidBalancingTarget(
    TMedium* medium,
    const TDataCenterSet* dataCenters,
    TNode* node,
    TTargetCollector* collector,
    bool enableRackAwareness)
{
    // Check node first.
    if (!IsValidBalancingTarget(medium, node)) {
        return false;
    }

    // Balancing implies write, after all.
    if (!IsValidWriteTarget(medium, dataCenters, node, collector, enableRackAwareness)) {
        return false;
    }

    // Seems OK :)
    return true;
}

bool TChunkPlacement::IsValidRemovalTarget(TNode* node)
{
    if (node->GetLocalState() != ENodeState::Online) {
        // Do not remove anything from a node before its first heartbeat or after it is unregistered.
        return false;
    }

    return true;
}

std::vector<TChunkPtrWithIndexes> TChunkPlacement::GetBalancingChunks(
    TMedium* medium,
    TNode* node,
    int replicaCount)
{
    const auto& objectManager = Bootstrap_->GetObjectManager();
    auto epoch = objectManager->GetCurrentEpoch();

    std::vector<TChunkPtrWithIndexes> result;
    result.reserve(replicaCount);

    // Let's bound the number of iterations somehow.
    // Never consider more chunks than the node has to avoid going into a loop (cf. YT-4258).
    int mediumIndex = medium->GetIndex();
    int iterationCount = std::min(replicaCount * 2, static_cast<int>(node->Replicas()[mediumIndex].size()));
    for (int index = 0; index < iterationCount; ++index) {
        auto replica = node->PickRandomReplica(mediumIndex);
        Y_ASSERT(replica.GetMediumIndex() == mediumIndex);
        auto* chunk = replica.GetPtr();
        if (!IsObjectAlive(chunk)) {
            break;
        }
        if (static_cast<int>(result.size()) >= replicaCount) {
            break;
        }
        if (!chunk->GetMovable()) {
            continue;
        }
        if (!chunk->IsSealed()) {
            continue;
        }
        if (chunk->GetScanFlag(EChunkScanKind::Refresh, epoch)) {
            continue;
        }
        if (chunk->IsJobScheduled()) {
            continue;
        }
        if (chunk->IsJournal() && replica.GetReplicaIndex() == UnsealedChunkReplicaIndex) {
            continue;
        }
        result.push_back(replica);
    }

    return result;
}

void TChunkPlacement::AddSessionHint(TNode* node, int mediumIndex, ESessionType sessionType)
{
    node->AddSessionHint(mediumIndex, sessionType);

    RemoveFromLoadFactorMaps(node);
    InsertToLoadFactorMaps(node);

    if (node->GetSessionCount(ESessionType::Replication) >= Config_->MaxReplicationWriteSessions) {
        RemoveFromFillFactorMaps(node);
    }
}

int TChunkPlacement::GetMaxReplicasPerRack(
    const TMedium* medium,
    TChunk* chunk,
    TNullable<int> replicationFactorOverride)
{
<<<<<<< HEAD
    auto result = chunk->GetMaxReplicasPerRack(
        mediumIndex,
        replicationFactorOverride,
        Bootstrap_->GetChunkManager()->GetChunkRequisitionRegistry());
    result = std::min(result, Config_->MaxReplicasPerRack);
=======
    int result = chunk->GetMaxReplicasPerRack(medium->GetIndex(), replicationFactorOverride);
    const auto& config = medium->Config();
    result = std::min(result, config->MaxReplicasPerRack);
>>>>>>> d9dd7259
    switch (chunk->GetType()) {
        case EObjectType::Chunk:         result = std::min(result, config->MaxRegularReplicasPerRack); break;
        case EObjectType::ErasureChunk:  result = std::min(result, config->MaxErasureReplicasPerRack); break;
        case EObjectType::JournalChunk:  result = std::min(result, config->MaxJournalReplicasPerRack); break;
        default:                         Y_UNREACHABLE();
    }
    return result;
}

int TChunkPlacement::GetMaxReplicasPerRack(
    int mediumIndex,
    TChunk* chunk,
    TNullable<int> replicationFactorOverride)
{
    const auto& chunkManager = Bootstrap_->GetChunkManager();
    const auto* medium = chunkManager->GetMediumByIndex(mediumIndex);
    return GetMaxReplicasPerRack(medium, chunk, replicationFactorOverride);
}

////////////////////////////////////////////////////////////////////////////////

} // namespace NChunkServer
} // namespace NYT<|MERGE_RESOLUTION|>--- conflicted
+++ resolved
@@ -197,7 +197,7 @@
     for (const auto& pair : Bootstrap_->GetChunkManager()->Media()) {
         auto* medium = pair.second;
         auto mediumIndex = medium->GetIndex();
- 
+
         if (!IsValidBalancingTarget(medium, node)) {
             continue;
         }
@@ -235,7 +235,7 @@
     for (const auto& pair : Bootstrap_->GetChunkManager()->Media()) {
         auto* medium = pair.second;
         auto mediumIndex = medium->GetIndex();
-        
+
         if (!IsValidWriteTarget(medium, node)) {
             continue;
         }
@@ -626,17 +626,13 @@
     TChunk* chunk,
     TNullable<int> replicationFactorOverride)
 {
-<<<<<<< HEAD
     auto result = chunk->GetMaxReplicasPerRack(
-        mediumIndex,
+        medium->GetIndex(),
         replicationFactorOverride,
         Bootstrap_->GetChunkManager()->GetChunkRequisitionRegistry());
-    result = std::min(result, Config_->MaxReplicasPerRack);
-=======
-    int result = chunk->GetMaxReplicasPerRack(medium->GetIndex(), replicationFactorOverride);
     const auto& config = medium->Config();
     result = std::min(result, config->MaxReplicasPerRack);
->>>>>>> d9dd7259
+
     switch (chunk->GetType()) {
         case EObjectType::Chunk:         result = std::min(result, config->MaxRegularReplicasPerRack); break;
         case EObjectType::ErasureChunk:  result = std::min(result, config->MaxErasureReplicasPerRack); break;
