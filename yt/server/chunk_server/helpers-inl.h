--- conflicted
+++ resolved
@@ -69,14 +69,7 @@
     // NB: Accumulate statistics from left to right to get Sealed flag correct.
     TChunkTreeStatistics statisticsDelta;
     for (auto it = childrenBegin; it != childrenEnd; ++it) {
-<<<<<<< HEAD
-        if (!chunkList->Statistics().Sealed) {
-            THROW_ERROR_EXCEPTION("Cannot attach children to an unsealed chunk list %v",
-                chunkList->GetId());
-        }
-=======
         chunkList->ValidateSealed();
->>>>>>> 09a70722
         auto* child = *it;
         AccumulateChildStatistics(chunkList, child, &statisticsDelta);
         chunkList->Children().push_back(child);
