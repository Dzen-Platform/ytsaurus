--- conflicted
+++ resolved
@@ -18,13 +18,7 @@
 
 ////////////////////////////////////////////////////////////////////////////////
 
-<<<<<<< HEAD
-static NLog::TLogger& SILENT_UNUSED Logger = DataNodeLogger;
-static NProfiling::TProfiler& SILENT_UNUSED Profiler = DataNodeProfiler;
-=======
-static NLog::TLogger& Logger = DataNodeLogger;
-//static NProfiling::TProfiler& Profiler = DataNodeProfiler;
->>>>>>> e0ddcf7a
+static NLog::TLogger& _UNUSED Logger = DataNodeLogger;
 
 ////////////////////////////////////////////////////////////////////////////////
 
@@ -76,13 +70,8 @@
             }
 
             LOG_DEBUG("Started opening chunk reader (LocationId: %s, ChunkId: %s)",
-<<<<<<< HEAD
-                ~chunk->GetLocation()->GetId(),
+                ~location->GetId(),
                 ~ToString(chunkId));
-=======
-                ~location->GetId(),
-                ~chunkId.ToString());
->>>>>>> e0ddcf7a
 
             PROFILE_TIMING ("/chunk_reader_open_time") {
                 try {
