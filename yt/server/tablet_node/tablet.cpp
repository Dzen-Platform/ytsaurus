#include "tablet.h"
#include "automaton.h"
#include "sorted_chunk_store.h"
#include "config.h"
#include "sorted_dynamic_store.h"
#include "partition.h"
#include "store_manager.h"
#include "tablet_manager.h"
#include "tablet_slot.h"
#include "tablet_profiling.h"
#include "transaction_manager.h"

#include <yt/ytlib/table_client/chunk_meta.pb.h>
#include <yt/ytlib/table_client/schema.h>

#include <yt/ytlib/tablet_client/config.h>
#include <yt/ytlib/tablet_client/wire_protocol.h>

#include <yt/ytlib/transaction_client/timestamp_provider.h>
#include <yt/ytlib/transaction_client/helpers.h>

#include <yt/ytlib/query_client/column_evaluator.h>

#include <yt/ytlib/object_client/helpers.h>

#include <yt/core/profiling/profile_manager.h>

#include <yt/core/concurrency/delayed_executor.h>
#include <yt/core/concurrency/async_semaphore.h>

#include <yt/core/misc/collection_helpers.h>
#include <yt/core/misc/protobuf_helpers.h>
#include <yt/core/misc/serialize.h>
#include <yt/core/misc/tls_cache.h>

namespace NYT {
namespace NTabletNode {

using namespace NHydra;
using namespace NTableClient;
using namespace NTabletClient;
using namespace NTabletClient::NProto;
using namespace NChunkClient;
using namespace NObjectClient;
using namespace NTransactionClient;
using namespace NQueryClient;
using namespace NProfiling;
using namespace NYPath;

////////////////////////////////////////////////////////////////////////////////

void ValidateTabletRetainedTimestamp(const TTabletSnapshotPtr& tabletSnapshot, TTimestamp timestamp)
{
    if (timestamp < tabletSnapshot->RetainedTimestamp) {
        THROW_ERROR_EXCEPTION("Timestamp %v is less than tablet %v retained timestamp %v",
            timestamp,
            tabletSnapshot->TabletId,
            tabletSnapshot->RetainedTimestamp);
    }
}

////////////////////////////////////////////////////////////////////////////////

void TRuntimeTableReplicaData::Populate(TTableReplicaStatistics* statistics) const
{
    statistics->set_current_replication_row_index(CurrentReplicationRowIndex.load());
    statistics->set_current_replication_timestamp(CurrentReplicationTimestamp.load());
}

void TRuntimeTableReplicaData::MergeFrom(const TTableReplicaStatistics& statistics)
{
    CurrentReplicationRowIndex = statistics.current_replication_row_index();
    CurrentReplicationTimestamp = statistics.current_replication_timestamp();
}

////////////////////////////////////////////////////////////////////////////////

TReplicaCounters::TReplicaCounters(const TTagIdList& list)
    : LagRowCount("/replica/lag_row_count", list)
    , LagTime("/replica/lag_time", list)
    , Tags(list)
{ }

// Uses tablet_id and replica_id as the key.
using TReplicaProfilerTrait = TTabletProfilerTrait<TReplicaCounters>;

////////////////////////////////////////////////////////////////////////////////

TTabletCounters::TTabletCounters(const NProfiling::TTagIdList& list)
    : OverlappingStoreCount("/tablet/overlapping_store_count", list)
{ }

using TTabletInternalProfilerTrait = TTabletProfilerTrait<TTabletCounters>;

////////////////////////////////////////////////////////////////////////////////

std::pair<TTabletSnapshot::TPartitionListIterator, TTabletSnapshot::TPartitionListIterator>
TTabletSnapshot::GetIntersectingPartitions(
    const TKey& lowerBound,
    const TKey& upperBound)
{
    auto beginIt = std::upper_bound(
        PartitionList.begin(),
        PartitionList.end(),
        lowerBound,
        [] (const TKey& key, const TPartitionSnapshotPtr& partition) {
            return key < partition->PivotKey;
        });

    if (beginIt != PartitionList.begin()) {
        --beginIt;
    }

    auto endIt = beginIt;
    while (endIt != PartitionList.end() && upperBound > (*endIt)->PivotKey) {
        ++endIt;
    }

    return std::make_pair(beginIt, endIt);
}

TPartitionSnapshotPtr TTabletSnapshot::FindContainingPartition(TKey key)
{
    auto it = std::upper_bound(
        PartitionList.begin(),
        PartitionList.end(),
        key,
        [] (TKey key, const TPartitionSnapshotPtr& partition) {
            return key < partition->PivotKey;
        });

    return it == PartitionList.begin() ? nullptr : *(--it);
}

std::vector<ISortedStorePtr> TTabletSnapshot::GetEdenStores()
{
    std::vector<ISortedStorePtr> stores;
    stores.reserve(Eden->Stores.size() + LockedStores.size());
    for (auto store : Eden->Stores) {
        stores.emplace_back(std::move(store));
    }
    for (const auto& weakStore : LockedStores) {
        auto store = weakStore.Lock();
        if (store) {
            stores.emplace_back(std::move(store));
        }
    }
    return stores;
}

TTableReplicaSnapshotPtr TTabletSnapshot::FindReplicaSnapshot(const TTableReplicaId& replicaId)
{
    auto it = Replicas.find(replicaId);
    return it == Replicas.end() ? nullptr : it->second;
}

void TTabletSnapshot::ValidateCellId(const TCellId& cellId)
{
    if (CellId != cellId) {
        THROW_ERROR_EXCEPTION("Wrong cell id: expected %v, got %v",
            CellId,
            cellId);
    }
}

void TTabletSnapshot::ValidateMountRevision(i64 mountRevision)
{
    if (MountRevision != mountRevision) {
        THROW_ERROR_EXCEPTION(
            NTabletClient::EErrorCode::InvalidMountRevision,
            "Invalid mount revision of tablet %v: expected %x, received %x",
            TabletId,
            MountRevision,
            mountRevision)
            << TErrorAttribute("tablet_id", TabletId);
    }
}

bool TTabletSnapshot::IsProfilingEnabled() const
{
    return !ProfilerTags.empty();
}

////////////////////////////////////////////////////////////////////////////////

TTableReplicaInfo::TTableReplicaInfo(const TTableReplicaId& id)
    : Id_(id)
{ }

void TTableReplicaInfo::Save(TSaveContext& context) const
{
    using NYT::Save;
    Save(context, Id_);
    Save(context, ClusterName_);
    Save(context, ReplicaPath_);
    Save(context, StartReplicationTimestamp_);
    Save(context, PreparedReplicationTransactionId_);
    Save(context, State_);
    Save(context, RuntimeData_->Mode);
    Save(context, RuntimeData_->CurrentReplicationRowIndex);
    Save(context, RuntimeData_->CurrentReplicationTimestamp);
    Save(context, RuntimeData_->PreparedReplicationRowIndex);
}

void TTableReplicaInfo::Load(TLoadContext& context)
{
    using NYT::Load;
    Load(context, Id_);
    Load(context, ClusterName_);
    Load(context, ReplicaPath_);
    Load(context, StartReplicationTimestamp_);
    Load(context, PreparedReplicationTransactionId_);
    Load(context, State_);
    Load(context, RuntimeData_->Mode);
    Load(context, RuntimeData_->CurrentReplicationRowIndex);
    Load(context, RuntimeData_->CurrentReplicationTimestamp);
    Load(context, RuntimeData_->PreparedReplicationRowIndex);
}

ETableReplicaMode TTableReplicaInfo::GetMode() const
{
    return RuntimeData_->Mode;
}

void TTableReplicaInfo::SetMode(ETableReplicaMode value)
{
    RuntimeData_->Mode = value;
}

i64 TTableReplicaInfo::GetCurrentReplicationRowIndex() const
{
    return RuntimeData_->CurrentReplicationRowIndex;
}

void TTableReplicaInfo::SetCurrentReplicationRowIndex(i64 value)
{
    RuntimeData_->CurrentReplicationRowIndex = value;
}

TTimestamp TTableReplicaInfo::GetCurrentReplicationTimestamp() const
{
    return RuntimeData_->CurrentReplicationTimestamp;
}

void TTableReplicaInfo::SetCurrentReplicationTimestamp(TTimestamp value)
{
    RuntimeData_->CurrentReplicationTimestamp = value;
}

i64 TTableReplicaInfo::GetPreparedReplicationRowIndex() const
{
    return RuntimeData_->PreparedReplicationRowIndex;
}

void TTableReplicaInfo::SetPreparedReplicationRowIndex(i64 value)
{
    RuntimeData_->PreparedReplicationRowIndex = value;
}

TTableReplicaSnapshotPtr TTableReplicaInfo::BuildSnapshot() const
{
    auto snapshot = New<TTableReplicaSnapshot>();
    snapshot->StartReplicationTimestamp = StartReplicationTimestamp_;
    snapshot->RuntimeData = RuntimeData_;
    snapshot->Counters = Counters_;
    return snapshot;
}

void TTableReplicaInfo::PopulateStatistics(TTableReplicaStatistics* statistics) const
{
    RuntimeData_->Populate(statistics);
}

void TTableReplicaInfo::MergeFromStatistics(const TTableReplicaStatistics& statistics)
{
    RuntimeData_->MergeFrom(statistics);
}

TProfiler TTableReplicaInfo::GetReplicatorProfiler() const
{
    return GetCounters()
        ? TProfiler(
            TabletNodeProfiler.GetPathPrefix() + "/replicator",
            GetCounters()->Tags)
        : TProfiler();
}

////////////////////////////////////////////////////////////////////////////////

TTablet::TTablet(
    const TTabletId& tabletId,
    ITabletContext* context)
    : TObjectBase(tabletId)
    , Config_(New<TTableMountConfig>())
    , ReaderConfig_(New<TTabletChunkReaderConfig>())
    , WriterConfig_(New<TTabletChunkWriterConfig>())
    , WriterOptions_(New<TTabletWriterOptions>())
    , Context_(context)
{ }

TTablet::TTablet(
    TTableMountConfigPtr config,
    TTabletChunkReaderConfigPtr readerConfig,
    TTabletChunkWriterConfigPtr writerConfig,
    TTabletWriterOptionsPtr writerOptions,
    const TTabletId& tabletId,
    i64 mountRevision,
    const TObjectId& tableId,
    const TYPath& path,
    ITabletContext* context,
    const TTableSchema& schema,
    TOwningKey pivotKey,
    TOwningKey nextPivotKey,
    EAtomicity atomicity,
    ECommitOrdering commitOrdering,
    const TTableReplicaId& upstreamReplicaId)
    : TObjectBase(tabletId)
    , MountRevision_(mountRevision)
    , TableId_(tableId)
    , TablePath_(path)
    , TableSchema_(schema)
    , PivotKey_(std::move(pivotKey))
    , NextPivotKey_(std::move(nextPivotKey))
    , State_(ETabletState::Mounted)
    , Atomicity_(atomicity)
    , CommitOrdering_(commitOrdering)
    , UpstreamReplicaId_(upstreamReplicaId)
    , HashTableSize_(config->EnableLookupHashTable ? config->MaxDynamicStoreRowCount : 0)
    , RetainedTimestamp_(MinTimestamp)
    , Config_(config)
    , ReaderConfig_(readerConfig)
    , WriterConfig_(writerConfig)
    , WriterOptions_(writerOptions)
    , Eden_(std::make_unique<TPartition>(
        this,
        context->GenerateId(EObjectType::TabletPartition),
        EdenIndex,
        PivotKey_,
        NextPivotKey_))
    , Context_(context)
{
    Initialize();
}

ETabletState TTablet::GetPersistentState() const
{
    switch (State_) {
        case ETabletState::UnmountFlushPending:
            return ETabletState::UnmountWaitingForLocks;
        case ETabletState::UnmountPending:
            return ETabletState::UnmountFlushing;
        case ETabletState::FreezeFlushPending:
            return ETabletState::FreezeWaitingForLocks;
        case ETabletState::FreezePending:
            return ETabletState::FreezeFlushing;
        default:
            return State_;
    }
}

const TTableMountConfigPtr& TTablet::GetConfig() const
{
    return Config_;
}

void TTablet::SetConfig(TTableMountConfigPtr config)
{
    Config_ = config;
}

const TTabletChunkReaderConfigPtr& TTablet::GetReaderConfig() const
{
    return ReaderConfig_;
}

void TTablet::SetReaderConfig(TTabletChunkReaderConfigPtr config)
{
    ReaderConfig_ = config;
}

const TTabletChunkWriterConfigPtr& TTablet::GetWriterConfig() const
{
    return WriterConfig_;
}

void TTablet::SetWriterConfig(TTabletChunkWriterConfigPtr config)
{
    WriterConfig_ = config;
}

const TTabletWriterOptionsPtr& TTablet::GetWriterOptions() const
{
    return WriterOptions_;
}

void TTablet::SetWriterOptions(TTabletWriterOptionsPtr options)
{
    WriterOptions_ = options;
}

const IStoreManagerPtr& TTablet::GetStoreManager() const
{
    return StoreManager_;
}

void TTablet::SetStoreManager(IStoreManagerPtr storeManager)
{
    StoreManager_ = std::move(storeManager);
}

void TTablet::Save(TSaveContext& context) const
{
    using NYT::Save;

    Save(context, TableId_);
    Save(context, MountRevision_);
    Save(context, TablePath_);
    Save(context, GetPersistentState());
    Save(context, TableSchema_);
    Save(context, Atomicity_);
    Save(context, CommitOrdering_);
    Save(context, UpstreamReplicaId_);
    Save(context, HashTableSize_);
    Save(context, RuntimeData_->TotalRowCount);
    Save(context, RuntimeData_->TrimmedRowCount);
    Save(context, RuntimeData_->LastCommitTimestamp);
    Save(context, RuntimeData_->LastWriteTimestamp);
    Save(context, Replicas_);
    Save(context, RetainedTimestamp_);

    TSizeSerializer::Save(context, StoreIdMap_.size());
    // NB: This is not stable.
    for (const auto& pair : StoreIdMap_) {
        const auto& store = pair.second;
        Save(context, store->GetType());
        Save(context, store->GetId());
        store->Save(context);
    }

    Save(context, ActiveStore_ ? ActiveStore_->GetId() : NullStoreId);

    auto savePartition = [&] (const TPartition& partition) {
        Save(context, partition.GetId());
        partition.Save(context);
    };

    savePartition(*Eden_);

    TSizeSerializer::Save(context, PartitionList_.size());
    for (const auto& partition : PartitionList_) {
        savePartition(*partition);
    }
}

void TTablet::Load(TLoadContext& context)
{
    using NYT::Load;

    Load(context, TableId_);
    Load(context, MountRevision_);
    // COMPAT(gridem)
    if (context.GetVersion() > 100004) {
        Load(context, TablePath_);
    }
    Load(context, State_);
    Load(context, TableSchema_);
    Load(context, Atomicity_);
    Load(context, CommitOrdering_);
    Load(context, UpstreamReplicaId_);
    Load(context, HashTableSize_);
    Load(context, RuntimeData_->TotalRowCount);
    Load(context, RuntimeData_->TrimmedRowCount);
    Load(context, RuntimeData_->LastCommitTimestamp);
    // COMPAT(babenko)
    if (context.GetVersion() < 100007) {
        RuntimeData_->LastWriteTimestamp.store(RuntimeData_->LastCommitTimestamp.load());
    } else {
        Load(context, RuntimeData_->LastWriteTimestamp);
    }
    Load(context, Replicas_);
    Load(context, RetainedTimestamp_);

    // NB: Stores that we're about to create may request some tablet properties (e.g. column lock count)
    // during construction. Initialize() will take care of this.
    Initialize();

    int storeCount = TSizeSerializer::LoadSuspended(context);
    SERIALIZATION_DUMP_WRITE(context, "stores[%v]", storeCount);
    SERIALIZATION_DUMP_INDENT(context) {
        for (int index = 0; index < storeCount; ++index) {
            auto storeType = Load<EStoreType>(context);
            auto storeId = Load<TStoreId> (context);
            auto store = Context_->CreateStore(this, storeType, storeId, nullptr);
            YCHECK(StoreIdMap_.insert(std::make_pair(store->GetId(), store)).second);
            store->Load(context);
        }
    }

    if (IsPhysicallyOrdered()) {
        for (const auto& pair : StoreIdMap_) {
            auto orderedStore = pair.second->AsOrdered();
            YCHECK(StoreRowIndexMap_.insert(std::make_pair(orderedStore->GetStartingRowIndex(), orderedStore)).second);
        }
    }

    auto activeStoreId = Load<TStoreId>(context);
    if (activeStoreId) {
        ActiveStore_ = GetStore(activeStoreId)->AsDynamic();
    }

    auto loadPartition = [&] (int index) -> std::unique_ptr<TPartition> {
        auto partitionId = LoadSuspended<TPartitionId>(context);
        SERIALIZATION_DUMP_WRITE(context, "%v =>", partitionId);
        SERIALIZATION_DUMP_INDENT(context) {
            auto partition = std::make_unique<TPartition>(
                this,
                partitionId,
                index);
            Load(context, *partition);
            for (const auto& store : partition->Stores()) {
                store->SetPartition(partition.get());
            }
            return partition;
        }
    };

    SERIALIZATION_DUMP_WRITE(context, "partitions");
    SERIALIZATION_DUMP_INDENT(context) {
        Eden_ = loadPartition(EdenIndex);

        int partitionCount = TSizeSerializer::LoadSuspended(context);
        for (int index = 0; index < partitionCount; ++index) {
            auto partition = loadPartition(index);
            YCHECK(PartitionMap_.insert(std::make_pair(partition->GetId(), partition.get())).second);
            PartitionList_.push_back(std::move(partition));
        }
    }

    UpdateOverlappingStoreCount();
}

TCallback<void(TSaveContext&)> TTablet::AsyncSave()
{
    std::vector<std::pair<TStoreId, TCallback<void(TSaveContext&)>>> capturedStores;
    for (const auto& pair : StoreIdMap_) {
        const auto& store = pair.second;
        capturedStores.push_back(std::make_pair(store->GetId(), store->AsyncSave()));
    }

    auto capturedEden = Eden_->AsyncSave();

    std::vector<TCallback<void(TSaveContext&)>> capturedPartitions;
    for (const auto& partition : PartitionList_) {
        capturedPartitions.push_back(partition->AsyncSave());
    }

    return BIND(
        [
            snapshot = BuildSnapshot(nullptr),
            capturedStores = std::move(capturedStores),
            capturedEden = std::move(capturedEden),
            capturedPartitions = std::move(capturedPartitions)
        ] (TSaveContext& context) {
            using NYT::Save;

            Save(context, *snapshot->Config);
            Save(context, *snapshot->WriterConfig);
            Save(context, *snapshot->WriterOptions);
            Save(context, snapshot->PivotKey);
            Save(context, snapshot->NextPivotKey);

            capturedEden.Run(context);
            for (const auto& callback : capturedPartitions) {
                callback.Run(context);
            }

            // NB: This is not stable.
            for (const auto& pair : capturedStores) {
                Save(context, pair.first);
                pair.second.Run(context);
            }
        });
}

void TTablet::AsyncLoad(TLoadContext& context)
{
    using NYT::Load;

    Load(context, *Config_);
    Load(context, *WriterConfig_);
    Load(context, *WriterOptions_);
    Load(context, PivotKey_);
    Load(context, NextPivotKey_);

    auto loadPartition = [&] (const std::unique_ptr<TPartition>& partition) {
        SERIALIZATION_DUMP_WRITE(context, "%v =>", partition->GetId());
        SERIALIZATION_DUMP_INDENT(context) {
            partition->AsyncLoad(context);
        }
    };

    SERIALIZATION_DUMP_WRITE(context, "partitions");
    SERIALIZATION_DUMP_INDENT(context) {
        loadPartition(Eden_);
        for (const auto& partition : PartitionList_) {
            loadPartition(partition);
        }
    }

    SERIALIZATION_DUMP_WRITE(context, "stores[%v]", StoreIdMap_.size());
    SERIALIZATION_DUMP_INDENT(context) {
        for (int index = 0; index < StoreIdMap_.size(); ++index) {
            auto storeId = Load<TStoreId>(context);
            SERIALIZATION_DUMP_WRITE(context, "%v =>", storeId);
            SERIALIZATION_DUMP_INDENT(context) {
                auto store = GetStore(storeId);
                store->AsyncLoad(context);
            }
        }
    }
}

const std::vector<std::unique_ptr<TPartition>>& TTablet::PartitionList() const
{
    YCHECK(IsPhysicallySorted());
    return PartitionList_;
}

TPartition* TTablet::GetEden() const
{
    YCHECK(IsPhysicallySorted());
    return Eden_.get();
}

void TTablet::CreateInitialPartition()
{
    YCHECK(IsPhysicallySorted());
    YCHECK(PartitionList_.empty());
    auto partition = std::make_unique<TPartition>(
        this,
        Context_->GenerateId(EObjectType::TabletPartition),
        static_cast<int>(PartitionList_.size()),
        PivotKey_,
        NextPivotKey_);
    YCHECK(PartitionMap_.insert(std::make_pair(partition->GetId(), partition.get())).second);
    PartitionList_.push_back(std::move(partition));
}

TPartition* TTablet::FindPartition(const TPartitionId& partitionId)
{
    YCHECK(IsPhysicallySorted());
    const auto& it = PartitionMap_.find(partitionId);
    return it == PartitionMap_.end() ? nullptr : it->second;
}

TPartition* TTablet::GetPartition(const TPartitionId& partitionId)
{
    YCHECK(IsPhysicallySorted());
    auto* partition = FindPartition(partitionId);
    YCHECK(partition);
    return partition;
}

void TTablet::MergePartitions(int firstIndex, int lastIndex)
{
    YCHECK(IsPhysicallySorted());

    for (int i = lastIndex + 1; i < static_cast<int>(PartitionList_.size()); ++i) {
        PartitionList_[i]->SetIndex(i - (lastIndex - firstIndex));
    }

    auto mergedPartition = std::make_unique<TPartition>(
        this,
        Context_->GenerateId(EObjectType::TabletPartition),
        firstIndex,
        PartitionList_[firstIndex]->GetPivotKey(),
        PartitionList_[lastIndex]->GetNextPivotKey());

    std::vector<TKey> mergedSampleKeys;
    auto rowBuffer = New<TRowBuffer>(TSampleKeyListTag());

    for (int index = firstIndex; index <= lastIndex; ++index) {
        const auto& existingPartition = PartitionList_[index];
        const auto& existingSampleKeys = existingPartition->GetSampleKeys()->Keys;
        if (index > firstIndex) {
            mergedSampleKeys.push_back(rowBuffer->Capture(existingPartition->GetPivotKey()));
        }
        for (auto key : existingSampleKeys) {
            mergedSampleKeys.push_back(rowBuffer->Capture(key));
        }

        for (const auto& store : existingPartition->Stores()) {
            YCHECK(store->GetPartition() == existingPartition.get());
            store->SetPartition(mergedPartition.get());
            YCHECK(mergedPartition->Stores().insert(store).second);
        }
    }

    mergedPartition->GetSampleKeys()->Keys = MakeSharedRange(std::move(mergedSampleKeys), std::move(rowBuffer));

    auto firstPartitionIt = PartitionList_.begin() + firstIndex;
    auto lastPartitionIt = PartitionList_.begin() + lastIndex;
    for (auto it = firstPartitionIt; it != lastPartitionIt + 1; ++it) {
        PartitionMap_.erase((*it)->GetId());
    }
    YCHECK(PartitionMap_.insert(std::make_pair(mergedPartition->GetId(), mergedPartition.get())).second);
    PartitionList_.erase(firstPartitionIt, lastPartitionIt + 1);
    PartitionList_.insert(firstPartitionIt, std::move(mergedPartition));

    UpdateOverlappingStoreCount();
}

void TTablet::SplitPartition(int index, const std::vector<TOwningKey>& pivotKeys)
{
    YCHECK(IsPhysicallySorted());

    auto existingPartition = std::move(PartitionList_[index]);
    YCHECK(existingPartition->GetPivotKey() == pivotKeys[0]);

    for (int partitionIndex = index + 1; partitionIndex < PartitionList_.size(); ++partitionIndex) {
        PartitionList_[partitionIndex]->SetIndex(partitionIndex + pivotKeys.size() - 1);
    }

    std::vector<std::unique_ptr<TPartition>> splitPartitions;
    const auto& existingSampleKeys = existingPartition->GetSampleKeys()->Keys;
    int sampleKeyIndex = 0;
    for (int pivotKeyIndex = 0; pivotKeyIndex < pivotKeys.size(); ++pivotKeyIndex) {
        auto thisPivotKey = pivotKeys[pivotKeyIndex];
        auto nextPivotKey = (pivotKeyIndex == pivotKeys.size() - 1)
            ? existingPartition->GetNextPivotKey()
            : pivotKeys[pivotKeyIndex + 1];
        auto partition = std::make_unique<TPartition>(
            this,
            Context_->GenerateId(EObjectType::TabletPartition),
            index + pivotKeyIndex,
            thisPivotKey,
            nextPivotKey);

        if (sampleKeyIndex < existingSampleKeys.Size() && existingSampleKeys[sampleKeyIndex] == thisPivotKey) {
            ++sampleKeyIndex;
        }

        YCHECK(sampleKeyIndex >= existingSampleKeys.Size() || existingSampleKeys[sampleKeyIndex] > thisPivotKey);

        std::vector<TKey> sampleKeys;
        auto rowBuffer = New<TRowBuffer>(TSampleKeyListTag());

        while (sampleKeyIndex < existingSampleKeys.Size() && existingSampleKeys[sampleKeyIndex] < nextPivotKey) {
            sampleKeys.push_back(rowBuffer->Capture(existingSampleKeys[sampleKeyIndex]));
            ++sampleKeyIndex;
        }

        partition->GetSampleKeys()->Keys = MakeSharedRange(std::move(sampleKeys), std::move(rowBuffer));
        splitPartitions.push_back(std::move(partition));
    }

    PartitionMap_.erase(existingPartition->GetId());
    for (const auto& partition : splitPartitions) {
        YCHECK(PartitionMap_.insert(std::make_pair(partition->GetId(), partition.get())).second);
    }
    PartitionList_.erase(PartitionList_.begin() + index);
    PartitionList_.insert(
        PartitionList_.begin() + index,
        std::make_move_iterator(splitPartitions.begin()),
        std::make_move_iterator(splitPartitions.end()));

    for (const auto& store : existingPartition->Stores()) {
        YCHECK(store->GetPartition() == existingPartition.get());
        auto* newPartition = GetContainingPartition(store);
        store->SetPartition(newPartition);
        YCHECK(newPartition->Stores().insert(store).second);
    }

    UpdateOverlappingStoreCount();
}

TPartition* TTablet::GetContainingPartition(
    const TOwningKey& minKey,
    const TOwningKey& maxKey)
{
    YCHECK(IsPhysicallySorted());

    auto it = std::upper_bound(
        PartitionList_.begin(),
        PartitionList_.end(),
        minKey,
        [] (const TOwningKey& key, const std::unique_ptr<TPartition>& partition) {
            return key < partition->GetPivotKey();
        });

    if (it != PartitionList_.begin()) {
        --it;
    }

    if (it + 1 == PartitionList().end()) {
        return it->get();
    }

    if ((*(it + 1))->GetPivotKey() > maxKey) {
        return it->get();
    }

    return Eden_.get();
}

const THashMap<TStoreId, IStorePtr>& TTablet::StoreIdMap() const
{
    return StoreIdMap_;
}

const std::map<i64, IOrderedStorePtr>& TTablet::StoreRowIndexMap() const
{
    YCHECK(IsPhysicallyOrdered());
    return StoreRowIndexMap_;
}

void TTablet::AddStore(IStorePtr store)
{
    YCHECK(StoreIdMap_.insert(std::make_pair(store->GetId(), store)).second);
    if (IsPhysicallySorted()) {
        auto sortedStore = store->AsSorted();
        auto* partition = GetContainingPartition(sortedStore);
        YCHECK(partition->Stores().insert(sortedStore).second);
        sortedStore->SetPartition(partition);
        UpdateOverlappingStoreCount();
    } else {
        auto orderedStore = store->AsOrdered();
        YCHECK(StoreRowIndexMap_.insert(std::make_pair(orderedStore->GetStartingRowIndex(), orderedStore)).second);
    }
}

void TTablet::RemoveStore(IStorePtr store)
{
    YCHECK(StoreIdMap_.erase(store->GetId()) == 1);
    if (IsPhysicallySorted()) {
        auto sortedStore = store->AsSorted();
        auto* partition = sortedStore->GetPartition();
        YCHECK(partition->Stores().erase(sortedStore) == 1);
        sortedStore->SetPartition(nullptr);
        UpdateOverlappingStoreCount();
    } else {
        auto orderedStore = store->AsOrdered();
        YCHECK(StoreRowIndexMap_.erase(orderedStore->GetStartingRowIndex()) == 1);
    }
}

IStorePtr TTablet::FindStore(const TStoreId& id)
{
    auto it = StoreIdMap_.find(id);
    return it == StoreIdMap_.end() ? nullptr : it->second;
}

IStorePtr TTablet::GetStore(const TStoreId& id)
{
    auto store = FindStore(id);
    YCHECK(store);
    return store;
}

IStorePtr TTablet::GetStoreOrThrow(const TStoreId& id)
{
    auto store = FindStore(id);
    if (!store) {
        THROW_ERROR_EXCEPTION("No such store %v", id);
    }
    return store;
}

TTableReplicaInfo* TTablet::FindReplicaInfo(const TTableReplicaId& id)
{
    auto it = Replicas_.find(id);
    return it == Replicas_.end() ? nullptr : &it->second;
}

TTableReplicaInfo* TTablet::GetReplicaInfoOrThrow(const TTableReplicaId& id)
{
    auto* info = FindReplicaInfo(id);
    if (!info) {
        THROW_ERROR_EXCEPTION("No such replica %v", id);
    }
    return info;
}

bool TTablet::IsPhysicallySorted() const
{
    return PhysicalSchema_.GetKeyColumnCount() > 0;
}

bool TTablet::IsPhysicallyOrdered() const
{
    return PhysicalSchema_.GetKeyColumnCount() == 0;
}

bool TTablet::IsReplicated() const
{
    return TypeFromId(TableId_) == EObjectType::ReplicatedTable;
}

int TTablet::GetColumnLockCount() const
{
    return ColumnLockCount_;
}

i64 TTablet::GetTotalRowCount() const
{
    return RuntimeData_->TotalRowCount;
}

void TTablet::UpdateTotalRowCount()
{
    if (StoreRowIndexMap_.empty()) {
        RuntimeData_->TotalRowCount = 0;
    } else {
        auto it = StoreRowIndexMap_.rbegin();
        RuntimeData_->TotalRowCount = it->first + it->second->GetRowCount();
    }
}

i64 TTablet::GetTrimmedRowCount() const
{
    return RuntimeData_->TrimmedRowCount;
}

void TTablet::SetTrimmedRowCount(i64 value)
{
    RuntimeData_->TrimmedRowCount = value;
}

TTimestamp TTablet::GetLastCommitTimestamp() const
{
    return RuntimeData_->LastCommitTimestamp;
}

void TTablet::UpdateLastCommitTimestamp(TTimestamp value)
{
    RuntimeData_->LastCommitTimestamp = std::max(value, GetLastCommitTimestamp());
    RuntimeData_->LastWriteTimestamp = std::max(value, GetLastWriteTimestamp());
}

TTimestamp TTablet::GetLastWriteTimestamp() const
{
    return RuntimeData_->LastWriteTimestamp;
}

void TTablet::UpdateLastWriteTimestamp(TTimestamp value)
{
    RuntimeData_->LastWriteTimestamp = std::max(value, GetLastWriteTimestamp());
}

TTimestamp TTablet::GetUnflushedTimestamp() const
{
    return RuntimeData_->UnflushedTimestamp;
}

void TTablet::StartEpoch(TTabletSlotPtr slot)
{
    CancelableContext_ = New<TCancelableContext>();

    for (auto queue : TEnumTraits<EAutomatonThreadQueue>::GetDomainValues()) {
        EpochAutomatonInvokers_[queue] = CancelableContext_->CreateInvoker(
            // NB: Slot can be null in tests.
            slot
            ? slot->GetEpochAutomatonInvoker(queue)
            : GetSyncInvoker());
    }

    Eden_->StartEpoch();
    for (const auto& partition : PartitionList_) {
        partition->StartEpoch();
    }
}

void TTablet::StopEpoch()
{
    if (CancelableContext_) {
        CancelableContext_->Cancel();
        CancelableContext_.Reset();
    }

    std::fill(EpochAutomatonInvokers_.begin(), EpochAutomatonInvokers_.end(), GetNullInvoker());

    SetState(GetPersistentState());

    Eden_->StopEpoch();
    for (const auto& partition : PartitionList_) {
        partition->StopEpoch();
    }
}

IInvokerPtr TTablet::GetEpochAutomatonInvoker(EAutomatonThreadQueue queue) const
{
    return EpochAutomatonInvokers_[queue];
}

TTabletSnapshotPtr TTablet::BuildSnapshot(TTabletSlotPtr slot) const
{
    auto snapshot = New<TTabletSnapshot>();

    if (slot) {
        snapshot->CellId = slot->GetCellId();
        snapshot->HydraManager = slot->GetHydraManager();
        snapshot->TabletManager = slot->GetTabletManager();
    }

    snapshot->TabletId = Id_;
    snapshot->MountRevision = MountRevision_;
    snapshot->TableId = TableId_;
    snapshot->Config = Config_;
    snapshot->WriterConfig = WriterConfig_;
    snapshot->WriterOptions = WriterOptions_;
    snapshot->PivotKey = PivotKey_;
    snapshot->NextPivotKey = NextPivotKey_;
    snapshot->TableSchema = TableSchema_;
    snapshot->PhysicalSchema = PhysicalSchema_;
    snapshot->QuerySchema = PhysicalSchema_.ToQuery();
    snapshot->PhysicalSchemaData = PhysicalSchemaData_;
    snapshot->KeysSchemaData = KeysSchemaData_;
    snapshot->Atomicity = Atomicity_;
    snapshot->UpstreamReplicaId = UpstreamReplicaId_;
    snapshot->HashTableSize = HashTableSize_;
    snapshot->StoreCount = static_cast<int>(StoreIdMap_.size());
    snapshot->OverlappingStoreCount = OverlappingStoreCount_;
    snapshot->CriticalPartitionCount = CriticalPartitionCount_;
    snapshot->RetainedTimestamp = RetainedTimestamp_;
    snapshot->InMemoryConfigRevision = StoreManager_ ? StoreManager_->GetInMemoryConfigRevision() : 0;

    auto addStoreStatistics = [&] (const IStorePtr& store) {
        if (store->IsChunk()) {
            auto chunkStore = store->AsChunk();
            auto preloadState = chunkStore->GetPreloadState();
            switch (preloadState) {
                case EStorePreloadState::Scheduled:
                case EStorePreloadState::Running:
                    if (chunkStore->IsPreloadAllowed()) {
                        ++snapshot->PreloadPendingStoreCount;
                    } else {
                        ++snapshot->PreloadFailedStoreCount;
                    }
                    break;
                case EStorePreloadState::Complete:
                    ++snapshot->PreloadCompletedStoreCount;
                    break;
                default:
                    break;
            }
        }
    };

    auto addPartitionStatistics = [&] (const TPartitionSnapshotPtr& partitionSnapshot) {
        for (const auto& store : partitionSnapshot->Stores) {
            addStoreStatistics(store);
        }
    };

    snapshot->Eden = Eden_->BuildSnapshot();
    addPartitionStatistics(snapshot->Eden);

    snapshot->PartitionList.reserve(PartitionList_.size());
    for (const auto& partition : PartitionList_) {
        auto partitionSnapshot = partition->BuildSnapshot();
        snapshot->PartitionList.push_back(partitionSnapshot);
        addPartitionStatistics(partitionSnapshot);
    }

    if (IsPhysicallyOrdered()) {
        // TODO(babenko): optimize
        snapshot->OrderedStores.reserve(StoreRowIndexMap_.size());
        for (const auto& pair : StoreRowIndexMap_) {
            snapshot->OrderedStores.push_back(pair.second);
            addStoreStatistics(pair.second);
        }
    }

    if (IsPhysicallySorted() && StoreManager_) {
        auto lockedStores = StoreManager_->GetLockedStores();
        for (const auto& store : lockedStores) {
            snapshot->LockedStores.push_back(store->AsSorted());
        }
    }

    snapshot->RowKeyComparer = RowKeyComparer_;
    snapshot->PerformanceCounters = PerformanceCounters_;
    snapshot->ColumnEvaluator = ColumnEvaluator_;
    snapshot->RuntimeData = RuntimeData_;

    for (const auto& pair : Replicas_) {
        YCHECK(snapshot->Replicas.emplace(pair.first, pair.second.BuildSnapshot()).second);
    }

    UpdateUnflushedTimestamp();

    snapshot->ProfilerTags = ProfilerTags_;
    snapshot->DiskProfilerTags = DiskProfilerTags_;

    return snapshot;
}

void TTablet::Initialize()
{
    PhysicalSchema_ = IsReplicated() ? TableSchema_.ToReplicationLog() : TableSchema_;

    PhysicalSchemaData_ = TWireProtocolReader::GetSchemaData(PhysicalSchema_);
    KeysSchemaData_ = TWireProtocolReader::GetSchemaData(PhysicalSchema_.ToKeys());

    int keyColumnCount = PhysicalSchema_.GetKeyColumnCount();

    RowKeyComparer_ = TSortedDynamicRowKeyComparer::Create(
        keyColumnCount,
        PhysicalSchema_);

    ColumnIndexToLockIndex_.resize(PhysicalSchema_.Columns().size());
    LockIndexToName_.push_back(PrimaryLockName);

    // Assign dummy lock indexes to key components.
    for (int index = 0; index < keyColumnCount; ++index) {
        ColumnIndexToLockIndex_[index] = -1;
    }

    // Assign lock indexes to data components.
    THashMap<TString, int> groupToIndex;
    for (int index = keyColumnCount; index < PhysicalSchema_.Columns().size(); ++index) {
        const auto& columnSchema = PhysicalSchema_.Columns()[index];
        int lockIndex = TSortedDynamicRow::PrimaryLockIndex;
        // No locking supported for non-atomic tablets, however we still need the primary
        // lock descriptor to maintain last commit timestamps.
        if (columnSchema.Lock() && Atomicity_ == EAtomicity::Full) {
            auto it = groupToIndex.find(*columnSchema.Lock());
            if (it == groupToIndex.end()) {
                lockIndex = groupToIndex.size() + 1;
                YCHECK(groupToIndex.insert(std::make_pair(*columnSchema.Lock(), lockIndex)).second);
                LockIndexToName_.push_back(*columnSchema.Lock());
            } else {
                lockIndex = it->second;
            }
        } else {
            lockIndex = TSortedDynamicRow::PrimaryLockIndex;
        }
        ColumnIndexToLockIndex_[index] = lockIndex;
    }

    ColumnLockCount_ = groupToIndex.size() + 1;

    ColumnEvaluator_ = Context_->GetColumnEvaluatorCache()->Find(PhysicalSchema_);

    StoresUpdateCommitSemaphore_ = New<NConcurrency::TAsyncSemaphore>(1);
}

void TTablet::FillProfilerTags(const TCellId& cellId)
{
    ProfilerTags_.clear();

    DiskProfilerTags_.assign({
        TProfileManager::Get()->RegisterTag("account", WriterOptions_->Account),
        TProfileManager::Get()->RegisterTag("medium", WriterOptions_->MediumName)});

    auto addProfilingTag = [&] (const TString& tag, const TString& rawValue) {
        const auto& value = rawValue ? rawValue : UnknownProfilingTag;
        ProfilerTags_.push_back(TProfileManager::Get()->RegisterTag(tag, value));
        DiskProfilerTags_.push_back(TProfileManager::Get()->RegisterTag(tag, value));
    };

    addProfilingTag("tablet_cell_bundle", Config_->TabletCellBundle);

    switch (Config_->ProfilingMode) {
        case EDynamicTableProfilingMode::Path:
            addProfilingTag("table_path", TablePath_);
            break;

        case EDynamicTableProfilingMode::Tag:
            addProfilingTag("table_tag", Config_->ProfilingTag);
            break;

        default:
            break;
    }
<<<<<<< HEAD
=======

    const auto& writerOptions = WriterOptions_;
    DiskProfilerTags_.assign({
        TProfileManager::Get()->RegisterTag("account", writerOptions->Account),
        TProfileManager::Get()->RegisterTag("medium", writerOptions->MediumName)});

    ProfilerCounters_ = !ProfilerTags_.empty()
        ? &GetGloballyCachedValue<TTabletInternalProfilerTrait>(ProfilerTags_)
        : nullptr;
>>>>>>> fe431b5a
}

void TTablet::UpdateReplicaCounters()
{
    auto getCounters = [&] (TReplicaMap::const_reference replica) -> TReplicaCounters* {
        if (!IsProfilingEnabled()) {
            return nullptr;
        }
        auto replicaTags = ProfilerTags_;
        if (Config_->EnableProfiling) {
            replicaTags.append({
                // replica_id must be the last tag. See tablet_profiling.cpp for details.
                TProfileManager::Get()->RegisterTag("replica_cluster", replica.second.GetClusterName()),
                TProfileManager::Get()->RegisterTag("replica_path", replica.second.GetReplicaPath()),
                TProfileManager::Get()->RegisterTag("replica_id", replica.first)});
        } else {
            replicaTags.push_back(
                TProfileManager::Get()->RegisterTag("replica_cluster", replica.second.GetClusterName()));
        }
        return &GetGloballyCachedValue<TReplicaProfilerTrait>(replicaTags);
    };
    for (auto& replica : Replicas_) {
        replica.second.SetCounters(getCounters(replica));
    }
}

bool TTablet::IsProfilingEnabled() const
{
    return !ProfilerTags_.empty();
}

TPartition* TTablet::GetContainingPartition(const ISortedStorePtr& store)
{
    // Dynamic stores must reside in Eden.
    if (store->GetStoreState() == EStoreState::ActiveDynamic ||
        store->GetStoreState() == EStoreState::PassiveDynamic)
    {
        return Eden_.get();
    }

    return GetContainingPartition(store->GetMinKey(), store->GetMaxKey());
}

const TSortedDynamicRowKeyComparer& TTablet::GetRowKeyComparer() const
{
    return RowKeyComparer_;
}

void TTablet::ValidateMountRevision(i64 mountRevision)
{
    if (MountRevision_ != mountRevision) {
        THROW_ERROR_EXCEPTION(
            NTabletClient::EErrorCode::InvalidMountRevision,
            "Invalid mount revision of tablet %v: expected %x, received %x",
            Id_,
            MountRevision_,
            mountRevision)
            << TErrorAttribute("tablet_id", Id_);
    }
}

void TTablet::UpdateOverlappingStoreCount()
{
    int overlappingStoreCount = 0;
    int criticalPartitionCount = 0;
    for (const auto& partition : PartitionList_) {
        int storeCount = static_cast<int>(partition->Stores().size());
        if (storeCount > overlappingStoreCount) {
            overlappingStoreCount = storeCount;
            criticalPartitionCount = 1;
        } else if (storeCount == overlappingStoreCount) {
            criticalPartitionCount++;
        }
    }
    overlappingStoreCount += Eden_->Stores().size();
    OverlappingStoreCount_ = overlappingStoreCount;
    CriticalPartitionCount_ = criticalPartitionCount;

    if (ProfilerCounters_) {
        TabletNodeProfiler.Update(ProfilerCounters_->OverlappingStoreCount, OverlappingStoreCount_);
    }
}

void TTablet::UpdateUnflushedTimestamp() const
{
    auto unflushedTimestamp = MaxTimestamp;

    for (const auto& pair : StoreIdMap()) {
        if (pair.second->IsDynamic()) {
            auto timestamp = pair.second->GetMinTimestamp();
            unflushedTimestamp = std::min(unflushedTimestamp, timestamp);
        }
    }

    if (Context_) {
        auto transactionManager = Context_->GetTransactionManager();
        if (transactionManager) {
            auto prepareTimestamp = transactionManager->GetMinPrepareTimestamp();
            auto commitTimestamp = transactionManager->GetMinCommitTimestamp();
            unflushedTimestamp = std::min({
                unflushedTimestamp,
                prepareTimestamp,
                commitTimestamp});
        }
    }

    RuntimeData_->UnflushedTimestamp = unflushedTimestamp;
}

i64 TTablet::Lock()
{
    return ++TabletLockCount_;
}

i64 TTablet::Unlock()
{
    Y_ASSERT(TabletLockCount_ > 0);

    return --TabletLockCount_;
}

i64 TTablet::GetTabletLockCount() const
{
    return TabletLockCount_;
}

////////////////////////////////////////////////////////////////////////////////

} // namespace NTabletNode
} // namespace NYT
<|MERGE_RESOLUTION|>--- conflicted
+++ resolved
@@ -1173,18 +1173,10 @@
         default:
             break;
     }
-<<<<<<< HEAD
-=======
-
-    const auto& writerOptions = WriterOptions_;
-    DiskProfilerTags_.assign({
-        TProfileManager::Get()->RegisterTag("account", writerOptions->Account),
-        TProfileManager::Get()->RegisterTag("medium", writerOptions->MediumName)});
 
     ProfilerCounters_ = !ProfilerTags_.empty()
         ? &GetGloballyCachedValue<TTabletInternalProfilerTrait>(ProfilerTags_)
         : nullptr;
->>>>>>> fe431b5a
 }
 
 void TTablet::UpdateReplicaCounters()
