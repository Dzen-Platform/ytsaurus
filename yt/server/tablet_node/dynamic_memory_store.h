#pragma once

#include "public.h"
#include "store_detail.h"
#include "dynamic_memory_store_bits.h"
#include "dynamic_memory_store_comparer.h"
#include "transaction.h"

#include <core/misc/property.h>
#include <core/misc/chunked_vector.h>

#include <core/actions/signal.h>

#include <ytlib/transaction_client/public.h>

#include <ytlib/table_client/row_buffer.h>

#include <ytlib/chunk_client/chunk_meta.pb.h>
#include <ytlib/table_client/versioned_row.h>

namespace NYT {
namespace NTabletNode {

////////////////////////////////////////////////////////////////////////////////

class TRowBlockedException
    : public std::exception
{
public:
    TRowBlockedException(
        TDynamicMemoryStorePtr store,
        TDynamicRow row,
        ui32 lockMask,
        TTimestamp timestamp)
        : Store_(std::move(store))
        , Row_(row)
        , LockMask_(lockMask)
        , Timestamp_(timestamp)
    { }

    DEFINE_BYVAL_RO_PROPERTY(TDynamicMemoryStorePtr, Store);
    DEFINE_BYVAL_RO_PROPERTY(TDynamicRow, Row);
    DEFINE_BYVAL_RO_PROPERTY(ui32, LockMask);
    DEFINE_BYVAL_RO_PROPERTY(TTimestamp, Timestamp);

};

////////////////////////////////////////////////////////////////////////////////

class TDynamicMemoryStore
    : public TStoreBase
{
public:
    DEFINE_BYVAL_RW_PROPERTY(EStoreFlushState, FlushState);

public:
    TDynamicMemoryStore(
        TTabletManagerConfigPtr config,
        const TStoreId& id,
        TTablet* tablet);

    ~TDynamicMemoryStore();

    //! Returns the cached instance of row key comparer
    //! (obtained by calling TTablet::GetRowKeyComparer).
    const TDynamicRowKeyComparer& GetRowKeyComparer() const;

    int GetLockCount() const;
    int Lock();
    int Unlock();

    //! Checks if a given #row has any locks from #lockMask with prepared timestamp
    //! less that #timestamp. If so, raises |RowBlocked| signal and loops.
    void WaitOnBlockedRow(
        TDynamicRow row,
        ui32 lockMask,
        TTimestamp timestamp);

    //! Writes the row taking the needed locks.
    /*!
     *  Only applies to atomic transactions.
     *
     *  On lock failure, throws TErrorException explaining the cause.
     *  If a blocked row is encountered, throws TRowBlockedException.
     */
    TDynamicRow WriteRowAtomic(
        TTransaction* transaction,
        NTableClient::TUnversionedRow row,
        bool prelock,
        ui32 lockMask);

    //! Writes and immediately commits the row.
    /*!
     *  Only applies to non-atomic transactions. No locks are checked or taken.
     */
    TDynamicRow WriteRowNonAtomic(
        NTableClient::TUnversionedRow row,
        TTimestamp commitTimestamp);

    //! Deletes the row taking the needed locks.
    /*!
     *  Only applies to atomic transactions.
     *
     *  On lock failure, throws TErrorException explaining the cause.
     *  If a blocked row is encountered, throws TRowBlockedException.
     */
    TDynamicRow DeleteRowAtomic(
        TTransaction* transaction,
        TKey key,
        bool prelock);

    //! Deletes and immediately commits the row.
    /*!
     *  Only applies to non-atomic transactions. No locks are checked or taken.
     */
    TDynamicRow DeleteRowNonAtomic(
        TKey key,
        TTimestamp commitTimestamp);

    TDynamicRow MigrateRow(
        TTransaction* transaction,
        TDynamicRow row);

    void ConfirmRow(TTransaction* transaction, TDynamicRow row);
    void PrepareRow(TTransaction* transaction, TDynamicRow row);
    void CommitRow(TTransaction* transaction, TDynamicRow row);
    void AbortRow(TTransaction* transaction, TDynamicRow row);

<<<<<<< HEAD
    TDynamicRow FindRow(NTableClient::TUnversionedRow key);
=======
    // The following functions are made public for unit-testing.
    TDynamicRow FindRow(NVersionedTableClient::TUnversionedRow key);
    std::vector<TDynamicRow> GetAllRows();
    TTimestamp TimestampFromRevision(ui32 revision);
    TTimestamp GetLastCommitTimestamp(TDynamicRow row, int lockIndex);
>>>>>>> 4d26b587

    int GetValueCount() const;
    int GetKeyCount() const;
    
    i64 GetPoolSize() const;
    i64 GetPoolCapacity() const;

    // IStore implementation.
    virtual EStoreType GetType() const override;

    virtual i64 GetUncompressedDataSize() const override;
    virtual i64 GetRowCount() const override;

    virtual TOwningKey GetMinKey() const override;
    virtual TOwningKey GetMaxKey() const override;

    virtual TTimestamp GetMinTimestamp() const override;
    virtual TTimestamp GetMaxTimestamp() const override;

    virtual NTableClient::IVersionedReaderPtr CreateReader(
        TOwningKey lowerKey,
        TOwningKey upperKey,
        TTimestamp timestamp,
        const TColumnFilter& columnFilter) override;

    virtual NTableClient::IVersionedReaderPtr CreateReader(
        const TSharedRange<TKey>& keys,
        TTimestamp timestamp,
        const TColumnFilter& columnFilter) override;

    virtual void CheckRowLocks(
        TUnversionedRow row,
        TTransaction* transaction,
        ui32 lockMask) override;

    virtual void Save(TSaveContext& context) const override;
    virtual void Load(TLoadContext& context) override;

    virtual TCallback<void(TSaveContext&)> AsyncSave() override;
    virtual void AsyncLoad(TLoadContext& context) override;

    virtual void BuildOrchidYson(NYson::IYsonConsumer* consumer) override;

    DEFINE_SIGNAL(void(TDynamicRow row, int lockIndex), RowBlocked)

private:
    class TReaderBase;
    class TRangeReader;
    class TLookupReader;

    const TTabletManagerConfigPtr Config_;

    int StoreLockCount_ = 0;
    int StoreValueCount_ = 0;

    TDynamicRowKeyComparer RowKeyComparer_;

    NTableClient::TRowBufferPtr RowBuffer_;
    std::unique_ptr<TSkipList<TDynamicRow, TDynamicRowKeyComparer>> Rows_;

    TTimestamp MinTimestamp_ = NTransactionClient::MaxTimestamp;
    TTimestamp MaxTimestamp_ = NTransactionClient::MinTimestamp;

    static const size_t RevisionsPerChunk = 1ULL << 13;
    static const size_t MaxRevisionChunks = HardRevisionsPerDynamicMemoryStoreLimit / RevisionsPerChunk + 1;
    TChunkedVector<TTimestamp, RevisionsPerChunk> RevisionToTimestamp_;


    TDynamicRow AllocateRow();

    int GetBlockingLockIndex(
        TDynamicRow row,
        ui32 lockMask,
        TTimestamp timestamp);
    void ValidateRowNotBlocked(
        TDynamicRow row,
        ui32 lockMask,
        TTimestamp timestamp);

    void CheckRowLocks(
        TDynamicRow row,
        TTransaction* transaction,
        ui32 lockMask);
    void AcquireRowLocks(
        TDynamicRow row,
        TTransaction* transaction,
        bool prelock,
        ui32 lockMask,
        bool deleteFlag);

    TValueList PrepareFixedValue(TDynamicRow row, int index);
    void AddDeleteRevision(TDynamicRow row, ui32 revision);
    void AddWriteRevision(TLockDescriptor& lock, ui32 revision);
    void AddDeleteRevisionNonAtomic(TDynamicRow row, TTimestamp commitTimestamp, ui32 commitRevision);
    void AddWriteRevisionNonAtomic(TDynamicRow row, TTimestamp commitTimestamp, ui32 commitRevision);
    void SetKeys(TDynamicRow dstRow, TUnversionedValue* srcKeys);
    void SetKeys(TDynamicRow dstRow, TDynamicRow srcRow);

    struct TLoadScratchData
    {
        yhash_map<TTimestamp, ui32> TimestampToRevision;
        std::vector<std::vector<ui32>> WriteRevisions;
    };

    void LoadRow(TVersionedRow row, TLoadScratchData* scratchData);
    ui32 CaptureTimestamp(TTimestamp timestamp, TLoadScratchData* scratchData);
    ui32 CaptureVersionedValue(TDynamicValue* dst, const TVersionedValue& src, TLoadScratchData* scratchData);

    void CaptureUncommittedValue(TDynamicValue* dst, const TDynamicValue& src, int index);
    void CaptureUnversionedValue(TDynamicValue* dst, const TUnversionedValue& src);
    TDynamicValueData CaptureStringValue(TDynamicValueData src);
    TDynamicValueData CaptureStringValue(const TUnversionedValue& src);

    ui32 GetLatestRevision() const;
    ui32 RegisterRevision(TTimestamp timestamp);
    void UpdateTimestampRange(TTimestamp commitTimestamp);

    void OnMemoryUsageUpdated();

};

DEFINE_REFCOUNTED_TYPE(TDynamicMemoryStore)

////////////////////////////////////////////////////////////////////////////////

} // namespace NTabletNode
} // namespace NYT<|MERGE_RESOLUTION|>--- conflicted
+++ resolved
@@ -126,19 +126,15 @@
     void CommitRow(TTransaction* transaction, TDynamicRow row);
     void AbortRow(TTransaction* transaction, TDynamicRow row);
 
-<<<<<<< HEAD
+    // The following functions are made public for unit-testing.
     TDynamicRow FindRow(NTableClient::TUnversionedRow key);
-=======
-    // The following functions are made public for unit-testing.
-    TDynamicRow FindRow(NVersionedTableClient::TUnversionedRow key);
     std::vector<TDynamicRow> GetAllRows();
     TTimestamp TimestampFromRevision(ui32 revision);
     TTimestamp GetLastCommitTimestamp(TDynamicRow row, int lockIndex);
->>>>>>> 4d26b587
 
     int GetValueCount() const;
     int GetKeyCount() const;
-    
+
     i64 GetPoolSize() const;
     i64 GetPoolCapacity() const;
 
