--- conflicted
+++ resolved
@@ -42,12 +42,8 @@
     , public TRefTracked<TTransaction>
 {
 public:
-<<<<<<< HEAD
     DEFINE_BYVAL_RW_PROPERTY(bool, Transient);
-    DEFINE_BYVAL_RW_PROPERTY(NConcurrency::TDelayedExecutorCookie, TimeoutCookie);
-=======
     DEFINE_BYREF_RW_PROPERTY(NConcurrency::TDelayedExecutorCookie, TimeoutCookie);
->>>>>>> fd1be2fc
     DEFINE_BYVAL_RW_PROPERTY(TDuration, Timeout);
     DEFINE_BYVAL_RW_PROPERTY(TTimestamp, StartTimestamp);
     DEFINE_BYVAL_RW_PROPERTY(TTimestamp, PrepareTimestamp);
