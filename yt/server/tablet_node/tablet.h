--- conflicted
+++ resolved
@@ -16,14 +16,8 @@
 
 #include <yt/core/actions/cancelable_context.h>
 
-<<<<<<< HEAD
-#include <ytlib/query_client/column_evaluator.h>
-
-#include <server/hydra/entity_map.h>
-=======
 #include <yt/core/misc/property.h>
 #include <yt/core/misc/ref_tracked.h>
->>>>>>> df77f74d
 
 #include <atomic>
 
@@ -71,11 +65,9 @@
     //! |nullptr| is there's none.
     TPartitionSnapshotPtr FindContainingPartition(TKey key);
 
-<<<<<<< HEAD
     NQueryClient::TColumnEvaluatorPtr ColumnEvaluator;
-=======
+
     void ValiateMountRevision(i64 mountRevision);
->>>>>>> df77f74d
 };
 
 DEFINE_REFCOUNTED_TYPE(TTabletSnapshot)
