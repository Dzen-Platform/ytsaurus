#include "sorted_dynamic_store.h"
#include "config.h"
#include "tablet.h"
#include "transaction.h"
#include "automaton.h"

#include <yt/ytlib/chunk_client/chunk_reader.h>
#include <yt/ytlib/chunk_client/chunk_writer.h>
#include <yt/ytlib/chunk_client/memory_reader.h>
#include <yt/ytlib/chunk_client/memory_writer.h>

#include <yt/ytlib/object_client/helpers.h>

#include <yt/ytlib/table_client/cached_versioned_chunk_meta.h>
#include <yt/ytlib/table_client/name_table.h>
#include <yt/ytlib/table_client/versioned_chunk_reader.h>
#include <yt/ytlib/table_client/versioned_chunk_writer.h>
#include <yt/ytlib/table_client/versioned_reader.h>
#include <yt/ytlib/table_client/versioned_row.h>
#include <yt/ytlib/table_client/versioned_writer.h>

#include <yt/ytlib/tablet_client/config.h>

#include <yt/core/concurrency/scheduler.h>

#include <yt/core/misc/skip_list.h>
#include <yt/core/misc/small_vector.h>
#include <yt/core/misc/linear_probe.h>

#include <yt/core/profiling/timing.h>

#include <yt/core/ytree/fluent.h>

namespace NYT {
namespace NTabletNode {

using namespace NYson;
using namespace NYTree;
using namespace NObjectClient;
using namespace NTableClient;
using namespace NTransactionClient;
using namespace NChunkClient;
using namespace NChunkClient::NProto;
using namespace NConcurrency;

////////////////////////////////////////////////////////////////////////////////

static const size_t ReaderPoolSize = (size_t) 16 * 1024;
static const int SnapshotRowsPerRead = 1024;

struct TSortedDynamicStoreReaderPoolTag
{ };

////////////////////////////////////////////////////////////////////////////////

namespace {

ui32 ExtractRevision(ui32 revision)
{
    return revision;
}

ui32 ExtractRevision(const TDynamicValue& value)
{
    return value.Revision;
}

template <class T>
bool AllocateListForPushIfNeeded(
    TEditList<T>* list,
    TChunkedMemoryPool* pool)
{
    if (*list) {
        Y_ASSERT(!list->HasUncommitted());
        if (list->GetSize() < list->GetCapacity()) {
            return false;
        }
    }

    int newCapacity = std::min(
        *list ? list->GetCapacity() * EditListCapacityMultiplier : InitialEditListCapacity,
        MaxEditListCapacity);
    auto newList = TEditList<T>::Allocate(pool, newCapacity);

    if (*list) {
        newList.SetSuccessor(*list);
    }

    *list = newList;
    return true;
}

} // namespace

////////////////////////////////////////////////////////////////////////////////

class TSortedDynamicStore::TLookupHashTable
{
public:
    TLookupHashTable(
        int size,
        TSortedDynamicRowKeyComparer keyComparer,
        int keyColumnCount)
        : HashTable_(size)
        , KeyComparer_(std::move(keyComparer))
        , KeyColumnCount_(keyColumnCount)
        , Size_(size)
    { }

    void Insert(const TUnversionedValue* keyBegin, TSortedDynamicRow dynamicRow)
    {
        auto fingerprint = GetFarmFingerprint(keyBegin, keyBegin + KeyColumnCount_);
        auto value = reinterpret_cast<ui64>(dynamicRow.GetHeader());
        YCHECK(HashTable_.Insert(fingerprint, value));
    }

    void Insert(TUnversionedRow row, TSortedDynamicRow dynamicRow)
    {
        Insert(row.Begin(), dynamicRow);
    }

    TSortedDynamicRow Find(TKey key) const
    {
        auto fingerprint = GetFarmFingerprint(key);
        SmallVector<ui64, 1> items;
        HashTable_.Find(fingerprint, &items);
        for (auto item : items) {
            auto dynamicRow = TSortedDynamicRow(reinterpret_cast<TSortedDynamicRowHeader*>(item));
            if (KeyComparer_(dynamicRow, TKeyWrapper{key}) == 0) {
                return dynamicRow;
            }
        }
        return TSortedDynamicRow();
    }

    size_t GetByteSize() const
    {
        return HashTable_.GetByteSize();
    }

    int GetSize() const
    {
        return Size_;
    }

private:
    TLinearProbeHashTable HashTable_;
    const TSortedDynamicRowKeyComparer KeyComparer_;
    const int KeyColumnCount_;
    const int Size_;
};

////////////////////////////////////////////////////////////////////////////////

class TSortedDynamicStore::TReaderBase
{
public:
    explicit TReaderBase(
        TSortedDynamicStorePtr store,
        TTimestamp timestamp,
        ui32 revision,
        const TColumnFilter& columnFilter)
        : Store_(std::move(store))
        , Timestamp_(timestamp)
        , Revision_(revision)
        , ColumnFilter_(columnFilter)
        , KeyColumnCount_(Store_->KeyColumnCount_)
        , SchemaColumnCount_(Store_->SchemaColumnCount_)
        , ColumnLockCount_(Store_->ColumnLockCount_)
        , Pool_(TSortedDynamicStoreReaderPoolTag(), ReaderPoolSize)
    {
        YCHECK(Timestamp_ != AllCommittedTimestamp || ColumnFilter_.All);

        if (columnFilter.All) {
            LockMask_ = TSortedDynamicRow::AllLocksMask;
        } else {
            LockMask_ = TSortedDynamicRow::PrimaryLockMask;
            for (int columnIndex : columnFilter.Indexes) {
                int lockIndex = Store_->ColumnIndexToLockIndex_[columnIndex];
                LockMask_ |= (1 << lockIndex);
            }
        }
    }

protected:
    const TSortedDynamicStorePtr Store_;
    const TTimestamp Timestamp_;
    const ui32 Revision_;
    const TColumnFilter ColumnFilter_;

    int KeyColumnCount_;
    int SchemaColumnCount_;
    int ColumnLockCount_;

    TChunkedMemoryPool Pool_;

    std::vector<TTimestamp> DeleteTimestamps_;
    std::vector<TTimestamp> WriteTimestamps_;
    std::vector<TVersionedValue> VersionedValues_;

    ui32 LockMask_;


    TTimestamp GetLatestWriteTimestamp(TSortedDynamicRow dynamicRow)
    {
        auto* lock = dynamicRow.BeginLocks(KeyColumnCount_);
        auto maxTimestamp = NullTimestamp;
        for (int index = 0; index < ColumnLockCount_; ++index, ++lock) {
            auto list = TSortedDynamicRow::GetWriteRevisionList(*lock);
            const auto* revisionPtr = SearchByTimestamp(list, Timestamp_);
            if (revisionPtr) {
                auto timestamp = Store_->TimestampFromRevision(*revisionPtr);
                maxTimestamp = std::max(maxTimestamp, timestamp);
            }
        }
        return maxTimestamp;
    }

    TTimestamp GetLatestDeleteTimestamp(TSortedDynamicRow dynamicRow)
    {
        auto list = dynamicRow.GetDeleteRevisionList(KeyColumnCount_, ColumnLockCount_);
        const auto* revisionPtr = SearchByTimestamp(list, Timestamp_);
        return  revisionPtr ? Store_->TimestampFromRevision(*revisionPtr) : NullTimestamp;
    }


    TVersionedRow ProduceSingleRowVersion(TSortedDynamicRow dynamicRow)
    {
        Store_->WaitOnBlockedRow(dynamicRow, LockMask_, Timestamp_);

        // Prepare timestamps.
        auto latestWriteTimestamp = GetLatestWriteTimestamp(dynamicRow);
        auto latestDeleteTimestamp = GetLatestDeleteTimestamp(dynamicRow);

        if (latestWriteTimestamp == NullTimestamp && latestDeleteTimestamp == NullTimestamp) {
            return TVersionedRow();
        }

        int writeTimestampCount = 1;
        int deleteTimestampCount = 1;

        if (latestDeleteTimestamp == NullTimestamp) {
            deleteTimestampCount = 0;
        } else if (latestDeleteTimestamp > latestWriteTimestamp) {
            writeTimestampCount = 0;
        }

        // Prepare values.
        VersionedValues_.clear();

        {
            const auto& schema = Store_->GetTablet()->Schema();

            auto fillValue = [&] (int index) {
                // NB: Inserting a new item into value list and adding a new write revision cannot
                // be done atomically. We always append values before revisions but in the middle of these
                // two steps there might be "phantom" values present in the row.
                // To work this around, we cap the value lists by #latestWriteTimestamp to make sure that
                // no "phantom" value is listed.
                auto list = dynamicRow.GetFixedValueList(index, KeyColumnCount_, ColumnLockCount_);
                if (schema.Columns()[index].Aggregate) {
                    ExtractByTimestamp(
                        list,
                        latestDeleteTimestamp,
                        latestWriteTimestamp,
                            [&] (const TDynamicValue& value) {
                            VersionedValues_.push_back(TVersionedValue());
                            ProduceVersionedValue(&VersionedValues_.back(), index, value);
                        });
                } else {
                    const auto* value = SearchByTimestamp(list, latestWriteTimestamp);
                    if (value && Store_->TimestampFromRevision(value->Revision) > latestDeleteTimestamp) {
                        VersionedValues_.push_back(TVersionedValue());
                        ProduceVersionedValue(&VersionedValues_.back(), index, *value);
                    }
                }
            };
            if (ColumnFilter_.All) {
                for (int index = KeyColumnCount_; index < SchemaColumnCount_; ++index) {
                    fillValue(index);
                }
            } else {
                for (int index : ColumnFilter_.Indexes) {
                    if (index >= KeyColumnCount_) {
                        fillValue(index);
                    }
                }
            }
        }

        auto versionedRow = TMutableVersionedRow::Allocate(
            &Pool_,
            KeyColumnCount_,
            VersionedValues_.size(),
            writeTimestampCount,
            deleteTimestampCount);

        // Keys.
        ProduceKeys(dynamicRow, versionedRow.BeginKeys());

        // Timestamps.
        if (writeTimestampCount > 0) {
            versionedRow.BeginWriteTimestamps()[0] = latestWriteTimestamp;
        }
        if (deleteTimestampCount > 0) {
            versionedRow.BeginDeleteTimestamps()[0] = latestDeleteTimestamp;
        }

        // Values.
        ::memcpy(versionedRow.BeginValues(), VersionedValues_.data(), sizeof (TVersionedValue) * VersionedValues_.size());

        return versionedRow;
    }

    TVersionedRow ProduceAllRowVersions(TSortedDynamicRow dynamicRow)
    {
        // Prepare values and write timestamps.
        VersionedValues_.clear();
        WriteTimestamps_.clear();
        for (int columnIndex = KeyColumnCount_; columnIndex < SchemaColumnCount_; ++columnIndex) {
            for (auto list = dynamicRow.GetFixedValueList(columnIndex, KeyColumnCount_, ColumnLockCount_);
                 list;
                 list = list.GetSuccessor())
            {
                for (int itemIndex = list.GetSize() - 1; itemIndex >= 0; --itemIndex) {
                    const auto& value = list[itemIndex];
                    ui32 revision = value.Revision;
                    if (revision <= Revision_) {
                        VersionedValues_.push_back(TVersionedValue());
                        ProduceVersionedValue(&VersionedValues_.back(), columnIndex, value);
                        WriteTimestamps_.push_back(Store_->TimestampFromRevision(revision));
                    }
                }
            }
        }
        std::sort(WriteTimestamps_.begin(), WriteTimestamps_.end(), std::greater<TTimestamp>());
        WriteTimestamps_.erase(
            std::unique(WriteTimestamps_.begin(), WriteTimestamps_.end()),
            WriteTimestamps_.end());

        // Prepare delete timestamps.
        DeleteTimestamps_.clear();
        for (auto list = dynamicRow.GetDeleteRevisionList(KeyColumnCount_, ColumnLockCount_);
             list;
             list = list.GetSuccessor())
        {
            for (int itemIndex = list.GetSize() - 1; itemIndex >= 0; --itemIndex) {
                ui32 revision = list[itemIndex];
                if (revision <= Revision_) {
                    DeleteTimestamps_.push_back(Store_->TimestampFromRevision(revision));
                    Y_ASSERT(DeleteTimestamps_.size() == 1 ||
                            DeleteTimestamps_[DeleteTimestamps_.size() - 1] < DeleteTimestamps_[DeleteTimestamps_.size() - 2]);
                }
            }
        }

        if (WriteTimestamps_.empty() && DeleteTimestamps_.empty()) {
            return TVersionedRow();
        }

        auto versionedRow = TMutableVersionedRow::Allocate(
            &Pool_,
            KeyColumnCount_,
            VersionedValues_.size(),
            WriteTimestamps_.size(),
            DeleteTimestamps_.size());

        // Keys.
        ProduceKeys(dynamicRow, versionedRow.BeginKeys());

        // Timestamps (sorted in descending order).
        ::memcpy(versionedRow.BeginWriteTimestamps(), WriteTimestamps_.data(), sizeof (TTimestamp) * WriteTimestamps_.size());
        ::memcpy(versionedRow.BeginDeleteTimestamps(), DeleteTimestamps_.data(), sizeof (TTimestamp) * DeleteTimestamps_.size());

        // Values.
        ::memcpy(versionedRow.BeginValues(), VersionedValues_.data(), sizeof (TVersionedValue) * VersionedValues_.size());

        return versionedRow;
    }

    void ProduceKeys(TSortedDynamicRow dynamicRow, TUnversionedValue* dstKey)
    {
        ui32 nullKeyMask = dynamicRow.GetNullKeyMask();
        ui32 nullKeyBit = 1;
        const auto* srcKey = dynamicRow.BeginKeys();
        for (int index = 0;
             index < KeyColumnCount_;
             ++index, nullKeyBit <<= 1, ++srcKey, ++dstKey)
        {
            ProduceUnversionedValue(dstKey, index, *srcKey, (nullKeyMask & nullKeyBit) != 0, false);
        }
    }

    void ProduceUnversionedValue(TUnversionedValue* dstValue, int index, TDynamicValueData srcData, bool null, bool aggregate)
    {
        dstValue->Id = index;
        dstValue->Aggregate = aggregate;
        if (null) {
            dstValue->Type = EValueType::Null;
        } else {
            dstValue->Type = Store_->Schema_.Columns()[index].Type;
            if (IsStringLikeType(dstValue->Type)) {
                dstValue->Length = srcData.String->Length;
                dstValue->Data.String = srcData.String->Data;
            } else {
                ::memcpy(&dstValue->Data, &srcData, sizeof(TDynamicValueData));
            }
        }
    }

    void ProduceVersionedValue(TVersionedValue* dstValue, int index, const TDynamicValue& srcValue)
    {
        ProduceUnversionedValue(dstValue, index, srcValue.Data, srcValue.Null, srcValue.Aggregate);
        dstValue->Timestamp = Store_->TimestampFromRevision(srcValue.Revision);
    }


    template <class T>
    T* SearchByTimestamp(TEditList<T> list, TTimestamp maxTimestamp)
    {
        if (maxTimestamp == SyncLastCommittedTimestamp || maxTimestamp == AsyncLastCommittedTimestamp) {
            while (list) {
                int size = list.GetSize();
                if (size > 0) {
                    return &list[size - 1];
                }
                list = list.GetSuccessor();
            }
            return nullptr;
        } else {
            while (list) {
                if (!list.IsEmpty() && Store_->TimestampFromRevision(ExtractRevision(list[0])) <= maxTimestamp) {
                    break;
                }
                list = list.GetSuccessor();
            }

            if (!list) {
                return nullptr;
            }

            Y_ASSERT(!list.IsEmpty());

            auto* value = std::lower_bound(
                list.Begin(),
                list.End(),
                maxTimestamp,
                [&] (const T& element, TTimestamp timestamp) {
                    return Store_->TimestampFromRevision(ExtractRevision(element)) <= timestamp;
                }) - 1;

            Y_ASSERT(value >= list.Begin() || Store_->TimestampFromRevision(ExtractRevision(*value)) <= maxTimestamp);
            return value;
        }
    }

    template <class T, class TValueExtractor>
    void ExtractByTimestamp(
        TEditList<T> list,
        TTimestamp minTimestamp,
        TTimestamp maxTimestamp,
        const TValueExtractor& valueExtractor)
    {
        while (list) {
            if (list.GetSize() > 0 && Store_->TimestampFromRevision(ExtractRevision(list[0])) <= maxTimestamp) {
                break;
            }
            list = list.GetSuccessor();
        }

        if (!list) {
            return;
        }

        while (list) {
            if (list.GetSize() > 0) {
                if (Store_->TimestampFromRevision(ExtractRevision(list[list.GetSize() - 1])) <= minTimestamp) {
                    return;
                }

                auto* begin = list.Begin();
                auto* end = list.End();

                if (Store_->TimestampFromRevision(ExtractRevision(*begin)) <= minTimestamp) {
                    begin = std::lower_bound(
                        begin,
                        end,
                        minTimestamp,
                        [&] (const T& element, TTimestamp value) {
                            return Store_->TimestampFromRevision(ExtractRevision(element)) <= value;
                        });
                }

                if (end - begin > 0 && Store_->TimestampFromRevision(ExtractRevision(*(end - 1))) > maxTimestamp) {
                    end = std::lower_bound(
                        begin,
                        end,
                        maxTimestamp,
                        [&] (const T& element, TTimestamp value) {
                            return Store_->TimestampFromRevision(ExtractRevision(element)) <= value;
                        });
                }

                while (begin < end) {
                    --end;
                    valueExtractor(*end);
                }

            }

            list = list.GetSuccessor();
        }
    }

};

////////////////////////////////////////////////////////////////////////////////

class TSortedDynamicStore::TRangeReader
    : public TReaderBase
    , public IVersionedReader
{
public:
    TRangeReader(
        TSortedDynamicStorePtr store,
        TOwningKey lowerKey,
        TOwningKey upperKey,
        TTimestamp timestamp,
        ui32 revision,
        const TColumnFilter& columnFilter)
        : TReaderBase(
            std::move(store),
            timestamp,
            revision,
            columnFilter)
        , LowerKey_(std::move(lowerKey))
        , UpperKey_(std::move(upperKey))
    { }

    virtual TFuture<void> Open() override
    {
        Iterator_ = Store_->Rows_->FindGreaterThanOrEqualTo(TKeyWrapper{LowerKey_});
        return VoidFuture;
    }

    virtual bool Read(std::vector<TVersionedRow>* rows) override
    {
        if (Finished_) {
            return false;
        }

        Y_ASSERT(rows->capacity() > 0);
        rows->clear();
        Pool_.Clear();

        const auto& keyComparer = Store_->GetRowKeyComparer();

        while (Iterator_.IsValid() && rows->size() < rows->capacity()) {
            if (keyComparer(Iterator_.GetCurrent(), TKeyWrapper{UpperKey_}) >= 0)
                break;

            auto row = ProduceRow();
            if (row) {
                rows->push_back(row);
            }

            Iterator_.MoveNext();
        }

        if (rows->empty()) {
            Finished_ = true;
            return false;
        }

        Store_->PerformanceCounters_->DynamicRowReadCount += rows->size();

        return true;
    }

    virtual TFuture<void> GetReadyEvent() override
    {
        return VoidFuture;
    }

    virtual TDataStatistics GetDataStatistics() const override
    {
        return TDataStatistics();
    }

    virtual bool IsFetchingCompleted() const override
    {
        return true;
    }

    virtual std::vector<TChunkId> GetFailedChunkIds() const override
    {
        return std::vector<TChunkId>();
    }

private:
    const TOwningKey LowerKey_;
    const TOwningKey UpperKey_;

    TSkipList<TSortedDynamicRow, TSortedDynamicRowKeyComparer>::TIterator Iterator_;

    bool Finished_ = false;


    TVersionedRow ProduceRow()
    {
        auto dynamicRow = Iterator_.GetCurrent();
        return Timestamp_ == AllCommittedTimestamp
            ? ProduceAllRowVersions(dynamicRow)
            : ProduceSingleRowVersion(dynamicRow);
    }

};

////////////////////////////////////////////////////////////////////////////////

class TSortedDynamicStore::TLookupReader
    : public TReaderBase
    , public IVersionedReader
{
public:
    TLookupReader(
        TSortedDynamicStorePtr store,
        const TSharedRange<TKey>& keys,
        TTimestamp timestamp,
        const TColumnFilter& columnFilter)
        : TReaderBase(
            std::move(store),
            timestamp,
            MaxRevision,
            columnFilter)
        , Keys_(keys)
    { }

    virtual TFuture<void> Open() override
    {
        return VoidFuture;
    }

    virtual TFuture<void> GetReadyEvent() override
    {
        return VoidFuture;
    }

    virtual bool Read(std::vector<TVersionedRow>* rows) override
    {
        Y_ASSERT(rows->capacity() > 0);
        rows->clear();
        Pool_.Clear();

        if (Finished_) {
            return false;
        }

        while (rows->size() < rows->capacity()) {
            if (RowCount_ == Keys_.Size())
                break;

            TVersionedRow row;
            if (Y_LIKELY(Store_->LookupHashTable_)) {
                auto dynamicRow = Store_->LookupHashTable_->Find(Keys_[RowCount_]);
                if (dynamicRow) {
                    row = ProduceSingleRowVersion(dynamicRow);
                }
            } else {
                auto iterator = Store_->Rows_->FindEqualTo(TKeyWrapper{Keys_[RowCount_]});
                if (iterator.IsValid()) {
                    row = ProduceSingleRowVersion(iterator.GetCurrent());
                }
            }
            rows->push_back(row);

            ++RowCount_;
        }

        if (rows->empty()) {
            Finished_ = true;
            return false;
        }

        Store_->PerformanceCounters_->DynamicRowLookupCount += rows->size();

        return true;
    }

    virtual TDataStatistics GetDataStatistics() const override
    {
        return TDataStatistics();
    }

    virtual bool IsFetchingCompleted() const override
    {
        return true;
    }

    virtual std::vector<TChunkId> GetFailedChunkIds() const override
    {
        return std::vector<TChunkId>();
    }

private:
    const TSharedRange<TKey> Keys_;
    i64 RowCount_  = 0;
    bool Finished_ = false;

};

////////////////////////////////////////////////////////////////////////////////

TSortedDynamicStore::TSortedDynamicStore(
    TTabletManagerConfigPtr config,
    const TStoreId& id,
    TTablet* tablet)
    : TStoreBase(config, id, tablet)
    , TDynamicStoreBase(config, id, tablet)
    , TSortedStoreBase(config, id, tablet)
    , RowKeyComparer_(Tablet_->GetRowKeyComparer())
    , Rows_(new TSkipList<TSortedDynamicRow, TSortedDynamicRowKeyComparer>(
        RowBuffer_->GetPool(),
        RowKeyComparer_))
{
    // Reserve the vector to prevent reallocations and thus enable accessing
    // it from arbitrary threads.
    RevisionToTimestamp_.ReserveChunks(MaxRevisionChunks);
    RevisionToTimestamp_.PushBack(UncommittedTimestamp);
    YCHECK(TimestampFromRevision(UncommittedRevision) == UncommittedTimestamp);

    if (Tablet_->GetHashTableSize() > 0) {
        LookupHashTable_ = std::make_unique<TLookupHashTable>(
            Tablet_->GetHashTableSize(),
            RowKeyComparer_,
            Tablet_->GetKeyColumnCount());
    }

    LOG_DEBUG("Sorted dynamic store created (LookupHashTable: %v)",
        static_cast<bool>(LookupHashTable_));
}

TSortedDynamicStore::~TSortedDynamicStore()
{
    LOG_DEBUG("Sorted dynamic memory store destroyed");
}

IVersionedReaderPtr TSortedDynamicStore::CreateFlushReader()
{
    YCHECK(FlushRevision_ != InvalidRevision);
    return New<TRangeReader>(
        this,
        MinKey(),
        MaxKey(),
        AllCommittedTimestamp,
        FlushRevision_,
        TColumnFilter());
}

IVersionedReaderPtr TSortedDynamicStore::CreateSnapshotReader()
{
    return New<TRangeReader>(
        this,
        MinKey(),
        MaxKey(),
        AllCommittedTimestamp,
        GetLatestRevision(),
        TColumnFilter());
}

const TSortedDynamicRowKeyComparer& TSortedDynamicStore::GetRowKeyComparer() const
{
    return RowKeyComparer_;
}

<<<<<<< HEAD
=======
int TSortedDynamicStore::GetLockCount() const
{
    return StoreLockCount_;
}

int TSortedDynamicStore::Lock()
{
    Y_ASSERT(Atomicity_ == EAtomicity::Full);

    int result = ++StoreLockCount_;
    LOG_TRACE("Store locked (Count: %v)",
        result);
    return result;
}

int TSortedDynamicStore::Unlock()
{
    Y_ASSERT(Atomicity_ == EAtomicity::Full);
    Y_ASSERT(StoreLockCount_ > 0);

    int result = --StoreLockCount_;
    LOG_TRACE("Store unlocked (Count: %v)",
        result);
    return result;
}

>>>>>>> ae5a8385
void TSortedDynamicStore::SetRowBlockedHandler(TRowBlockedHandler handler)
{
    TWriterGuard guard(RowBlockedLock_);
    RowBlockedHandler_ = std::move(handler);
}

void TSortedDynamicStore::ResetRowBlockedHandler()
{
    TWriterGuard guard(RowBlockedLock_);
    RowBlockedHandler_.Reset();
}

void TSortedDynamicStore::WaitOnBlockedRow(
    TSortedDynamicRow row,
    ui32 lockMask,
    TTimestamp timestamp)
{
    if (timestamp == AsyncLastCommittedTimestamp)
        return;
    if (Atomicity_ == EAtomicity::None)
        return;

    auto now = NProfiling::GetCpuInstant();
    auto deadline = now + NProfiling::DurationToCpuDuration(Config_->MaxBlockedRowWaitTime);

    while (true) {
        int lockIndex = GetBlockingLockIndex(row, lockMask, timestamp);
        if (lockIndex < 0) {
            break;
        }

        auto throwError = [&] (const Stroka& message) {
            THROW_ERROR_EXCEPTION(message)
                << TErrorAttribute("lock", LockIndexToName_[lockIndex])
                << TErrorAttribute("tablet_id", TabletId_)
                << TErrorAttribute("key", RowToKey(row))
                << TErrorAttribute("timeout", Config_->MaxBlockedRowWaitTime);
        };

        auto handler = GetRowBlockedHandler();
        if (!handler) {
            throwError("Row is blocked");
        }

        handler.Run(row, lockIndex);

        if (NProfiling::GetCpuInstant() > deadline) {
            throwError("Timed out waiting on blocked row");
        }
    }
}

TSortedDynamicRow TSortedDynamicStore::WriteRowAtomic(
    TTransaction* transaction,
    TUnversionedRow row,
    ui32 lockMask)
{
    Y_ASSERT(Atomicity_ == EAtomicity::Full);
    Y_ASSERT(lockMask != 0);
    Y_ASSERT(FlushRevision_ != MaxRevision);

    TSortedDynamicRow result;

    auto addValues = [&] (TSortedDynamicRow dynamicRow) {
        for (int index = KeyColumnCount_; index < row.GetCount(); ++index) {
            const auto& value = row[index];
            auto list = PrepareFixedValue(dynamicRow, value.Id);
            auto& uncommittedValue = list.GetUncommitted();
            uncommittedValue.Revision = UncommittedRevision;
            CaptureUnversionedValue(&uncommittedValue, value);
        }
    };

    auto newKeyProvider = [&] () -> TSortedDynamicRow {
        Y_ASSERT(StoreState_ == EStoreState::ActiveDynamic);

        auto dynamicRow = AllocateRow();

        // Copy keys.
        SetKeys(dynamicRow, row.Begin());

        // Acquire the lock.
        AcquireRowLocks(dynamicRow, transaction, lockMask, false);

        // Copy values.
        addValues(dynamicRow);

        InsertIntoLookupHashTable(row.Begin(), dynamicRow);

        result = dynamicRow;
        return dynamicRow;
    };

    auto existingKeyConsumer = [&] (TSortedDynamicRow dynamicRow) {
        // Make sure the row is not blocked.
        ValidateRowNotBlocked(dynamicRow, lockMask, transaction->GetStartTimestamp());

        // Check for lock conflicts and acquire the lock.
        CheckRowLocks(dynamicRow, transaction, lockMask);
        AcquireRowLocks(dynamicRow, transaction, lockMask, false);

        // Copy values.
        addValues(dynamicRow);

        result = dynamicRow;
    };

    Rows_->Insert(TRowWrapper{row}, newKeyProvider, existingKeyConsumer);

    OnMemoryUsageUpdated();

    ++PerformanceCounters_->DynamicRowWriteCount;

    return result;
}

TSortedDynamicRow TSortedDynamicStore::WriteRowNonAtomic(
    TUnversionedRow row,
    TTimestamp commitTimestamp)
{
    Y_ASSERT(Atomicity_ == EAtomicity::None);
    Y_ASSERT(FlushRevision_ != MaxRevision);

    TSortedDynamicRow result;

    ui32 commitRevision = RegisterRevision(commitTimestamp);

    auto addValues = [&] (TSortedDynamicRow dynamicRow) {
        for (int index = KeyColumnCount_; index < row.GetCount(); ++index) {
            const auto& value = row[index];
            auto list = PrepareFixedValue(dynamicRow, value.Id);
            auto& uncommittedValue = list.GetUncommitted();
            uncommittedValue.Revision = commitRevision;
            CaptureUnversionedValue(&uncommittedValue, value);
            list.Commit();
        }
    };

    auto newKeyProvider = [&] () -> TSortedDynamicRow {
        Y_ASSERT(StoreState_ == EStoreState::ActiveDynamic);

        auto dynamicRow = AllocateRow();

        // Copy keys.
        SetKeys(dynamicRow, row.Begin());

        // Copy values.
        addValues(dynamicRow);

        InsertIntoLookupHashTable(row.Begin(), dynamicRow);

        result = dynamicRow;
        return dynamicRow;
    };

    auto existingKeyConsumer = [&] (TSortedDynamicRow dynamicRow) {
        // Copy values.
        addValues(dynamicRow);

        result = dynamicRow;
    };

    Rows_->Insert(TRowWrapper{row}, newKeyProvider, existingKeyConsumer);

    AddWriteRevisionNonAtomic(result, commitTimestamp, commitRevision);

    OnMemoryUsageUpdated();

    ++PerformanceCounters_->DynamicRowWriteCount;

    return result;
}

TSortedDynamicRow TSortedDynamicStore::DeleteRowAtomic(
    TTransaction* transaction,
    NTableClient::TKey key)
{
    Y_ASSERT(Atomicity_ == EAtomicity::Full);
    Y_ASSERT(FlushRevision_ != MaxRevision);

    TSortedDynamicRow result;

    auto newKeyProvider = [&] () -> TSortedDynamicRow {
        Y_ASSERT(StoreState_ == EStoreState::ActiveDynamic);

        auto dynamicRow = AllocateRow();

        // Copy keys.
        SetKeys(dynamicRow, key.Begin());

        // Acquire the lock.
        AcquireRowLocks(dynamicRow, transaction, TSortedDynamicRow::PrimaryLockMask, true);

        // Insert row in hash table.
        InsertIntoLookupHashTable(key.Begin(), dynamicRow);

        result = dynamicRow;
        return dynamicRow;
    };

    auto existingKeyConsumer = [&] (TSortedDynamicRow dynamicRow) {
        // Make sure the row is not blocked.
        ValidateRowNotBlocked(dynamicRow, TSortedDynamicRow::PrimaryLockMask, transaction->GetStartTimestamp());

        // Check for lock conflicts and acquire the lock.
        CheckRowLocks(dynamicRow, transaction, TSortedDynamicRow::PrimaryLockMask);
        AcquireRowLocks(dynamicRow, transaction, TSortedDynamicRow::PrimaryLockMask, true);

        result = dynamicRow;
    };

    Rows_->Insert(TRowWrapper{key}, newKeyProvider, existingKeyConsumer);

    OnMemoryUsageUpdated();

    ++PerformanceCounters_->DynamicRowDeleteCount;

    return result;
}

TSortedDynamicRow TSortedDynamicStore::DeleteRowNonAtomic(
    NTableClient::TKey key,
    TTimestamp commitTimestamp)
{
    Y_ASSERT(Atomicity_ == EAtomicity::None);
    Y_ASSERT(FlushRevision_ != MaxRevision);

    ui32 commitRevision = RegisterRevision(commitTimestamp);

    TSortedDynamicRow result;

    auto newKeyProvider = [&] () -> TSortedDynamicRow {
        Y_ASSERT(StoreState_ == EStoreState::ActiveDynamic);

        auto dynamicRow = AllocateRow();

        // Copy keys.
        SetKeys(dynamicRow, key.Begin());

        InsertIntoLookupHashTable(key.Begin(), dynamicRow);

        result = dynamicRow;
        return dynamicRow;
    };

    auto existingKeyConsumer = [&] (TSortedDynamicRow dynamicRow) {
        result = dynamicRow;
    };

    Rows_->Insert(TRowWrapper{key}, newKeyProvider, existingKeyConsumer);

    AddDeleteRevisionNonAtomic(result, commitTimestamp, commitRevision);

    UpdateTimestampRange(commitTimestamp);

    OnMemoryUsageUpdated();

    ++PerformanceCounters_->DynamicRowDeleteCount;

    return result;
}

TSortedDynamicRow TSortedDynamicStore::MigrateRow(TTransaction* transaction, TSortedDynamicRow row)
{
    Y_ASSERT(Atomicity_ == EAtomicity::Full);
    Y_ASSERT(FlushRevision_ != MaxRevision);

    auto migrateLocksAndValues = [&] (TSortedDynamicRow migratedRow) {
        auto* locks = row.BeginLocks(KeyColumnCount_);
        auto* migratedLocks = migratedRow.BeginLocks(KeyColumnCount_);

        // Migrate locks.
        {
            const auto* lock = locks;
            auto* migratedLock = migratedLocks;
            for (int index = 0; index < ColumnLockCount_; ++index, ++lock, ++migratedLock) {
                if (lock->Transaction == transaction) {
                    // Validate the original lock's sanity.
                    // NB: For simple transaction transacton may not go through preparation stage
                    // during recovery.
                    Y_ASSERT(
                        transaction->GetPrepareTimestamp() == NullTimestamp ||
                        lock->PrepareTimestamp == transaction->GetPrepareTimestamp());

                    // Validate the mirgated lock's sanity.
                    Y_ASSERT(!migratedLock->Transaction);
                    Y_ASSERT(migratedLock->PrepareTimestamp == NotPreparedTimestamp);

                    migratedLock->Transaction = lock->Transaction;
                    migratedLock->PrepareTimestamp = lock->PrepareTimestamp;
                    if (index == TSortedDynamicRow::PrimaryLockIndex) {
                        Y_ASSERT(!migratedRow.GetDeleteLockFlag());
                        migratedRow.SetDeleteLockFlag(row.GetDeleteLockFlag());
                    }
                }
            }
        }

        // Migrate fixed values.
        for (int columnIndex = KeyColumnCount_; columnIndex < SchemaColumnCount_; ++columnIndex) {
            int lockIndex = ColumnIndexToLockIndex_[columnIndex];
            if (locks[lockIndex].Transaction == transaction) {
                auto list = row.GetFixedValueList(columnIndex, KeyColumnCount_, ColumnLockCount_);
                if (list.HasUncommitted()) {
                    auto migratedList = PrepareFixedValue(migratedRow, columnIndex);
                    CaptureUncommittedValue(&migratedList.GetUncommitted(), list.GetUncommitted(), columnIndex);
                }
            }
        }

        Lock();
    };

    TSortedDynamicRow result;
    auto newKeyProvider = [&] () -> TSortedDynamicRow {
        // Create migrated row.
        auto migratedRow = result = AllocateRow();

        // Migrate keys.
        SetKeys(migratedRow, row);

        migrateLocksAndValues(migratedRow);

        InsertIntoLookupHashTable(RowToKey(row).Begin(), migratedRow);

        return migratedRow;
    };

    auto existingKeyConsumer = [&] (TSortedDynamicRow migratedRow) {
        result = migratedRow;

        migrateLocksAndValues(migratedRow);
    };

    Rows_->Insert(
        row,
        newKeyProvider,
        existingKeyConsumer);

    OnMemoryUsageUpdated();

    return result;
}

void TSortedDynamicStore::PrepareRow(TTransaction* transaction, TSortedDynamicRow row)
{
    Y_ASSERT(Atomicity_ == EAtomicity::Full);
    Y_ASSERT(FlushRevision_ != MaxRevision);

    auto prepareTimestamp = transaction->GetPrepareTimestamp();
    Y_ASSERT(prepareTimestamp != NullTimestamp);

    {
        auto* lock = row.BeginLocks(KeyColumnCount_);
        for (int index = 0; index < ColumnLockCount_; ++index, ++lock) {
            if (lock->Transaction == transaction) {
                lock->PrepareTimestamp = prepareTimestamp;
            }
        }
    }
}

void TSortedDynamicStore::CommitRow(TTransaction* transaction, TSortedDynamicRow row)
{
    Y_ASSERT(Atomicity_ == EAtomicity::Full);
    Y_ASSERT(FlushRevision_ != MaxRevision);

    auto commitTimestamp = transaction->GetCommitTimestamp();
    ui32 commitRevision = RegisterRevision(commitTimestamp);

    auto* locks = row.BeginLocks(KeyColumnCount_);

    if (row.GetDeleteLockFlag()) {
        AddDeleteRevision(row, commitRevision);
    } else {
        for (int index = KeyColumnCount_; index < SchemaColumnCount_; ++index) {
            auto& lock = locks[ColumnIndexToLockIndex_[index]];
            if (lock.Transaction == transaction) {
                auto list = row.GetFixedValueList(index, KeyColumnCount_, ColumnLockCount_);
                if (list.HasUncommitted()) {
                    list.GetUncommitted().Revision = commitRevision;
                    list.Commit();
                }
            }
        }
    }

    // NB: Add write timestamp _after_ the values are committed.
    // See remarks in TReaderBase.
    {
        auto* lock = locks;
        for (int index = 0; index < ColumnLockCount_; ++index, ++lock) {
            if (lock->Transaction == transaction) {
                lock->Transaction = nullptr;
                lock->PrepareTimestamp = NotPreparedTimestamp;
                if (!row.GetDeleteLockFlag()) {
                    AddWriteRevision(*lock, commitRevision);
                }
            }
        }
    }

    row.SetDeleteLockFlag(false);

    Unlock();

    UpdateTimestampRange(commitTimestamp);
}

void TSortedDynamicStore::AbortRow(TTransaction* transaction, TSortedDynamicRow row)
{
    Y_ASSERT(Atomicity_ == EAtomicity::Full);
    Y_ASSERT(FlushRevision_ != MaxRevision);

    auto* locks = row.BeginLocks(KeyColumnCount_);

    if (!row.GetDeleteLockFlag()) {
        // Fixed values.
        for (int index = KeyColumnCount_; index < SchemaColumnCount_; ++index) {
            const auto& lock = locks[ColumnIndexToLockIndex_[index]];
            if (lock.Transaction == transaction) {
                auto list = row.GetFixedValueList(index, KeyColumnCount_, ColumnLockCount_);
                if (list.HasUncommitted()) {
                    list.Abort();
                }
            }
        }
    }

    {
        auto* lock = locks;
        for (int index = 0; index < ColumnLockCount_; ++index, ++lock) {
            if (lock->Transaction == transaction) {
                lock->Transaction = nullptr;
                lock->PrepareTimestamp = NotPreparedTimestamp;
            }
        }
    }

    row.SetDeleteLockFlag(false);

    Unlock();
}

TSortedDynamicRow TSortedDynamicStore::FindRow(TKey key)
{
    auto it = Rows_->FindEqualTo(TKeyWrapper{key});
    return it.IsValid() ? it.GetCurrent() : TSortedDynamicRow();
}

std::vector<TSortedDynamicRow> TSortedDynamicStore::GetAllRows()
{
    std::vector<TSortedDynamicRow> rows;
    for (auto it = Rows_->FindGreaterThanOrEqualTo(TKeyWrapper{MinKey()});
         it.IsValid();
         it.MoveNext())
    {
        rows.push_back(it.GetCurrent());
    }
    return rows;
}

void TSortedDynamicStore::OnSetPassive()
{
    YCHECK(FlushRevision_ == InvalidRevision);
    FlushRevision_ = GetLatestRevision();
}

TSortedDynamicRow TSortedDynamicStore::AllocateRow()
{
    return TSortedDynamicRow::Allocate(
        RowBuffer_->GetPool(),
        KeyColumnCount_,
        ColumnLockCount_,
        SchemaColumnCount_);
}

TSortedDynamicStore::TRowBlockedHandler TSortedDynamicStore::GetRowBlockedHandler()
{
    TReaderGuard guard(RowBlockedLock_);
    return RowBlockedHandler_;
}

int TSortedDynamicStore::GetBlockingLockIndex(
    TSortedDynamicRow row,
    ui32 lockMask,
    TTimestamp timestamp)
{
    Y_ASSERT(Atomicity_ == EAtomicity::Full);

    const auto* lock = row.BeginLocks(KeyColumnCount_);
    ui32 lockMaskBit = 1;
    for (int index = 0;
         index < ColumnLockCount_;
         ++index, ++lock, lockMaskBit <<= 1)
    {
        if ((lockMask & lockMaskBit) && lock->PrepareTimestamp < timestamp) {
            return index;
        }
    }
    return -1;
}

void TSortedDynamicStore::ValidateRowNotBlocked(
    TSortedDynamicRow row,
    ui32 lockMask,
    TTimestamp timestamp)
{
    int lockIndex = GetBlockingLockIndex(row, lockMask, timestamp);
    if (lockIndex >= 0) {
        throw TRowBlockedException(this, row, lockMask, timestamp);
    }
}

TTimestamp TSortedDynamicStore::GetLastCommitTimestamp(
    TSortedDynamicRow row,
    int lockIndex)
{
    auto timestamp = MinTimestamp;
    auto& lock = row.BeginLocks(KeyColumnCount_)[lockIndex];
    auto writeRevisionList = TSortedDynamicRow::GetWriteRevisionList(lock);
    if (writeRevisionList) {
        int size = writeRevisionList.GetSize();
        if (size > 0) {
            timestamp = TimestampFromRevision(writeRevisionList[size - 1]);
        }
    }
    if (lockIndex == TSortedDynamicRow::PrimaryLockIndex) {
        auto deleteRevisionList = row.GetDeleteRevisionList(KeyColumnCount_, ColumnLockCount_);
        if (deleteRevisionList) {
            int size = deleteRevisionList.GetSize();
            if (size > 0) {
                timestamp = std::max(timestamp, TimestampFromRevision(deleteRevisionList[size - 1]));
            }
        }
    }
    return timestamp;
}

void TSortedDynamicStore::CheckRowLocks(
    TSortedDynamicRow row,
    TTransaction* transaction,
    ui32 lockMask)
{
    Y_ASSERT(Atomicity_ == EAtomicity::Full);

    const auto* lock = row.BeginLocks(KeyColumnCount_);
    ui32 lockMaskBit = 1;
    for (int index = 0; index < ColumnLockCount_; ++index, ++lock, lockMaskBit <<= 1) {
        if (lock->Transaction == transaction) {
            THROW_ERROR_EXCEPTION("Multiple modifications to a row within a single transaction are not allowed")
                << TErrorAttribute("transaction_id", transaction->GetId())
                << TErrorAttribute("tablet_id", TabletId_)
                << TErrorAttribute("key", RowToKey(row));
        }
        // Check locks requested in #lockMask with the following exceptions:
        // * if primary lock is requested then all locks are checked
        // * primary lock is always checked
        if ((lockMask & lockMaskBit) ||
            (lockMask & TSortedDynamicRow::PrimaryLockMask) ||
            (index == TSortedDynamicRow::PrimaryLockIndex))
        {
            if (lock->Transaction) {
                THROW_ERROR_EXCEPTION(
                    NTabletClient::EErrorCode::TransactionLockConflict,
                    "Row lock conflict")
                    << TErrorAttribute("loser_transaction_id", transaction->GetId())
                    << TErrorAttribute("winner_transaction_id", lock->Transaction->GetId())
                    << TErrorAttribute("tablet_id", TabletId_)
                    << TErrorAttribute("key", RowToKey(row))
                    << TErrorAttribute("lock", LockIndexToName_[index]);
            }
            auto lastCommitTimestamp = GetLastCommitTimestamp(row, index);
            if (lastCommitTimestamp > transaction->GetStartTimestamp()) {
                THROW_ERROR_EXCEPTION(
                    NTabletClient::EErrorCode::TransactionLockConflict,
                    "Row lock conflict")
                    << TErrorAttribute("loser_transaction_id", transaction->GetId())
                    << TErrorAttribute("winner_transaction_commit_timestamp", lastCommitTimestamp)
                    << TErrorAttribute("tablet_id", TabletId_)
                    << TErrorAttribute("key", RowToKey(row))
                    << TErrorAttribute("lock", LockIndexToName_[index]);
            }
        }
    }
}

void TSortedDynamicStore::AcquireRowLocks(
    TSortedDynamicRow row,
    TTransaction* transaction,
    ui32 lockMask,
    bool deleteFlag)
{
    Y_ASSERT(Atomicity_ == EAtomicity::Full);

    // Acquire locks requested in #lockMask with the following exceptions:
    // * if primary lock is requested then all locks are acquired
    {
        auto* lock = row.BeginLocks(KeyColumnCount_);
        ui32 lockMaskBit = 1;
        for (int index = 0; index < ColumnLockCount_; ++index, ++lock, lockMaskBit <<= 1) {
            if ((lockMask & lockMaskBit) || (lockMask & TSortedDynamicRow::PrimaryLockMask)) {
                Y_ASSERT(!lock->Transaction);
                lock->Transaction = transaction;
                Y_ASSERT(lock->PrepareTimestamp == NotPreparedTimestamp);
            }
        }
    }

    if (deleteFlag) {
        Y_ASSERT(!row.GetDeleteLockFlag());
        row.SetDeleteLockFlag(true);
    }

    Lock();
}

TValueList TSortedDynamicStore::PrepareFixedValue(TSortedDynamicRow row, int index)
{
    Y_ASSERT(index >= KeyColumnCount_ && index < SchemaColumnCount_);

    auto list = row.GetFixedValueList(index, KeyColumnCount_, ColumnLockCount_);
    if (AllocateListForPushIfNeeded(&list, RowBuffer_->GetPool())) {
        row.SetFixedValueList(index, list, KeyColumnCount_, ColumnLockCount_);
    }
    ++StoreValueCount_;
    list.Prepare();
    return list;
}

void TSortedDynamicStore::AddDeleteRevision(TSortedDynamicRow row, ui32 revision)
{
    auto list = row.GetDeleteRevisionList(KeyColumnCount_, ColumnLockCount_);
    Y_ASSERT(!list || TimestampFromRevision(list.Back()) < TimestampFromRevision(revision));
    if (AllocateListForPushIfNeeded(&list, RowBuffer_->GetPool())) {
        row.SetDeleteRevisionList(list, KeyColumnCount_, ColumnLockCount_);
    }
    list.Push(revision);
}

void TSortedDynamicStore::AddWriteRevision(TLockDescriptor& lock, ui32 revision)
{
    auto list = TSortedDynamicRow::GetWriteRevisionList(lock);
    Y_ASSERT(!list || TimestampFromRevision(list.Back()) < TimestampFromRevision(revision));
    if (AllocateListForPushIfNeeded(&list, RowBuffer_->GetPool())) {
        TSortedDynamicRow::SetWriteRevisionList(lock, list);
    }
    list.Push(revision);
}

void TSortedDynamicStore::AddDeleteRevisionNonAtomic(
    TSortedDynamicRow row,
    TTimestamp commitTimestamp,
    ui32 commitRevision)
{
    Y_ASSERT(Atomicity_ == EAtomicity::None);

    AddDeleteRevision(row, commitRevision);
    UpdateTimestampRange(commitTimestamp);
}

void TSortedDynamicStore::AddWriteRevisionNonAtomic(
    TSortedDynamicRow row,
    TTimestamp commitTimestamp,
    ui32 commitRevision)
{
    Y_ASSERT(Atomicity_ == EAtomicity::None);

    auto& lock = row.BeginLocks(KeyColumnCount_)[TSortedDynamicRow::PrimaryLockIndex];
    AddWriteRevision(lock, commitRevision);
    UpdateTimestampRange(commitTimestamp);
}

void TSortedDynamicStore::SetKeys(TSortedDynamicRow dstRow, const TUnversionedValue* srcKeys)
{
    ui32 nullKeyMask = 0;
    ui32 nullKeyBit = 1;
    auto* dstValue = dstRow.BeginKeys();
    auto columnIt = Schema_.Columns().begin();
    for (int index = 0;
         index < KeyColumnCount_;
         ++index, nullKeyBit <<= 1, ++dstValue, ++columnIt)
    {
        const auto& srcValue = srcKeys[index];
        Y_ASSERT(srcValue.Id == index);
        if (srcValue.Type == EValueType::Null) {
            nullKeyMask |= nullKeyBit;
        } else {
            Y_ASSERT(srcValue.Type == columnIt->Type);
            if (IsStringLikeType(columnIt->Type)) {
                *dstValue = CaptureStringValue(srcValue);
            } else {
                ::memcpy(dstValue, &srcValue.Data, sizeof(TDynamicValueData));
            }
        }
    }
    dstRow.SetNullKeyMask(nullKeyMask);
}

void TSortedDynamicStore::SetKeys(TSortedDynamicRow dstRow, TSortedDynamicRow srcRow)
{
    ui32 nullKeyMask = srcRow.GetNullKeyMask();
    dstRow.SetNullKeyMask(nullKeyMask);
    ui32 nullKeyBit = 1;
    const auto* srcKeys = srcRow.BeginKeys();
    auto* dstKeys = dstRow.BeginKeys();
    auto columnIt = Schema_.Columns().begin();
    for (int index = 0;
         index < KeyColumnCount_;
         ++index, nullKeyBit <<= 1, ++srcKeys, ++dstKeys, ++columnIt)
    {
        if (!(nullKeyMask & nullKeyBit) && IsStringLikeType(columnIt->Type)) {
            *dstKeys = CaptureStringValue(*srcKeys);
        } else {
            *dstKeys = *srcKeys;
        }
    }
}

void TSortedDynamicStore::LoadRow(
    TVersionedRow row,
    TLoadScratchData* scratchData)
{
    Y_ASSERT(row.GetKeyCount() == KeyColumnCount_);

    auto dynamicRow = AllocateRow();

    SetKeys(dynamicRow, row.BeginKeys());

    for (auto& revisions : scratchData->WriteRevisions) {
        revisions.clear();
    }

    const auto* currentValue = row.BeginValues();
    while (currentValue != row.EndValues()) {
        const auto* beginValue = currentValue;
        const auto* endValue = beginValue;
        int index = beginValue->Id;
        while (endValue != row.EndValues() && endValue->Id == index) {
            ++endValue;
        }

        int lockIndex = ColumnIndexToLockIndex_[index];
        // Values are ordered by descending timestamps but we need ascending ones here.
        for (const auto* value = endValue - 1; value >= beginValue; --value) {
            auto list = PrepareFixedValue(dynamicRow, index);
            ui32 revision = CaptureVersionedValue(&list.GetUncommitted(), *value, scratchData);
            list.Commit();
            scratchData->WriteRevisions[lockIndex].push_back(revision);
        }

        currentValue = endValue;
    }

    auto* locks = dynamicRow.BeginLocks(KeyColumnCount_);
    const auto& primaryRevisions = scratchData->WriteRevisions[TSortedDynamicRow::PrimaryLockIndex];
    for (int lockIndex = 0; lockIndex < ColumnLockCount_; ++lockIndex) {
        auto& lock = locks[lockIndex];
        auto& revisions = scratchData->WriteRevisions[lockIndex];
        // NB: Taking the primary lock implies taking all other locks.
        if (lockIndex != TSortedDynamicRow::PrimaryLockIndex) {
            revisions.insert(
                revisions.end(),
                primaryRevisions.begin(),
                primaryRevisions.end());
        }
        if (!revisions.empty()) {
            std::sort(
                revisions.begin(),
                revisions.end(),
                [&] (ui32 lhs, ui32 rhs) {
                    return TimestampFromRevision(lhs) < TimestampFromRevision(rhs);
                });
            revisions.erase(
                std::unique(revisions.begin(), revisions.end()),
                revisions.end());
            for (ui32 revision : revisions) {
                AddWriteRevision(lock, revision);
            }
        }
    }

    // Delete timestamps are also in descending order.
    if (row.BeginDeleteTimestamps() != row.EndDeleteTimestamps()) {
        for (const auto* currentTimestamp = row.EndDeleteTimestamps() - 1;
             currentTimestamp >= row.BeginDeleteTimestamps();
             --currentTimestamp)
        {
            ui32 revision = CaptureTimestamp(*currentTimestamp, scratchData);
            AddDeleteRevision(dynamicRow, revision);
        }
    }

    Rows_->Insert(dynamicRow);

    InsertIntoLookupHashTable(row.BeginKeys(), dynamicRow);
}

ui32 TSortedDynamicStore::CaptureTimestamp(
    TTimestamp timestamp,
    TLoadScratchData* scratchData)
{
    auto& timestampToRevision = scratchData->TimestampToRevision;
    auto it = timestampToRevision.find(timestamp);
    if (it == timestampToRevision.end()) {
        ui32 revision = RegisterRevision(timestamp);
        YCHECK(timestampToRevision.insert(std::make_pair(timestamp, revision)).second);
        return revision;
    } else {
        return it->second;
    }
}

ui32 TSortedDynamicStore::CaptureVersionedValue(
    TDynamicValue* dst,
    const TVersionedValue& src,
    TLoadScratchData* scratchData)
{
    Y_ASSERT(src.Type == EValueType::Null || src.Type == Schema_.Columns()[src.Id].Type);
    ui32 revision = CaptureTimestamp(src.Timestamp, scratchData);
    dst->Revision = revision;
    CaptureUnversionedValue(dst, src);
    return revision;
}

void TSortedDynamicStore::CaptureUncommittedValue(TDynamicValue* dst, const TDynamicValue& src, int index)
{
    Y_ASSERT(index >= KeyColumnCount_ && index < SchemaColumnCount_);
    Y_ASSERT(src.Revision == UncommittedRevision);

    *dst = src;
    if (!src.Null && IsStringLikeType(Schema_.Columns()[index].Type)) {
        dst->Data = CaptureStringValue(src.Data);
    }
}

void TSortedDynamicStore::CaptureUnversionedValue(
    TDynamicValue* dst,
    const TUnversionedValue& src)
{
    Y_ASSERT(src.Type == EValueType::Null || src.Type == Schema_.Columns()[src.Id].Type);

    dst->Aggregate = src.Aggregate;

    if (src.Type == EValueType::Null) {
        dst->Null = true;
        return;
    }

    dst->Null = false;

    if (IsStringLikeType(src.Type)) {
        dst->Data = CaptureStringValue(src);
    } else {
        ::memcpy(&dst->Data, &src.Data, sizeof(TDynamicValueData));
    }
}

TDynamicValueData TSortedDynamicStore::CaptureStringValue(TDynamicValueData src)
{
    ui32 length = src.String->Length;
    TDynamicValueData dst;
    dst.String = reinterpret_cast<TDynamicString*>(RowBuffer_->GetPool()->AllocateAligned(
        sizeof(ui32) + length,
        sizeof(ui32)));
    ::memcpy(dst.String, src.String, sizeof(ui32) + length);
    return dst;
}

TDynamicValueData TSortedDynamicStore::CaptureStringValue(const TUnversionedValue& src)
{
    Y_ASSERT(IsStringLikeType(EValueType(src.Type)));
    ui32 length = src.Length;
    TDynamicValueData dst;
    dst.String = reinterpret_cast<TDynamicString*>(RowBuffer_->GetPool()->AllocateAligned(
        sizeof(ui32) + length,
        sizeof(ui32)));
    dst.String->Length = length;
    ::memcpy(dst.String->Data, src.Data.String, length);
    return dst;
}

EStoreType TSortedDynamicStore::GetType() const
{
    return EStoreType::SortedDynamic;
}

i64 TSortedDynamicStore::GetRowCount() const
{
    return Rows_->GetSize();
}

TOwningKey TSortedDynamicStore::GetMinKey() const
{
    return MinKey();
}

TOwningKey TSortedDynamicStore::GetMaxKey() const
{
    return MaxKey();
}

TTimestamp TSortedDynamicStore::GetMinTimestamp() const
{
    return MinTimestamp_;
}

TTimestamp TSortedDynamicStore::GetMaxTimestamp() const
{
    return MaxTimestamp_;
}

IVersionedReaderPtr TSortedDynamicStore::CreateReader(
    const TTabletSnapshotPtr& /*tabletSnapshot*/,
    TOwningKey lowerKey,
    TOwningKey upperKey,
    TTimestamp timestamp,
    const TColumnFilter& columnFilter,
    const TWorkloadDescriptor& /*workloadDescriptor*/)
{
    YCHECK(timestamp != AllCommittedTimestamp);
    return New<TRangeReader>(
        this,
        std::move(lowerKey),
        std::move(upperKey),
        timestamp,
        MaxRevision,
        columnFilter);
}

IVersionedReaderPtr TSortedDynamicStore::CreateReader(
    const TTabletSnapshotPtr& /*tabletSnapshot*/,
    const TSharedRange<TKey>& keys,
    TTimestamp timestamp,
    const TColumnFilter& columnFilter,
    const TWorkloadDescriptor& /*workloadDescriptor*/)
{
    YCHECK(timestamp != AllCommittedTimestamp);
    return New<TLookupReader>(
        this,
        keys,
        timestamp,
        columnFilter);
}

void TSortedDynamicStore::CheckRowLocks(
    TUnversionedRow row,
    TTransaction* transaction,
    ui32 lockMask)
{
    auto it = Rows_->FindEqualTo(TRowWrapper{row});
    if (!it.IsValid())
        return;

    auto dynamicRow = it.GetCurrent();
    CheckRowLocks(dynamicRow, transaction, lockMask);
}

void TSortedDynamicStore::Save(TSaveContext& context) const
{
    TStoreBase::Save(context);

    using NYT::Save;
    Save(context, MinTimestamp_);
    Save(context, MaxTimestamp_);
}

void TSortedDynamicStore::Load(TLoadContext& context)
{
    TStoreBase::Load(context);

    using NYT::Load;
    Load(context, MinTimestamp_);
    Load(context, MaxTimestamp_);
}

TCallback<void(TSaveContext& context)> TSortedDynamicStore::AsyncSave()
{
    using NYT::Save;

    auto tableReader = CreateSnapshotReader();

    return BIND([=, this_ = MakeStrong(this)] (TSaveContext& context) {
        WaitFor(tableReader->Open())
            .ThrowOnError();

        auto chunkWriter = New<TMemoryWriter>();
        auto tableWriterConfig = New<TChunkWriterConfig>();
        auto tableWriterOptions = New<TTabletWriterOptions>();
        auto tableWriter = CreateVersionedChunkWriter(
            tableWriterConfig,
            tableWriterOptions,
            Schema_,
            chunkWriter);
        WaitFor(tableWriter->Open())
            .ThrowOnError();

        std::vector<TVersionedRow> rows;
        rows.reserve(SnapshotRowsPerRead);

        i64 rowCount = 0;
        while (tableReader->Read(&rows)) {
            if (rows.empty()) {
                WaitFor(tableReader->GetReadyEvent())
                    .ThrowOnError();
                continue;
            }

            rowCount += rows.size();
            if (!tableWriter->Write(rows)) {
                WaitFor(tableWriter->GetReadyEvent())
                    .ThrowOnError();
            }
        }

        // pushsin@ forbids empty chunks.
        if (rowCount == 0) {
            Save(context, false);
            return;
        }

        Save(context, true);

        // NB: This also closes chunkWriter.
        WaitFor(tableWriter->Close())
            .ThrowOnError();

        Save(context, chunkWriter->GetChunkMeta());
        Save(context, chunkWriter->GetBlocks());
    });
}

void TSortedDynamicStore::AsyncLoad(TLoadContext& context)
{
    using NYT::Load;

    if (Load<bool>(context)) {
        auto chunkMeta = Load<TChunkMeta>(context);
        auto blocks = Load<std::vector<TSharedRef>>(context);

        auto chunkReader = CreateMemoryReader(chunkMeta, blocks);

        auto asyncCachedMeta = TCachedVersionedChunkMeta::Load(chunkReader, TWorkloadDescriptor(), Schema_);
        auto cachedMeta = WaitFor(asyncCachedMeta)
            .ValueOrThrow();

        auto tableReaderConfig = New<TTabletChunkReaderConfig>();
        auto tableReader = CreateVersionedChunkReader(
            tableReaderConfig,
            chunkReader,
            GetNullBlockCache(),
            cachedMeta,
            NChunkClient::TReadLimit(),
            NChunkClient::TReadLimit(),
            TColumnFilter(),
            New<TChunkReaderPerformanceCounters>(),
            AllCommittedTimestamp);
        WaitFor(tableReader->Open())
            .ThrowOnError();

        std::vector<TVersionedRow> rows;
        rows.reserve(SnapshotRowsPerRead);

        TLoadScratchData scratchData;
        scratchData.WriteRevisions.resize(ColumnLockCount_);

        while (tableReader->Read(&rows)) {
            if (rows.empty()) {
                WaitFor(tableReader->GetReadyEvent())
                    .ThrowOnError();
                continue;
            }

            for (auto row : rows) {
                LoadRow(row, &scratchData);
            }
        }
    }

    // Cf. YT-4534
    if (StoreState_ == EStoreState::PassiveDynamic ||
        StoreState_ == EStoreState::RemoveCommitting)
    {
        // NB: No more changes are possible after load.
        YCHECK(FlushRevision_ == InvalidRevision);
        FlushRevision_ = MaxRevision;
    }

    OnMemoryUsageUpdated();
}

TSortedDynamicStorePtr TSortedDynamicStore::AsSortedDynamic()
{
    return this;
}

ui32 TSortedDynamicStore::GetLatestRevision() const
{
    Y_ASSERT(!RevisionToTimestamp_.Empty());
    return RevisionToTimestamp_.Size() - 1;
}

ui32 TSortedDynamicStore::RegisterRevision(TTimestamp timestamp)
{
    YCHECK(timestamp >= MinTimestamp && timestamp <= MaxTimestamp);
    YCHECK(RevisionToTimestamp_.Size() < HardRevisionsPerDynamicStoreLimit);
    RevisionToTimestamp_.PushBack(timestamp);
    return GetLatestRevision();
}

void TSortedDynamicStore::UpdateTimestampRange(TTimestamp commitTimestamp)
{
    // NB: Don't update min/max timestamps for passive stores since
    // others are relying on these values to remain constant.
    // See, e.g., TSortedStoreManager::MaxTimestampToStore_.
    if (StoreState_ == EStoreState::ActiveDynamic) {
        MinTimestamp_ = std::min(MinTimestamp_, commitTimestamp);
        MaxTimestamp_ = std::max(MaxTimestamp_, commitTimestamp);
    }
}

void TSortedDynamicStore::OnMemoryUsageUpdated()
{
    auto hashTableSize = LookupHashTable_ ? LookupHashTable_->GetByteSize() : 0;
    SetMemoryUsage(GetUncompressedDataSize() + hashTableSize);
}

void TSortedDynamicStore::InsertIntoLookupHashTable(
    const TUnversionedValue* keyBegin,
    TSortedDynamicRow dynamicRow)
{
    if (LookupHashTable_) {
        if (GetRowCount() >= LookupHashTable_->GetSize()) {
            LookupHashTable_.reset();
        } else {
            LookupHashTable_->Insert(keyBegin, dynamicRow);
        }
    }
}

////////////////////////////////////////////////////////////////////////////////

} // namespace NTabletNode
} // namespace NYT<|MERGE_RESOLUTION|>--- conflicted
+++ resolved
@@ -773,35 +773,6 @@
     return RowKeyComparer_;
 }
 
-<<<<<<< HEAD
-=======
-int TSortedDynamicStore::GetLockCount() const
-{
-    return StoreLockCount_;
-}
-
-int TSortedDynamicStore::Lock()
-{
-    Y_ASSERT(Atomicity_ == EAtomicity::Full);
-
-    int result = ++StoreLockCount_;
-    LOG_TRACE("Store locked (Count: %v)",
-        result);
-    return result;
-}
-
-int TSortedDynamicStore::Unlock()
-{
-    Y_ASSERT(Atomicity_ == EAtomicity::Full);
-    Y_ASSERT(StoreLockCount_ > 0);
-
-    int result = --StoreLockCount_;
-    LOG_TRACE("Store unlocked (Count: %v)",
-        result);
-    return result;
-}
-
->>>>>>> ae5a8385
 void TSortedDynamicStore::SetRowBlockedHandler(TRowBlockedHandler handler)
 {
     TWriterGuard guard(RowBlockedLock_);
