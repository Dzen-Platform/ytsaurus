#include "tablet_manager.h"
#include "private.h"
#include "automaton.h"
#include "sorted_chunk_store.h"
#include "config.h"
#include "sorted_dynamic_store.h"
#include "in_memory_manager.h"
#include "lookup.h"
#include "partition.h"
#include "security_manager.h"
#include "slot_manager.h"
#include "store_flusher.h"
#include "sorted_store_manager.h"
#include "tablet.h"
#include "tablet_slot.h"
#include "transaction.h"
#include "transaction_manager.h"

#include <yt/server/cell_node/bootstrap.h>

#include <yt/server/data_node/chunk_block_manager.h>

#include <yt/server/hive/hive_manager.h>
#include <yt/server/hive/transaction_supervisor.pb.h>

#include <yt/server/hydra/hydra_manager.h>
#include <yt/server/hydra/mutation.h>
#include <yt/server/hydra/mutation_context.h>

#include <yt/server/misc/memory_usage_tracker.h>

#include <yt/server/tablet_node/tablet_manager.pb.h>
#include <yt/server/tablet_node/transaction_manager.h>

#include <yt/server/tablet_server/tablet_manager.pb.h>

#include <yt/ytlib/chunk_client/block_cache.h>
#include <yt/ytlib/chunk_client/chunk_meta_extensions.h>

#include <yt/ytlib/object_client/helpers.h>

#include <yt/ytlib/table_client/chunk_meta_extensions.h>
#include <yt/ytlib/table_client/name_table.h>

#include <yt/ytlib/tablet_client/config.h>
#include <yt/ytlib/tablet_client/wire_protocol.h>
#include <yt/ytlib/tablet_client/wire_protocol.pb.h>

#include <yt/ytlib/transaction_client/helpers.h>
#include <yt/ytlib/transaction_client/timestamp_provider.h>

#include <yt/ytlib/api/client.h>

#include <yt/core/compression/codec.h>

#include <yt/core/misc/nullable.h>
#include <yt/core/misc/ring_queue.h>
#include <yt/core/misc/string.h>

#include <yt/core/ytree/fluent.h>

namespace NYT {
namespace NTabletNode {

using namespace NCompression;
using namespace NConcurrency;
using namespace NYson;
using namespace NYTree;
using namespace NHydra;
using namespace NCellNode;
using namespace NTabletClient;
using namespace NTabletClient::NProto;
using namespace NTabletNode::NProto;
using namespace NTabletServer::NProto;
using namespace NTableClient;
using namespace NTransactionClient;
using namespace NChunkClient;
using namespace NChunkClient::NProto;
using namespace NObjectClient;
using namespace NNodeTrackerClient;
using namespace NHive;
using namespace NHive::NProto;
using namespace NQueryClient;

////////////////////////////////////////////////////////////////////////////////

static const auto BlockedRowWaitQuantum = TDuration::MilliSeconds(100);

////////////////////////////////////////////////////////////////////////////////

class TTabletManager::TImpl
    : public TTabletAutomatonPart
{
public:
    explicit TImpl(
        TTabletManagerConfigPtr config,
        TTabletSlotPtr slot,
        TBootstrap* bootstrap)
        : TTabletAutomatonPart(
            slot,
            bootstrap)
        , Config_(config)
        , ChangelogCodec_(GetCodec(Config_->ChangelogCodec))
        , TabletContext_(this)
        , TabletMap_(TTabletMapTraits(this))
    {
        VERIFY_INVOKER_THREAD_AFFINITY(Slot_->GetAutomatonInvoker(), AutomatonThread);

        RegisterLoader(
            "TabletManager.Keys",
            BIND(&TImpl::LoadKeys, Unretained(this)));
        RegisterLoader(
            "TabletManager.Values",
            BIND(&TImpl::LoadValues, Unretained(this)));
        RegisterLoader(
            "TabletManager.Async",
            BIND(&TImpl::LoadAsync, Unretained(this)));

        RegisterSaver(
            ESyncSerializationPriority::Keys,
            "TabletManager.Keys",
            BIND(&TImpl::SaveKeys, Unretained(this)));
        RegisterSaver(
            ESyncSerializationPriority::Values,
            "TabletManager.Values",
            BIND(&TImpl::SaveValues, Unretained(this)));
        RegisterSaver(
            EAsyncSerializationPriority::Default,
            "TabletManager.Async",
            BIND(&TImpl::SaveAsync, Unretained(this)));

        RegisterMethod(BIND(&TImpl::HydraMountTablet, Unretained(this)));
        RegisterMethod(BIND(&TImpl::HydraUnmountTablet, Unretained(this)));
        RegisterMethod(BIND(&TImpl::HydraRemountTablet, Unretained(this)));
        RegisterMethod(BIND(&TImpl::HydraSetTabletState, Unretained(this)));
        RegisterMethod(BIND(&TImpl::HydraFollowerExecuteWrite, Unretained(this)));
        RegisterMethod(BIND(&TImpl::HydraRotateStore, Unretained(this)));
        RegisterMethod(BIND(&TImpl::HydraCommitTabletStoresUpdate, Unretained(this)));
        RegisterMethod(BIND(&TImpl::HydraOnTabletStoresUpdated, Unretained(this)));
        RegisterMethod(BIND(&TImpl::HydraSplitPartition, Unretained(this)));
        RegisterMethod(BIND(&TImpl::HydraMergePartitions, Unretained(this)));
        RegisterMethod(BIND(&TImpl::HydraUpdatePartitionSampleKeys, Unretained(this)));
    }

    void Initialize()
    {
        auto transactionManager = Slot_->GetTransactionManager();
        transactionManager->SubscribeTransactionPrepared(BIND(&TImpl::OnTransactionPrepared, MakeStrong(this)));
        transactionManager->SubscribeTransactionCommitted(BIND(&TImpl::OnTransactionCommitted, MakeStrong(this)));
        transactionManager->SubscribeTransactionAborted(BIND(&TImpl::OnTransactionAborted, MakeStrong(this)));
    }


    TTablet* GetTabletOrThrow(const TTabletId& id)
    {
        VERIFY_THREAD_AFFINITY(AutomatonThread);

        auto* tablet = FindTablet(id);
        if (!tablet) {
            THROW_ERROR_EXCEPTION("No such tablet %v", id);
        }
        return tablet;
    }


    void Read(
        TTabletSnapshotPtr tabletSnapshot,
        TTimestamp timestamp,
        const TWorkloadDescriptor& workloadDescriptor,
        TWireProtocolReader* reader,
        TWireProtocolWriter* writer)
    {
        VERIFY_THREAD_AFFINITY_ANY();

        ValidateReadTimestamp(timestamp);

        while (!reader->IsFinished()) {
            ExecuteSingleRead(
                tabletSnapshot,
                timestamp,
                workloadDescriptor,
                reader,
                writer);
        }
    }

    void Write(
        TTabletSnapshotPtr tabletSnapshot,
        const TTransactionId& transactionId,
        TWireProtocolReader* reader,
        TFuture<void>* commitResult)
    {
        VERIFY_THREAD_AFFINITY(AutomatonThread);

        // NB: No yielding beyond this point.
        // May access tablet and transaction.

        auto* tablet = GetTabletOrThrow(tabletSnapshot->TabletId);

        tablet->ValidateMountRevision(tabletSnapshot->MountRevision);
        ValidateTabletMounted(tablet);
        ValidateTabletStoreLimit(tablet);
        ValidateMemoryLimit();

        auto atomicity = AtomicityFromTransactionId(transactionId);
        switch (atomicity) {
            case EAtomicity::Full:
                WriteAtomic(tablet, transactionId, reader, commitResult);
                break;

            case EAtomicity::None:
                ValidateClientTimestamp(transactionId);
                WriteNonAtomic(tablet, transactionId, reader, commitResult);
                break;

            default:
                YUNREACHABLE();
        }
    }


    void ScheduleStoreRotation(TTablet* tablet)
    {
        VERIFY_THREAD_AFFINITY(AutomatonThread);

        const auto& storeManager = tablet->GetStoreManager();
        if (!storeManager->IsRotationPossible()) {
            return;
        }

        storeManager->ScheduleRotation();

        TReqRotateStore request;
        ToProto(request.mutable_tablet_id(), tablet->GetId());
        request.set_mount_revision(tablet->GetMountRevision());
        CommitTabletMutation(request);
    }


    void BuildOrchidYson(IYsonConsumer* consumer)
    {
        VERIFY_THREAD_AFFINITY(AutomatonThread);

        BuildYsonFluently(consumer)
            .DoMapFor(TabletMap_, [&] (TFluentMap fluent, const std::pair<TTabletId, TTablet*>& pair) {
                auto* tablet = pair.second;
                fluent
                    .Item(ToString(tablet->GetId()))
                    .Do(BIND(&TImpl::BuildTabletOrchidYson, Unretained(this), tablet));
            });
    }


    DECLARE_ENTITY_MAP_ACCESSORS(Tablet, TTablet, TTabletId);

private:
    const TTabletManagerConfigPtr Config_;

    ICodec* const ChangelogCodec_;

    class TTabletContext
        : public ITabletContext
    {
    public:
        explicit TTabletContext(TImpl* owner)
            : Owner_(owner)
        { }

        virtual TCellId GetCellId() override
        {
            return Owner_->Slot_->GetCellId();
        }

        virtual TColumnEvaluatorCachePtr GetColumnEvaluatorCache() override
        {
            return Owner_->Bootstrap_->GetColumnEvaluatorCache();
        }

        virtual TObjectId GenerateId(EObjectType type) override
        {
            return Owner_->Slot_->GenerateId(type);
        }

        virtual IStorePtr CreateStore(TTablet* tablet, EStoreType type, const TStoreId& storeId) override
        {
            return Owner_->CreateStore(tablet, type, storeId, nullptr);
        }

        virtual IStoreManagerPtr CreateStoreManager(TTablet* tablet) override
        {
            return Owner_->CreateStoreManager(tablet);
        }

    private:
        TImpl* const Owner_;

    };

    class TTabletMapTraits
    {
    public:
        explicit TTabletMapTraits(TImpl* owner)
            : Owner_(owner)
        { }

        std::unique_ptr<TTablet> Create(const TTabletId& id) const
        {
            return std::make_unique<TTablet>(id, &Owner_->TabletContext_);
        }

    private:
        TImpl* const Owner_;

    };

    TTimestamp LastCommittedTimestamp_ = MinTimestamp;
    TTabletContext TabletContext_;
    TEntityMap<TTabletId, TTablet, TTabletMapTraits> TabletMap_;
    yhash_set<TTablet*> UnmountingTablets_;

    yhash_set<TSortedDynamicStorePtr> OrphanedStores_;

    DECLARE_THREAD_AFFINITY_SLOT(AutomatonThread);


    void SaveKeys(TSaveContext& context) const
    {
        TabletMap_.SaveKeys(context);
    }

    void SaveValues(TSaveContext& context) const
    {
        using NYT::Save;

        Save(context, LastCommittedTimestamp_);
        TabletMap_.SaveValues(context);
    }

    TCallback<void(TSaveContext&)> SaveAsync()
    {
        std::vector<std::pair<TTabletId, TCallback<void(TSaveContext&)>>> capturedTablets;
        for (const auto& pair : TabletMap_) {
            auto* tablet = pair.second;
            capturedTablets.push_back(std::make_pair(tablet->GetId(), tablet->AsyncSave()));
        }

        return BIND(
            [
                capturedTablets = std::move(capturedTablets)
            ] (TSaveContext& context) {
                using NYT::Save;
                for (const auto& pair : capturedTablets) {
                    Save(context, pair.first);
                    pair.second.Run(context);
                }
            });
    }

    void LoadKeys(TLoadContext& context)
    {
        VERIFY_THREAD_AFFINITY(AutomatonThread);

        TabletMap_.LoadKeys(context);
    }

    void LoadValues(TLoadContext& context)
    {
        VERIFY_THREAD_AFFINITY(AutomatonThread);

        Load(context, LastCommittedTimestamp_);
        TabletMap_.LoadValues(context);
    }

    void LoadAsync(TLoadContext& context)
    {
        VERIFY_THREAD_AFFINITY(AutomatonThread);

        SERIALIZATION_DUMP_WRITE(context, "tablets[%v]", TabletMap_.size());
        SERIALIZATION_DUMP_INDENT(context) {
            for (size_t index = 0; index != TabletMap_.size(); ++index) {
                auto tabletId = LoadSuspended<TTabletId>(context);
                auto* tablet = GetTablet(tabletId);
                SERIALIZATION_DUMP_WRITE(context, "%v =>", tabletId);
                SERIALIZATION_DUMP_INDENT(context) {
                    tablet->AsyncLoad(context);
                }
            }
        }
    }


    virtual void OnAfterSnapshotLoaded() override
    {
        VERIFY_THREAD_AFFINITY(AutomatonThread);

        TTabletAutomatonPart::OnAfterSnapshotLoaded();

        for (const auto& pair : TabletMap_) {
            auto* tablet = pair.second;
            if (tablet->GetState() >= ETabletState::WaitingForLocks) {
                YCHECK(UnmountingTablets_.insert(tablet).second);
            }
        }

        auto transactionManager = Slot_->GetTransactionManager();
        for (const auto& pair : transactionManager->Transactions()) {
            auto* transaction = pair.second;
            int rowCount = 0;
            for (const auto& record : transaction->WriteLog()) {
                auto* tablet = FindTablet(record.TabletId);
                // NB: Tablet could be missing if it was e.g. forcefully removed.
                if (!tablet)
                    continue;

                TWireProtocolReader reader(record.Data);
                const auto& storeManager = tablet->GetStoreManager();
                while (!reader.IsFinished()) {
                    storeManager->ExecuteAtomicWrite(tablet, transaction, &reader, false);
                    ++rowCount;
                }
            }
            LOG_DEBUG_IF(rowCount > 0, "Transaction write log applied (TransactionId: %v, RowCount: %v)",
                transaction->GetId(),
                rowCount);

            if (transaction->GetState() == ETransactionState::PersistentCommitPrepared) {
                OnTransactionPrepared(transaction);
            }
        }
    }

    virtual void Clear() override
    {
        VERIFY_THREAD_AFFINITY(AutomatonThread);

        TTabletAutomatonPart::Clear();

        TabletMap_.Clear();
        UnmountingTablets_.clear();
        OrphanedStores_.clear();
    }


    virtual void OnLeaderRecoveryComplete() override
    {
        VERIFY_THREAD_AFFINITY(AutomatonThread);

        TTabletAutomatonPart::OnLeaderRecoveryComplete();

        StartEpoch();
    }

    virtual void OnLeaderActive() override
    {
        VERIFY_THREAD_AFFINITY(AutomatonThread);

        TTabletAutomatonPart::OnLeaderActive();

        for (const auto& pair : TabletMap_) {
            auto* tablet = pair.second;
            CheckIfFullyUnlocked(tablet);
            CheckIfFullyFlushed(tablet);
        }
    }

    virtual void OnStopLeading() override
    {
        VERIFY_THREAD_AFFINITY(AutomatonThread);

        TTabletAutomatonPart::OnStopLeading();

        auto transactionManager = Slot_->GetTransactionManager();
        for (const auto& pair : transactionManager->Transactions()) {
            auto* transaction = pair.second;
            while (!transaction->PrelockedRows().empty()) {
                auto rowRef = transaction->PrelockedRows().front();
                transaction->PrelockedRows().pop();
                if (ValidateAndDiscardRowRef(rowRef)) {
                    rowRef.StoreManager->AbortRow(transaction, rowRef);
                }
            }
        }

        StopEpoch();
    }


    virtual void OnFollowerRecoveryComplete() override
    {
        VERIFY_THREAD_AFFINITY(AutomatonThread);

        TTabletAutomatonPart::OnFollowerRecoveryComplete();

        StartEpoch();
    }

    virtual void OnStopFollowing() override
    {
        VERIFY_THREAD_AFFINITY(AutomatonThread);

        TTabletAutomatonPart::OnStopFollowing();

        StopEpoch();
    }


    void StartEpoch()
    {
        for (const auto& pair : TabletMap_) {
            auto* tablet = pair.second;
            StartTabletEpoch(tablet);
        }
    }

    void StopEpoch()
    {
        for (const auto& pair : TabletMap_) {
            auto* tablet = pair.second;
            StopTabletEpoch(tablet);
        }
    }


    void HydraMountTablet(TReqMountTablet* request)
    {
        auto tabletId = FromProto<TTabletId>(request->tablet_id());
        auto mountRevision = request->mount_revision();
        auto tableId = FromProto<TObjectId>(request->table_id());
        auto schema = FromProto<TTableSchema>(request->schema());
        auto keyColumns = FromProto<TKeyColumns>(request->key_columns());
        auto pivotKey = FromProto<TOwningKey>(request->pivot_key());
        auto nextPivotKey = FromProto<TOwningKey>(request->next_pivot_key());
        auto mountConfig = DeserializeTableMountConfig((TYsonString(request->mount_config())), tabletId);
        auto writerOptions = DeserializeTabletWriterOptions(TYsonString(request->writer_options()), tabletId);
        auto atomicity = EAtomicity(request->atomicity());

        auto tabletHolder = std::make_unique<TTablet>(
            mountConfig,
            writerOptions,
            tabletId,
            mountRevision,
            tableId,
            &TabletContext_,
            schema,
            keyColumns,
            pivotKey,
            nextPivotKey,
            atomicity);

        auto* tablet = TabletMap_.Insert(tabletId, std::move(tabletHolder));

        tablet->CreateInitialPartition();
        tablet->SetState(ETabletState::Mounted);

        const auto& storeManager = tablet->GetStoreManager();
        storeManager->CreateActiveStore();

        std::vector<std::tuple<TOwningKey, int, int>> chunkBoundaries;

        int descriptorIndex = 0;
<<<<<<< HEAD
        for (const auto& descriptor : request->chunk_stores()) {
            auto miscExt = GetProtoExtension<NChunkClient::NProto::TMiscExt>(descriptor.chunk_meta().extensions());
=======
        for (const auto& descriptor : request.stores()) {
            const auto& extensions = descriptor.chunk_meta().extensions();
            auto miscExt = GetProtoExtension<NChunkClient::NProto::TMiscExt>(extensions);
>>>>>>> 3d1dbbb9
            if (miscExt.has_max_timestamp()) {
                UpdateLastCommittedTimestamp(miscExt.max_timestamp());
            }
            if (!miscExt.eden()) {
                auto boundaryKeysExt = GetProtoExtension<NTableClient::NProto::TBoundaryKeysExt>(extensions);
                auto minKey = WidenKey(FromProto<TOwningKey>(boundaryKeysExt.min()), keyColumns.size());
                auto maxKey = WidenKey(FromProto<TOwningKey>(boundaryKeysExt.max()), keyColumns.size());
                chunkBoundaries.push_back(std::make_tuple(minKey, -1, descriptorIndex));
                chunkBoundaries.push_back(std::make_tuple(maxKey, 1, descriptorIndex));
            }
            ++descriptorIndex;
        }

        if (!chunkBoundaries.empty()) {
            std::sort(chunkBoundaries.begin(), chunkBoundaries.end());
            std::vector<TOwningKey> pivotKeys{pivotKey};
            int depth = 0;
            for (const auto& boundary : chunkBoundaries) {
                if (std::get<1>(boundary) == -1 && depth == 0 && std::get<0>(boundary) > pivotKey) {
                    pivotKeys.push_back(std::get<0>(boundary));
                }
                depth -= std::get<1>(boundary);
            }
            YCHECK(tablet->Partitions().size() == 1);
            SplitTabletPartition(tablet, 0, pivotKeys);
        }

<<<<<<< HEAD
        for (const auto& descriptor : request->chunk_stores()) {
            auto chunkId = FromProto<TChunkId>(descriptor.store_id());
            auto store = CreateChunkStore(
                chunkId,
=======
        for (const auto& descriptor : request.stores()) {
            auto type = EStoreType(descriptor.store_type());
            auto storeId = FromProto < TChunkId > (descriptor.store_id());
            YCHECK(descriptor.has_chunk_meta());
            YCHECK(!descriptor.has_backing_store_id());
            auto store = CreateStore(
>>>>>>> 3d1dbbb9
                tablet,
                type,
                storeId,
                &descriptor.chunk_meta());
            storeManager->AddStore(store->AsChunk(), true);
        }

        SchedulePartitionsSampling(tablet);

        {
            TRspMountTablet response;
            ToProto(response.mutable_tablet_id(), tabletId);
            PostMasterMutation(response);
        }

        if (!IsRecovery()) {
            StartTabletEpoch(tablet);
        }

        LOG_INFO_UNLESS(IsRecovery(), "Tablet mounted (TabletId: %v, MountRevision: %x, TableId: %v, Keys: %v .. %v,"
            "StoreCount: %v, PartitionCount: %v, Atomicity: %v)",
            tabletId,
            mountRevision,
            tableId,
            pivotKey,
            nextPivotKey,
<<<<<<< HEAD
            request->chunk_stores_size(),
=======
            request.stores_size(),
>>>>>>> 3d1dbbb9
            tablet->Partitions().size(),
            tablet->GetAtomicity());
    }

    void HydraUnmountTablet(TReqUnmountTablet* request)
    {
        auto tabletId = FromProto<TTabletId>(request->tablet_id());
        auto* tablet = FindTablet(tabletId);
        if (!tablet) {
            return;
        }

        if (request->force()) {
            LOG_INFO_UNLESS(IsRecovery(), "Tablet is forcefully unmounted (TabletId: %v)",
                tabletId);

            // Just a formality.
            tablet->SetState(ETabletState::Unmounted);

            for (const auto& pair : tablet->Stores()) {
                SetStoreOrphaned(tablet, pair.second);
            }

            const auto& storeManager = tablet->GetStoreManager();
            for (const auto& store : storeManager->GetLockedStores()) {
                SetStoreOrphaned(tablet, store);
            }

            if (!IsRecovery()) {
                StopTabletEpoch(tablet);
            }

            TabletMap_.Remove(tabletId);
            UnmountingTablets_.erase(tablet); // don't check the result
            return;
        }

        if (tablet->GetState() != ETabletState::Mounted) {
            LOG_INFO_UNLESS(IsRecovery(), "Requested to unmount a tablet in %Qlv state, ignored (TabletId: %v)",
                tablet->GetState(),
                tabletId);
            return;
        }

        LOG_INFO_UNLESS(IsRecovery(), "Unmounting tablet (TabletId: %v)",
            tabletId);

        // Just a formality.
        YCHECK(tablet->GetState() == ETabletState::Mounted);
        tablet->SetState(ETabletState::WaitingForLocks);

        YCHECK(UnmountingTablets_.insert(tablet).second);

        LOG_INFO_IF(IsLeader(), "Waiting for all tablet locks to be released (TabletId: %v)",
            tabletId);

        if (IsLeader()) {
            CheckIfFullyUnlocked(tablet);
        }
    }

    void HydraRemountTablet(TReqRemountTablet* request)
    {
        auto tabletId = FromProto<TTabletId>(request->tablet_id());
        auto* tablet = FindTablet(tabletId);
        if (!tablet) {
            return;
        }

        auto mountConfig = DeserializeTableMountConfig((TYsonString(request->mount_config())), tabletId);
        auto writerOptions = DeserializeTabletWriterOptions(TYsonString(request->writer_options()), tabletId);

        if (mountConfig->ReadOnly && !tablet->GetConfig()->ReadOnly) {
            RotateStores(tablet, true);
        }

        int oldSamplesPerPartition = tablet->GetConfig()->SamplesPerPartition;
        int newSamplesPerPartition = mountConfig->SamplesPerPartition;

        const auto& storeManager = tablet->GetStoreManager();
        storeManager->Remount(mountConfig, writerOptions);

        if (oldSamplesPerPartition != newSamplesPerPartition) {
            SchedulePartitionsSampling(tablet);
        }

        UpdateTabletSnapshot(tablet);

        LOG_INFO_UNLESS(IsRecovery(), "Tablet remounted (TabletId: %v)",
            tabletId);
    }

    void HydraSetTabletState(TReqSetTabletState* request)
    {
        auto tabletId = FromProto<TTabletId>(request->tablet_id());
        auto* tablet = FindTablet(tabletId);
        if (!tablet) {
            return;
        }

        auto mountRevision = request->mount_revision();
        if (mountRevision != tablet->GetMountRevision()) {
            return;
        }

        auto requestedState = ETabletState(request->state());

        switch (requestedState) {
            case ETabletState::Flushing: {
                tablet->SetState(ETabletState::Flushing);

                // NB: Flush requests for all other stores must already be on their way.
                RotateStores(tablet, false);

                LOG_INFO_IF(IsLeader(), "Waiting for all tablet stores to be flushed (TabletId: %v)",
                    tabletId);

                if (IsLeader()) {
                    CheckIfFullyFlushed(tablet);
                }
                break;
            }

            case ETabletState::Unmounted: {
                tablet->SetState(ETabletState::Unmounted);

                LOG_INFO_UNLESS(IsRecovery(), "Tablet unmounted (TabletId: %v)",
                    tabletId);

                if (!IsRecovery()) {
                    StopTabletEpoch(tablet);
                }

                TabletMap_.Remove(tabletId);
                YCHECK(UnmountingTablets_.erase(tablet) == 1);

                {
                    TRspUnmountTablet response;
                    ToProto(response.mutable_tablet_id(), tabletId);
                    PostMasterMutation(response);
                }
                break;
            }

            default:
                YUNREACHABLE();
        }
    }

    void HydraLeaderExecuteWriteAtomic(
        const TTransactionId& transactionId,
        int rowCount,
        const TTransactionWriteRecord& writeRecord,
        TMutationContext* /*context*/)
    {
        auto transactionManager = Slot_->GetTransactionManager();
        auto* transaction = transactionManager->GetTransaction(transactionId);

        for (int index = 0; index < rowCount; ++index) {
            YASSERT(!transaction->PrelockedRows().empty());
            auto rowRef = transaction->PrelockedRows().front();
            transaction->PrelockedRows().pop();

            if (ValidateAndDiscardRowRef(rowRef)) {
                rowRef.StoreManager->ConfirmRow(transaction, rowRef);
            }
        }

        transaction->WriteLog().Enqueue(writeRecord);

        LOG_DEBUG_UNLESS(IsRecovery(), "Rows confirmed (TabletId: %v, TransactionId: %v, RowCount: %v, WriteRecordSize: %v)",
            writeRecord.TabletId,
            transactionId,
            rowCount,
            writeRecord.Data.Size());
    }

    void HydraLeaderExecuteWriteNonAtomic(
        const TTabletId& tabletId,
        i64 mountRevision,
        const TTransactionId& transactionId,
        const TSharedRef& recordData,
        TMutationContext* /*context*/)
    {
        auto* tablet = FindTablet(tabletId);
        // NB: Tablet could be missing if it was e.g. forcefully removed.
        if (!tablet) {
            return;
        }

        tablet->ValidateMountRevision(mountRevision);

        auto commitTimestamp = TimestampFromTransactionId(transactionId);
        auto adjustedCommitTimestamp = AdjustCommitTimestamp(commitTimestamp);

        TWireProtocolReader reader(recordData);
        int rowCount = 0;
        const auto& storeManager = tablet->GetStoreManager();
        while (!reader.IsFinished()) {
            storeManager->ExecuteNonAtomicWrite(tablet, adjustedCommitTimestamp, &reader);
            ++rowCount;
        }

        LOG_DEBUG_UNLESS(IsRecovery(), "Rows written (TransactionId: %v, TabletId: %v, RowCount: %v, "
            "WriteRecordSize: %v)",
            transactionId,
            tabletId,
            rowCount,
            recordData.Size());
    }

    void HydraFollowerExecuteWrite(TReqExecuteWrite* request) noexcept
    {
        auto transactionId = FromProto<TTransactionId>(request->transaction_id());
        auto atomicity = AtomicityFromTransactionId(transactionId);

        auto tabletId = FromProto<TTabletId>(request->tablet_id());
        auto* tablet = FindTablet(tabletId);
        // NB: Tablet could be missing if it was e.g. forcefully removed.
        if (!tablet) {
            return;
        }

        auto mountRevision = request->mount_revision();
        if (mountRevision != tablet->GetMountRevision()) {
            return;
        }

        auto codecId = ECodec(request->codec());
        auto* codec = GetCodec(codecId);
        auto compressedRecordData = TSharedRef::FromString(request->compressed_data());
        auto recordData = codec->Decompress(compressedRecordData);

        TWireProtocolReader reader(recordData);
        int rowCount = 0;

        const auto& storeManager = tablet->GetStoreManager();

        switch (atomicity) {
            case EAtomicity::Full: {
                auto transactionManager = Slot_->GetTransactionManager();
                auto* transaction = transactionManager->GetTransaction(transactionId);

                auto writeRecord = TTransactionWriteRecord{tabletId, recordData};

                while (!reader.IsFinished()) {
                    storeManager->ExecuteAtomicWrite(tablet, transaction, &reader, false);
                    ++rowCount;
                }

                transaction->WriteLog().Enqueue(writeRecord);
            }

            case EAtomicity::None: {
                auto commitTimestamp = TimestampFromTransactionId(transactionId);
                auto adjustedCommitTimestamp = AdjustCommitTimestamp(commitTimestamp);
                while (!reader.IsFinished()) {
                    storeManager->ExecuteNonAtomicWrite(tablet, adjustedCommitTimestamp, &reader);
                    ++rowCount;
                }
                break;
            }

            default:
                YUNREACHABLE();
        }

        LOG_DEBUG_UNLESS(IsRecovery(), "Rows written (TransactionId: %v, TabletId: %v, RowCount: %v, WriteRecordSize: %v)",
            transactionId,
            tabletId,
            rowCount,
            recordData.Size());
    }

    void HydraRotateStore(TReqRotateStore* request)
    {
        auto tabletId = FromProto<TTabletId>(request->tablet_id());
        auto* tablet = FindTablet(tabletId);
        if (!tablet) {
            return;
        }
        if (tablet->GetState() != ETabletState::Mounted) {
            return;
        }

        auto mountRevision = request->mount_revision();
        if (mountRevision != tablet->GetMountRevision()) {
            return;
        }

        RotateStores(tablet, true);
        UpdateTabletSnapshot(tablet);
    }


    void HydraCommitTabletStoresUpdate(TReqCommitTabletStoresUpdate* commitRequest)
    {
        auto tabletId = FromProto<TTabletId>(commitRequest->tablet_id());
        auto* tablet = FindTablet(tabletId);
        if (!tablet) {
            return;
        }

        auto mountRevision = commitRequest->mount_revision();
        if (mountRevision != tablet->GetMountRevision()) {
            return;
        }

        SmallVector<TStoreId, TypicalStoreIdCount> storeIdsToAdd;
        for (const auto& descriptor : commitRequest->stores_to_add()) {
            auto storeId = FromProto<TStoreId>(descriptor.store_id());
            storeIdsToAdd.push_back(storeId);
        }

        SmallVector<TStoreId, TypicalStoreIdCount> storeIdsToRemove;
        for (const auto& descriptor : commitRequest->stores_to_remove()) {
            auto storeId = FromProto<TStoreId>(descriptor.store_id());
            storeIdsToRemove.push_back(storeId);
            auto store = tablet->GetStore(storeId);
            YCHECK(store->GetStoreState() != EStoreState::ActiveDynamic);
            store->SetStoreState(EStoreState::RemoveCommitting);
        }

        LOG_INFO_UNLESS(IsRecovery(), "Committing tablet stores update "
            "(TabletId: %v, StoreIdsToAdd: %v, StoreIdsToRemove: %v)",
            tabletId,
            storeIdsToAdd,
            storeIdsToRemove);

        auto hiveManager = Slot_->GetHiveManager();
        auto* masterMailbox = Slot_->GetMasterMailbox();

        {
            TReqUpdateTabletStores masterRequest;
            ToProto(masterRequest.mutable_tablet_id(), tabletId);
            masterRequest.set_mount_revision(mountRevision);
            masterRequest.mutable_stores_to_add()->MergeFrom(commitRequest->stores_to_add());
            masterRequest.mutable_stores_to_remove()->MergeFrom(commitRequest->stores_to_remove());

            hiveManager->PostMessage(masterMailbox, masterRequest);
        }

        if (commitRequest->has_transaction_id()) {
            auto transactionId = FromProto<TTransactionId>(commitRequest->transaction_id());

            TReqHydraAbortTransaction masterRequest;
            ToProto(masterRequest.mutable_transaction_id(), transactionId);
            ToProto(masterRequest.mutable_mutation_id(), NRpc::NullMutationId);

            hiveManager->PostMessage(masterMailbox, masterRequest);
        }
    }

    void HydraOnTabletStoresUpdated(TRspUpdateTabletStores* response)
    {
        auto tabletId = FromProto<TTabletId>(response->tablet_id());
        auto* tablet = FindTablet(tabletId);
        if (!tablet) {
            return;
        }

        auto mountRevision = response->mount_revision();
        if (mountRevision != tablet->GetMountRevision()) {
            return;
        }

        const auto& storeManager = tablet->GetStoreManager();

        if (response->has_error()) {
            auto error = FromProto<TError>(response->error());
            LOG_WARNING_UNLESS(IsRecovery(), error, "Error updating tablet stores (TabletId: %v)",
                tabletId);

            for (const auto& descriptor : response->stores_to_remove()) {
                auto storeId = FromProto<TStoreId>(descriptor.store_id());
                auto store = tablet->GetStore(storeId);

                YCHECK(store->GetStoreState() == EStoreState::RemoveCommitting);
                switch (store->GetType()) {
                    case EStoreType::SortedDynamic: {
                        store->SetStoreState(EStoreState::PassiveDynamic);
                        break;
                    }
                    case EStoreType::SortedChunk: {
                        store->SetStoreState(EStoreState::Persistent);
                        break;
                    }
                }

                if (IsLeader()) {
                    storeManager->BackoffStoreRemoval(store);
                }
            }

            if (IsLeader()) {
                CheckIfFullyFlushed(tablet);
            }
            return;
        }

        auto mountConfig = tablet->GetConfig();
        auto inMemoryManager = Bootstrap_->GetInMemoryManager();
        std::vector<TStoreId> addedStoreIds;
<<<<<<< HEAD
        for (const auto& descriptor : response->stores_to_add()) {
=======
        for (const auto& descriptor : response.stores_to_add()) {
            auto storeType = EStoreType(descriptor.store_type());
>>>>>>> 3d1dbbb9
            auto storeId = FromProto<TChunkId>(descriptor.store_id());
            addedStoreIds.push_back(storeId);

            auto store = CreateStore(tablet, storeType, storeId, &descriptor.chunk_meta());
            storeManager->AddStore(store, false);

            // XXX(babenko): get rid of this
            auto chunkStore = store->AsSortedChunk();
            SchedulePartitionSampling(chunkStore->GetPartition());

            TStoreId backingStoreId;
            if (!IsRecovery() && descriptor.has_backing_store_id()) {
                backingStoreId = FromProto<TStoreId>(descriptor.backing_store_id());
                auto backingStore = tablet->GetStore(backingStoreId)->AsSorted();
                SetBackingStore(tablet, chunkStore, backingStore);
            }

            LOG_DEBUG_UNLESS(IsRecovery(), "Store added (TabletId: %v, StoreId: %v, BackingStoreId: %v)",
                tabletId,
                storeId,
                backingStoreId);
        }

        std::vector<TStoreId> removedStoreIds;
        for (const auto& descriptor : response->stores_to_remove()) {
            auto storeId = FromProto<TStoreId>(descriptor.store_id());
            removedStoreIds.push_back(storeId);

            auto store = tablet->GetStore(storeId);
            // XXX(babenko): consider moving to store manager
            if (store->IsSorted()) {
                auto sortedStore = store->AsSorted();
                SchedulePartitionSampling(sortedStore->GetPartition());
            }
            storeManager->RemoveStore(store);

            LOG_DEBUG_UNLESS(IsRecovery(), "Store removed (TabletId: %v, StoreId: %v)",
                tabletId,
                storeId);
        }

        LOG_INFO_UNLESS(IsRecovery(), "Tablet stores updated successfully "
            "(TabletId: %v, AddedStoreIds: %v, RemovedStoreIds: %v)",
            tabletId,
            addedStoreIds,
            removedStoreIds);

        UpdateTabletSnapshot(tablet);
        if (IsLeader()) {
            CheckIfFullyFlushed(tablet);
        }
    }

    void HydraSplitPartition(TReqSplitPartition* request)
    {
        auto tabletId = FromProto<TTabletId>(request->tablet_id());
        auto* tablet = FindTablet(tabletId);
        if (!tablet) {
            return;
        }

        auto mountRevision = request->mount_revision();
        if (mountRevision != tablet->GetMountRevision()) {
            return;
        }

        auto partitionId = FromProto<TPartitionId>(request->partition_id());
        auto* partition = tablet->GetPartitionById(partitionId);
        auto pivotKeys = FromProto<std::vector<TOwningKey>>(request->pivot_keys());

        // NB: Set the state back to normal; otherwise if some of the below checks fail, we might get
        // a partition stuck in splitting state forever.
        partition->SetState(EPartitionState::Normal);

        if (tablet->Partitions().size() >= tablet->GetConfig()->MaxPartitionCount)
            return;

        int partitionIndex = partition->GetIndex();
        i64 partitionDataSize = partition->GetUncompressedDataSize();

        SplitTabletPartition(tablet, partitionIndex, pivotKeys);

        LOG_INFO_UNLESS(IsRecovery(), "Splitting partition (TabletId: %v, OriginalPartitionId: %v, "
            "ResultingPartitionIds: %v, DataSize: %v, Keys: %v)",
            tablet->GetId(),
            partitionId,
            MakeFormattableRange(
                MakeRange(
                    tablet->Partitions().data() + partitionIndex,
                    tablet->Partitions().data() + partitionIndex + pivotKeys.size()),
                TPartitionIdFormatter()),
            partitionDataSize,
            JoinToString(pivotKeys, STRINGBUF(" .. ")));

        // NB: Initial partition is split into new ones with indexes |[partitionIndex, partitionIndex + pivotKeys.size())|.
        SchedulePartitionsSampling(tablet, partitionIndex, partitionIndex + pivotKeys.size());
        UpdateTabletSnapshot(tablet);
    }

    void HydraMergePartitions(TReqMergePartitions* request)
    {
        auto tabletId = FromProto<TTabletId>(request->tablet_id());
        auto* tablet = FindTablet(tabletId);
        if (!tablet) {
            return;
        }

        auto mountRevision = request->mount_revision();
        if (mountRevision != tablet->GetMountRevision()) {
            return;
        }

        auto firstPartitionId = FromProto<TPartitionId>(request->partition_id());
        auto* firstPartition = tablet->GetPartitionById(firstPartitionId);

        int firstPartitionIndex = firstPartition->GetIndex();
        int lastPartitionIndex = firstPartitionIndex + request->partition_count() - 1;

        i64 partitionsDataSize = 0;
        for (int index = firstPartitionIndex; index <= lastPartitionIndex; ++index) {
            const auto& partition = tablet->Partitions()[index];
            partitionsDataSize += partition->GetUncompressedDataSize();
            // See HydraSplitPartition.
            // Currently this code is redundant since there's no escape path below,
            // but we prefer to keep it to make things look symmetric.
            partition->SetState(EPartitionState::Normal);
        }

        auto originalPartitionIds = Format("%v",
            MakeFormattableRange(
                MakeRange(
                    tablet->Partitions().data() + firstPartitionIndex,
                    tablet->Partitions().data() + lastPartitionIndex + 1),
            TPartitionIdFormatter()));

        MergeTabletPartitions(tablet, firstPartitionIndex, lastPartitionIndex);

        LOG_INFO_UNLESS(IsRecovery(), "Merging partitions (TabletId: %v, OriginalPartitionIds: %v, "
            "ResultingPartitionId: %v, DataSize: %v)",
            tablet->GetId(),
            originalPartitionIds,
            tablet->Partitions()[firstPartitionIndex]->GetId(),
            partitionsDataSize);

        // NB: Initial partitions are merged into a single one with index |firstPartitionIndex|.
        SchedulePartitionsSampling(tablet, firstPartitionIndex, firstPartitionIndex + 1);
        UpdateTabletSnapshot(tablet);
    }

    void HydraUpdatePartitionSampleKeys(TReqUpdatePartitionSampleKeys* request)
    {
        auto tabletId = FromProto<TTabletId>(request->tablet_id());
        auto* tablet = FindTablet(tabletId);
        if (!tablet) {
            return;
        }

        auto mountRevision = request->mount_revision();
        if (mountRevision != tablet->GetMountRevision()) {
            return;
        }

        auto partitionId = FromProto<TPartitionId>(request->partition_id());
        auto* partition = tablet->FindPartitionById(partitionId);
        if (!partition) {
            return;
        }

        auto sampleKeys = New<TKeyList>();
        sampleKeys->Keys = FromProto<std::vector<TOwningKey>>(request->sample_keys());
        partition->SetSampleKeys(sampleKeys);
        YCHECK(sampleKeys->Keys.empty() || sampleKeys->Keys[0] > partition->GetPivotKey());
        UpdateTabletSnapshot(tablet);

        const auto* mutationContext = GetCurrentMutationContext();
        partition->SetSamplingTime(mutationContext->GetTimestamp());

        LOG_INFO_UNLESS(IsRecovery(), "Partition sample keys updated (TabletId: %v, PartitionId: %v, SampleKeyCount: %v)",
            tabletId,
            partition->GetId(),
            sampleKeys->Keys.size());
    }


    void OnTransactionPrepared(TTransaction* transaction)
    {
        auto handleRow = [&] (const TSortedDynamicRowRef& rowRef) {
            // NB: Don't call ValidateAndDiscardRowRef, row refs are just scanned.
            if (ValidateRowRef(rowRef)) {
                rowRef.StoreManager->PrepareRow(transaction, rowRef);
            }
        };

        for (const auto& rowRef : transaction->LockedRows()) {
            handleRow(rowRef);
        }

        for (auto it = transaction->PrelockedRows().begin();
            it != transaction->PrelockedRows().end();
            transaction->PrelockedRows().move_forward(it))
        {
            handleRow(*it);
        }

        LOG_DEBUG_UNLESS(IsRecovery(), "Locked rows prepared (TransactionId: %v, LockedRowCount: %v, PrelockedRowCount: %v)",
            transaction->GetId(),
            transaction->LockedRows().size(),
            transaction->PrelockedRows().size());
    }

    void OnTransactionCommitted(TTransaction* transaction)
    {
        auto handleRow = [&] (const TSortedDynamicRowRef& rowRef) {
            if (ValidateAndDiscardRowRef(rowRef)) {
                rowRef.StoreManager->CommitRow(transaction, rowRef);
            }
        };

        for (const auto& rowRef : transaction->LockedRows()) {
            handleRow(rowRef);
        }

        LOG_DEBUG_UNLESS(IsRecovery(), "Locked rows committed (TransactionId: %v, RowCount: %v)",
            transaction->GetId(),
            transaction->LockedRows().size());

        YCHECK(transaction->PrelockedRows().empty());
        transaction->LockedRows().clear();

        UpdateLastCommittedTimestamp(transaction->GetCommitTimestamp());

        OnTransactionFinished(transaction);
    }

    void OnTransactionAborted(TTransaction* transaction)
    {
        auto handleRow = [&] (const TSortedDynamicRowRef& rowRef) {
            if (ValidateAndDiscardRowRef(rowRef)) {
                rowRef.StoreManager->AbortRow(transaction, rowRef);
            }
        };

        for (const auto& rowRef : transaction->LockedRows()) {
            handleRow(rowRef);
        }

        LOG_DEBUG_UNLESS(IsRecovery(), "Locked rows aborted (TransactionId: %v, RowCount: %v)",
            transaction->GetId(),
            transaction->LockedRows().size());

        YCHECK(transaction->PrelockedRows().empty());
        transaction->LockedRows().clear();

        OnTransactionFinished(transaction);
    }

    void OnTransactionFinished(TTransaction* /*transaction*/)
    {
        if (IsLeader()) {
            for (auto* tablet : UnmountingTablets_) {
                CheckIfFullyUnlocked(tablet);
            }
        }
    }


    void SetStoreOrphaned(TTablet* tablet, IStorePtr store)
    {
        if (store->GetStoreState() == EStoreState::Orphaned) {
            return;
        }

        store->SetStoreState(EStoreState::Orphaned);

        if (store->GetType() != EStoreType::SortedDynamic) {
            return;
        }
        
        auto dynamicStore = store->AsSortedDynamic();
        int lockCount = dynamicStore->GetLockCount();
        if (lockCount > 0) {
            YCHECK(OrphanedStores_.insert(dynamicStore).second);
            LOG_INFO_UNLESS(IsRecovery(), "Dynamic memory store is orphaned and will be kept (StoreId: %v, TabletId: %v, LockCount: %v)",
                store->GetId(),
                tablet->GetId(),
                lockCount);
        }
    }

    bool ValidateRowRef(const TSortedDynamicRowRef& rowRef)
    {
        auto* store = rowRef.Store;
        return store->GetStoreState() != EStoreState::Orphaned;
    }

    bool ValidateAndDiscardRowRef(const TSortedDynamicRowRef& rowRef)
    {
        auto* store = rowRef.Store;
        if (store->GetStoreState() != EStoreState::Orphaned) {
            return true;
        }

        int lockCount = store->Unlock();
        if (lockCount == 0) {
            LOG_INFO_UNLESS(IsRecovery(), "Store unlocked and will be dropped (StoreId: %v)",
                store->GetId());
            YCHECK(OrphanedStores_.erase(store) == 1);
        }

        return false;
    }


    void ExecuteSingleRead(
        TTabletSnapshotPtr tabletSnapshot,
        TTimestamp timestamp,
        const TWorkloadDescriptor& workloadDescriptor,
        TWireProtocolReader* reader,
        TWireProtocolWriter* writer)
    {
        auto command = reader->ReadCommand();
        switch (command) {
            case EWireProtocolCommand::LookupRows:
                LookupRows(
                    std::move(tabletSnapshot),
                    timestamp,
                    workloadDescriptor,
                    reader,
                    writer);
                break;

            default:
                THROW_ERROR_EXCEPTION("Unknown read command %v",
                    command);
        }
    }


    void WriteAtomic(
        TTablet* tablet,
        const TTransactionId& transactionId,
        TWireProtocolReader* reader,
        TFuture<void>* commitResult)
    {
        const auto& tabletId = tablet->GetId();
        const auto& storeManager = tablet->GetStoreManager();

        auto transactionManager = Slot_->GetTransactionManager();
        auto* transaction = transactionManager->GetTransactionOrThrow(transactionId);
        ValidateTransactionActive(transaction);

        int prelockedCountBefore = transaction->PrelockedRows().size();
        auto readerBegin = reader->GetCurrent();

        TError error;
        TNullable<TRowBlockedException> rowBlockedEx;

        while (!reader->IsFinished()) {
            const char* readerCheckpoint = reader->GetCurrent();
            auto rewindReader = [&] () {
                reader->SetCurrent(readerCheckpoint);
            };
            try {
                storeManager->ExecuteAtomicWrite(tablet, transaction, reader, true);
            } catch (const TRowBlockedException& ex) {
                rewindReader();
                rowBlockedEx = ex;
                break;
            } catch (const std::exception& ex) {
                rewindReader();
                error = ex;
                break;
            }
        }

        int prelockedCountAfter = transaction->PrelockedRows().size();
        int prelockedCountDelta = prelockedCountAfter - prelockedCountBefore;
        if (prelockedCountDelta > 0) {
            LOG_DEBUG("Rows prelocked (TransactionId: %v, TabletId: %v, RowCount: %v)",
                transactionId,
                tabletId,
                prelockedCountDelta);

            auto readerEnd = reader->GetCurrent();
            auto recordData = reader->Slice(readerBegin, readerEnd);
            auto compressedRecordData = ChangelogCodec_->Compress(recordData);
            auto writeRecord = TTransactionWriteRecord{tabletId, recordData};

            TReqExecuteWrite hydraRequest;
            ToProto(hydraRequest.mutable_transaction_id(), transactionId);
            ToProto(hydraRequest.mutable_tablet_id(), tabletId);
            hydraRequest.set_mount_revision(tablet->GetMountRevision());
            hydraRequest.set_codec(static_cast<int>(ChangelogCodec_->GetId()));
            hydraRequest.set_compressed_data(ToString(compressedRecordData));
            *commitResult = CreateMutation(Slot_->GetHydraManager(), hydraRequest)
                ->SetHandler(BIND(
                    &TImpl::HydraLeaderExecuteWriteAtomic,
                    MakeStrong(this),
                    transactionId,
                    prelockedCountDelta,
                    writeRecord))
                ->Commit()
                 .As<void>();
        }

        // NB: Yielding is now possible.
        // Cannot neither access tablet, nor transaction.

        if (rowBlockedEx) {
            rowBlockedEx->GetStore()->WaitOnBlockedRow(
                rowBlockedEx->GetRow(),
                rowBlockedEx->GetLockMask(),
                rowBlockedEx->GetTimestamp());
        }

        error.ThrowOnError();
    }

    void WriteNonAtomic(
        TTablet* tablet,
        const TTransactionId& transactionId,
        TWireProtocolReader* reader,
        TFuture<void>* commitResult)
    {
        // Get and skip the whole reader content.
        auto begin = reader->GetBegin();
        auto end = reader->GetEnd();
        auto recordData = reader->Slice(begin, end);
        reader->SetCurrent(end);

        auto compressedRecordData = ChangelogCodec_->Compress(recordData);

        TReqExecuteWrite hydraRequest;
        ToProto(hydraRequest.mutable_transaction_id(), transactionId);
        ToProto(hydraRequest.mutable_tablet_id(), tablet->GetId());
        hydraRequest.set_mount_revision(tablet->GetMountRevision());
        hydraRequest.set_codec(static_cast<int>(ChangelogCodec_->GetId()));
        hydraRequest.set_compressed_data(ToString(compressedRecordData));
        *commitResult = CreateMutation(Slot_->GetHydraManager(), hydraRequest)
            ->SetHandler(BIND(
                &TImpl::HydraLeaderExecuteWriteNonAtomic,
                MakeStrong(this),
                tablet->GetId(),
                tablet->GetMountRevision(),
                transactionId,
                recordData))
            ->Commit()
             .As<void>();
    }


    void CheckIfFullyUnlocked(TTablet* tablet)
    {
        if (tablet->GetState() != ETabletState::WaitingForLocks) {
            return;
        }

        if (tablet->GetStoreManager()->HasActiveLocks()) {
            return;
        }

        LOG_INFO_UNLESS(IsRecovery(), "All tablet locks released (TabletId: %v)",
            tablet->GetId());

        tablet->SetState(ETabletState::FlushPending);

        TReqSetTabletState request;
        ToProto(request.mutable_tablet_id(), tablet->GetId());
        request.set_mount_revision(tablet->GetMountRevision());
        request.set_state(static_cast<int>(ETabletState::Flushing));
        CommitTabletMutation(request);
    }

    void CheckIfFullyFlushed(TTablet* tablet)
    {
        if (tablet->GetState() != ETabletState::Flushing) {
            return;
        }

        if (tablet->GetStoreManager()->HasUnflushedStores()) {
            return;
        }

        LOG_INFO_UNLESS(IsRecovery(), "All tablet stores flushed (TabletId: %v)",
            tablet->GetId());

        tablet->SetState(ETabletState::UnmountPending);

        TReqSetTabletState request;
        ToProto(request.mutable_tablet_id(), tablet->GetId());
        request.set_mount_revision(tablet->GetMountRevision());
        request.set_state(static_cast<int>(ETabletState::Unmounted));
        CommitTabletMutation(request);
    }


    void RotateStores(TTablet* tablet, bool createNew)
    {
        tablet->GetStoreManager()->Rotate(createNew);
    }


    void CommitTabletMutation(const ::google::protobuf::MessageLite& message)
    {
        auto mutation = CreateMutation(Slot_->GetHydraManager(), message);
        Slot_->GetEpochAutomatonInvoker()->Invoke(
            BIND(IgnoreResult(&TMutation::CommitAndLog), mutation, Logger));
    }

    void PostMasterMutation(const ::google::protobuf::MessageLite& message)
    {
        auto hiveManager = Slot_->GetHiveManager();
        hiveManager->PostMessage(Slot_->GetMasterMailbox(), message);
    }


    void StartTabletEpoch(TTablet* tablet)
    {
        const auto& storeManager = tablet->GetStoreManager();
        storeManager->StartEpoch(Slot_);

        auto slotManager = Bootstrap_->GetTabletSlotManager();
        slotManager->RegisterTabletSnapshot(Slot_, tablet);

        for (const auto& pair : tablet->Stores()) {
            const auto& store = pair.second;
            if (store->GetType() == EStoreType::SortedDynamic) {
                auto sortedDynamicStore = store->AsSortedDynamic();
                auto rowBlockedHandler = CreateRowBlockedHandler(
                    sortedDynamicStore,
                    tablet);
                sortedDynamicStore->SetRowBlockedHandler(rowBlockedHandler);
            }
        }
    }

    void StopTabletEpoch(TTablet* tablet)
    {
        const auto& storeManager = tablet->GetStoreManager();
        storeManager->StopEpoch();

        auto slotManager = Bootstrap_->GetTabletSlotManager();
        slotManager->UnregisterTabletSnapshot(Slot_, tablet);

        for (const auto& pair : tablet->Stores()) {
            const auto& store = pair.second;
            if (store->GetType() == EStoreType::SortedDynamic) {
                store->AsSortedDynamic()->ResetRowBlockedHandler();
            }
        }
    }


    void SplitTabletPartition(TTablet* tablet, int partitionIndex, const std::vector<TOwningKey>& pivotKeys)
    {
        tablet->SplitPartition(partitionIndex, pivotKeys);
        if (!IsRecovery()) {
            for (int currentIndex = partitionIndex; currentIndex < partitionIndex + pivotKeys.size(); ++currentIndex) {
                tablet->Partitions()[currentIndex]->StartEpoch();
            }
        }
    }

    void MergeTabletPartitions(TTablet* tablet, int firstIndex, int lastIndex)
    {
        tablet->MergePartitions(firstIndex, lastIndex);
        if (!IsRecovery()) {
            tablet->Partitions()[firstIndex]->StartEpoch();
        }
    }


    void SetBackingStore(TTablet* tablet, TSortedChunkStorePtr store, ISortedStorePtr backingStore)
    {
        store->SetBackingStore(backingStore);
        LOG_DEBUG("Backing store set (StoreId: %v, BackingStoreId: %v)",
            store->GetId(),
            backingStore->GetId());

        auto callback = BIND([=, this_ = MakeStrong(this)] () {
            VERIFY_THREAD_AFFINITY(AutomatonThread);
            store->SetBackingStore(nullptr);
            LOG_DEBUG("Backing store released (StoreId: %v)", store->GetId());
        });
        TDelayedExecutor::Submit(
            // NB: Submit the callback via the regular automaton invoker, not the epoch one since
            // we need the store to be released even if the epoch ends.
            callback.Via(Slot_->GetAutomatonInvoker()),
            tablet->GetConfig()->BackingStoreRetentionTime);
    }


    void BuildTabletOrchidYson(TTablet* tablet, IYsonConsumer* consumer)
    {
        BuildYsonFluently(consumer)
            .BeginAttributes()
                .Item("opaque").Value(true)
            .EndAttributes()
            .BeginMap()
                .Item("table_id").Value(tablet->GetTableId())
                .Item("state").Value(tablet->GetState())
                .Item("pivot_key").Value(tablet->GetPivotKey())
                .Item("next_pivot_key").Value(tablet->GetNextPivotKey())
                .Item("eden").Do(BIND(&TImpl::BuildPartitionOrchidYson, Unretained(this), tablet->GetEden()))
                .Item("partitions").DoListFor(tablet->Partitions(), [&] (TFluentList fluent, const std::unique_ptr<TPartition>& partition) {
                    fluent
                        .Item()
                        .Do(BIND(&TImpl::BuildPartitionOrchidYson, Unretained(this), partition.get()));
                })
            .EndMap();
    }

    void BuildPartitionOrchidYson(TPartition* partition, IYsonConsumer* consumer)
    {
        BuildYsonFluently(consumer)
            .BeginMap()
                .Item("id").Value(partition->GetId())
                .Item("state").Value(partition->GetState())
                .Item("pivot_key").Value(partition->GetPivotKey())
                .Item("next_pivot_key").Value(partition->GetNextPivotKey())
                .Item("sample_key_count").Value(partition->GetSampleKeys()->Keys.size())
                .Item("sampling_time").Value(partition->GetSamplingTime())
                .Item("sampling_request_time").Value(partition->GetSamplingRequestTime())
                .Item("compaction_time").Value(partition->GetCompactionTime())
                .Item("uncompressed_data_size").Value(partition->GetUncompressedDataSize())
                .Item("unmerged_row_count").Value(partition->GetUnmergedRowCount())
                .Item("stores").DoMapFor(partition->Stores(), [&] (TFluentMap fluent, const IStorePtr& store) {
                    fluent
                        .Item(ToString(store->GetId()))
                        .Do(BIND(&TImpl::BuildStoreOrchidYson, Unretained(this), store));
                })
            .EndMap();
    }

    void BuildStoreOrchidYson(IStorePtr store, IYsonConsumer* consumer)
    {
        BuildYsonFluently(consumer)
            .BeginAttributes()
                .Item("opaque").Value(true)
            .EndAttributes()
            .BeginMap()
                .Do(BIND(&IStore::BuildOrchidYson, store))
            .EndMap();
    }


    static EMemoryCategory GetMemoryCategoryFromStore(IStorePtr store)
    {
        switch (store->GetType()) {
            case EStoreType::SortedDynamic:
                return EMemoryCategory::TabletDynamic;
            case EStoreType::SortedChunk:
                return EMemoryCategory::TabletStatic;
            default:
                YUNREACHABLE();
        }
    }

    static void OnStoreMemoryUsageUpdated(NCellNode::TBootstrap* bootstrap, EMemoryCategory category, i64 delta)
    {
        auto* tracker = bootstrap->GetMemoryUsageTracker();
        if (delta >= 0) {
            tracker->Acquire(category, delta);
        } else {
            tracker->Release(category, -delta);
        }
    }

    void StartMemoryUsageTracking(IStorePtr store)
    {
        store->SubscribeMemoryUsageUpdated(BIND(
            &TImpl::OnStoreMemoryUsageUpdated,
            Bootstrap_,
            GetMemoryCategoryFromStore(store)));
    }

    void ValidateMemoryLimit()
    {
        if (Bootstrap_->GetTabletSlotManager()->IsOutOfMemory()) {
            THROW_ERROR_EXCEPTION("Node is out of tablet memory, all writes disabled");
        }
    }

    void ValidateClientTimestamp(const TTransactionId& transactionId)
    {
        auto clientTimestamp = TimestampFromTransactionId(transactionId);
        auto timestampProvider = Bootstrap_->GetMasterClient()->GetConnection()->GetTimestampProvider();
        auto serverTimestamp = timestampProvider->GetLatestTimestamp();
        auto clientInstant = TimestampToInstant(clientTimestamp).first;
        auto serverInstant = TimestampToInstant(serverTimestamp).first;
        if (clientInstant > serverInstant + Config_->ClientTimestampThreshold ||
            clientInstant < serverInstant - Config_->ClientTimestampThreshold)
        {
            THROW_ERROR_EXCEPTION("Transaction timestamp is off limits, check the local clock readings")
                << TErrorAttribute("client_timestamp", clientTimestamp)
                << TErrorAttribute("server_timestamp", serverTimestamp);
        }
    }

    void ValidateTabletStoreLimit(TTablet* tablet)
    {
        auto storeCount = tablet->Stores().size();
        auto storeLimit = tablet->GetConfig()->MaxStoresPerTablet;
        if (storeCount >= storeLimit) {
            THROW_ERROR_EXCEPTION("Too many stores in tablet, all writes disabled")
                << TErrorAttribute("tablet_id", tablet->GetTableId())
                << TErrorAttribute("store_count", storeCount)
                << TErrorAttribute("store_limit", storeLimit);
        }

        auto overlappingStoreCount = tablet->GetOverlappingStoreCount();
        auto overlappingStoreLimit = tablet->GetConfig()->MaxOverlappingStoreCount;
        if (overlappingStoreCount >= overlappingStoreLimit) {
            THROW_ERROR_EXCEPTION("Too many overlapping stores in tablet, all writes disabled")
                << TErrorAttribute("tablet_id", tablet->GetTableId())
                << TErrorAttribute("overlapping_store_count", overlappingStoreCount)
                << TErrorAttribute("overlapping_store_limit", overlappingStoreLimit);
        }
    }


    void UpdateTabletSnapshot(TTablet* tablet)
    {
        if (!IsRecovery()) {
            auto slotManager = Bootstrap_->GetTabletSlotManager();
            slotManager->UpdateTabletSnapshot(Slot_, tablet);
        }
    }


    void SchedulePartitionSampling(TPartition* partition)
    {
        if (!partition->IsEden()) {
            const auto* mutationContext = GetCurrentMutationContext();
            partition->SetSamplingRequestTime(mutationContext->GetTimestamp());
        }
    }

    void SchedulePartitionsSampling(TTablet* tablet, int beginPartitionIndex, int endPartitionIndex)
    {
        const auto* mutationContext = GetCurrentMutationContext();
        for (int index = beginPartitionIndex; index < endPartitionIndex; ++index) {
            tablet->Partitions()[index]->SetSamplingRequestTime(mutationContext->GetTimestamp());
        }
    }

    void SchedulePartitionsSampling(TTablet* tablet)
    {
        SchedulePartitionsSampling(tablet, 0, tablet->Partitions().size());
    }


    void ValidateTabletMounted(TTablet* tablet)
    {
        VERIFY_THREAD_AFFINITY(AutomatonThread);

        if (tablet->GetState() != ETabletState::Mounted) {
            THROW_ERROR_EXCEPTION("Tablet %v is not in \"mounted\" state",
                tablet->GetId());
        }
    }

    void ValidateTransactionActive(TTransaction* transaction)
    {
        if (transaction->GetState() != ETransactionState::Active) {
            transaction->ThrowInvalidState();
        }
    }


    TTableMountConfigPtr DeserializeTableMountConfig(const TYsonString& str, const TTabletId& tabletId)
    {
        try {
            return ConvertTo<TTableMountConfigPtr>(str);
        } catch (const std::exception& ex) {
            LOG_ERROR_UNLESS(IsRecovery(), ex, "Error deserializing tablet mount config (TabletId: %v)",
                 tabletId);
            return New<TTableMountConfig>();
        }
    }

    TTabletWriterOptionsPtr DeserializeTabletWriterOptions(const TYsonString& str, const TTabletId& tabletId)
    {
        try {
            return ConvertTo<TTabletWriterOptionsPtr>(str);
        } catch (const std::exception& ex) {
            LOG_ERROR_UNLESS(IsRecovery(), ex, "Error deserializing writer options (TabletId: %v)",
                 tabletId);
            return New<TTabletWriterOptions>();
        }
    }


    void UpdateLastCommittedTimestamp(TTimestamp timestamp)
    {
        LastCommittedTimestamp_ = std::max(LastCommittedTimestamp_, timestamp);
    }

    TTimestamp AdjustCommitTimestamp(TTimestamp timestamp)
    {
        auto adjustedTimestamp = std::max(timestamp, LastCommittedTimestamp_ + 1);
        UpdateLastCommittedTimestamp(adjustedTimestamp);
        return adjustedTimestamp;
    }


    void OnRowBlocked(
        IStore* store,
        const TTabletId& tabletId,
        IInvokerPtr invoker,
        TSortedDynamicRow row,
        int lockIndex)
    {
        WaitFor(
            BIND(
                &TImpl::WaitOnBlockedRow,
                MakeStrong(this),
                MakeStrong(store),
                tabletId,
                row,
                lockIndex)
            .AsyncVia(invoker)
            .Run());
    }

    void WaitOnBlockedRow(
        IStorePtr /*store*/,
        const TTabletId& tabletId,
        TSortedDynamicRow row,
        int lockIndex)
    {
        auto* tablet = FindTablet(tabletId);
        if (!tablet) {
            return;
        }

        const auto& lock = row.BeginLocks(tablet->GetKeyColumnCount())[lockIndex];
        const auto* transaction = lock.Transaction;
        if (!transaction) {
            return;
        }

        LOG_DEBUG("Waiting on blocked row (Key: %v, LockIndex: %v, TabletId: %v, TransactionId: %v)",
            RowToKey(tablet->Schema(), tablet->KeyColumns(), row),
            lockIndex,
            tabletId,
            transaction->GetId());

        WaitFor(transaction->GetFinished().WithTimeout(BlockedRowWaitQuantum));
    }


    IStoreManagerPtr CreateStoreManager(TTablet* tablet)
    {
        // XXX(babenko): handle ordered tablets
        return New<TSortedStoreManager>(
            Config_,
            tablet,
            &TabletContext_,
            Slot_->GetHydraManager(),
            Bootstrap_->GetInMemoryManager());
    }

    IStorePtr CreateStore(
        TTablet* tablet,
        EStoreType type,
        const TStoreId& storeId,
        const TChunkMeta* chunkMeta)
    {
        auto store = DoCreateStore(tablet, type, storeId, chunkMeta);
        StartMemoryUsageTracking(store);
        return store;
    }

    IStorePtr DoCreateStore(
        TTablet* tablet,
        EStoreType type,
        const TStoreId& storeId,
        const TChunkMeta* chunkMeta)
    {
        switch (type) {
            case EStoreType::SortedChunk:
                return New<TSortedChunkStore>(
                    storeId,
                    tablet,
                    chunkMeta,
                    Bootstrap_);

            case EStoreType::SortedDynamic:
                return New<TSortedDynamicStore>(
                    Config_,
                    storeId,
                    tablet);

            default:
                YUNREACHABLE();
        }
    }

    TSortedDynamicStore::TRowBlockedHandler CreateRowBlockedHandler(
        const IStorePtr& store,
        TTablet* tablet)
    {
        return BIND(
            &TImpl::OnRowBlocked,
            MakeWeak(this),
            Unretained(store.Get()),
            tablet->GetId(),
            Slot_->GetEpochAutomatonInvoker(EAutomatonThreadQueue::Read));
    }

};

DEFINE_ENTITY_MAP_ACCESSORS(TTabletManager::TImpl, Tablet, TTablet, TTabletId, TabletMap_)

///////////////////////////////////////////////////////////////////////////////

TTabletManager::TTabletManager(
    TTabletManagerConfigPtr config,
    TTabletSlotPtr slot,
    TBootstrap* bootstrap)
    : Impl_(New<TImpl>(
        config,
        slot,
        bootstrap))
{ }

TTabletManager::~TTabletManager()
{ }

void TTabletManager::Initialize()
{
    Impl_->Initialize();
}

TTablet* TTabletManager::GetTabletOrThrow(const TTabletId& id)
{
    return Impl_->GetTabletOrThrow(id);
}

void TTabletManager::Read(
    TTabletSnapshotPtr tabletSnapshot,
    TTimestamp timestamp,
    const TWorkloadDescriptor& workloadDescriptor,
    TWireProtocolReader* reader,
    TWireProtocolWriter* writer)
{
    Impl_->Read(
        std::move(tabletSnapshot),
        timestamp,
        workloadDescriptor,
        reader,
        writer);
}

void TTabletManager::Write(
    TTabletSnapshotPtr tabletSnapshot,
    const TTransactionId& transactionId,
    TWireProtocolReader* reader,
    TFuture<void>* commitResult)
{
    return Impl_->Write(
        std::move(tabletSnapshot),
        transactionId,
        reader,
        commitResult);
}

void TTabletManager::ScheduleStoreRotation(TTablet* tablet)
{
    Impl_->ScheduleStoreRotation(tablet);
}

void TTabletManager::BuildOrchidYson(IYsonConsumer* consumer)
{
    Impl_->BuildOrchidYson(consumer);
}

DELEGATE_ENTITY_MAP_ACCESSORS(TTabletManager, Tablet, TTablet, TTabletId, *Impl_)

///////////////////////////////////////////////////////////////////////////////

} // namespace NTabletNode
} // namespace NYT<|MERGE_RESOLUTION|>--- conflicted
+++ resolved
@@ -558,14 +558,9 @@
         std::vector<std::tuple<TOwningKey, int, int>> chunkBoundaries;
 
         int descriptorIndex = 0;
-<<<<<<< HEAD
-        for (const auto& descriptor : request->chunk_stores()) {
-            auto miscExt = GetProtoExtension<NChunkClient::NProto::TMiscExt>(descriptor.chunk_meta().extensions());
-=======
-        for (const auto& descriptor : request.stores()) {
+        for (const auto& descriptor : request->stores()) {
             const auto& extensions = descriptor.chunk_meta().extensions();
             auto miscExt = GetProtoExtension<NChunkClient::NProto::TMiscExt>(extensions);
->>>>>>> 3d1dbbb9
             if (miscExt.has_max_timestamp()) {
                 UpdateLastCommittedTimestamp(miscExt.max_timestamp());
             }
@@ -593,19 +588,12 @@
             SplitTabletPartition(tablet, 0, pivotKeys);
         }
 
-<<<<<<< HEAD
-        for (const auto& descriptor : request->chunk_stores()) {
-            auto chunkId = FromProto<TChunkId>(descriptor.store_id());
-            auto store = CreateChunkStore(
-                chunkId,
-=======
-        for (const auto& descriptor : request.stores()) {
+        for (const auto& descriptor : request->stores()) {
             auto type = EStoreType(descriptor.store_type());
-            auto storeId = FromProto < TChunkId > (descriptor.store_id());
+            auto storeId = FromProto<TChunkId>(descriptor.store_id());
             YCHECK(descriptor.has_chunk_meta());
             YCHECK(!descriptor.has_backing_store_id());
             auto store = CreateStore(
->>>>>>> 3d1dbbb9
                 tablet,
                 type,
                 storeId,
@@ -632,11 +620,7 @@
             tableId,
             pivotKey,
             nextPivotKey,
-<<<<<<< HEAD
-            request->chunk_stores_size(),
-=======
-            request.stores_size(),
->>>>>>> 3d1dbbb9
+            request->stores_size(),
             tablet->Partitions().size(),
             tablet->GetAtomicity());
     }
@@ -1040,12 +1024,8 @@
         auto mountConfig = tablet->GetConfig();
         auto inMemoryManager = Bootstrap_->GetInMemoryManager();
         std::vector<TStoreId> addedStoreIds;
-<<<<<<< HEAD
         for (const auto& descriptor : response->stores_to_add()) {
-=======
-        for (const auto& descriptor : response.stores_to_add()) {
             auto storeType = EStoreType(descriptor.store_type());
->>>>>>> 3d1dbbb9
             auto storeId = FromProto<TChunkId>(descriptor.store_id());
             addedStoreIds.push_back(storeId);
 
