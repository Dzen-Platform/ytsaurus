--- conflicted
+++ resolved
@@ -50,10 +50,6 @@
         TTabletSlotPtr slot,
         NCellNode::TBootstrap* bootstrap)
         : THydraServiceBase(
-<<<<<<< HEAD
-=======
-            slot->GetHydraManager(),
->>>>>>> f97d067c
             slot->GetGuardedAutomatonInvoker(),
             TServiceId(TTabletServiceProxy::GetServiceName(), slot->GetCellId()),
             TabletNodeLogger,
