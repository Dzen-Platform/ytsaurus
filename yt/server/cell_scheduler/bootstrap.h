--- conflicted
+++ resolved
@@ -5,16 +5,17 @@
 #include <core/concurrency/action_queue.h>
 
 #include <core/bus/public.h>
-<<<<<<< HEAD
+
+#include <core/rpc/public.h>
 
 #include <ytlib/api/public.h>
-=======
-#include <core/rpc/public.h>
-#include <ytlib/cell_directory/public.h>
+
+#include <ytlib/hive/public.h>
+
 #include <ytlib/transaction_client/public.h>
->>>>>>> 99d8a6aa
 
 #include <server/scheduler/public.h>
+
 
 namespace NYT {
 namespace NCellScheduler {
@@ -39,7 +40,7 @@
     const Stroka& GetLocalAddress() const;
     IInvokerPtr GetControlInvoker(EControlQueue queue = EControlQueue::Default) const;
     NScheduler::TSchedulerPtr GetScheduler() const;
-    NCellDirectory::TCellDirectoryPtr GetCellDirectory() const;
+    NHive::TClusterDirectoryPtr GetClusterDirectory() const;
 
     void Run();
 
@@ -52,7 +53,7 @@
     NApi::IClientPtr MasterClient;
     Stroka LocalAddress;
     NScheduler::TSchedulerPtr Scheduler;
-    NCellDirectory::TCellDirectoryPtr CellDirectory;
+    NHive::TClusterDirectoryPtr ClusterDirectory;
 };
 
 ////////////////////////////////////////////////////////////////////////////////
