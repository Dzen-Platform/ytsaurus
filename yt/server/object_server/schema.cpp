--- conflicted
+++ resolved
@@ -139,12 +139,7 @@
 private:
     typedef TObjectTypeHandlerBase<TSchemaObject> TBase;
 
-<<<<<<< HEAD
-    const EObjectType Type;
-=======
     const EObjectType Type_;
-
->>>>>>> 72d24c96
 
     virtual Stroka DoGetName(TSchemaObject* /*object*/) override
     {
