#pragma once

#include "public.h"
#include "schema.h"
#include "type_handler.h"

#include <yt/server/cell_master/automaton.h>

#include <yt/server/cypress_server/public.h>

#include <yt/server/hydra/entity_map.h>
#include <yt/server/hydra/mutation.h>

#include <yt/server/object_server/object_manager.pb.h>

#include <yt/server/security_server/public.h>

#include <yt/server/transaction_server/public.h>

#include <yt/ytlib/object_client/object_ypath_proxy.h>

#include <yt/core/concurrency/periodic_executor.h>
#include <yt/core/concurrency/thread_affinity.h>

#include <yt/core/profiling/profiler.h>

namespace NYT {
namespace NObjectServer {

// WinAPI is great.
#undef GetObject

////////////////////////////////////////////////////////////////////////////////

//! Similar to NYTree::INodeResolver but works for arbitrary objects rather than nodes.
struct IObjectResolver
{
    virtual ~IObjectResolver()
    { }

    //! Resolves a given path in the context of a given transaction.
    //! Throws if resolution fails.
    virtual IObjectProxyPtr ResolvePath(
        const NYPath::TYPath& path,
        NTransactionServer::TTransaction* transaction) = 0;

    //! Returns a path corresponding to a given object.
    virtual NYPath::TYPath GetPath(IObjectProxyPtr proxy) = 0;

};

////////////////////////////////////////////////////////////////////////////////

//! Provides high-level management and tracking of objects.
/*!
 *  \note
 *  Thread affinity: single-threaded
 */
class TObjectManager
    : public NCellMaster::TMasterAutomatonPart
{
public:
    TObjectManager(
        TObjectManagerConfigPtr config,
        NCellMaster::TBootstrap* bootstrap);

    void Initialize();

    //! Registers a new type handler.
    void RegisterHandler(IObjectTypeHandlerPtr handler);

    //! Returns the handler for a given type or |nullptr| if the type is unknown.
    const IObjectTypeHandlerPtr& FindHandler(EObjectType type) const;

    //! Returns the handler for a given type.
    const IObjectTypeHandlerPtr& GetHandler(EObjectType type) const;

    //! Returns the handler for a given object.
    const IObjectTypeHandlerPtr& GetHandler(const TObjectBase* object) const;

    //! Returns the set of registered object types, excluding schemas.
    const std::set<EObjectType>& GetRegisteredTypes() const;

    //! If |hintId| is |NullObjectId| then creates a new unique object id.
    //! Otherwise returns |hintId| (but checks its type).
    TObjectId GenerateId(EObjectType type, const TObjectId& hintId);

    //! Adds a reference.
    //! Returns the strong reference counter.
    int RefObject(TObjectBase* object);

    //! Removes #count references.
    //! Returns the strong reference counter.
    int UnrefObject(TObjectBase* object, int count = 1);

    //! Increments the object weak reference counter thus temporarily preventing it from being destructed.
    //! Returns the weak reference counter.
    int WeakRefObject(TObjectBase* object);

    //! Decrements the object weak reference counter thus making it eligible for destruction.
    //! Returns the weak reference counter.
    int WeakUnrefObject(TObjectBase* object);

    //! Finds object by id, returns |nullptr| if nothing is found.
    TObjectBase* FindObject(const TObjectId& id);

    //! Finds object by id, fails if nothing is found.
    TObjectBase* GetObject(const TObjectId& id);

    //! Finds object by id, throws if nothing is found.
    TObjectBase* GetObjectOrThrow(const TObjectId& id);

    //! Creates a cross-cell read-only proxy for the object with the given #id.
    NYTree::IYPathServicePtr CreateRemoteProxy(const TObjectId& id);

    //! Returns a proxy for the object with the given versioned id.
    IObjectProxyPtr GetProxy(
        TObjectBase* object,
        NTransactionServer::TTransaction* transaction = nullptr);

    //! Called when a versioned object is branched.
    void BranchAttributes(
        const TObjectBase* originatingObject,
        TObjectBase* branchedObject);

    //! Called when a versioned object is merged during transaction commit.
    void MergeAttributes(
        TObjectBase* originatingObject,
        const TObjectBase* branchedObject);

    //! Fills the attributes of a given unversioned object.
    void FillAttributes(
        TObjectBase* object,
        const NYTree::IAttributeDictionary& attributes);

    //! Returns a YPath service that routes all incoming requests.
    NYTree::IYPathServicePtr GetRootService();

    //! Returns "master" object for handling requests sent via TMasterYPathProxy.
    TObjectBase* GetMasterObject();

    //! Returns a proxy for master object.
    /*!
     *  \see GetMasterObject
     */
    IObjectProxyPtr GetMasterProxy();

    //! Finds a schema object for a given type, returns |nullptr| if nothing is found.
    TObjectBase* FindSchema(EObjectType type);

    //! Finds a schema object for a given type, fails if nothing is found.
    TObjectBase* GetSchema(EObjectType type);

    //! Returns a proxy for schema object.
    /*!
     *  \see GetSchema
     */
    IObjectProxyPtr GetSchemaProxy(EObjectType type);

    NHydra::TMutationPtr CreateExecuteMutation(
        const NProto::TReqExecute& request);

    NHydra::TMutationPtr CreateDestroyObjectsMutation(
        const NProto::TReqDestroyObjects& request);

    //! Returns a future that gets set when the GC queues becomes empty.
    TFuture<void> GCCollect();

    TObjectBase* CreateObject(
        const TObjectId& hintId,
        NTransactionServer::TTransaction* transaction,
        NSecurityServer::TAccount* account,
        EObjectType type,
        NYTree::IAttributeDictionary* attributes,
        const NObjectClient::NProto::TObjectCreationExtensions& extensions);

    IObjectResolver* GetObjectResolver();

    //! Advices a client to yield if it spent a lot of time already.
    bool AdviceYield(NProfiling::TCpuInstant startInstant) const;

    //! Validates prerequisites, throws on failure.
    void ValidatePrerequisites(const NObjectClient::NProto::TPrerequisitesExt& prerequisites);

    //! Forwards a request to the leader of a given cell.
    TFuture<TSharedRefArray> ForwardToLeader(
        TCellTag cellTag,
        TSharedRefArray requestMessage,
        TNullable<TDuration> timeout = Null);

    //! Posts a creation request to the secondary master.
    void ReplicateObjectCreationToSecondaryMaster(
        TObjectBase* object,
        TCellTag cellTag);

    //! Posts an attribute update request to the secondary master.
    void ReplicateObjectAttributesToSecondaryMaster(
        TObjectBase* object,
        TCellTag cellTag);

    const NProfiling::TProfiler& GetProfiler();
    NProfiling::TTagId GetTypeTagId(EObjectType type);
    NProfiling::TTagId GetMethodTagId(const Stroka& method);

private:
    friend class TObjectProxyBase;

    class TRootService;
    typedef TIntrusivePtr<TRootService> TRootServicePtr;
    class TRemoteProxy;
    class TObjectResolver;

    const TObjectManagerConfigPtr Config_;

    NProfiling::TProfiler Profiler;

    struct TTypeEntry
    {
        IObjectTypeHandlerPtr Handler;
        TSchemaObject* SchemaObject = nullptr;
        IObjectProxyPtr SchemaProxy;
        NProfiling::TTagId TagId;
    };

    std::set<EObjectType> RegisteredTypes_;
    TEnumIndexedVector<TTypeEntry, EObjectType, MinObjectType, MaxObjectType> TypeToEntry_;

    yhash_map<Stroka, NProfiling::TTagId> MethodToTag_;

    TRootServicePtr RootService_;

    std::unique_ptr<TObjectResolver> ObjectResolver_;

    TObjectId MasterObjectId_;
    std::unique_ptr<TMasterObject> MasterObject_;

    IObjectProxyPtr MasterProxy_;

    NConcurrency::TPeriodicExecutorPtr ProfilingExecutor_;

    TGarbageCollectorPtr GarbageCollector_;

    int CreatedObjectCount_ = 0;
    int DestroyedObjectCount_ = 0;
    int LockedObjectCount_ = 0;

    //! Stores schemas (for serialization mostly).
    NHydra::TEntityMap<TObjectId, TSchemaObject> SchemaMap_;

    DECLARE_THREAD_AFFINITY_SLOT(AutomatonThread);


    void SaveKeys(NCellMaster::TSaveContext& context) const;
    void SaveValues(NCellMaster::TSaveContext& context) const;

    void LoadKeys(NCellMaster::TLoadContext& context);
    void LoadValues(NCellMaster::TLoadContext& context);

    virtual void OnRecoveryStarted() override;
    virtual void OnRecoveryComplete() override;
    virtual void Clear() override;
    virtual void OnLeaderActive() override;
    virtual void OnStopLeading() override;

    void HydraExecuteLeader(
        const NSecurityServer::TUserId& userId,
        const NRpc::TMutationId& mutationId,
        NRpc::IServiceContextPtr context);
    void HydraExecuteFollower(const NProto::TReqExecute& request);
    void HydraDestroyObjects(const NProto::TReqDestroyObjects& request);
    void HydraCreateForeignObject(const NProto::TReqCreateForeignObject& request) noexcept;
    void HydraRemoveForeignObject(const NProto::TReqRemoveForeignObject& request) noexcept;
    void HydraUnrefExportedObjects(const NProto::TReqUnrefExportedObjects& request) noexcept;

    void OnProfiling();

    std::unique_ptr<NYTree::IAttributeDictionary> GetReplicatedAttributes(
        TObjectBase* object,
        bool mandatory);
    void OnReplicateValuesToSecondaryMaster(TCellTag cellTag);

<<<<<<< HEAD
=======
    void InitSchemas();

>>>>>>> ffdf4c34
};

DEFINE_REFCOUNTED_TYPE(TObjectManager)

////////////////////////////////////////////////////////////////////////////////

} // namespace NObjectServer
} // namespace NYT
<|MERGE_RESOLUTION|>--- conflicted
+++ resolved
@@ -279,11 +279,8 @@
         bool mandatory);
     void OnReplicateValuesToSecondaryMaster(TCellTag cellTag);
 
-<<<<<<< HEAD
-=======
     void InitSchemas();
 
->>>>>>> ffdf4c34
 };
 
 DEFINE_REFCOUNTED_TYPE(TObjectManager)
