--- conflicted
+++ resolved
@@ -256,11 +256,7 @@
                 } catch (const TLeaderFallbackException&) {
                     asyncResponseMessage = objectManager->ForwardToLeader(
                         Owner->Bootstrap_->GetCellTag(),
-<<<<<<< HEAD
-                        requestMessage,
-=======
                         updatedRequestMessage,
->>>>>>> 4c21d8c5
                         Context->GetTimeout());
                 }
 
