#include "object_service.h"
#include "private.h"
#include "object_manager.h"

#include <yt/server/cell_master/bootstrap.h>
#include <yt/server/cell_master/hydra_facade.h>
#include <yt/server/cell_master/master_hydra_service.h>

#include <yt/server/cypress_server/cypress_manager.h>

#include <yt/server/security_server/security_manager.h>
#include <yt/server/security_server/user.h>

#include <yt/server/transaction_server/transaction.h>
#include <yt/server/transaction_server/transaction_manager.h>

#include <yt/ytlib/cypress_client/rpc_helpers.h>

#include <yt/ytlib/object_client/object_service_proxy.h>

#include <yt/ytlib/security_client/public.h>

#include <yt/core/rpc/helpers.h>
#include <yt/core/rpc/message.h>
#include <yt/core/rpc/service_detail.h>

#include <yt/core/ytree/ypath_detail.h>

#include <yt/core/profiling/scoped_timer.h>

#include <atomic>

namespace NYT {
namespace NObjectServer {

using namespace NHydra;
using namespace NRpc;
using namespace NRpc::NProto;
using namespace NBus;
using namespace NYTree;
using namespace NYTree::NProto;
using namespace NCypressClient;
using namespace NCypressServer;
using namespace NTransactionServer;
using namespace NSecurityClient;
using namespace NSecurityServer;
using namespace NObjectServer;
using namespace NCellMaster;

////////////////////////////////////////////////////////////////////////////////

DECLARE_REFCOUNTED_CLASS(TObjectService)

class TObjectService
    : public NCellMaster::TMasterHydraServiceBase
{
public:
    explicit TObjectService(TBootstrap* bootstrap)
        : TMasterHydraServiceBase(
            bootstrap,
            NObjectClient::TObjectServiceProxy::GetServiceName(),
            ObjectServerLogger,
            NObjectClient::TObjectServiceProxy::GetProtocolVersion())
    {
        RegisterMethod(RPC_SERVICE_METHOD_DESC(Execute));
        RegisterMethod(RPC_SERVICE_METHOD_DESC(GCCollect));
    }

private:
    class TExecuteSession;

    DECLARE_RPC_SERVICE_METHOD(NObjectClient::NProto, Execute);
    DECLARE_RPC_SERVICE_METHOD(NObjectClient::NProto, GCCollect);

};

DEFINE_REFCOUNTED_TYPE(TObjectService)

IServicePtr CreateObjectService(TBootstrap* bootstrap)
{
    return New<TObjectService>(bootstrap);
}

////////////////////////////////////////////////////////////////////////////////

class TObjectService::TExecuteSession
    : public TIntrinsicRefCounted
{
public:
    TExecuteSession(
        TObjectServicePtr owner,
        TCtxExecutePtr context)
        : Owner(std::move(owner))
        , Context(std::move(context))
        , RequestCount(Context->Request().part_counts_size())
        , EpochAutomatonInvoker(Owner->Bootstrap_->GetHydraFacade()->GetEpochAutomatonInvoker())
    { }

    void Run()
    {
        Context->SetRequestInfo("RequestCount: %v", RequestCount);

        if (RequestCount == 0) {
            Reply();
            return;
        }

        ResponseMessages.resize(RequestCount);
        RequestHeaders.resize(RequestCount);
        UserName = Context->GetUser();

        if (Context->Request().suppress_upstream_sync()) {
            Continue();
            return;
        }

        auto hydraManager = Owner->Bootstrap_->GetHydraFacade()->GetHydraManager();
        auto sync = hydraManager->SyncWithUpstream();
        if (sync.IsSet()) {
            CheckAndContinue(sync.Get());
        } else {
            sync.Subscribe(BIND(&TExecuteSession::CheckAndContinue, MakeStrong(this))
                .Via(EpochAutomatonInvoker));
        }
    }

private:
    const TObjectServicePtr Owner;
    const TCtxExecutePtr Context;

    const int RequestCount;
    const IInvokerPtr EpochAutomatonInvoker;

    TFuture<void> LastMutationCommitted = VoidFuture;
    std::atomic<bool> Replied = {false};
    std::atomic<int> ResponseCount = {0};
    std::vector<TSharedRefArray> ResponseMessages;
    std::vector<TRequestHeader> RequestHeaders;
    int CurrentRequestIndex = 0;
    int CurrentRequestPartIndex = 0;
    Stroka UserName;

    const NLogging::TLogger& Logger = ObjectServerLogger;


    void CheckAndContinue(const TError& error)
    {
        if (!error.IsOK()) {
            Reply(error);
            return;
        }

        Continue();
    }

    void Continue()
    {
        try {
            auto objectManager = Owner->Bootstrap_->GetObjectManager();
            auto rootService = objectManager->GetRootService();

            auto batchStartInstant = NProfiling::GetCpuInstant();

            auto& request = Context->Request();
            const auto& attachments = request.Attachments();

            auto securityManager = Owner->Bootstrap_->GetSecurityManager();
            auto* user = GetAuthenticatedUser();

            if (CurrentRequestIndex == 0) {
                securityManager->ValidateUserAccess(user);
            }

            TAuthenticatedUserGuard userGuard(securityManager, user);

            while (CurrentRequestIndex < request.part_counts_size()) {
                // Don't allow the thread to be blocked for too long by a single batch.
                if (objectManager->AdviceYield(batchStartInstant)) {
                    EpochAutomatonInvoker->Invoke(
                        BIND(&TExecuteSession::Continue, MakeStrong(this)));
                    return;
                }

                NProfiling::TScopedTimer timer;

                int partCount = request.part_counts(CurrentRequestIndex);
                if (partCount == 0) {
                    // Skip empty requests.
                    OnResponse(
                        CurrentRequestIndex,
                        false,
                        NTracing::TTraceContext(),
                        nullptr,
                        TSharedRefArray());
                    NextRequest();
                    continue;
                }

                std::vector<TSharedRef> requestParts(
                    attachments.begin() + CurrentRequestPartIndex,
                    attachments.begin() + CurrentRequestPartIndex + partCount);

                auto requestMessage = TSharedRefArray(std::move(requestParts));

                auto& requestHeader = RequestHeaders[CurrentRequestIndex];
                if (!ParseRequestHeader(requestMessage, &requestHeader)) {
                    THROW_ERROR_EXCEPTION(
                        NRpc::EErrorCode::ProtocolError,
                        "Error parsing request header");
                }

                // Propagate various parameters to the subrequest.
                ToProto(requestHeader.mutable_request_id(), Context->GetRequestId());
                requestHeader.set_retry(requestHeader.retry() || Context->IsRetry());
                requestHeader.set_user(user->GetName());
                auto updatedRequestMessage = SetRequestHeader(requestMessage, requestHeader);

                const auto& ypathExt = requestHeader.GetExtension(TYPathHeaderExt::ypath_header_ext);
                const auto& path = ypathExt.path();
                bool mutating = ypathExt.mutating();

                if (mutating) {
                    Owner->ValidatePeer(EPeerKind::Leader);
                }

                if (!mutating && !LastMutationCommitted.IsSet()) {
                    LastMutationCommitted.Subscribe(
                        BIND(&TExecuteSession::CheckAndContinue, MakeStrong(this))
                            .Via(EpochAutomatonInvoker));
                    return;
                }

                NTracing::TTraceContextGuard traceContextGuard(NTracing::CreateChildTraceContext());
                NTracing::TraceEvent(
                    requestHeader.service(),
                    requestHeader.method(),
                    NTracing::ServerReceiveAnnotation);

                auto requestInfo = Format("RequestId: %v, Mutating: %v, RequestPath: %v, User: %v",
                    Context->GetRequestId(),
                    mutating,
                    path,
                    UserName);
                auto responseInfo = Format("RequestId: %v",
                    Context->GetRequestId());

                TFuture<TSharedRefArray> asyncResponseMessage;
                try {
                    asyncResponseMessage = ExecuteVerb(
                        rootService,
                        updatedRequestMessage,
                        ObjectServerLogger,
                        NLogging::ELogLevel::Debug,
                        requestInfo,
                        responseInfo);
                } catch (const TLeaderFallbackException&) {
                    asyncResponseMessage = objectManager->ForwardToLeader(
                        Owner->Bootstrap_->GetCellTag(),
<<<<<<< HEAD
                        requestMessage,
=======
                        updatedRequestMessage,
>>>>>>> ffdf4c34
                        Context->GetTimeout());
                }

                auto syncTime = timer.GetElapsed();

                // NB: Even if the user was just removed the instance is still valid but not alive.
                if (IsObjectAlive(user)) {
                    securityManager->ChargeUser(user, 1, syncTime, TDuration());
                }

                // Optimize for the (typical) case of synchronous response.
                if (asyncResponseMessage.IsSet() && !objectManager->AdviceYield(batchStartInstant)) {
                    OnResponse(
                        CurrentRequestIndex,
                        mutating,
                        traceContextGuard.GetContext(),
                        &requestHeader,
                        asyncResponseMessage.Get());
                } else {
                    LastMutationCommitted = asyncResponseMessage.Apply(BIND(
                        &TExecuteSession::OnResponse,
                        MakeStrong(this),
                        CurrentRequestIndex,
                        mutating,
                        traceContextGuard.GetContext(),
                        &requestHeader));
                }

                NextRequest();
            }
        } catch (const std::exception& ex) {
            Reply(ex);
        }
    }

    void OnResponse(
        int requestIndex,
        bool mutating,
        const NTracing::TTraceContext& traceContext,
        const TRequestHeader* requestHeader,
        const TErrorOr<TSharedRefArray>& responseMessageOrError)
    {
        VERIFY_THREAD_AFFINITY_ANY();

        if (!responseMessageOrError.IsOK()) {
            // Unexpected error.
            Context->Reply(responseMessageOrError);
            return;
        }

        const auto& responseMessage = responseMessageOrError.Value();
        if (responseMessage) {
            NTracing::TraceEvent(
                traceContext,
                requestHeader->service(),
                requestHeader->method(),
                NTracing::ServerSendAnnotation);
        }

        ResponseMessages[requestIndex] = std::move(responseMessage);

        if (++ResponseCount == ResponseMessages.size()) {
            Reply();
        }
    }

    void NextRequest()
    {
        const auto& request = Context->Request();
        CurrentRequestPartIndex += request.part_counts(CurrentRequestIndex);
        CurrentRequestIndex += 1;
    }

    void Reply(const TError& error = TError())
    {
        bool expected = false;
        if (!Replied.compare_exchange_strong(expected, true))
            return;

        if (error.IsOK()) {
            auto& response = Context->Response();
            for (const auto& responseMessage : ResponseMessages) {
                if (responseMessage) {
                    response.add_part_counts(responseMessage.Size());
                    response.Attachments().insert(
                        response.Attachments().end(),
                        responseMessage.Begin(),
                        responseMessage.End());
                } else {
                    response.add_part_counts(0);
                }
            }
        }
     
        Context->Reply(error);
    }

    TUser* GetAuthenticatedUser()
    {
        auto securityManager = Owner->Bootstrap_->GetSecurityManager();
        return securityManager->GetUserByNameOrThrow(UserName);
    }

};

////////////////////////////////////////////////////////////////////////////////

DEFINE_RPC_SERVICE_METHOD(TObjectService, Execute)
{
    UNUSED(request);
    UNUSED(response);

    ValidatePeer(EPeerKind::LeaderOrFollower);

    New<TExecuteSession>(this, std::move(context))->Run();
}

DEFINE_RPC_SERVICE_METHOD(TObjectService, GCCollect)
{
    UNUSED(request);
    UNUSED(response);

    ValidatePeer(EPeerKind::Leader);

    context->SetRequestInfo();

    auto objectManager = Bootstrap_->GetObjectManager();
    context->ReplyFrom(objectManager->GCCollect());
}

////////////////////////////////////////////////////////////////////////////////

} // namespace NObjectServer
} // namespace NYT<|MERGE_RESOLUTION|>--- conflicted
+++ resolved
@@ -256,11 +256,7 @@
                 } catch (const TLeaderFallbackException&) {
                     asyncResponseMessage = objectManager->ForwardToLeader(
                         Owner->Bootstrap_->GetCellTag(),
-<<<<<<< HEAD
-                        requestMessage,
-=======
                         updatedRequestMessage,
->>>>>>> ffdf4c34
                         Context->GetTimeout());
                 }
 
