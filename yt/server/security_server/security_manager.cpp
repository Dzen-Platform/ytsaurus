--- conflicted
+++ resolved
@@ -50,12 +50,8 @@
 using namespace NCypressServer;
 using namespace NSecurityClient;
 using namespace NObjectServer;
-<<<<<<< HEAD
 using namespace NHiveServer;
-=======
-using namespace NHive;
 using namespace NProfiling;
->>>>>>> c462c706
 
 using NYT::FromProto;
 using NYT::ToProto;
@@ -107,12 +103,7 @@
 
     virtual TObjectBase* CreateObject(
         const TObjectId& hintId,
-<<<<<<< HEAD
         IAttributeDictionary* attributes) override;
-=======
-        IAttributeDictionary* attributes,
-        const NObjectClient::NProto::TObjectCreationExtensions& extensions) override;
->>>>>>> c462c706
 
 private:
     TImpl* const Owner_;
