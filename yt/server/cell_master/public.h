#pragma once

#include <yt/core/misc/enum.h>
#include <yt/core/misc/public.h>

namespace NYT {
namespace NCellMaster {

////////////////////////////////////////////////////////////////////////////////

namespace NProto {

class TCellStatistics;

} // namespace NProto

////////////////////////////////////////////////////////////////////////////////

DECLARE_REFCOUNTED_CLASS(TMasterHydraManagerConfig)
DECLARE_REFCOUNTED_CLASS(TMulticellManagerConfig)
DECLARE_REFCOUNTED_CLASS(TCellMasterConfig)

DECLARE_REFCOUNTED_CLASS(TMasterAutomaton)
DECLARE_REFCOUNTED_CLASS(TMasterAutomatonPart)
DECLARE_REFCOUNTED_CLASS(THydraFacade)
DECLARE_REFCOUNTED_CLASS(TWorldInitializer)
DECLARE_REFCOUNTED_CLASS(TIdentityManager)
DECLARE_REFCOUNTED_CLASS(TMulticellManager)

class TBootstrap;

class TLoadContext;
class TSaveContext;
using TPersistenceContext = TCustomPersistenceContext<TSaveContext, TLoadContext>;

DEFINE_ENUM(EAutomatonThreadQueue,
    (Default)
    (Mutation)
    (ChunkMaintenance)
    (ChunkLocator)
    (ChunkTraverser)
<<<<<<< HEAD
=======
    (ChunkReplicaAllocator)
>>>>>>> 9f69fcd5
    (CypressTraverser)
    (FullHeartbeat)
    (RpcService)
    (TransactionSupervisor)
<<<<<<< HEAD
    (GC)
=======
    (GarbageCollector)
    (JobTracker)
>>>>>>> 9f69fcd5
);

////////////////////////////////////////////////////////////////////////////////

} // namespace NCellMaster
} // namespace NYT<|MERGE_RESOLUTION|>--- conflicted
+++ resolved
@@ -39,20 +39,13 @@
     (ChunkMaintenance)
     (ChunkLocator)
     (ChunkTraverser)
-<<<<<<< HEAD
-=======
     (ChunkReplicaAllocator)
->>>>>>> 9f69fcd5
     (CypressTraverser)
     (FullHeartbeat)
     (RpcService)
     (TransactionSupervisor)
-<<<<<<< HEAD
-    (GC)
-=======
     (GarbageCollector)
     (JobTracker)
->>>>>>> 9f69fcd5
 );
 
 ////////////////////////////////////////////////////////////////////////////////
