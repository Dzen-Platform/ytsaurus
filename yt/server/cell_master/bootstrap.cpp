--- conflicted
+++ resolved
@@ -519,11 +519,7 @@
         "/election",
         HydraFacade_->GetElectionManager()->GetMonitoringProducer());
 
-<<<<<<< HEAD
-    auto orchidFactory = GetEphemeralNodeFactory(true);
-=======
-    auto orchidFactory = CreateEphemeralNodeFactory();
->>>>>>> ca0f8308
+    auto orchidFactory = CreateEphemeralNodeFactory(true);
     auto orchidRoot = orchidFactory->CreateMap();
     SetNodeByYPath(
         orchidRoot,
