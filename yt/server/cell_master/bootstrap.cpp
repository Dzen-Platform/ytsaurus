--- conflicted
+++ resolved
@@ -369,7 +369,6 @@
         SecondaryCellTags_.push_back(CellTagFromId(cellConfig->CellId));
     }
 
-<<<<<<< HEAD
     if (PrimaryMaster_) {
         LOG_INFO("Running as primary master (CellId: %v, CellTag: %v, SecondaryCellTags: [%v], PeerId: %v)",
             CellId_,
@@ -392,16 +391,7 @@
     YCHECK(CellDirectory_->ReconfigureCell(Config_->PrimaryMaster));
     for (const auto& cellConfig : Config_->SecondaryMasters) {
         YCHECK(CellDirectory_->ReconfigureCell(cellConfig));
-=======
-    auto selfIt = std::find_if(addresses.begin(), addresses.end(), [&] (const TNullable<Stroka>& maybeAddress) {
-        return to_lower(*maybeAddress) == to_lower(selfAddress);
-    });
-    if (selfIt == addresses.end()) {
-        THROW_ERROR_EXCEPTION("Missing self address %Qv is the peer list",
-            selfAddress);
->>>>>>> cd0a9ce7
-    }
-    auto selfId = std::distance(addresses.begin(), selfIt);
+    }
 
     HttpServer_.reset(new NHttp::TServer(Config_->MonitoringPort));
 
