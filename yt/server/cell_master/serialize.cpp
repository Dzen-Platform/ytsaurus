#include "stdafx.h"
#include "serialize.h"

namespace NYT {
namespace NCellMaster {

////////////////////////////////////////////////////////////////////////////////

int GetCurrentSnapshotVersion()
{
<<<<<<< HEAD
    return 200;
=======
    return 122;
>>>>>>> 5373dc8b
}

bool ValidateSnapshotVersion(int version)
{
    return
        version == 119 ||
<<<<<<< HEAD
        version == 200;
=======
        version == 120 ||
        version == 121 ||
        version == 122;
>>>>>>> 5373dc8b
}

////////////////////////////////////////////////////////////////////////////////

TLoadContext::TLoadContext(TBootstrap* bootstrap)
    : Bootstrap_(bootstrap)
{ }

////////////////////////////////////////////////////////////////////////////////

} // namespace NCellMaster
} // namespace NYT<|MERGE_RESOLUTION|>--- conflicted
+++ resolved
@@ -8,24 +8,14 @@
 
 int GetCurrentSnapshotVersion()
 {
-<<<<<<< HEAD
     return 200;
-=======
-    return 122;
->>>>>>> 5373dc8b
 }
 
 bool ValidateSnapshotVersion(int version)
 {
     return
-        version == 119 ||
-<<<<<<< HEAD
+        version == 122 ||
         version == 200;
-=======
-        version == 120 ||
-        version == 121 ||
-        version == 122;
->>>>>>> 5373dc8b
 }
 
 ////////////////////////////////////////////////////////////////////////////////
