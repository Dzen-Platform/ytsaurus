--- conflicted
+++ resolved
@@ -7,11 +7,7 @@
 
 int GetCurrentSnapshotVersion()
 {
-<<<<<<< HEAD
     return 500;
-=======
-    return 353;
->>>>>>> 47290472
 }
 
 bool ValidateSnapshotVersion(int version)
@@ -40,7 +36,7 @@
         version == 350 ||
         version == 351 ||
         version == 352 ||
-<<<<<<< HEAD
+        version == 353 ||
         version == 400 ||
         version == 401 ||
         version == 402 ||
@@ -49,9 +45,6 @@
         version == 405 ||
         version == 406 ||
         version == 500;
-=======
-        version == 353 ;
->>>>>>> 47290472
 }
 
 ////////////////////////////////////////////////////////////////////////////////
