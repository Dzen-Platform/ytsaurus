#include "stdafx.h"
#include "job.h"
#include "chunk.h"
#include "chunk_store.h"
#include "block_store.h"
#include "location.h"
#include "config.h"
#include "journal_chunk.h"
#include "journal_dispatcher.h"
#include "session_manager.h"
#include "master_connector.h"
#include "session.h"
#include "private.h"

#include <core/misc/protobuf_helpers.h>
#include <core/misc/string.h>

#include <core/erasure/codec.h>

#include <core/concurrency/scheduler.h>

#include <core/actions/cancelable_context.h>

#include <core/logging/log.h>

#include <ytlib/node_tracker_client/helpers.h>
#include <ytlib/node_tracker_client/node_directory.h>

#include <ytlib/job_tracker_client/job.pb.h>

#include <ytlib/chunk_client/chunk_writer.h>
#include <ytlib/chunk_client/block_cache.h>
#include <ytlib/chunk_client/chunk_meta_extensions.h>
#include <ytlib/chunk_client/erasure_reader.h>
#include <ytlib/chunk_client/job.pb.h>
#include <ytlib/chunk_client/replication_writer.h>
#include <ytlib/chunk_client/replication_reader.h>

#include <ytlib/object_client/helpers.h>

#include <ytlib/api/client.h>

#include <server/hydra/changelog.h>

#include <server/job_agent/job.h>

#include <server/cell_node/bootstrap.h>
#include <server/cell_node/config.h>

namespace NYT {
namespace NDataNode {

using namespace NObjectClient;
using namespace NNodeTrackerClient;
using namespace NJobTrackerClient;
using namespace NJobAgent;
using namespace NChunkClient;
using namespace NChunkClient::NProto;
using namespace NCellNode;
using namespace NNodeTrackerClient::NProto;
using namespace NJobTrackerClient::NProto;
using namespace NConcurrency;

using NNodeTrackerClient::TNodeDescriptor;

////////////////////////////////////////////////////////////////////////////////

static const i64 ReadPriority = 0;

////////////////////////////////////////////////////////////////////////////////

class TChunkJobBase
    : public IJob
{
public:
    DEFINE_SIGNAL(void(const TNodeResources& resourcesDelta), ResourcesUpdated);

public:
    TChunkJobBase(
        const TJobId& jobId,
        const TJobSpec& jobSpec,
        const TNodeResources& resourceLimits,
        TDataNodeConfigPtr config,
        TBootstrap* bootstrap)
        : JobId_(jobId)
        , JobSpec_(jobSpec)
        , ResourceLimits_(resourceLimits)
        , Config_(config)
        , Bootstrap_(bootstrap)
    {
        Logger.AddTag("JobId: %v", jobId);
    }

    virtual void Start() override
    {
        JobState_ = EJobState::Running;
        JobPhase_ = EJobPhase::Running;

        try {
            DoPrepare();
        } catch (const std::exception& ex) {
            SetFailed(ex);
            return;
        }

        JobFuture_ = BIND(&TChunkJobBase::GuardedRun, MakeStrong(this))
            .AsyncVia(Bootstrap_->GetControlInvoker())
            .Run();
    }

    virtual void Abort(const TError& error) override
    {
        switch (JobState_) {
            case EJobState::Waiting:
                SetAborted(error);
                return;

            case EJobState::Running:
                JobFuture_.Cancel();
                SetAborted(error);
                return;

            default:
                return;
        }
    }

    virtual const TJobId& GetId() const override
    {
        return JobId_;
    }

    virtual const TJobSpec& GetSpec() const override
    {
        return JobSpec_;
    }

    virtual EJobState GetState() const override
    {
        return JobState_;
    }

    virtual EJobPhase GetPhase() const override
    {
        return JobPhase_;
    }

    virtual TNodeResources GetResourceUsage() const override
    {
        return ResourceLimits_;
    }

    virtual void SetResourceUsage(const TNodeResources& /*newUsage*/) override
    {
        YUNREACHABLE();
    }

    virtual TJobResult GetResult() const override
    {
        return Result_;
    }

    virtual void SetResult(const TJobResult& /*result*/) override
    {
        YUNREACHABLE();
    }

    virtual double GetProgress() const override
    {
        return Progress_;
    }

    virtual void SetProgress(double value) override
    {
        Progress_ = value;
    }

    virtual void SetStatistics(const NYTree::TYsonString& /*statistics*/) override
    {
        YUNREACHABLE();
    }

    virtual std::vector<TChunkId> DumpInputContexts() const override
    {
        THROW_ERROR_EXCEPTION("Input context dumping is not supported");
    }

    virtual NYTree::TYsonString Strace() const override
    {
        THROW_ERROR_EXCEPTION("Stracing is not supported");
    }

protected:
    const TJobId JobId_;
    const TJobSpec JobSpec_;
    TNodeResources ResourceLimits_;
    const TDataNodeConfigPtr Config_;
    TBootstrap* const Bootstrap_;

    NLogging::TLogger Logger = DataNodeLogger;

    EJobState JobState_ = EJobState::Waiting;
    EJobPhase JobPhase_ = EJobPhase::Created;

    double Progress_ = 0.0;

    TFuture<void> JobFuture_;

    TJobResult Result_;

    TChunkId ChunkId_;


    virtual void DoPrepare()
    {
        const auto& chunkSpecExt = JobSpec_.GetExtension(TChunkJobSpecExt::chunk_job_spec_ext);
        ChunkId_ = FromProto<TChunkId>(chunkSpecExt.chunk_id());

        Logger.AddTag("ChunkId: %v", ChunkId_);
    }

    virtual void DoRun() = 0;


    void GuardedRun()
    {
        LOG_INFO("Job started (JobType: %v)",
            EJobType(JobSpec_.type()));
        try {
            DoRun();
        } catch (const std::exception& ex) {
            SetFailed(ex);
            return;
        }
        SetCompleted();
    }

    void SetCompleted()
    {
        LOG_INFO("Job completed");
        Progress_ = 1.0;
        DoSetFinished(EJobState::Completed, TError());
    }

    void SetFailed(const TError& error)
    {
        LOG_ERROR(error, "Job failed");
        DoSetFinished(EJobState::Failed, error);
    }

    void SetAborted(const TError& error)
    {
        LOG_INFO(error, "Job aborted");
        DoSetFinished(EJobState::Aborted, error);
    }

private:
    void DoSetFinished(EJobState finalState, const TError& error)
    {
        if (JobState_ != EJobState::Running && JobState_ != EJobState::Waiting)
            return;

        JobPhase_ = EJobPhase::Finished;
        JobState_ = finalState;
        ToProto(Result_.mutable_error(), error);
        auto deltaResources = ZeroNodeResources() - ResourceLimits_;
        ResourceLimits_ = ZeroNodeResources();
        JobFuture_.Reset();
        ResourcesUpdated_.Fire(deltaResources);
    }

};

////////////////////////////////////////////////////////////////////////////////

class TLocalChunkJobBase
    : public TChunkJobBase
{
public:
    TLocalChunkJobBase(
        const TJobId& jobId,
        const TJobSpec& jobSpec,
        const TNodeResources& resourceLimits,
        TDataNodeConfigPtr config,
        TBootstrap* bootstrap)
        : TChunkJobBase(
            jobId,
            std::move(jobSpec),
            resourceLimits,
            config,
            bootstrap)
    { }

protected:
    IChunkPtr Chunk_;


    virtual void DoPrepare()
    {
        TChunkJobBase::DoPrepare();

        auto chunkStore = Bootstrap_->GetChunkStore();
        Chunk_ = chunkStore->GetChunkOrThrow(ChunkId_);
    }

};

////////////////////////////////////////////////////////////////////////////////

class TChunkRemovalJob
    : public TLocalChunkJobBase
{
public:
    TChunkRemovalJob(
        const TJobId& jobId,
        const TJobSpec& jobSpec,
        const TNodeResources& resourceLimits,
        TDataNodeConfigPtr config,
        TBootstrap* bootstrap)
        : TLocalChunkJobBase(
            jobId,
            std::move(jobSpec),
            resourceLimits,
            config,
            bootstrap)
    { }

private:
    virtual void DoRun() override
    {
        auto sessionManager = Bootstrap_->GetSessionManager();
        auto session = sessionManager->FindSession(Chunk_->GetId());
        if (session) {
            session->Cancel(TError("Chunk is removed"));
        }

        auto chunkStore = Bootstrap_->GetChunkStore();
        WaitFor(chunkStore->RemoveChunk(Chunk_))
            .ThrowOnError();
    }

};

////////////////////////////////////////////////////////////////////////////////

class TChunkReplicationJob
    : public TLocalChunkJobBase
{
public:
    TChunkReplicationJob(
        const TJobId& jobId,
        const TJobSpec& jobSpec,
        const TNodeResources& resourceLimits,
        TDataNodeConfigPtr config,
        TBootstrap* bootstrap)
        : TLocalChunkJobBase(
            jobId,
            std::move(jobSpec),
            resourceLimits,
            config,
            bootstrap)
        , ReplicateChunkJobSpecExt_(JobSpec_.GetExtension(TReplicateChunkJobSpecExt::replicate_chunk_job_spec_ext))
    { }

private:
    const TReplicateChunkJobSpecExt ReplicateChunkJobSpecExt_;


    virtual void DoRun() override
    {
        auto asyncMeta = Chunk_->ReadMeta(0);
        auto meta = WaitFor(asyncMeta)
            .ValueOrThrow();

        LOG_INFO("Chunk meta fetched");

        auto nodeDirectory = New<NNodeTrackerClient::TNodeDirectory>();
        nodeDirectory->MergeFrom(ReplicateChunkJobSpecExt_.node_directory());

        auto targets = FromProto<TChunkReplica, TChunkReplicaList>(ReplicateChunkJobSpecExt_.targets());

        auto options = New<TRemoteWriterOptions>();
        options->SessionType = EWriteSessionType::Replication;

        auto writer = CreateReplicationWriter(
            Config_->ReplicationWriter,
            options,
            ChunkId_,
            targets,
            nodeDirectory,
            nullptr,
            GetNullBlockCache(),
            Bootstrap_->GetReplicationOutThrottler());

        WaitFor(writer->Open())
            .ThrowOnError();

        int currentBlockIndex = 0;
        int blockCount = GetBlockCount(*meta);

        auto blockStore = Bootstrap_->GetBlockStore();
        auto blockCache = Bootstrap_->GetBlockCache();

        while (currentBlockIndex < blockCount) {
            auto asyncReadBlocks = blockStore->ReadBlocks(
                ChunkId_,
                currentBlockIndex,
                blockCount - currentBlockIndex,
                ReadPriority,
                blockCache,
                false);
            auto readBlocks = WaitFor(asyncReadBlocks)
                .ValueOrThrow();

            std::vector<TSharedRef> writeBlocks;
            for (const auto& block : readBlocks) {
                if (!block)
                    break;
                writeBlocks.push_back(block);
            }

            LOG_DEBUG("Enqueuing blocks for replication (Blocks: %v-%v)",
                currentBlockIndex,
                currentBlockIndex + writeBlocks.size() - 1);

            auto writeResult = writer->WriteBlocks(writeBlocks);
            if (!writeResult) {
                WaitFor(writer->GetReadyEvent())
                    .ThrowOnError();
            }

            currentBlockIndex += writeBlocks.size();
        }

        LOG_DEBUG("All blocks are enqueued for replication");

        WaitFor(writer->Close(*meta))
            .ThrowOnError();
    }

    int GetBlockCount(const TChunkMeta& meta)
    {
        switch (TypeFromId(DecodeChunkId(ChunkId_).Id)) {
            case EObjectType::Chunk:
            case EObjectType::ErasureChunk: {
                auto blocksExt = GetProtoExtension<TBlocksExt>(meta.extensions());
                return blocksExt.blocks_size();
            }

            case EObjectType::JournalChunk: {
                auto miscExt = GetProtoExtension<TMiscExt>(meta.extensions());
                if (!miscExt.sealed()) {
                    THROW_ERROR_EXCEPTION("Cannot replicate an unsealed chunk %v",
                        ChunkId_);
                }
                return miscExt.row_count();
            }

            default:
                YUNREACHABLE();
        }
    }

};

////////////////////////////////////////////////////////////////////////////////

class TChunkRepairJob
    : public TChunkJobBase
{
public:
    TChunkRepairJob(
        const TJobId& jobId,
        const TJobSpec& jobSpec,
        const TNodeResources& resourceLimits,
        TDataNodeConfigPtr config,
        TBootstrap* bootstrap)
        : TChunkJobBase(
            jobId,
            std::move(jobSpec),
            resourceLimits,
            config,
            bootstrap)
        , RepairJobSpecExt_(JobSpec_.GetExtension(TRepairChunkJobSpecExt::repair_chunk_job_spec_ext))
    { }

private:
    const TRepairChunkJobSpecExt RepairJobSpecExt_;


    virtual void DoRun() override
    {
        auto codecId = NErasure::ECodec(RepairJobSpecExt_.erasure_codec());
        auto* codec = NErasure::GetCodec(codecId);

        auto replicas = FromProto<TChunkReplica>(RepairJobSpecExt_.replicas());
        auto targets = FromProto<TChunkReplica>(RepairJobSpecExt_.targets());
        auto erasedIndexes = FromProto<int, NErasure::TPartIndexList>(RepairJobSpecExt_.erased_indexes());
        YCHECK(targets.size() == erasedIndexes.size());

        // Compute repair plan.
        auto repairIndexes = codec->GetRepairIndices(erasedIndexes);
        if (!repairIndexes) {
            THROW_ERROR_EXCEPTION("Codec is unable to repair the chunk");
        }

        LOG_INFO("Preparing to repair (ErasedIndexes: [%v], RepairIndexes: [%v], Targets: [%v])",
            JoinToString(erasedIndexes),
            JoinToString(*repairIndexes),
            JoinToString(targets));

        auto nodeDirectory = New<NNodeTrackerClient::TNodeDirectory>();
        nodeDirectory->MergeFrom(RepairJobSpecExt_.node_directory());

        std::vector<IChunkReaderPtr> readers;
        for (int partIndex : *repairIndexes) {
            TChunkReplicaList partReplicas;
            for (auto replica : replicas) {
                if (replica.GetIndex() == partIndex) {
                    partReplicas.push_back(replica);
                }
            }
            YCHECK(!partReplicas.empty());

            auto partId = ErasurePartIdFromChunkId(ChunkId_, partIndex);
            auto options = New<TRemoteReaderOptions>();
            options->SessionType = EReadSessionType::Repair;
            auto reader = CreateReplicationReader(
                Config_->RepairReader,
                options,
                Bootstrap_->GetMasterClient()->GetMasterChannel(NApi::EMasterChannelKind::LeaderOrFollower),
                nodeDirectory,
                Bootstrap_->GetMasterConnector()->GetLocalDescriptor(),
                partId,
                partReplicas,
                Bootstrap_->GetBlockCache(),
                Bootstrap_->GetRepairInThrottler());
            readers.push_back(reader);
        }

        std::vector<IChunkWriterPtr> writers;
        for (int index = 0; index < static_cast<int>(erasedIndexes.size()); ++index) {
            int partIndex = erasedIndexes[index];
            auto partId = ErasurePartIdFromChunkId(ChunkId_, partIndex);
            auto options = New<TRemoteWriterOptions>();
            options->SessionType = EWriteSessionType::Repair;
            auto writer = CreateReplicationWriter(
                Config_->RepairWriter,
                options,
                partId,
                TChunkReplicaList(1, targets[index]),
                nodeDirectory,
                nullptr,
                GetNullBlockCache(),
                Bootstrap_->GetRepairOutThrottler());
            writers.push_back(writer);
        }

        {
            auto onProgress = BIND(&TChunkRepairJob::SetProgress, MakeWeak(this))
                .Via(GetCurrentInvoker());

            auto result = RepairErasedParts(
                codec,
                erasedIndexes,
                readers,
                writers,
                onProgress);

            auto repairError = WaitFor(result);
            THROW_ERROR_EXCEPTION_IF_FAILED(repairError, "Error repairing chunk %v",
                ChunkId_);
        }
    }

};

////////////////////////////////////////////////////////////////////////////////

class TSealChunkJob
    : public TLocalChunkJobBase
{
public:
    TSealChunkJob(
        const TJobId& jobId,
        TJobSpec&& jobSpec,
        const TNodeResources& resourceLimits,
        TDataNodeConfigPtr config,
        TBootstrap* bootstrap)
        : TLocalChunkJobBase(
            jobId,
            std::move(jobSpec),
            resourceLimits,
            config,
            bootstrap)
        , SealJobSpecExt_(JobSpec_.GetExtension(TSealChunkJobSpecExt::seal_chunk_job_spec_ext))
    { }

private:
    const TSealChunkJobSpecExt SealJobSpecExt_;


    virtual void DoRun() override
    {
        if (Chunk_->GetType() != EObjectType::JournalChunk) {
            THROW_ERROR_EXCEPTION("Cannot seal a non-journal chunk %v",
                ChunkId_);
        }

        auto journalChunk = Chunk_->AsJournalChunk();
        if (journalChunk->IsActive()) {
            THROW_ERROR_EXCEPTION("Cannot seal an active journal chunk %v",
                ChunkId_);
        }

        auto readGuard = TChunkReadGuard::TryAcquire(Chunk_);
        if (!readGuard) {
            THROW_ERROR_EXCEPTION("Cannot lock chunk %v",
                ChunkId_);
        }

        auto journalDispatcher = Bootstrap_->GetJournalDispatcher();
<<<<<<< HEAD
        auto location = Chunk_->GetLocation();

        auto asyncChangelog = journalDispatcher->OpenChangelog(location, ChunkId_, false);
        auto changelog = WaitFor(asyncChangelog)
=======
        auto location = journalChunk->GetLocation();
        auto changelog = WaitFor(journalDispatcher->OpenChangelog(location, ChunkId_))
>>>>>>> cd712066
            .ValueOrThrow();

        if (journalChunk->HasAttachedChangelog()) {
            THROW_ERROR_EXCEPTION("Journal chunk %v is already being written to",
                ChunkId_);
        }

        if (journalChunk->IsSealed()) {
            LOG_INFO("Chunk %v is already sealed",
                ChunkId_);
            return;
        }

        TJournalChunkChangelogGuard changelogGuard(journalChunk, changelog);
        i64 currentRowCount = changelog->GetRecordCount();
        i64 sealRowCount = SealJobSpecExt_.row_count();
        if (currentRowCount < sealRowCount) {
            LOG_INFO("Started downloading missing journal chunk rows (Rows: %v-%v)",
                currentRowCount,
                sealRowCount - 1);

            auto nodeDirectory = New<NNodeTrackerClient::TNodeDirectory>();
            nodeDirectory->MergeFrom(SealJobSpecExt_.node_directory());

            auto replicas = FromProto<TChunkReplica, TChunkReplicaList>(SealJobSpecExt_.replicas());

            auto options = New<TRemoteReaderOptions>();
            options->SessionType = EReadSessionType::Replication;
            auto reader = CreateReplicationReader(
                Config_->SealReader,
                options,
                Bootstrap_->GetMasterClient()->GetMasterChannel(NApi::EMasterChannelKind::LeaderOrFollower),
                nodeDirectory,
                Null,
                ChunkId_,
                replicas,
                Bootstrap_->GetBlockCache(),
                Bootstrap_->GetReplicationInThrottler());

            while (currentRowCount < sealRowCount) {
<<<<<<< HEAD
                auto asyncBlocks  = reader->ReadBlocks(currentRowCount, sealRowCount - currentRowCount);
                auto blocks = WaitFor(asyncBlocks)
                    .ValueOrThrow();

                int blockCount = blocks.size();
=======
                auto asyncBlocks = reader->ReadBlocks(
                    currentRowCount,
                    sealRowCount - currentRowCount);
                auto blocks = WaitFor(asyncBlocks)
                    .ValueOrThrow();

                int blockCount = static_cast<int>(blocks.size());
>>>>>>> cd712066
                if (blockCount == 0) {
                    THROW_ERROR_EXCEPTION("Cannot download missing rows %v-%v to seal chunk %v",
                        currentRowCount,
                        sealRowCount - 1,
                        ChunkId_);
                }

                LOG_INFO("Journal chunk rows downloaded (Rows: %v-%v)",
                    currentRowCount,
                    currentRowCount + blockCount - 1);

                for (const auto& block : blocks) {
                    changelog->Append(block);
                }

                currentRowCount += blockCount;
            }

            LOG_INFO("Finished downloading missing journal chunk rows");
        }

<<<<<<< HEAD
        LOG_INFO("Started sealing journal chunk (RowCount: %v)",
            sealRowCount);

        WaitFor(changelog->Seal(sealRowCount))
=======
        LOG_INFO("Started sealing journal chunk");

        WaitFor(changelog->Flush())
            .ThrowOnError();

        WaitFor(journalChunk->Seal())
>>>>>>> cd712066
            .ThrowOnError();

        LOG_INFO("Finished sealing journal chunk");

        auto chunkStore = Bootstrap_->GetChunkStore();
        chunkStore->UpdateExistingChunk(Chunk_);
    }

};

////////////////////////////////////////////////////////////////////////////////

IJobPtr CreateChunkJob(
    const TJobId& jobId,
    TJobSpec&& jobSpec,
    const TNodeResources& resourceLimits,
    TDataNodeConfigPtr config,
    TBootstrap* bootstrap)
{
    auto type = EJobType(jobSpec.type());
    switch (type) {
        case EJobType::ReplicateChunk:
            return New<TChunkReplicationJob>(
                jobId,
                std::move(jobSpec),
                resourceLimits,
                config,
                bootstrap);

        case EJobType::RemoveChunk:
            return New<TChunkRemovalJob>(
                jobId,
                std::move(jobSpec),
                resourceLimits,
                config,
                bootstrap);

        case EJobType::RepairChunk:
            return New<TChunkRepairJob>(
                jobId,
                std::move(jobSpec),
                resourceLimits,
                config,
                bootstrap);

        case EJobType::SealChunk:
            return New<TSealChunkJob>(
                jobId,
                std::move(jobSpec),
                resourceLimits,
                config,
                bootstrap);

        default:
            YUNREACHABLE();
    }
}

////////////////////////////////////////////////////////////////////////////////

} // namespace NDataNode
} // namespace NYT
<|MERGE_RESOLUTION|>--- conflicted
+++ resolved
@@ -620,15 +620,8 @@
         }
 
         auto journalDispatcher = Bootstrap_->GetJournalDispatcher();
-<<<<<<< HEAD
-        auto location = Chunk_->GetLocation();
-
-        auto asyncChangelog = journalDispatcher->OpenChangelog(location, ChunkId_, false);
-        auto changelog = WaitFor(asyncChangelog)
-=======
         auto location = journalChunk->GetLocation();
         auto changelog = WaitFor(journalDispatcher->OpenChangelog(location, ChunkId_))
->>>>>>> cd712066
             .ValueOrThrow();
 
         if (journalChunk->HasAttachedChangelog()) {
@@ -669,21 +662,13 @@
                 Bootstrap_->GetReplicationInThrottler());
 
             while (currentRowCount < sealRowCount) {
-<<<<<<< HEAD
-                auto asyncBlocks  = reader->ReadBlocks(currentRowCount, sealRowCount - currentRowCount);
-                auto blocks = WaitFor(asyncBlocks)
-                    .ValueOrThrow();
-
-                int blockCount = blocks.size();
-=======
-                auto asyncBlocks = reader->ReadBlocks(
+                auto asyncBlocks  = reader->ReadBlocks(
                     currentRowCount,
                     sealRowCount - currentRowCount);
                 auto blocks = WaitFor(asyncBlocks)
                     .ValueOrThrow();
 
-                int blockCount = static_cast<int>(blocks.size());
->>>>>>> cd712066
+                int blockCount = blocks.size();
                 if (blockCount == 0) {
                     THROW_ERROR_EXCEPTION("Cannot download missing rows %v-%v to seal chunk %v",
                         currentRowCount,
@@ -705,19 +690,12 @@
             LOG_INFO("Finished downloading missing journal chunk rows");
         }
 
-<<<<<<< HEAD
-        LOG_INFO("Started sealing journal chunk (RowCount: %v)",
-            sealRowCount);
-
-        WaitFor(changelog->Seal(sealRowCount))
-=======
         LOG_INFO("Started sealing journal chunk");
 
         WaitFor(changelog->Flush())
             .ThrowOnError();
 
         WaitFor(journalChunk->Seal())
->>>>>>> cd712066
             .ThrowOnError();
 
         LOG_INFO("Finished sealing journal chunk");
