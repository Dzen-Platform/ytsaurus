--- conflicted
+++ resolved
@@ -182,11 +182,7 @@
         Progress_ = value;
     }
 
-<<<<<<< HEAD
-    virtual void SetStatistics(const NYson::TYsonString& /*statistics*/) override
-=======
     virtual void SetStatistics(const NJobTrackerClient::NProto::TStatistics& /*statistics*/) override
->>>>>>> 81b93d7c
     {
         YUNREACHABLE();
     }
@@ -274,11 +270,7 @@
         JobPhase_ = EJobPhase::Finished;
         JobState_ = finalState;
         ToProto(Result_.mutable_error(), error);
-<<<<<<< HEAD
-        ToProto(Result_.mutable_statistics(), NYson::TYsonString().Data());
-=======
         Result_.mutable_statistics();
->>>>>>> 81b93d7c
         auto deltaResources = ZeroNodeResources() - ResourceLimits_;
         ResourceLimits_ = ZeroNodeResources();
         JobFuture_.Reset();
