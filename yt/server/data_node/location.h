#pragma once

#include "public.h"

#include <core/concurrency/action_queue.h>

#include <core/actions/signal.h>

#include <core/logging/log.h>

#include <core/profiling/profiler.h>

#include <ytlib/chunk_client/chunk_info.pb.h>

#include <server/cell_node/public.h>

#include <atomic>

namespace NYT {
namespace NDataNode {

////////////////////////////////////////////////////////////////////////////////

DECLARE_ENUM(ELocationType,
    (Store)
    (Cache)
);

//! Describes a physical location of chunks.
class TLocation
    : public TRefCounted
{
public:
    TLocation(
        ELocationType type,
        const Stroka& id,
        TLocationConfigPtr config,
        NCellNode::TBootstrap* bootstrap);

    ~TLocation();

    //! Returns the type.
    ELocationType GetType() const;

    //! Returns string id.
    const Stroka& GetId() const;

    //! Scan the location directory removing orphaned files and returning the list of found chunks.
    //! If the scan fails, the location becomes disabled, |Disabled| signal is raised, and an empty list is returned.
    std::vector<TChunkDescriptor> Initialize();

    //! Updates #UsedSpace and #AvailalbleSpace
    void UpdateUsedSpace(i64 size);

    //! Updates #AvailalbleSpace with a system call and returns the result.
    //! Never throws.
    i64 GetAvailableSpace() const;

    //! Returns the total space on the disk drive where the location resides.
    //! Never throws.
    i64 GetTotalSpace() const;

<<<<<<< HEAD
=======
    //! Returns the space reserved for low watermark.
    //! Never throws.
    i64 GetLowWatermarkSpace() const;

    //! Returns the bootstrap.
    NCellNode::TBootstrap* GetBootstrap() const;

>>>>>>> 46afbc3a
    //! Returns the number of bytes used at the location.
    /*!
     *  \note
     *  This may exceed #GetQuota.
     */
    i64 GetUsedSpace() const;

    //! Returns the maximum number of bytes the chunks assigned to this location
    //! are allowed to use.
    i64 GetQuota() const;

    //! Returns the path of the location.
    Stroka GetPath() const;

    //! Returns the load factor.
    double GetLoadFactor() const;

    //! Changes the number of currently active sessions by a given delta.
    void UpdateSessionCount(int delta);

    //! Changes the number of chunks by a given delta.
    void UpdateChunkCount(int delta);

    //! Returns the number of currently active sessions.
    int GetSessionCount() const;

    //! Returns the number of chunks.
    int GetChunkCount() const;

    //! Returns a full path to a chunk file.
    Stroka GetChunkFileName(const TChunkId& chunkId) const;

    //! Checks whether the location is full.
    bool IsFull() const;

    //! Checks whether to location has enough space to contain file of size #size
    bool HasEnoughSpace(i64 size) const;

    //! Returns an invoker for reading chunk data.
    IPrioritizedInvokerPtr GetDataReadInvoker();

    //! Returns an invoker for reading chunk meta.
    IPrioritizedInvokerPtr GetMetaReadInvoker();

    //! Returns an invoker for writing chunks.
    IInvokerPtr GetWritePoolInvoker();

    //! Returns |true| iff the location is enabled.
    bool IsEnabled() const;

    //! Marks the location as disabled.
    void Disable(const TError& reason);

    //! Raised when the location gets disabled.
    /*!
     *  Raised at most once in Control thread.
     */
    DEFINE_SIGNAL(void(const TError&), Disabled);

    //! The profiler tagged with location id.
    DEFINE_BYREF_RW_PROPERTY(NProfiling::TProfiler, Profiler);

private:
    ELocationType Type_;
    Stroka Id_;
    TLocationConfigPtr Config_;
    NCellNode::TBootstrap* Bootstrap_;

    std::atomic<bool> Enabled_;

    mutable i64 AvailableSpace_;
    i64 UsedSpace_;
    int SessionCount_;
    int ChunkCount_;

    NConcurrency::TFairShareActionQueuePtr ReadQueue_;
    IPrioritizedInvokerPtr DataReadInvoker_;
    IPrioritizedInvokerPtr MetaReadInvoker_;

    NConcurrency::TThreadPoolPtr WriteThreadPool_;
    IInvokerPtr WritePoolInvoker_;

    TDiskHealthCheckerPtr HealthChecker_;

    mutable NLog::TLogger Logger;


    std::vector<TChunkDescriptor> DoInitialize();
    TNullable<TChunkDescriptor> TryGetBlobDescriptor(const TChunkId& chunkId);
    TNullable<TChunkDescriptor> TryGetJournalDescriptor(const TChunkId& chunkId);

    void OnHealthCheckFailed(const TError& error);
    void ScheduleDisable(const TError& reason);
    void DoDisable(const TError& reason);

};

DEFINE_REFCOUNTED_TYPE(TLocation)

////////////////////////////////////////////////////////////////////////////////

} // namespace NDataNode
} // namespace NYT
<|MERGE_RESOLUTION|>--- conflicted
+++ resolved
@@ -60,16 +60,10 @@
     //! Never throws.
     i64 GetTotalSpace() const;
 
-<<<<<<< HEAD
-=======
     //! Returns the space reserved for low watermark.
     //! Never throws.
     i64 GetLowWatermarkSpace() const;
 
-    //! Returns the bootstrap.
-    NCellNode::TBootstrap* GetBootstrap() const;
-
->>>>>>> 46afbc3a
     //! Returns the number of bytes used at the location.
     /*!
      *  \note
