#include "stdafx.h"
#include "chunk_cache.h"
#include "private.h"
#include "blob_reader_cache.h"
#include "location.h"
#include "blob_chunk.h"
#include "block_store.h"
#include "config.h"
#include "master_connector.h"
#include "artifact.h"

#include <core/concurrency/thread_affinity.h>
#include <core/concurrency/scheduler.h>
#include <core/concurrency/async_stream.h>

#include <core/misc/serialize.h>
#include <core/misc/string.h>
#include <core/misc/fs.h>

#include <core/logging/log.h>

#include <ytlib/hydra/peer_channel.h>

#include <ytlib/chunk_client/block_cache.h>
#include <ytlib/chunk_client/file_writer.h>
#include <ytlib/chunk_client/replication_reader.h>
#include <ytlib/chunk_client/sequential_reader.h>
#include <ytlib/chunk_client/chunk_meta_extensions.h>
#include <ytlib/chunk_client/client_block_cache.h>
#include <ytlib/chunk_client/chunk_meta.pb.h>

#include <ytlib/file_client/file_chunk_reader.h>

#include <ytlib/file_client/file_chunk_reader.h>

#include <ytlib/node_tracker_client/node_directory.h>

#include <ytlib/table_client/name_table.h>
#include <ytlib/table_client/schemaless_chunk_reader.h>
#include <ytlib/table_client/helpers.h>

#include <ytlib/formats/format.h>

#include <ytlib/api/client.h>
#include <ytlib/api/config.h>

#include <server/cell_node/bootstrap.h>

#include <util/random/random.h>

namespace NYT {
namespace NDataNode {

using namespace NYTree;
using namespace NChunkClient;
using namespace NObjectClient;
using namespace NFileClient;
using namespace NNodeTrackerClient;
using namespace NTableClient;
using namespace NCellNode;
using namespace NRpc;
using namespace NChunkClient::NProto;
using namespace NConcurrency;
using namespace NApi;

////////////////////////////////////////////////////////////////////////////////

static const auto& Logger = DataNodeLogger;

////////////////////////////////////////////////////////////////////////////////

class TSessionCounterGuard
{
public:
    explicit TSessionCounterGuard(TLocationPtr location)
        : Location_(location)
    {
        Location_->UpdateSessionCount(+1);
    }

    ~TSessionCounterGuard()
    {
        Location_->UpdateSessionCount(-1);
    }

private:
    const TLocationPtr Location_;
};

////////////////////////////////////////////////////////////////////////////////

class TChunkCache::TImpl
    : public TAsyncSlruCacheBase<TArtifactKey, TCachedBlobChunk>
{
public:
    TImpl(TDataNodeConfigPtr config, TBootstrap* bootstrap)
        : TAsyncSlruCacheBase(
            New<TSlruCacheConfig>(config->GetCacheCapacity()),
            NProfiling::TProfiler(DataNodeProfiler.GetPathPrefix() + "/chunk_cache"))
        , Config_(config)
        , Bootstrap_(bootstrap)
    {
        VERIFY_INVOKER_THREAD_AFFINITY(Bootstrap_->GetControlInvoker(), ControlThread);
    }

    void Initialize()
    {
        VERIFY_THREAD_AFFINITY(ControlThread);

        for (int i = 0; i < Config_->CacheLocations.size(); ++i) {
            auto locationConfig = Config_->CacheLocations[i];

            auto location = New<TCacheLocation>(
                "cache" + ToString(i),
                locationConfig,
                Bootstrap_);

            auto descriptors = location->Scan();
            for (const auto& descriptor : descriptors) {
                TArtifactKey key;
                if (IsArtifactChunkId(descriptor.Id)) {
                    auto chunkFileName = location->GetChunkPath(descriptor.Id);
                    if (!TryLoadArtifactMeta(chunkFileName, &key)) {
                        continue;
                    }
                } else {
                    key = TArtifactKey(descriptor.Id);
                }

                auto cookie = BeginInsert(key);
                YCHECK(cookie.IsActive());
                auto chunk = CreateChunk(location, key, descriptor);
                cookie.EndInsert(chunk);
            }

            location->Start();

            Locations_.push_back(location);
        }

        LOG_INFO("Chunk cache initialized, %v chunks total",
            GetSize());
    }

    bool IsEnabled() const
    {
        VERIFY_THREAD_AFFINITY(ControlThread);

        for (const auto& location : Locations_) {
            if (location->IsEnabled()) {
                return true;
            }
        }
        return false;
    }

    IChunkPtr FindChunk(const TChunkId& chunkId)
    {
        VERIFY_THREAD_AFFINITY_ANY();

        return Find(TArtifactKey(chunkId));
    }

    std::vector<IChunkPtr> GetChunks()
    {
        VERIFY_THREAD_AFFINITY_ANY();

        auto chunks = GetAll();
        return std::vector<IChunkPtr>(chunks.begin(), chunks.end());
    }

    TFuture<IChunkPtr> PrepareArtifact(
        const TArtifactKey& key,
        TNodeDirectoryPtr nodeDirectory)
    {
        VERIFY_THREAD_AFFINITY_ANY();

        auto Logger = DataNodeLogger;
        Logger.AddTag("Key: %v", key);

        auto cookie = BeginInsert(key);
        auto cookieValue = cookie.GetValue();
        if (cookie.IsActive()) {
            LOG_INFO("Loading artifact into cache");

            auto canPrepareSingleChunk = CanPrepareSingleChunk(key);
            auto chunkId = GetOrCreateArtifactId(key, canPrepareSingleChunk);

            auto location = FindNewChunkLocation();
            if (!location) {
                auto error = TError("Cannot find suitable location for chunk %v",
                    chunkId);
                cookie.Cancel(error);
                LOG_ERROR(error);
                return cookieValue.As<IChunkPtr>();
            }

            auto downloader = &TImpl::DownloadChunk;
            if (!canPrepareSingleChunk) {
                switch (EObjectType(key.type())) {
                    case EObjectType::File:
                        downloader = &TImpl::DownloadFile;
                        break;
                    case EObjectType::Table:
                        downloader = &TImpl::DownloadTable;
                        break;
                    default:
                        YUNREACHABLE();
                }
            }

            auto invoker = CreateSerializedInvoker(location->GetWritePoolInvoker());
            invoker->Invoke(BIND(
                downloader,
                MakeStrong(this),
                key,
                location,
                chunkId,
                nodeDirectory ? std::move(nodeDirectory) : New<TNodeDirectory>(),
                Passed(std::move(cookie))));

        } else {
            LOG_INFO("Artifact is already cached");
        }
        return cookieValue.As<IChunkPtr>();
    }

private:
    const TDataNodeConfigPtr Config_;
    TBootstrap* const Bootstrap_;

    std::vector<TLocationPtr> Locations_;

    DEFINE_SIGNAL(void(IChunkPtr), ChunkAdded);
    DEFINE_SIGNAL(void(IChunkPtr), ChunkRemoved);

    DECLARE_THREAD_AFFINITY_SLOT(ControlThread);


    void OnChunkCreated(
        TLocationPtr location,
        const TChunkDescriptor& descriptor)
    {
        Bootstrap_->GetControlInvoker()->Invoke(BIND([=] () {
            location->UpdateChunkCount(+1);
            location->UpdateUsedSpace(+descriptor.DiskSpace);
        }));
    }

    void OnChunkDestroyed(
        TLocationPtr location,
        const TChunkDescriptor& descriptor)
    {
        location->GetWritePoolInvoker()->Invoke(BIND(
            &TLocation::RemoveChunkFilesPermanently,
            location,
            descriptor.Id));

        Bootstrap_->GetControlInvoker()->Invoke(BIND([=] () {
            location->UpdateChunkCount(-1);
            location->UpdateUsedSpace(-descriptor.DiskSpace);
        }));
    }

    TCachedBlobChunkPtr CreateChunk(
        TLocationPtr location,
        const TArtifactKey& key,
        const TChunkDescriptor& descriptor,
        const NChunkClient::NProto::TChunkMeta* meta = nullptr)
    {
        auto chunk = New<TCachedBlobChunk>(
            Bootstrap_,
            location,
            descriptor,
            meta,
            key,
            BIND(&TImpl::OnChunkDestroyed, MakeStrong(this), location, descriptor));

        OnChunkCreated(location, descriptor);
        return chunk;
    }


    virtual i64 GetWeight(const TCachedBlobChunkPtr& chunk) const override
    {
        VERIFY_THREAD_AFFINITY_ANY();

        return chunk->GetInfo().disk_space();
    }

    virtual void OnAdded(const TCachedBlobChunkPtr& chunk) override
    {
        VERIFY_THREAD_AFFINITY_ANY();

        TAsyncSlruCacheBase::OnAdded(chunk);

        ChunkAdded_.Fire(chunk);
    }

    virtual void OnRemoved(const TCachedBlobChunkPtr& chunk) override
    {
        VERIFY_THREAD_AFFINITY_ANY();

        TAsyncSlruCacheBase::OnRemoved(chunk);

        ChunkRemoved_.Fire(chunk);
    }

    TLocationPtr FindNewChunkLocation() const
    {
        std::vector<TLocationPtr> candidates;
        for (const auto& location : Locations_) {
            if (location->IsEnabled()) {
                candidates.push_back(location);
            }
        }

        if (candidates.empty()) {
            return nullptr;
        }

        return *std::min_element(
            candidates.begin(),
            candidates.end(),
            [] (const TLocationPtr& lhs, const TLocationPtr& rhs) -> bool {
                if (lhs->GetSessionCount() < rhs->GetSessionCount()) {
                    return true;
                }
                return lhs->GetAvailableSpace() > rhs->GetAvailableSpace();
            });
    }

<<<<<<< HEAD
        // Register an alert and
        // schedule an out-of-order heartbeat to notify the master about the disaster.
        auto masterConnector = Bootstrap_->GetMasterConnector();
        masterConnector->RegisterAlert(TError("Chunk cache at %v is disabled",
            Location_->GetPath())
            << reason);
        masterConnector->ForceRegisterAtMaster();
=======
    TChunkId GetOrCreateArtifactId(const TArtifactKey& key, bool canPrepareSingleChunk)
    {
        if (canPrepareSingleChunk) {
            YCHECK(key.chunks_size() == 1);
            const auto& chunkSpec = key.chunks(0);
            return FromProto<TChunkId>(chunkSpec.chunk_id());
        } else {
            return TChunkId(
                static_cast<ui32>(TInstant::Now().MicroSeconds()),
                static_cast<ui32>(EObjectType::Artifact),
                RandomNumber<ui32>(),
                RandomNumber<ui32>());
        }
>>>>>>> 22ea4b52
    }

    bool CanPrepareSingleChunk(const TArtifactKey& key)
    {
        if (EObjectType(key.type()) != EObjectType::File) {
            return false;
        }
        if (key.chunks_size() != 1) {
            return false;
        }

        const auto& chunk = key.chunks(0);
        if (chunk.has_lower_limit() && !IsTrivial(chunk.lower_limit())) {
            return false;
        }
        if (chunk.has_upper_limit() && !IsTrivial(chunk.upper_limit())) {
            return false;
        }

        auto miscExt = GetProtoExtension<TMiscExt>(chunk.chunk_meta().extensions());
        auto compressionCodecId = NCompression::ECodec(miscExt.compression_codec());
        if (compressionCodecId != NCompression::ECodec::None) {
            return false;
        }

        auto chunkId = FromProto<TChunkId>(chunk.chunk_id());
        if (IsErasureChunkId(chunkId)) {
            return false;
        }

        return true;
    }

    void DownloadChunk(
        const TArtifactKey& key,
        TLocationPtr location,
        const TChunkId& chunkId,
        TNodeDirectoryPtr nodeDirectory,
        TInsertCookie cookie)
    {
        const auto& chunkSpec = key.chunks(0);
        auto seedReplicas = FromProto<TChunkReplica, TChunkReplicaList>(chunkSpec.replicas());

        auto Logger = DataNodeLogger;
        Logger.AddTag("ChunkId: %v", chunkId);

        try {
            TSessionCounterGuard sessionCounterGuard(location);

            auto options = New<TRemoteReaderOptions>();
            auto chunkReader = CreateReplicationReader(
                Config_->CacheRemoteReader,
                options,
                Bootstrap_->GetMasterClient(),
                nodeDirectory,
                Bootstrap_->GetMasterConnector()->GetLocalDescriptor(),
                chunkId,
                seedReplicas,
                Bootstrap_->GetBlockCache());

            auto fileName = location->GetChunkPath(chunkId);
            auto chunkWriter = New<TFileWriter>(chunkId, fileName);

            try {
                NFS::ForcePath(NFS::GetDirectoryName(fileName));
                WaitFor(chunkWriter->Open())
                    .ThrowOnError();
            } catch (const std::exception& ex) {
                LOG_FATAL(ex, "Error opening cached chunk for writing");
            }

            LOG_INFO("Getting chunk meta");
            auto chunkMeta = WaitFor(chunkReader->GetMeta())
                .ValueOrThrow();
            LOG_INFO("Chunk meta received");

            // Download all blocks.
            auto blocksExt = GetProtoExtension<TBlocksExt>(chunkMeta.extensions());
            int blockCount = blocksExt.blocks_size();
            std::vector<TSequentialReader::TBlockInfo> blocks;
            blocks.reserve(blockCount);
            for (int index = 0; index < blockCount; ++index) {
                blocks.push_back(TSequentialReader::TBlockInfo(
                    index,
                    blocksExt.blocks(index).size()));
            }

            auto sequentialReader = New<TSequentialReader>(
                Config_->CacheSequentialReader,
                std::move(blocks),
                chunkReader,
                GetNullBlockCache(),
                NCompression::ECodec::None);

            for (int blockIndex = 0; blockIndex < blockCount; ++blockIndex) {
                LOG_INFO("Downloading block (BlockIndex: %v)",
                    blockIndex);

                WaitFor(sequentialReader->FetchNextBlock())
                    .ThrowOnError();

                LOG_INFO("Writing block (BlockIndex: %v)",
                    blockIndex);
                // NB: This is always done synchronously.
                auto block = sequentialReader->GetCurrentBlock();
                if (!chunkWriter->WriteBlock(block)) {
                    THROW_ERROR_EXCEPTION(chunkWriter->GetReadyEvent().Get());
                }
                LOG_INFO("Block written");
            }


            LOG_INFO("Closing chunk");
            WaitFor(chunkWriter->Close(chunkMeta))
                .ThrowOnError();
            LOG_INFO("Chunk is closed");

            LOG_INFO("Chunk is downloaded into cache");

            TChunkDescriptor descriptor(chunkId);
            descriptor.DiskSpace = chunkWriter->GetChunkInfo().disk_space();
            auto chunk = CreateChunk(location, key, descriptor, &chunkMeta);
            cookie.EndInsert(chunk);

            ChunkAdded_.Fire(chunk);

        } catch (const std::exception& ex) {
            auto error = TError("Error downloading chunk %v into cache",
                chunkId)
                << ex;
            cookie.Cancel(error);
            LOG_WARNING(error);
        }
    }

    void DownloadFile(
        const TArtifactKey& key,
        TLocationPtr location,
        const TChunkId& chunkId,
        TNodeDirectoryPtr nodeDirectory,
        TInsertCookie cookie)
    {
        std::vector<TChunkSpec> chunkSpecs(key.chunks().begin(), key.chunks().end());

        auto reader = CreateFileMultiChunkReader(
            New<TFileReaderConfig>(),
            New<TMultiChunkReaderOptions>(),
            Bootstrap_->GetMasterClient()->GetMasterChannel(EMasterChannelKind::Leader),
            Bootstrap_->GetBlockCache(),
            nodeDirectory,
            chunkSpecs);

        try {
            TSessionCounterGuard sessionCounterGuard(location);

            WaitFor(reader->Open())
                .ThrowOnError();

            auto producer = [&] (TOutputStream* output) {
                TSharedRef block;
                while (reader->ReadBlock(&block)) {
                    if (block.Empty()) {
                        WaitFor(reader->GetReadyEvent())
                            .ThrowOnError();
                    } else {
                        output->Write(block.Begin(), block.Size());
                    }
                }
            };

            auto chunk = ProduceArtifactFile(key, location, chunkId, producer);
            cookie.EndInsert(chunk);

            ChunkAdded_.Fire(chunk);

        } catch (const std::exception& ex) {
            auto error = TError("Error downloading file artifact into cache")
                << TErrorAttribute("key", key)
                << ex;
            cookie.Cancel(error);
            LOG_WARNING(error);
        }
    }

    void DownloadTable(
        const TArtifactKey& key,
        TLocationPtr location,
        const TChunkId& chunkId,
        TNodeDirectoryPtr nodeDirectory,
        TInsertCookie cookie)
    {
        auto nameTable = New<TNameTable>();

        std::vector<TChunkSpec> chunkSpecs;
        chunkSpecs.insert(chunkSpecs.end(), key.chunks().begin(), key.chunks().end());

        auto reader = CreateSchemalessSequentialMultiChunkReader(
            New<TTableReaderConfig>(),
            New<TMultiChunkReaderOptions>(),
            Bootstrap_->GetMasterClient()->GetMasterChannel(EMasterChannelKind::Leader),
            Bootstrap_->GetBlockCache(),
            nodeDirectory,
            chunkSpecs,
            nameTable);

        auto format = ConvertTo<NFormats::TFormat>(TYsonString(key.format()));

        try {
            TSessionCounterGuard sessionCounterGuard(location);

            WaitFor(reader->Open())
                .ThrowOnError();

            auto producer = [&] (TOutputStream* output) {
                auto controlAttributesConfig = New<TControlAttributesConfig>();
                auto writer = CreateSchemalessWriterForFormat(
                    format,
                    nameTable,
                    CreateAsyncAdapter(output),
                    false,
                    false,
                    0);
                PipeReaderToWriter(reader, writer, controlAttributesConfig, 10000);
            };

            auto chunk = ProduceArtifactFile(key, location, chunkId, producer);
            cookie.EndInsert(chunk);

            ChunkAdded_.Fire(chunk);

        } catch (const std::exception& ex) {
            auto error = TError("Error downloading table artifact into cache: %v",
                key)
                << ex;
            cookie.Cancel(error);
            LOG_WARNING(error);
        }
    }

    TCachedBlobChunkPtr ProduceArtifactFile(
        const TArtifactKey& key,
        TLocationPtr location,
        const TChunkId& chunkId,
        std::function<void(TOutputStream*)> producer)
    {
        LOG_INFO("Producing artifact file (ChunkId: %v)",
            chunkId);

        auto fileName = location->GetChunkPath(chunkId);
        auto metaFileName = fileName + ArtifactMetaSuffix;
        auto tempFileName = fileName + NFS::TempFileSuffix;
        auto tempMetaFileName = metaFileName + NFS::TempFileSuffix;

        TFile file(
            tempFileName,
            CreateAlways | WrOnly | Seq | CloseOnExec);
        file.Flock(LOCK_EX);
        TFileOutput fileOutput(file);
        producer(&fileOutput);
        file.Close();

        auto chunkSize = NFS::GetFileStatistics(tempFileName).Size;

        TFile metaFile(
            tempMetaFileName,
            CreateAlways | WrOnly | Seq | CloseOnExec);
        metaFile.Flock(LOCK_EX);
        auto metaData = SerializeToProto(key);
        metaFile.Write(metaData.Begin(), metaData.Size());
        metaFile.Close();

        NFS::Rename(tempMetaFileName, metaFileName);
        NFS::Rename(tempFileName, fileName);

        TChunkDescriptor descriptor(chunkId);
        descriptor.DiskSpace = chunkSize + metaData.Size();
        return CreateChunk(location, key, descriptor);
    }

    bool TryLoadArtifactMeta(const Stroka& fileName, TArtifactKey* key)
    {
        auto metaFileName = fileName + ArtifactMetaSuffix;
        try {
            TFile metaFile(
                metaFileName,
                OpenExisting | RdOnly | Seq | CloseOnExec);
            TBufferedFileInput metaInput(metaFile);

            auto metaBlob = metaInput.ReadAll();
            auto metaBlobRef = TRef::FromString(metaBlob);

            if (!TryDeserializeFromProto(key, metaBlobRef)) {
                THROW_ERROR_EXCEPTION("Failed to parse artifact meta file");
            }

            LOG_DEBUG("Artifact meta file loaded (FileName: %v)",
                metaFileName);
            return true;
        } catch (const std::exception& ex) {
            auto error = TError("Error loading artifact meta file (FileName: %v)",
                metaFileName)
                << ex;
            LOG_WARNING(error);
            return false;
        }
    }

};

////////////////////////////////////////////////////////////////////////////////

TChunkCache::TChunkCache(TDataNodeConfigPtr config, TBootstrap* bootstrap)
    : Impl_(New<TImpl>(config, bootstrap))
{ }

TChunkCache::~TChunkCache()
{ }

void TChunkCache::Initialize()
{
    Impl_->Initialize();
}

bool TChunkCache::IsEnabled() const
{
    VERIFY_THREAD_AFFINITY_ANY();

    return Impl_->IsEnabled();
}

IChunkPtr TChunkCache::FindChunk(const TChunkId& chunkId)
{
    VERIFY_THREAD_AFFINITY_ANY();

    return Impl_->FindChunk(chunkId);
}

std::vector<IChunkPtr> TChunkCache::GetChunks()
{
    VERIFY_THREAD_AFFINITY_ANY();

    return Impl_->GetChunks();
}

int TChunkCache::GetChunkCount()
{
    VERIFY_THREAD_AFFINITY_ANY();

    return Impl_->GetSize();
}

TFuture<IChunkPtr> TChunkCache::PrepareArtifact(
    const TArtifactKey& key,
    TNodeDirectoryPtr nodeDirectory)
{
    VERIFY_THREAD_AFFINITY_ANY();

    return Impl_->PrepareArtifact(key, nodeDirectory);
}

DELEGATE_SIGNAL(TChunkCache, void(IChunkPtr), ChunkAdded, *Impl_);
DELEGATE_SIGNAL(TChunkCache, void(IChunkPtr), ChunkRemoved, *Impl_);

////////////////////////////////////////////////////////////////////////////////

} // namespace NDataNode
} // namespace NYT<|MERGE_RESOLUTION|>--- conflicted
+++ resolved
@@ -52,6 +52,7 @@
 namespace NDataNode {
 
 using namespace NYTree;
+using namespace NYson;
 using namespace NChunkClient;
 using namespace NObjectClient;
 using namespace NFileClient;
@@ -70,6 +71,7 @@
 ////////////////////////////////////////////////////////////////////////////////
 
 class TSessionCounterGuard
+    : private TNonCopyable
 {
 public:
     explicit TSessionCounterGuard(TLocationPtr location)
@@ -330,15 +332,6 @@
             });
     }
 
-<<<<<<< HEAD
-        // Register an alert and
-        // schedule an out-of-order heartbeat to notify the master about the disaster.
-        auto masterConnector = Bootstrap_->GetMasterConnector();
-        masterConnector->RegisterAlert(TError("Chunk cache at %v is disabled",
-            Location_->GetPath())
-            << reason);
-        masterConnector->ForceRegisterAtMaster();
-=======
     TChunkId GetOrCreateArtifactId(const TArtifactKey& key, bool canPrepareSingleChunk)
     {
         if (canPrepareSingleChunk) {
@@ -352,7 +345,6 @@
                 RandomNumber<ui32>(),
                 RandomNumber<ui32>());
         }
->>>>>>> 22ea4b52
     }
 
     bool CanPrepareSingleChunk(const TArtifactKey& key)
@@ -500,7 +492,7 @@
         auto reader = CreateFileMultiChunkReader(
             New<TFileReaderConfig>(),
             New<TMultiChunkReaderOptions>(),
-            Bootstrap_->GetMasterClient()->GetMasterChannel(EMasterChannelKind::Leader),
+            Bootstrap_->GetMasterClient(),
             Bootstrap_->GetBlockCache(),
             nodeDirectory,
             chunkSpecs);
@@ -552,7 +544,7 @@
         auto reader = CreateSchemalessSequentialMultiChunkReader(
             New<TTableReaderConfig>(),
             New<TMultiChunkReaderOptions>(),
-            Bootstrap_->GetMasterClient()->GetMasterChannel(EMasterChannelKind::Leader),
+            Bootstrap_->GetMasterClient(),
             Bootstrap_->GetBlockCache(),
             nodeDirectory,
             chunkSpecs,
