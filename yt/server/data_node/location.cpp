#include "location.h"
#include "private.h"
#include "blob_chunk.h"
#include "blob_reader_cache.h"
#include "config.h"
#include "journal_chunk.h"
#include "journal_dispatcher.h"
#include "journal_manager.h"
#include "master_connector.h"

#include <yt/server/cell_node/bootstrap.h>
#include <yt/server/cell_node/config.h>

#include <yt/server/hydra/changelog.h>
#include <yt/server/hydra/private.h>

#include <yt/server/misc/disk_health_checker.h>
#include <yt/server/misc/private.h>

#include <yt/ytlib/chunk_client/format.h>

#include <yt/ytlib/object_client/helpers.h>

#include <yt/core/misc/fs.h>

#include <yt/core/profiling/profile_manager.h>

#include <yt/core/concurrency/thread_pool.h>

namespace NYT {
namespace NDataNode {

using namespace NChunkClient;
using namespace NCellNode;
using namespace NConcurrency;
using namespace NObjectClient;
using namespace NHydra;
using namespace NYTree;
using namespace NYson;

////////////////////////////////////////////////////////////////////////////////

// Others must not be able to list chunk store and chunk cache directories.
static const int ChunkFilesPermissions = 0751;
static const auto TrashCheckPeriod = TDuration::Seconds(10);

////////////////////////////////////////////////////////////////////////////////

TLocation::TLocation(
    ELocationType type,
    const TString& id,
    TStoreLocationConfigBasePtr config,
    TBootstrap* bootstrap)
    : TDiskLocation(config, id, DataNodeLogger)
    , Bootstrap_(bootstrap)
    , Type_(type)
    , Id_(id)
    , Config_(config)
    , DataReadThreadPool_(New<TThreadPool>(bootstrap->GetConfig()->DataNode->ReadThreadCount, Format("DataRead:%v", Id_)))
    , DataReadInvoker_(CreatePrioritizedInvoker(DataReadThreadPool_->GetInvoker()))
    , MetaReadQueue_(New<TActionQueue>(Format("MetaRead:%v", Id_)))
    , MetaReadInvoker_(CreatePrioritizedInvoker(MetaReadQueue_->GetInvoker()))
    , WriteThreadPool_(New<TThreadPool>(Bootstrap_->GetConfig()->DataNode->WriteThreadCount, Format("DataWrite:%v", Id_)))
    , WritePoolInvoker_(WriteThreadPool_->GetInvoker())
    , ReplicationOutThrottler_(CreateReconfigurableThroughputThrottler(config->ReplicationOutThrottler))
{
    auto* profileManager = NProfiling::TProfileManager::Get();
    NProfiling::TTagIdList tagIds{
        profileManager->RegisterTag("location_id", Id_),
        profileManager->RegisterTag("location_type", Type_),
        profileManager->RegisterTag("medium", GetMediumName())
    };
    Profiler_ = NProfiling::TProfiler(DataNodeProfiler.GetPathPrefix(), tagIds);

    HealthChecker_ = New<TDiskHealthChecker>(
        Bootstrap_->GetConfig()->DataNode->DiskHealthChecker,
        GetPath(),
        GetWritePoolInvoker(),
        DataNodeLogger,
        Profiler_);

    PendingIOSizeCounters_.resize(
        TEnumTraits<EIODirection>::GetDomainSize() *
        TEnumTraits<EIOCategory>::GetDomainSize());
    CompletedIOSizeCounters_.resize(
        TEnumTraits<EIODirection>::GetDomainSize() *
        TEnumTraits<EIOCategory>::GetDomainSize());

    auto initializeCounters = [&] (const TString& path, auto getCounter) {
        for (auto direction : TEnumTraits<EIODirection>::GetDomainValues()) {
            for (auto category : TEnumTraits<EIOCategory>::GetDomainValues()) {
                auto& counter = (this->*getCounter)(direction, category);
                counter = NProfiling::TSimpleCounter(
                    path,
                    {
                        profileManager->RegisterTag("direction", direction),
                        profileManager->RegisterTag("category", category)
                    });
            }
        }
    };
    initializeCounters("/pending_data_size", &TLocation::GetPendingIOSizeCounter);
    initializeCounters("/blob_block_bytes", &TLocation::GetCompletedIOSizeCounter);
}

ELocationType TLocation::GetType() const
{
    return Type_;
}

const TString& TLocation::GetId() const
{
    return Id_;
}

const TString& TLocation::GetMediumName() const
{
    return Config_->MediumName;
}

const TMediumDescriptor& TLocation::GetMediumDescriptor() const
{
    return MediumDescriptor_;
}

void TLocation::SetMediumDescriptor(const TMediumDescriptor& descriptor)
{
    MediumDescriptor_ = descriptor;
}

const NProfiling::TProfiler& TLocation::GetProfiler() const
{
    return Profiler_;
}

TString TLocation::GetPath() const
{
    return Config_->Path;
}

i64 TLocation::GetQuota() const
{
    return Config_->Quota.Get(std::numeric_limits<i64>::max());
}

IPrioritizedInvokerPtr TLocation::GetDataReadInvoker()
{
    return DataReadInvoker_;
}

IPrioritizedInvokerPtr TLocation::GetMetaReadInvoker()
{
    return MetaReadInvoker_;
}

IInvokerPtr TLocation::GetWritePoolInvoker()
{
    return WritePoolInvoker_;
}

std::vector<TChunkDescriptor> TLocation::Scan()
{
    try {
        ValidateLockFile();
        ValidateMinimumSpace();
        ValidateWritable();
    } catch (const std::exception& ex) {
        LOG_ERROR(ex, "Location disabled");
        MarkAsDisabled(ex);
        return std::vector<TChunkDescriptor>();
    }

    try {
        // Be optimistic and assume everything will be OK.
        // Also Disable requires Enabled_ to be true.
        Enabled_.store(true);
        return DoScan();
    } catch (const std::exception& ex) {
        Disable(TError("Location scan failed") << ex);
        Y_UNREACHABLE(); // Disable() exits the process.
    }
}

void TLocation::Start()
{
    if (!IsEnabled())
        return;

    try {
        DoStart();
    } catch (const std::exception& ex) {
        Disable(TError("Location start failed") << ex);
    }
}

void TLocation::Disable(const TError& reason)
{
    if (!Enabled_.exchange(false)) {
        // Save only once.
        Sleep(TDuration::Max());
    }

    LOG_ERROR(reason);

    // Save the reason in a file and exit.
    // Location will be disabled during the scan in the restart process.
    auto lockFilePath = NFS::CombinePaths(GetPath(), DisabledLockFileName);
    try {
        auto errorData = ConvertToYsonString(reason, NYson::EYsonFormat::Pretty).GetData();
        TFile file(lockFilePath, CreateAlways | WrOnly | Seq | CloseOnExec);
        TFileOutput fileOutput(file);
        fileOutput << errorData;
    } catch (const std::exception& ex) {
        LOG_ERROR(ex, "Error creating location lock file");
        // Exit anyway.
    }

    _exit(1);
}

void TLocation::UpdateUsedSpace(i64 size)
{
    if (!IsEnabled())
        return;

    UsedSpace_ += size;
    AvailableSpace_ -= size;
}

i64 TLocation::GetUsedSpace() const
{
    return UsedSpace_;
}

i64 TLocation::GetAvailableSpace() const
{
    if (!IsEnabled()) {
        return 0;
    }

    auto path = GetPath();

    try {
        auto statistics = NFS::GetDiskSpaceStatistics(path);
        AvailableSpace_ = statistics.AvailableSpace + GetAdditionalSpace();
    } catch (const std::exception& ex) {
        auto error = TError("Failed to compute available space")
            << ex;
        const_cast<TLocation*>(this)->Disable(error);
        Y_UNREACHABLE(); // Disable() exits the process.
    }

    i64 remainingQuota = std::max(static_cast<i64>(0), GetQuota() - GetUsedSpace());
    AvailableSpace_ = std::min(AvailableSpace_, remainingQuota);

    return AvailableSpace_;
}

double TLocation::GetLoadFactor() const
{
    i64 used = GetUsedSpace();
    i64 quota = GetQuota();
    return used >= quota ? 1.0 : (double) used / quota;
}

i64 TLocation::GetPendingIOSize(
    EIODirection direction,
    const TWorkloadDescriptor& workloadDescriptor)
{
    VERIFY_THREAD_AFFINITY_ANY();

    auto category = ToIOCategory(workloadDescriptor);
    return GetPendingIOSizeCounter(direction, category).GetCurrent();
}

TPendingIOGuard TLocation::IncreasePendingIOSize(
    EIODirection direction,
    const TWorkloadDescriptor& workloadDescriptor,
    i64 delta)
{
    VERIFY_THREAD_AFFINITY_ANY();

    Y_ASSERT(delta >= 0);
    auto category = ToIOCategory(workloadDescriptor);
    UpdatePendingIOSize(direction, category, delta);
    return TPendingIOGuard(direction, category, delta, this);
}

EIOCategory TLocation::ToIOCategory(const TWorkloadDescriptor& workloadDescriptor)
{
    switch (workloadDescriptor.Category) {
        case EWorkloadCategory::Idle:
        case EWorkloadCategory::SystemReplication:
        case EWorkloadCategory::SystemTabletCompaction:
        case EWorkloadCategory::SystemTabletPartitioning:
        case EWorkloadCategory::SystemTabletPreload:
        case EWorkloadCategory::SystemArtifactCacheDownload:
        case EWorkloadCategory::UserBatch:
            return EIOCategory::Batch;

        case EWorkloadCategory::UserRealtime:
        case EWorkloadCategory::SystemTabletLogging:
            return EIOCategory::Realtime;

        case EWorkloadCategory::SystemRepair:
            return EIOCategory::Repair;

        case EWorkloadCategory::SystemTabletRecovery:
        case EWorkloadCategory::UserInteractive:
            return EIOCategory::Interactive;

        default:
            // Graceful fallback for possible future extensions of categories.
            return EIOCategory::Batch;
    }
}

NProfiling::TSimpleCounter& TLocation::GetPendingIOSizeCounter(
    EIODirection direction,
    EIOCategory category)
{
    int index =
        static_cast<int>(direction) +
        TEnumTraits<EIODirection>::GetDomainSize() * static_cast<int>(category);
    return PendingIOSizeCounters_[index];
}

NProfiling::TSimpleCounter& TLocation::GetCompletedIOSizeCounter(
    EIODirection direction,
    EIOCategory category)
{
    int index =
        static_cast<int>(direction) +
        TEnumTraits<EIODirection>::GetDomainSize() * static_cast<int>(category);
    return CompletedIOSizeCounters_[index];
}

void TLocation::DecreasePendingIOSize(
    EIODirection direction,
    EIOCategory category,
    i64 delta)
{
    VERIFY_THREAD_AFFINITY_ANY();

    UpdatePendingIOSize(direction, category, -delta);
}

void TLocation::UpdatePendingIOSize(
    EIODirection direction,
    EIOCategory category,
    i64 delta)
{
    VERIFY_THREAD_AFFINITY_ANY();

    auto& counter = GetPendingIOSizeCounter(direction, category);
    i64 result = Profiler_.Increment(counter, delta);
    LOG_TRACE("Pending IO size updated (Direction: %v, Category: %v, PendingSize: %v, Delta: %v)",
        direction,
        category,
        result,
        delta);
}

<<<<<<< HEAD
void TLocation::UpdateSessionCount(ESessionType type, int delta)
{
=======
void TLocation::IncreaseCompletedIOSize(
    EIODirection direction,
    const TWorkloadDescriptor& workloadDescriptor,
    i64 delta)
{
    VERIFY_THREAD_AFFINITY_ANY();

    auto category = ToIOCategory(workloadDescriptor);
    auto& counter = GetCompletedIOSizeCounter(direction, category);
    Profiler_.Increment(counter, delta);
}

void TLocation::UpdateSessionCount(ESessionType type, int delta)
{
>>>>>>> 61c55a92
    if (!IsEnabled()) {
        return;
    }

    PerTypeSessionCount_[type] += delta;
}

int TLocation::GetSessionCount(ESessionType type) const
{
    return PerTypeSessionCount_[type];
}

int TLocation::GetSessionCount() const
{
    int result = 0;
    for (auto count : PerTypeSessionCount_) {
        result += count;
    }
    return result;
}

void TLocation::UpdateChunkCount(int delta)
{
    if (!IsEnabled()) {
        return;
    }

    ChunkCount_ += delta;
}

int TLocation::GetChunkCount() const
{
    return ChunkCount_;
}

TString TLocation::GetChunkPath(const TChunkId& chunkId) const
{
    return NFS::CombinePaths(GetPath(), GetRelativeChunkPath(chunkId));
}

void TLocation::RemoveChunkFilesPermanently(const TChunkId& chunkId)
{
    try {
        LOG_DEBUG("Started removing chunk files (ChunkId: %v)", chunkId);

        auto partNames = GetChunkPartNames(chunkId);
        auto directory = NFS::GetDirectoryName(GetChunkPath(chunkId));

        for (const auto& name : partNames) {
            auto fileName = NFS::CombinePaths(directory, name);
            if (NFS::Exists(fileName)) {
                NFS::Remove(fileName);
            }
        }

        LOG_DEBUG("Finished removing chunk files (ChunkId: %v)", chunkId);
    } catch (const std::exception& ex) {
        auto error = TError(
            NChunkClient::EErrorCode::IOError,
            "Error removing chunk %v",
            chunkId)
            << ex;
        Disable(error);
        Y_UNREACHABLE(); // Disable() exits the process.
    }
}

void TLocation::RemoveChunkFiles(const TChunkId& chunkId, bool force)
{
    Y_UNUSED(force);
    RemoveChunkFilesPermanently(chunkId);
}

IThroughputThrottlerPtr TLocation::GetOutThrottler(const TWorkloadDescriptor& descriptor) const
{
    switch (descriptor.Category) {
        case EWorkloadCategory::SystemReplication:
            return ReplicationOutThrottler_;

        default:
            return GetUnlimitedThrottler();
    }
}

TString TLocation::GetRelativeChunkPath(const TChunkId& chunkId)
{
    int hashByte = chunkId.Parts32[0] & 0xff;
    return NFS::CombinePaths(Format("%02x", hashByte), ToString(chunkId));
}

void TLocation::ForceHashDirectories(const TString& rootPath)
{
    for (int hashByte = 0; hashByte <= 0xff; ++hashByte) {
        auto hashDirectory = Format("%02x", hashByte);
        NFS::MakeDirRecursive(NFS::CombinePaths(rootPath, hashDirectory), ChunkFilesPermissions);
    }
}

void TLocation::ValidateLockFile()
{
    LOG_INFO("Checking lock file");

    auto lockFilePath = NFS::CombinePaths(GetPath(), DisabledLockFileName);
    if (!NFS::Exists(lockFilePath)) {
        return;
    }

    TFile file(lockFilePath, OpenExisting | RdOnly | Seq | CloseOnExec);
    TBufferedFileInput fileInput(file);

    auto errorData = fileInput.ReadAll();
    if (errorData.Empty()) {
        THROW_ERROR_EXCEPTION("Empty lock file found");
    }

    TError error;
    try {
        error = ConvertTo<TError>(TYsonString(errorData));
    } catch (const std::exception& ex) {
        THROW_ERROR_EXCEPTION("Error parsing lock file contents")
            << ex;
    }
    THROW_ERROR error;
}

void TLocation::ValidateWritable()
{
    NFS::MakeDirRecursive(GetPath(), ChunkFilesPermissions);

    // Run first health check before to sort out read-only drives.
    HealthChecker_->RunCheck()
        .Get()
        .ThrowOnError();
}

void TLocation::OnHealthCheckFailed(const TError& error)
{
    Disable(error);
    Y_UNREACHABLE(); // Disable() exits the process.
}

void TLocation::MarkAsDisabled(const TError& error)
{
    auto alert = TError("Chunk location at %v is disabled", GetPath())
        << error;
    auto masterConnector = Bootstrap_->GetMasterConnector();
    masterConnector->RegisterAlert(alert);

    Enabled_.store(false);

    AvailableSpace_ = 0;
    UsedSpace_ = 0;
    PerTypeSessionCount_ = {};
    ChunkCount_ = 0;
}

i64 TLocation::GetAdditionalSpace() const
{
    return 0;
}

bool TLocation::ShouldSkipFileName(const TString& fileName) const
{
    // Skip cell_id file.
    if (fileName == CellIdFileName) {
        return true;
    }

    return false;
}

std::vector<TChunkDescriptor> TLocation::DoScan()
{
    LOG_INFO("Scanning storage location");

    NFS::CleanTempFiles(GetPath());
    ForceHashDirectories(GetPath());

    yhash_set<TChunkId> chunkIds;
    {
        // Enumerate files under the location's directory.
        // Note that these also include trash files but the latter are explicitly skipped.
        auto fileNames = NFS::EnumerateFiles(GetPath(), std::numeric_limits<int>::max());
        for (const auto& fileName : fileNames) {
            if (ShouldSkipFileName(fileName))
                continue;

            TChunkId chunkId;
            auto bareFileName = NFS::GetFileNameWithoutExtension(fileName);
            if (!TChunkId::FromString(bareFileName, &chunkId)) {
                LOG_ERROR("Unrecognized file %v in location directory", fileName);
                continue;
            }

            chunkIds.insert(chunkId);
        }
    }

    // Construct the list of chunk descriptors.
    // Also "repair" half-alive chunks (e.g. those having some of their essential parts missing)
    // by moving them into trash.
    std::vector<TChunkDescriptor> descriptors;
    for (const auto& chunkId : chunkIds) {
        auto maybeDescriptor = RepairChunk(chunkId);
        if (maybeDescriptor) {
            descriptors.push_back(*maybeDescriptor);
        }
    }

    LOG_INFO("Done, %v chunks found", descriptors.size());

    return descriptors;
}

void TLocation::DoStart()
{
    auto cellIdPath = NFS::CombinePaths(GetPath(), CellIdFileName);
    if (NFS::Exists(cellIdPath)) {
        TFileInput cellIdFile(cellIdPath);
        auto cellIdString = cellIdFile.ReadAll();
        TCellId cellId;
        if (!TCellId::FromString(cellIdString, &cellId)) {
            THROW_ERROR_EXCEPTION("Failed to parse cell id %Qv",
                cellIdString);
        }
        if (cellId != Bootstrap_->GetCellId()) {
            THROW_ERROR_EXCEPTION("Wrong cell id: expected %v, found %v",
                Bootstrap_->GetCellId(),
                cellId);
        }
    } else {
        LOG_INFO("Cell id file is not found, creating");
        TFile file(cellIdPath, CreateAlways | WrOnly | Seq | CloseOnExec);
        TFileOutput cellIdFile(file);
        cellIdFile.Write(ToString(Bootstrap_->GetCellId()));
    }

    HealthChecker_->SubscribeFailed(BIND(&TLocation::OnHealthCheckFailed, Unretained(this)));
    HealthChecker_->Start();
}

////////////////////////////////////////////////////////////////////////////////

TStoreLocation::TStoreLocation(
    const TString& id,
    TStoreLocationConfigPtr config,
    TBootstrap* bootstrap)
    : TLocation(
        ELocationType::Store,
        id,
        config,
        bootstrap)
    , Config_(config)
    , JournalManager_(New<TJournalManager>(
        bootstrap->GetConfig()->DataNode,
        this,
        bootstrap))
    , TrashCheckQueue_(New<TActionQueue>(Format("Trash:%v", id)))
    , TrashCheckExecutor_(New<TPeriodicExecutor>(
        TrashCheckQueue_->GetInvoker(),
        BIND(&TStoreLocation::OnCheckTrash, MakeWeak(this)),
        TrashCheckPeriod,
        EPeriodicExecutorMode::Automatic))
    , RepairInThrottler_(CreateReconfigurableThroughputThrottler(config->RepairInThrottler))
    , ReplicationInThrottler_(CreateReconfigurableThroughputThrottler(config->ReplicationInThrottler))
{ }

TJournalManagerPtr TStoreLocation::GetJournalManager()
{
    return JournalManager_;
}

i64 TStoreLocation::GetLowWatermarkSpace() const
{
    return Config_->LowWatermark;
}

bool TStoreLocation::IsFull() const
{
    auto available = GetAvailableSpace();
    auto watermark = Full_.load() ? Config_->LowWatermark : Config_->HighWatermark;
    auto full = available < watermark;
    auto expected = !full;
    if (Full_.compare_exchange_strong(expected, full)) {
        LOG_DEBUG("Location is %v full (AvailableSpace: %v, WatermarkSpace: %v)",
            full ? "now" : "no longer",
            available,
            watermark);
    }
    return full;
}

bool TStoreLocation::HasEnoughSpace(i64 size) const
{
    return GetAvailableSpace() - size >= Config_->DisableWritesWatermark;
}

IThroughputThrottlerPtr TStoreLocation::GetInThrottler(const TWorkloadDescriptor& descriptor) const
{
   switch (descriptor.Category) {
        case EWorkloadCategory::SystemRepair:
            return RepairInThrottler_;

        case EWorkloadCategory::SystemReplication:
            return ReplicationInThrottler_;

        default:
            return GetUnlimitedThrottler();
    }
}

void TStoreLocation::RemoveChunkFiles(const TChunkId& chunkId, bool force)
{
    if (force) {
        RemoveChunkFilesPermanently(chunkId);
    } else {
        MoveChunkFilesToTrash(chunkId);
    }
}

TString TStoreLocation::GetTrashPath() const
{
    return NFS::CombinePaths(GetPath(), TrashDirectory);
}

TString TStoreLocation::GetTrashChunkPath(const TChunkId& chunkId) const
{
    return NFS::CombinePaths(GetTrashPath(), GetRelativeChunkPath(chunkId));
}

void TStoreLocation::RegisterTrashChunk(const TChunkId& chunkId)
{
    auto timestamp = TInstant::Zero();
    i64 diskSpace = 0;
    auto partNames = GetChunkPartNames(chunkId);
    for (const auto& name : partNames) {
        auto directory = NFS::GetDirectoryName(GetTrashChunkPath(chunkId));
        auto fileName = NFS::CombinePaths(directory, name);
        if (NFS::Exists(fileName)) {
            auto statistics = NFS::GetFileStatistics(fileName);
            timestamp = std::max(timestamp, statistics.ModificationTime);
            diskSpace += statistics.Size;
        }
    }

    {
        TGuard<TSpinLock> guard(TrashMapSpinLock_);
        TrashMap_.insert(std::make_pair(timestamp, TTrashChunkEntry{chunkId, diskSpace}));
        TrashDiskSpace_ += diskSpace;
    }

    LOG_DEBUG("Trash chunk registered (ChunkId: %v, Timestamp: %v, DiskSpace: %v)",
        chunkId,
        timestamp,
        diskSpace);
}

void TStoreLocation::OnCheckTrash()
{
    if (!IsEnabled())
        return;

    try {
        CheckTrashTtl();
        CheckTrashWatermark();
    } catch (const std::exception& ex) {
        auto error = TError("Error checking trash")
            << ex;
        Disable(error);
        Y_UNREACHABLE(); // Disable() exits the process.
    }
}

void TStoreLocation::CheckTrashTtl()
{
    auto deadline = TInstant::Now() - Config_->MaxTrashTtl;
    while (true) {
        TTrashChunkEntry entry;
        {
            TGuard<TSpinLock> guard(TrashMapSpinLock_);
            if (TrashMap_.empty())
                break;
            auto it = TrashMap_.begin();
            if (it->first >= deadline)
                break;
            entry = it->second;
            TrashMap_.erase(it);
            TrashDiskSpace_ -= entry.DiskSpace;
        }
        RemoveTrashFiles(entry);
    }
}

void TStoreLocation::CheckTrashWatermark()
{
    i64 availableSpace;
    auto beginCleanup = [&] () {
        TGuard<TSpinLock> guard(TrashMapSpinLock_);
        // NB: Available space includes trash disk space.
        availableSpace = GetAvailableSpace() - TrashDiskSpace_;
        return availableSpace < Config_->TrashCleanupWatermark && !TrashMap_.empty();
    };

    if (!beginCleanup())
        return;

    LOG_INFO("Low available disk space, starting trash cleanup (AvailableSpace: %v)",
        availableSpace);

    while (beginCleanup()) {
        while (true) {
            TTrashChunkEntry entry;
            {
                TGuard<TSpinLock> guard(TrashMapSpinLock_);
                if (TrashMap_.empty())
                    break;
                auto it = TrashMap_.begin();
                entry = it->second;
                TrashMap_.erase(it);
                TrashDiskSpace_ -= entry.DiskSpace;
            }
            RemoveTrashFiles(entry);
            availableSpace += entry.DiskSpace;
        }
    }

    LOG_INFO("Finished trash cleanup (AvailableSpace: %v)",
        availableSpace);
}

void TStoreLocation::RemoveTrashFiles(const TTrashChunkEntry& entry)
{
    auto partNames = GetChunkPartNames(entry.ChunkId);
    for (const auto& name : partNames) {
        auto directory = NFS::GetDirectoryName(GetTrashChunkPath(entry.ChunkId));
        auto fileName = NFS::CombinePaths(directory, name);
        if (NFS::Exists(fileName)) {
            NFS::Remove(fileName);
        }
    }

    LOG_DEBUG("Trash chunk removed (ChunkId: %v, DiskSpace: %v)",
        entry.ChunkId,
        entry.DiskSpace);
}

void TStoreLocation::MoveChunkFilesToTrash(const TChunkId& chunkId)
{
    try {
        LOG_DEBUG("Started moving chunk files to trash (ChunkId: %v)", chunkId);

        auto partNames = GetChunkPartNames(chunkId);
        auto directory = NFS::GetDirectoryName(GetChunkPath(chunkId));
        auto trashDirectory = NFS::GetDirectoryName(GetTrashChunkPath(chunkId));

        for (const auto& name : partNames) {
            auto srcFileName = NFS::CombinePaths(directory, name);
            auto dstFileName = NFS::CombinePaths(trashDirectory, name);
            if (NFS::Exists(srcFileName)) {
                NFS::Replace(srcFileName, dstFileName);
                NFS::Touch(dstFileName);
            }
        }

        LOG_DEBUG("Finished moving chunk files to trash (ChunkId: %v)", chunkId);

        RegisterTrashChunk(chunkId);
    } catch (const std::exception& ex) {
        auto error = TError(
            NChunkClient::EErrorCode::IOError,
            "Error moving chunk %v to trash",
            chunkId)
            << ex;
        Disable(error);
        Y_UNREACHABLE(); // Disable() exits the process.
    }
}

i64 TStoreLocation::GetAdditionalSpace() const
{
    // NB: Unguarded access to TrashDiskSpace_ seems OK.
    return TrashDiskSpace_;
}

TNullable<TChunkDescriptor> TStoreLocation::RepairBlobChunk(const TChunkId& chunkId)
{
    auto fileName = GetChunkPath(chunkId);
    auto trashFileName = GetTrashChunkPath(chunkId);

    auto dataFileName = fileName;
    auto metaFileName = fileName + ChunkMetaSuffix;

    auto trashDataFileName = trashFileName;
    auto trashMetaFileName = trashFileName + ChunkMetaSuffix;

    bool hasData = NFS::Exists(dataFileName);
    bool hasMeta = NFS::Exists(metaFileName);

    if (hasMeta && hasData) {
        i64 dataSize = NFS::GetFileStatistics(dataFileName).Size;
        i64 metaSize = NFS::GetFileStatistics(metaFileName).Size;
        if (metaSize > 0) {
            TChunkDescriptor descriptor;
            descriptor.Id = chunkId;
            descriptor.DiskSpace = dataSize + metaSize;
            return descriptor;
        }
        // EXT4 specific thing.
        // See https://bugs.launchpad.net/ubuntu/+source/linux/+bug/317781
        LOG_WARNING("Chunk meta file %v is empty, removing chunk files",
            metaFileName);
        NFS::Remove(dataFileName);
        NFS::Remove(metaFileName);
    } else if (!hasMeta && hasData) {
        LOG_WARNING("Chunk meta file %v is missing, moving data file %v to trash",
            metaFileName,
            dataFileName);
        NFS::Replace(dataFileName, trashDataFileName);
    } else if (!hasData && hasMeta) {
        LOG_WARNING("Chunk data file %v is missing, moving meta file %v to trash",
            dataFileName,
            metaFileName);
        NFS::Replace(metaFileName, trashMetaFileName);
    }
    return Null;
}

TNullable<TChunkDescriptor> TStoreLocation::RepairJournalChunk(const TChunkId& chunkId)
{
    auto fileName = GetChunkPath(chunkId);
    auto trashFileName = GetTrashChunkPath(chunkId);

    auto dataFileName = fileName;
    auto indexFileName = fileName + "." + ChangelogIndexExtension;

    auto trashIndexFileName = trashFileName + "." + ChangelogIndexExtension;

    bool hasData = NFS::Exists(dataFileName);
    bool hasIndex = NFS::Exists(indexFileName);

    if (hasData) {
        const auto& dispatcher = Bootstrap_->GetJournalDispatcher();
        // NB: This also creates the index file, if missing.
        auto changelog = dispatcher->OpenChangelog(this, chunkId)
            .Get()
            .ValueOrThrow();
        TChunkDescriptor descriptor;
        descriptor.Id = chunkId;
        descriptor.DiskSpace = changelog->GetDataSize();
        descriptor.RowCount = changelog->GetRecordCount();
        descriptor.Sealed = dispatcher->IsChangelogSealed(this, chunkId)
            .Get()
            .ValueOrThrow();
        return descriptor;

    } else if (!hasData && hasIndex) {
        LOG_WARNING("Journal data file %v is missing, moving index file %v to trash",
            dataFileName,
            indexFileName);
        NFS::Replace(indexFileName, trashIndexFileName);
    }

    return Null;
}

TNullable<TChunkDescriptor> TStoreLocation::RepairChunk(const TChunkId& chunkId)
{
    TNullable<TChunkDescriptor> maybeDescriptor;
    auto chunkType = TypeFromId(DecodeChunkId(chunkId).Id);
    switch (chunkType) {
        case EObjectType::Chunk:
        case EObjectType::ErasureChunk:
            maybeDescriptor = RepairBlobChunk(chunkId);
            break;

        case EObjectType::JournalChunk:
            maybeDescriptor = RepairJournalChunk(chunkId);
            break;

        default:
            LOG_WARNING("Invalid type %Qlv of chunk %v, skipped",
                chunkType,
                chunkId);
            break;
    }
    return maybeDescriptor;
}

std::vector<TString> TStoreLocation::GetChunkPartNames(const TChunkId& chunkId) const
{
    auto primaryName = ToString(chunkId);
    switch (TypeFromId(DecodeChunkId(chunkId).Id)) {
        case EObjectType::Chunk:
        case EObjectType::ErasureChunk:
            return {
                primaryName,
                primaryName + ChunkMetaSuffix
            };

        case EObjectType::JournalChunk:
            return {
                primaryName,
                primaryName + "." + ChangelogIndexExtension,
                primaryName + "." + SealedFlagExtension
            };

        default:
            Y_UNREACHABLE();
    }
}

bool TStoreLocation::ShouldSkipFileName(const TString& fileName) const
{
    if (TLocation::ShouldSkipFileName(fileName)) {
        return true;
    }

    // Skip trash directory.
    if (fileName.StartsWith(TrashDirectory + LOCSLASH_S))
        return true;

    // Skip multiplexed directory.
    if (fileName.StartsWith(MultiplexedDirectory + LOCSLASH_S))
        return true;

    return false;
}

std::vector<TChunkDescriptor> TStoreLocation::DoScan()
{
    auto result = TLocation::DoScan();

    LOG_INFO("Scanning storage trash");

    ForceHashDirectories(GetTrashPath());

    yhash_set<TChunkId> trashChunkIds;
    {
        // Enumerate files under the location's trash directory.
        // Note that some of them might have just been moved there during repair.
        auto fileNames = NFS::EnumerateFiles(GetTrashPath(), std::numeric_limits<int>::max());

        for (const auto& fileName : fileNames) {
            TChunkId chunkId;
            auto bareFileName = NFS::GetFileNameWithoutExtension(fileName);
            if (!TChunkId::FromString(bareFileName, &chunkId)) {
                LOG_ERROR("Unrecognized file %v in location trash directory", fileName);
                continue;
            }
            trashChunkIds.insert(chunkId);
        }

        for (const auto& chunkId : trashChunkIds) {
            RegisterTrashChunk(chunkId);
        }
    }

    LOG_INFO("Done, %v trash chunks found", trashChunkIds.size());

    return result;
}

void TStoreLocation::DoStart()
{
    TLocation::DoStart();

    JournalManager_->Initialize();

    TrashCheckExecutor_->Start();
}

////////////////////////////////////////////////////////////////////////////////

TCacheLocation::TCacheLocation(
    const TString& id,
    TCacheLocationConfigPtr config,
    TBootstrap* bootstrap)
    : TLocation(
        ELocationType::Cache,
        id,
        config,
        bootstrap)
    , Config_(config)
    , InThrottler_(CreateReconfigurableThroughputThrottler(config->InThrottler))
{ }

IThroughputThrottlerPtr TCacheLocation::GetInThrottler() const
{
    return InThrottler_;
}

TNullable<TChunkDescriptor> TCacheLocation::Repair(
    const TChunkId& chunkId,
    const TString& metaSuffix)
{
    auto fileName = GetChunkPath(chunkId);

    auto dataFileName = fileName;
    auto metaFileName = fileName + metaSuffix;

    bool hasData = NFS::Exists(dataFileName);
    bool hasMeta = NFS::Exists(metaFileName);

    if (hasMeta && hasData) {
        i64 dataSize = NFS::GetFileStatistics(dataFileName).Size;
        i64 metaSize = NFS::GetFileStatistics(metaFileName).Size;
        if (metaSize > 0) {
            TChunkDescriptor descriptor;
            descriptor.Id = chunkId;
            descriptor.DiskSpace = dataSize + metaSize;
            return descriptor;
        }
        LOG_WARNING("Chunk meta file %v is empty, removing chunk files",
            metaFileName);
    } else if (hasData && !hasMeta) {
        LOG_WARNING("Chunk meta file %v is missing, removing data file %v",
            metaFileName,
            dataFileName);
    } else if (!hasData && hasMeta) {
        LOG_WARNING("Chunk data file %v is missing, removing meta file %v",
            dataFileName,
            metaFileName);
    }

    if (hasData) {
        NFS::Remove(dataFileName);
    }
    if (hasMeta) {
        NFS::Remove(metaFileName);
    }

    return Null;
}

TNullable<TChunkDescriptor> TCacheLocation::RepairChunk(const TChunkId& chunkId)
{
    TNullable<TChunkDescriptor> maybeDescriptor;
    auto chunkType = TypeFromId(DecodeChunkId(chunkId).Id);
    switch (chunkType) {
        case EObjectType::Chunk:
            maybeDescriptor = Repair(chunkId, ChunkMetaSuffix);
            break;

        case EObjectType::Artifact:
            maybeDescriptor = Repair(chunkId, ArtifactMetaSuffix);
            break;

        default:
            LOG_WARNING("Invalid type %Qlv of chunk %v, skipped",
                chunkType,
                chunkId);
            break;
    }
    return maybeDescriptor;
}

std::vector<TString> TCacheLocation::GetChunkPartNames(const TChunkId& chunkId) const
{
    auto primaryName = ToString(chunkId);
    switch (TypeFromId(DecodeChunkId(chunkId).Id)) {
        case EObjectType::Chunk:
            return {
                primaryName,
                primaryName + ChunkMetaSuffix
            };

        case EObjectType::Artifact:
            return {
                primaryName,
                primaryName + ArtifactMetaSuffix
            };

        default:
            Y_UNREACHABLE();
    }
}

////////////////////////////////////////////////////////////////////////////////

TPendingIOGuard::TPendingIOGuard(
    EIODirection direction,
    EIOCategory category,
    i64 size,
    TLocationPtr owner)
    : Direction_(direction)
    , Category_(category)
    , Size_(size)
    , Owner_(owner)
{ }

TPendingIOGuard& TPendingIOGuard::operator=(TPendingIOGuard&& other)
{
    swap(*this, other);
    return *this;
}

TPendingIOGuard::~TPendingIOGuard()
{
    Release();
}

void TPendingIOGuard::Release()
{
    if (Owner_) {
        Owner_->DecreasePendingIOSize(Direction_, Category_, Size_);
        Owner_.Reset();
    }
}

TPendingIOGuard::operator bool() const
{
    return Owner_.operator bool();
}

i64 TPendingIOGuard::GetSize() const
{
    return Size_;
}

void swap(TPendingIOGuard& lhs, TPendingIOGuard& rhs)
{
    using std::swap;
    swap(lhs.Direction_, rhs.Direction_);
    swap(lhs.Category_, rhs.Category_);
    swap(lhs.Size_, rhs.Size_);
    swap(lhs.Owner_, rhs.Owner_);
}

////////////////////////////////////////////////////////////////////////////////

} // namespace NDataNode
} // namespace NYT<|MERGE_RESOLUTION|>--- conflicted
+++ resolved
@@ -361,10 +361,6 @@
         delta);
 }
 
-<<<<<<< HEAD
-void TLocation::UpdateSessionCount(ESessionType type, int delta)
-{
-=======
 void TLocation::IncreaseCompletedIOSize(
     EIODirection direction,
     const TWorkloadDescriptor& workloadDescriptor,
@@ -379,7 +375,6 @@
 
 void TLocation::UpdateSessionCount(ESessionType type, int delta)
 {
->>>>>>> 61c55a92
     if (!IsEnabled()) {
         return;
     }
