#pragma once

#include "public.h"

#include <yt/server/job_proxy/config.h>

#include <yt/ytlib/cgroup/cgroup.h>

#include <yt/ytlib/job_prober_client/job_prober_service_proxy.h>

#include <yt/ytlib/formats/format.h>

#include <yt/core/actions/public.h>

#include <yt/core/bus/public.h>

#include <yt/core/logging/log.h>

#include <yt/core/misc/fs.h>

#include <util/stream/file.h>

namespace NYT {
namespace NExecAgent {

////////////////////////////////////////////////////////////////////////////////

struct ISlot
    : public TRefCounted
{
    //! Kill all possibly running processes and clean sandboxes.
    virtual void Cleanup() = 0;

<<<<<<< HEAD
    virtual TFuture<void> RunJobProxy(
        NJobProxy::TJobProxyConfigPtr config,
        const TJobId& jobId, 
        const TOperationId& operationId) = 0;

    virtual void MakeLink(
=======
    virtual void CancelPreparation() = 0;

    virtual TFuture<void> RunJobProxy(
        NJobProxy::TJobProxyConfigPtr config,
        const TJobId& jobId,
        const TOperationId& operationId) = 0;

    virtual TFuture<void> CreateSandboxDirectories() = 0;

    virtual TFuture<void> MakeLink(
>>>>>>> 67506b52
        ESandboxKind sandboxKind,
        const Stroka& targetPath,
        const Stroka& linkName,
        bool isExecutable) = 0;

<<<<<<< HEAD
    virtual void MakeCopy(
=======
    virtual TFuture<void> MakeCopy(
>>>>>>> 67506b52
        ESandboxKind sandboxKind,
        const Stroka& sourcePath,
        const Stroka& destinationName,
        bool isExecutable) = 0;

<<<<<<< HEAD
    //! Returns tmpfs path.
    virtual Stroka PrepareTmpfs(
        ESandboxKind sandboxKind,
        i64 size,
        Stroka path) = 0;

    virtual NJobProberClient::TJobProberServiceProxy GetJobProberProxy() = 0;

    virtual NBus::TTcpBusServerConfigPtr GetRpcServerConfig() const = 0;

=======
    virtual TFuture<Stroka> PrepareTmpfs(
        ESandboxKind sandboxKind,
        i64 size,
        Stroka path) = 0;

    virtual NJobProberClient::TJobProberServiceProxy GetJobProberProxy() = 0;

    virtual NBus::TTcpBusServerConfigPtr GetRpcServerConfig() const = 0;

>>>>>>> 67506b52
    virtual int GetSlotIndex() const = 0;
};

DEFINE_REFCOUNTED_TYPE(ISlot)

////////////////////////////////////////////////////////////////////////////////

ISlotPtr CreateSlot(
    int slotIndex,
    TSlotLocationPtr location,
    IJobEnvironmentPtr environment,
    const Stroka& nodeTag);

////////////////////////////////////////////////////////////////////////////////

} // namespace NExecAgent
} // namespace NYT<|MERGE_RESOLUTION|>--- conflicted
+++ resolved
@@ -31,14 +31,6 @@
     //! Kill all possibly running processes and clean sandboxes.
     virtual void Cleanup() = 0;
 
-<<<<<<< HEAD
-    virtual TFuture<void> RunJobProxy(
-        NJobProxy::TJobProxyConfigPtr config,
-        const TJobId& jobId, 
-        const TOperationId& operationId) = 0;
-
-    virtual void MakeLink(
-=======
     virtual void CancelPreparation() = 0;
 
     virtual TFuture<void> RunJobProxy(
@@ -49,34 +41,17 @@
     virtual TFuture<void> CreateSandboxDirectories() = 0;
 
     virtual TFuture<void> MakeLink(
->>>>>>> 67506b52
         ESandboxKind sandboxKind,
         const Stroka& targetPath,
         const Stroka& linkName,
         bool isExecutable) = 0;
 
-<<<<<<< HEAD
-    virtual void MakeCopy(
-=======
     virtual TFuture<void> MakeCopy(
->>>>>>> 67506b52
         ESandboxKind sandboxKind,
         const Stroka& sourcePath,
         const Stroka& destinationName,
         bool isExecutable) = 0;
 
-<<<<<<< HEAD
-    //! Returns tmpfs path.
-    virtual Stroka PrepareTmpfs(
-        ESandboxKind sandboxKind,
-        i64 size,
-        Stroka path) = 0;
-
-    virtual NJobProberClient::TJobProberServiceProxy GetJobProberProxy() = 0;
-
-    virtual NBus::TTcpBusServerConfigPtr GetRpcServerConfig() const = 0;
-
-=======
     virtual TFuture<Stroka> PrepareTmpfs(
         ESandboxKind sandboxKind,
         i64 size,
@@ -86,7 +61,6 @@
 
     virtual NBus::TTcpBusServerConfigPtr GetRpcServerConfig() const = 0;
 
->>>>>>> 67506b52
     virtual int GetSlotIndex() const = 0;
 };
 
