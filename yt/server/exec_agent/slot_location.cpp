--- conflicted
+++ resolved
@@ -519,10 +519,6 @@
         return;
     }
 
-<<<<<<< HEAD
-    i64 diskUsage = 0;
-    THashMap<int, TNullable<i64>> occupiedSlotToDiskLimit;
-=======
     try {
         auto locationStatistics = NFS::GetDiskSpaceStatistics(Config_->Path);
         i64 diskLimit = locationStatistics.TotalSpace;
@@ -531,8 +527,7 @@
         }
 
         i64 diskUsage = 0;
-        yhash<int, TNullable<i64>> occupiedSlotToDiskLimit;
->>>>>>> 3a318751
+        THashMap<int, TNullable<i64>> occupiedSlotToDiskLimit;
 
         {
             TReaderGuard guard(SlotsLock_);
