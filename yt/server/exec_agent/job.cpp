#include "stdafx.h"
#include "job.h"
#include "environment_manager.h"
#include "slot.h"
#include "environment.h"
#include "private.h"

#include <ytlib/misc/fs.h>
#include <ytlib/misc/assert.h>

#include <ytlib/ytree/serialize.h>

#include <ytlib/transaction_client/transaction.h>

#include <ytlib/file_client/file_ypath_proxy.h>

#include <ytlib/table_client/table_producer.h>
#include <ytlib/table_client/table_reader.h>
#include <ytlib/table_client/table_chunk_reader.h>
#include <ytlib/table_client/multi_chunk_sequential_reader.h>
#include <ytlib/table_client/config.h>

#include <ytlib/chunk_client/client_block_cache.h>

#include <ytlib/node_tracker_client/node_directory.h>

#include <ytlib/security_client/public.h>

#include <server/chunk_holder/chunk.h>
#include <server/chunk_holder/location.h>
#include <server/chunk_holder/chunk_cache.h>

#include <server/job_proxy/config.h>

#include <server/scheduler/job_resources.h>

#include <server/cell_node/bootstrap.h>
#include <server/cell_node/config.h>

#include <server/chunk_holder/config.h>

namespace NYT {
namespace NExecAgent {

using namespace NScheduler;
using namespace NScheduler::NProto;
using namespace NRpc;
using namespace NJobProxy;
using namespace NYTree;
using namespace NYson;
using namespace NTableClient;
using namespace NCellNode;

using NChunkClient::InvalidNodeId;
using NChunkClient::TChunkId;
using NChunkClient::TChunkReplica;
using NNodeTrackerClient::TNodeDirectory;

////////////////////////////////////////////////////////////////////////////////

static const i64 MemoryLimitBoost = (i64) 2 * 1024 * 1024 * 1024;

////////////////////////////////////////////////////////////////////////////////

TJob::TJob(
    const TJobId& jobId,
    const NScheduler::NProto::TNodeResources& resourceLimits,
    TJobSpec&& jobSpec,
    TBootstrap* bootstrap)
    : JobId(jobId)
    , ResourceLimits(resourceLimits)
    , Bootstrap(bootstrap)
    , ResourceUsage(resourceLimits)
    , JobProxyMemoryLimit(resourceLimits.memory())
    , Logger(ExecAgentLogger)
    , JobState(EJobState::Waiting)
    , JobPhase(EJobPhase::Created)
    , FinalJobState(EJobState::Completed)
    , Progress(0.0)
{
    VERIFY_THREAD_AFFINITY(ControlThread);

    JobSpec.Swap(&jobSpec);

    UserJobSpec = nullptr;
    if (JobSpec.HasExtension(TMapJobSpecExt::map_job_spec_ext)) {
        const auto& jobSpecExt = JobSpec.GetExtension(TMapJobSpecExt::map_job_spec_ext);
        UserJobSpec = &jobSpecExt.mapper_spec();
    } else if (JobSpec.HasExtension(TReduceJobSpecExt::reduce_job_spec_ext)) {
        const auto& jobSpecExt = JobSpec.GetExtension(TReduceJobSpecExt::reduce_job_spec_ext);
        UserJobSpec = &jobSpecExt.reducer_spec();
    } else if (JobSpec.HasExtension(TPartitionJobSpecExt::partition_job_spec_ext)) {
        const auto& jobSpecExt = JobSpec.GetExtension(TPartitionJobSpecExt::partition_job_spec_ext);
        if (jobSpecExt.has_mapper_spec()) {
            UserJobSpec = &jobSpecExt.mapper_spec();
        }
    }

    if (UserJobSpec) {
        JobProxyMemoryLimit -= UserJobSpec->memory_limit();
        ResourceUsage.set_memory(JobProxyMemoryLimit + UserJobSpec->memory_reserve());
    }

    Logger.AddTag(Sprintf("JobId: %s", ~ToString(jobId)));
}

void TJob::Start(TEnvironmentManagerPtr environmentManager, TSlotPtr slot)
{
    VERIFY_THREAD_AFFINITY(ControlThread);
    YCHECK(!Slot);

    if (JobState != EJobState::Waiting)
        return;
    JobState = EJobState::Running;

    Slot = slot;
    slot->Acquire();

    VERIFY_INVOKER_AFFINITY(Slot->GetInvoker(), JobThread);

    Slot->GetInvoker()->Invoke(BIND(
        &TJob::DoStart,
        MakeWeak(this),
        environmentManager));
}

void TJob::DoStart(TEnvironmentManagerPtr environmentManager)
{
    VERIFY_THREAD_AFFINITY(JobThread);

    if (JobPhase > EJobPhase::Cleanup)
        return;
    YCHECK(JobPhase == EJobPhase::Created);
    JobPhase = EJobPhase::PreparingConfig;

    {
        INodePtr ioConfigNode;
        try {
            auto* schedulerJobSpecExt = JobSpec.MutableExtension(TSchedulerJobSpecExt::scheduler_job_spec_ext);
            ioConfigNode = ConvertToNode(TYsonString(schedulerJobSpecExt->io_config()));
        } catch (const std::exception& ex) {
            auto wrappedError = TError("Error deserializing job IO configuration")
                << ex;
            DoAbort(wrappedError, EJobState::Failed);
            return;
        }

        auto ioConfig = New<TJobIOConfig>();
        try {
            ioConfig->Load(ioConfigNode);
        } catch (const std::exception& ex) {
            auto error = TError("Error validating job IO configuration")
                << ex;
            DoAbort(error, EJobState::Failed);
            return;
        }

        auto proxyConfig = CloneYsonSerializable(Bootstrap->GetJobProxyConfig());
        proxyConfig->JobIO = ioConfig;
        proxyConfig->UserId = Slot->GetUserId();

        auto proxyConfigPath = NFS::CombinePaths(
            Slot->GetWorkingDirectory(),
            ProxyConfigFileName);

        TFile file(proxyConfigPath, CreateAlways | WrOnly | Seq | CloseOnExec);
        TFileOutput output(file);
        TYsonWriter writer(&output, EYsonFormat::Pretty);
        proxyConfig->Save(&writer);
    }

    JobPhase = EJobPhase::PreparingProxy;

    Stroka environmentType = "default";
    try {
        YCHECK(JobProxyMemoryLimit > 0);
        ProxyController = environmentManager->CreateProxyController(
            //XXX(psushin): execution environment type must not be directly
            // selectable by user -- it is more of the global cluster setting
            //jobSpec.operation_spec().environment(),
            environmentType,
            JobId,
            Slot->GetWorkingDirectory(),
            static_cast<i64>(JobProxyMemoryLimit * Bootstrap->GetConfig()->ExecAgent->MemoryLimitMultiplier + MemoryLimitBoost));
    } catch (const std::exception& ex) {
        auto wrappedError = TError(
            "Failed to create proxy controller for environment %s",
            ~environmentType.Quote())
            << ex;
        DoAbort(wrappedError, EJobState::Failed);
        return;
    }

    JobPhase = EJobPhase::PreparingSandbox;
    Slot->InitSandbox();

    PrepareUserJob().Subscribe(
        BIND(&TJob::RunJobProxy, MakeStrong(this))
            .Via(Slot->GetInvoker()));
}

TFuture<void> TJob::DownloadRegularFile(
    const NYT::NScheduler::NProto::TRegularFileDescriptor& descriptor)
{
    const auto& fetchRsp = descriptor.file();
    auto chunkId = FromProto<TChunkId>(fetchRsp.chunk_id());
    
    LOG_INFO("Downloading user file (FileName: %s, ChunkId: %s)",
        ~fetchRsp.file_name(),
        ~ToString(chunkId));

    auto awaiter = New<TParallelAwaiter>(Slot->GetInvoker());
    auto chunkCache = Bootstrap->GetChunkCache();
    awaiter->Await(
        chunkCache->DownloadChunk(chunkId),
        BIND(&TJob::OnRegularFileChunkDownloaded, MakeWeak(this), descriptor));

    return awaiter->Complete();
}

void TJob::OnRegularFileChunkDownloaded(
    const NYT::NScheduler::NProto::TRegularFileDescriptor& descriptor,
    NChunkHolder::TChunkCache::TDownloadResult result)
{
    VERIFY_THREAD_AFFINITY(JobThread);

    if (JobPhase > EJobPhase::Cleanup)
        return;
    YCHECK(JobPhase == EJobPhase::PreparingSandbox);

    const auto& fetchRsp = descriptor.file();
    auto fileName = fetchRsp.file_name();

    if (!result.IsOK()) {
        auto wrappedError = TError(
            "Failed to download user file %s",
            ~fileName.Quote())
            << result;
        DoAbort(wrappedError, EJobState::Failed);
        return;
    }

    CachedChunks.push_back(result.Value());

    try {
        Slot->MakeLink(
            fileName,
            CachedChunks.back()->GetFileName(),
            fetchRsp.executable());
    } catch (const std::exception& ex) {
        auto wrappedError = TError(
            "Failed to create a symlink for %s",
            ~fileName.Quote())
            << ex;
        DoAbort(wrappedError, EJobState::Failed);
        return;
    }

    LOG_INFO("User file downloaded successfully (FileName: %s)",
        ~fileName);
}

TFuture<void> TJob::DownloadTableFile(
    const NYT::NScheduler::NProto::TTableFileDescriptor& descriptor)
{
    std::vector<TChunkId> chunkIds;
    FOREACH (const auto chunk, descriptor.table().chunks()) {
        chunkIds.push_back(FromProto<TChunkId>(chunk.chunk_id()));
    }

    LOG_INFO("Downloading user table file (FileName: %s, ChunkIds: %s)",
        ~descriptor.file_name(),
        ~JoinToString(chunkIds));

    auto awaiter = New<TParallelAwaiter>(Slot->GetInvoker());
    auto chunkCache = Bootstrap->GetChunkCache();
    FOREACH (const auto& chunkId, chunkIds) {
        awaiter->Await(
            chunkCache->DownloadChunk(chunkId),
            BIND([=](NChunkHolder::TChunkCache::TDownloadResult result) {
                if (!result.IsOK()) {
                    auto wrappedError = TError(
                        "Failed to download chunk %s of table %s",
                        ~ToString(chunkId),
                        ~descriptor.file_name().Quote())
                        << result;
                    DoAbort(wrappedError, EJobState::Failed);
                    return;
                }
            })
        );
    }

    return awaiter->Complete(BIND(&TJob::OnTableChunksDownloaded, MakeStrong(this), descriptor));
}

void TJob::OnTableChunksDownloaded(
    const NYT::NScheduler::NProto::TTableFileDescriptor& descriptor)
{
    VERIFY_THREAD_AFFINITY(JobThread);

    if (JobPhase > EJobPhase::Cleanup)
        return;
    YCHECK(JobPhase == EJobPhase::PreparingSandbox);

<<<<<<< HEAD
    // Create a dummy node directory; prepare chunks.
    // TODO(babenko): change this to handle erasure chunks
    auto nodeDirectory = New<TNodeDirectory>();
    nodeDirectory->AddDescriptor(InvalidNodeId, Bootstrap->GetLocalDescriptor());
    std::vector<NTableClient::NProto::TInputChunk> chunks;
=======
    // Preparing chunks
    std::vector<NChunkClient::NProto::TInputChunk> chunks;
>>>>>>> 717eb1b7
    chunks.insert(
        chunks.end(),
        descriptor.table().chunks().begin(),
        descriptor.table().chunks().end());
    FOREACH (auto& chunk, chunks) {
        chunk.clear_replicas();
        chunk.add_replicas(ToProto<ui32>(TChunkReplica(InvalidNodeId, 0)));
    }

    // Create async table reader.
    auto config = New<TTableReaderConfig>();
    auto blockCache = NChunkClient::CreateClientBlockCache(
        New<NChunkClient::TClientBlockCacheConfig>());
    auto asyncReader = New<TTableChunkSequenceReader>(
        config,
        Bootstrap->GetMasterChannel(),
        blockCache,
        nodeDirectory,
        std::move(chunks),
        New<TTableChunkReaderProvider>(config));

    auto syncReader = CreateSyncReader(asyncReader);
    auto format = ConvertTo<NFormats::TFormat>(TYsonString(descriptor.format()));
    auto fileName = descriptor.file_name();
    try {
        syncReader->Open();
        Slot->MakeFile(
            fileName,
            BIND(&ProduceYson, syncReader),
            format);
    } catch (const std::exception& ex) {
        auto wrappedError = TError(
            "Failed to write user table file %s",
            ~fileName.Quote())
            << ex;
        DoAbort(wrappedError, EJobState::Failed);
        return;
    }

    LOG_INFO("User table file downloaded successfully (FileName: %s)",
        ~fileName);
}

TFuture<void> TJob::PrepareUserJob()
{
    if (!UserJobSpec) {
        return MakeFuture();
    }

    auto awaiter = New<TParallelAwaiter>(Slot->GetInvoker());

    FOREACH (const auto& descriptor, UserJobSpec->regular_files()) {
        awaiter->Await(DownloadRegularFile(descriptor));
    }

    FOREACH (const auto& descriptor, UserJobSpec->table_files()) {
        awaiter->Await(DownloadTableFile(descriptor));
    }

    return awaiter->Complete();
}

void TJob::RunJobProxy()
{
    VERIFY_THREAD_AFFINITY(JobThread);

    if (JobPhase > EJobPhase::Cleanup)
        return;

    YCHECK(JobPhase == EJobPhase::PreparingSandbox);

    try {
        JobPhase = EJobPhase::StartedProxy;
        ProxyController->Run();
    } catch (const std::exception& ex) {
        DoAbort(ex, EJobState::Failed);
        return;
    }

    ProxyController->SubscribeExited(BIND(
        &TJob::OnJobExit,
        MakeWeak(this)).Via(Slot->GetInvoker()));
}

bool TJob::IsResultSet() const
{
    TGuard<TSpinLock> guard(ResultLock);
    return JobResult.HasValue();
}

void TJob::OnJobExit(TError exitError)
{
    VERIFY_THREAD_AFFINITY(JobThread);

    if (JobPhase > EJobPhase::Cleanup)
        return;

    YCHECK(JobPhase < EJobPhase::Cleanup);

    if (!exitError.IsOK()) {
        DoAbort(exitError, EJobState::Failed);
        return;
    }

    if (!IsResultSet()) {
        DoAbort(
            TError("Job proxy exited successfully but job result has not been set"),
            EJobState::Failed);
        return;
    }

    // NB: we should explicitly call Kill() to clean up possible child processes.
    ProxyController->Kill(Slot->GetUserId(), TError());

    JobPhase = EJobPhase::Cleanup;
    Slot->Clean();

    JobPhase = EJobPhase::Completed;

    {
        TGuard<TSpinLock> guard(ResultLock);
        JobState = FinalJobState;
    }

    FinalizeJob();
}

bool TJob::IsFatalError(const TError& error)
{
    return
        error.FindMatching(NTableClient::EErrorCode::SortOrderViolation) ||
        error.FindMatching(NSecurityClient::EErrorCode::AuthenticationError) ||
        error.FindMatching(NSecurityClient::EErrorCode::AuthorizationError) ||
        error.FindMatching(NSecurityClient::EErrorCode::AccountIsOverLimit);
}

bool TJob::IsRetriableSystemError(const TError& error)
{
    return
        error.FindMatching(NChunkClient::EErrorCode::AllTargetNodesFailed) ||
        error.FindMatching(NChunkClient::EErrorCode::MasterCommunicationFailed) ||
        error.FindMatching(NTableClient::EErrorCode::MasterCommunicationFailed);
}

const TJobId& TJob::GetId() const
{
    return JobId;
}

const TJobSpec& TJob::GetSpec() const
{
    return JobSpec;
}

void TJob::SetResult(const TJobResult& jobResult)
{
    TGuard<TSpinLock> guard(ResultLock);

    if (JobState == EJobState::Completed ||
        JobState == EJobState::Aborted ||
        JobState == EJobState::Failed)
    {
        return;
    }

    if (JobResult.HasValue() && JobResult->error().code() != TError::OK) {
        return;
    }

    JobResult.Assign(jobResult);

    auto resultError = FromProto(jobResult.error());
    if (resultError.IsOK()) {
        return;
    } else if (IsFatalError(resultError)) {
        resultError.Attributes().Set("fatal", true);
        ToProto(JobResult->mutable_error(), resultError);
        FinalJobState = EJobState::Failed;
    } else if (IsRetriableSystemError(resultError)) {
        FinalJobState = EJobState::Aborted;
    } else {
        FinalJobState = EJobState::Failed;
    }
}

TJobResult TJob::GetResult() const
{
    TGuard<TSpinLock> guard(ResultLock);
    YCHECK(JobResult.HasValue());
    return JobResult.Get();
}

void TJob::SetResult(const TError& error)
{
    TJobResult jobResult;
    ToProto(jobResult.mutable_error(), error);
    SetResult(jobResult);
}

EJobState TJob::GetState() const
{
    TGuard<TSpinLock> guard(ResultLock);
    return JobState;
}

EJobPhase TJob::GetPhase() const
{
    return JobPhase;
}

const TNodeResources& TJob::GetResourceLimits() const
{
    return ResourceLimits;
}

TNodeResources TJob::GetResourceUsage() const
{
    TGuard<TSpinLock> guard(ResourcesLock);
    return ResourceUsage;
}

void TJob::SetResourceUsage(const TNodeResources& newUsage)
{
    TGuard<TSpinLock> guard(ResourcesLock);
    ResourceUsage = newUsage;
}

void TJob::Abort(const TError& error)
{
    VERIFY_THREAD_AFFINITY(ControlThread);

    if (JobState == EJobState::Waiting) {
        YCHECK(!Slot);
        SetResult(TError("Job aborted by scheduler"));
        JobState = EJobState::Aborted;
        SetResourceUsage(ZeroNodeResources());
        ResourcesReleased_.Fire();
    } else {
        Slot->GetInvoker()->Invoke(BIND(
            &TJob::DoAbort,
            MakeStrong(this),
            error,
            EJobState::Aborted));
    }
}

void TJob::DoAbort(const TError& error, EJobState resultState)
{
    VERIFY_THREAD_AFFINITY(JobThread);

    if (JobPhase > EJobPhase::Cleanup) {
        JobState = resultState;
        return;
    }

    JobState = EJobState::Aborting;

    YCHECK(JobPhase < EJobPhase::Cleanup);

    const auto jobPhase = JobPhase;
    JobPhase = EJobPhase::Cleanup;

    if (resultState == EJobState::Failed) {
        LOG_ERROR(error, "Job failed, aborting");
    } else {
        LOG_INFO(error, "Aborting job");
    }

    if (jobPhase >= EJobPhase::StartedProxy) {
        // NB: Kill() never throws.
        ProxyController->Kill(Slot->GetUserId(), error);
    }

    if (jobPhase >= EJobPhase::PreparingSandbox) {
        LOG_INFO("Cleaning slot");
        Slot->Clean();
    }

    SetResult(error);
    JobPhase = EJobPhase::Failed;
    JobState = resultState;

    LOG_INFO("Job aborted");

    FinalizeJob();
}

void TJob::FinalizeJob()
{
    Slot->Release();
    SetResourceUsage(ZeroNodeResources());
    ResourcesReleased_.Fire();
}

void TJob::UpdateProgress(double progress)
{
    Progress = progress;
}

double TJob::GetProgress() const
{
    return Progress;
}

////////////////////////////////////////////////////////////////////////////////

} // namespace NExecAgent
} // namespace NYT
<|MERGE_RESOLUTION|>--- conflicted
+++ resolved
@@ -204,7 +204,7 @@
 {
     const auto& fetchRsp = descriptor.file();
     auto chunkId = FromProto<TChunkId>(fetchRsp.chunk_id());
-    
+
     LOG_INFO("Downloading user file (FileName: %s, ChunkId: %s)",
         ~fetchRsp.file_name(),
         ~ToString(chunkId));
@@ -303,16 +303,11 @@
         return;
     YCHECK(JobPhase == EJobPhase::PreparingSandbox);
 
-<<<<<<< HEAD
     // Create a dummy node directory; prepare chunks.
     // TODO(babenko): change this to handle erasure chunks
     auto nodeDirectory = New<TNodeDirectory>();
     nodeDirectory->AddDescriptor(InvalidNodeId, Bootstrap->GetLocalDescriptor());
-    std::vector<NTableClient::NProto::TInputChunk> chunks;
-=======
-    // Preparing chunks
     std::vector<NChunkClient::NProto::TInputChunk> chunks;
->>>>>>> 717eb1b7
     chunks.insert(
         chunks.end(),
         descriptor.table().chunks().begin(),
