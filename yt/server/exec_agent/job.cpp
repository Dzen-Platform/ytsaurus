#include "job.h"
#include "private.h"
#include "config.h"
#include "environment.h"
#include "environment_manager.h"
#include "slot.h"
#include "slot_manager.h"

#include <yt/server/cell_node/bootstrap.h>
#include <yt/server/cell_node/config.h>

#include <yt/server/data_node/artifact.h>
#include <yt/server/data_node/chunk_block_manager.h>
#include <yt/server/data_node/chunk.h>
#include <yt/server/data_node/chunk_cache.h>
#include <yt/server/data_node/master_connector.h>

#include <yt/server/job_agent/job.h>

#include <yt/server/scheduler/config.h>

#include <yt/ytlib/chunk_client/chunk_meta_extensions.h>

#include <yt/ytlib/file_client/config.h>
#include <yt/ytlib/file_client/file_chunk_reader.h>
#include <yt/ytlib/file_client/file_ypath_proxy.h>

#include <yt/ytlib/job_prober_client/job_prober_service_proxy.h>

#include <yt/ytlib/security_client/public.h>

#include <yt/ytlib/table_client/helpers.h>
#include <yt/ytlib/table_client/name_table.h>
#include <yt/ytlib/table_client/schemaless_chunk_reader.h>
#include <yt/ytlib/table_client/schemaless_writer.h>

#include <yt/core/actions/cancelable_context.h>

#include <yt/core/bus/tcp_client.h>

#include <yt/core/concurrency/async_stream.h>

#include <yt/core/logging/log_manager.h>

#include <yt/core/misc/proc.h>
#include <yt/core/misc/finally.h>

#include <yt/core/rpc/bus_channel.h>

namespace NYT {
namespace NExecAgent {

using namespace NRpc;
using namespace NJobProxy;
using namespace NYTree;
using namespace NYson;
using namespace NChunkClient;
using namespace NChunkClient::NProto;
using namespace NTableClient;
using namespace NFileClient;
using namespace NCellNode;
using namespace NDataNode;
using namespace NCellNode;
using namespace NNodeTrackerClient;
using namespace NNodeTrackerClient::NProto;
using namespace NJobTrackerClient;
using namespace NJobProberClient;
using namespace NJobTrackerClient::NProto;
using namespace NScheduler;
using namespace NScheduler::NProto;
using namespace NConcurrency;
using namespace NApi;

using NNodeTrackerClient::TNodeDirectory;
using NScheduler::NProto::TUserJobSpec;

////////////////////////////////////////////////////////////////////////////////

class TJob
    : public NJobAgent::IJob
{
public:
    DEFINE_SIGNAL(void(const TNodeResources&), ResourcesUpdated);

public:
    TJob(
        const TJobId& jobId,
        const TOperationId& operationId,
        const TNodeResources& resourceUsage,
        TJobSpec&& jobSpec,
        TBootstrap* bootstrap)
        : Id_(jobId)
        , OperationId_(operationId)
        , Bootstrap_(bootstrap)
        , ResourceUsage(resourceUsage)
        , Statistics_("{}")
    {
        JobSpec.Swap(&jobSpec);

        const auto& schedulerJobSpecExt = JobSpec.GetExtension(TSchedulerJobSpecExt::scheduler_job_spec_ext);
        if (schedulerJobSpecExt.has_aux_node_directory()) {
            AuxNodeDirectory_->MergeFrom(schedulerJobSpecExt.aux_node_directory());
        }

        Logger.AddTag("JobId: %v, OperationId: %v, JobType: %v",
            Id_,
            OperationId_,
            GetType());
    }

    virtual void Start() override
    {
        // No SpinLock here, because concurrent access is impossible before
        // calling Start.
        YCHECK(JobState_ == EJobState::Waiting);
        JobState_ = EJobState::Running;

        PrepareTime_ = TInstant::Now();
        auto slotManager = Bootstrap_->GetExecSlotManager();
        Slot_ = slotManager->AcquireSlot();

        auto invoker = CancelableContext_->CreateInvoker(Slot_->GetInvoker());

        BIND(&TJob::Run, MakeWeak(this))
            .AsyncVia(invoker)
            .Run();
    }

    virtual void Abort(const TError& error) override
    {
        if (GetState() == EJobState::Waiting) {
            // Abort before the start.
            YCHECK(!JobResult_.HasValue());
            DoSetResult(error);
            SetFinalState();
            return;
        }

        {
            TGuard<TSpinLock> guard(SpinLock);
            if (JobState_ != EJobState::Running) {
                return;
            }
            DoSetResult(error);
            JobState_ = EJobState::Aborting;
        }

        CancelableContext_->Cancel();

        YCHECK(Slot_);

        auto this_ = MakeStrong(this);
        PrepareResult_.Subscribe(BIND([this, this_] (const TError& /*error*/) {
            Slot_->GetInvoker()->Invoke(BIND(&TJob::DoAbort, MakeStrong(this)));
        }));
    }

    virtual const TJobId& GetId() const override
    {
        return Id_;
    }

    virtual const TJobId& GetOperationId() const override
    {
        return OperationId_;
    }

    virtual EJobType GetType() const override
    {
        return EJobType(JobSpec.type());
    }

    virtual const TJobSpec& GetSpec() const override
    {
        return JobSpec;
    }

    virtual EJobState GetState() const override
    {
        TGuard<TSpinLock> guard(SpinLock);
        return JobState_;
    }

    virtual TNullable<TDuration> GetPrepareDuration() const override
    {
        TGuard<TSpinLock> guard(SpinLock);
        if (!PrepareTime_) {
            return Null;
        } else if (!ExecTime_) {
            return TInstant::Now() - *PrepareTime_;
        } else {
            return *ExecTime_ - *PrepareTime_;
        }
    }

    virtual TNullable<TDuration> GetExecDuration() const override 
    {
        TGuard<TSpinLock> guard(SpinLock);
        if (!ExecTime_) {
            return Null;
        } else if (!FinishTime_) {
            return TInstant::Now() - *ExecTime_;
        } else {
            return *FinishTime_ - *ExecTime_;
        }
    }
    
    virtual EJobPhase GetPhase() const override
    {
        return JobPhase_;
    }

    virtual TNodeResources GetResourceUsage() const override
    {
        TGuard<TSpinLock> guard(SpinLock);
        return ResourceUsage;
    }

    virtual void SetResourceUsage(const TNodeResources& newUsage) override
    {
        TNodeResources delta = newUsage;
        {
            TGuard<TSpinLock> guard(SpinLock);
            if (JobState_ != EJobState::Running) {
                return;
            }
            delta -= ResourceUsage;
            ResourceUsage = newUsage;
        }
        ResourcesUpdated_.Fire(delta);
    }

    virtual TJobResult GetResult() const override
    {
        TGuard<TSpinLock> guard(SpinLock);
        return JobResult_.Get();
    }

    virtual void SetResult(const TJobResult& jobResult) override
    {
        TGuard<TSpinLock> guard(SpinLock);
        if (JobState_ != EJobState::Running) {
            return;
        }
        DoSetResult(jobResult);
    }

    virtual double GetProgress() const override
    {
        TGuard<TSpinLock> guard(SpinLock);
        return Progress_;
    }

    virtual void SetProgress(double value) override
    {
        TGuard<TSpinLock> guard(SpinLock);
        if (JobState_ == EJobState::Running) {
            Progress_ = value;
        }
    }

    virtual TNullable<TYsonString> GetStatistics() const override
    {
        TGuard<TSpinLock> guard(SpinLock);
        return Statistics_;
    }
    
    virtual TInstant GetStatisticsLastSendTime() const override
    {
        return StatisticsLastSendTime_;
    }

    virtual void ResetStatisticsLastSendTime() override
    {
        StatisticsLastSendTime_ = TInstant::Now();
    }

    virtual void SetStatistics(const TYsonString& statistics) override
    {
        TGuard<TSpinLock> guard(SpinLock);
        if (JobState_ == EJobState::Running) {
            Statistics_ = statistics;
        }
    }

<<<<<<< HEAD
    virtual bool ShouldSendStatistics() const override 
    {
        return true;
    }

    virtual std::vector<TChunkId> DumpInputContexts() const override
=======
    virtual std::vector<TChunkId> DumpInputContext() override
>>>>>>> 1d8579f5
    {
        ValidateJobRunning();
        EnsureJobProberProxy();

        auto req = JobProberProxy_->DumpInputContext();

        ToProto(req->mutable_job_id(), Id_);
        auto rspOrError = WaitFor(req->Invoke());
        THROW_ERROR_EXCEPTION_IF_FAILED(rspOrError, "Error requesting input contexts dump from job proxy");
        const auto& rsp = rspOrError.Value();

        return FromProto<std::vector<TChunkId>>(rsp->chunk_ids());
    }

    virtual TYsonString Strace() override
    {
        ValidateJobRunning();
        EnsureJobProberProxy();

        auto req = JobProberProxy_->Strace();

        ToProto(req->mutable_job_id(), Id_);
        auto rspOrError = WaitFor(req->Invoke());
        THROW_ERROR_EXCEPTION_IF_FAILED(rspOrError, "Error requesting strace dump from job proxy");
        const auto& rsp = rspOrError.Value();

        return TYsonString(rsp->trace());
    }

    virtual void SignalJob(const Stroka& signalName) override
    {
        ValidateJobRunning();
        EnsureJobProberProxy();

        Signaled_ = true;
        auto req = JobProberProxy_->SignalJob();

        ToProto(req->mutable_job_id(), Id_);
        ToProto(req->mutable_signal_name(), signalName);
        auto rspOrError = WaitFor(req->Invoke());
        THROW_ERROR_EXCEPTION_IF_FAILED(rspOrError, "Error sending signal to job proxy");
    }

    virtual TYsonString PollJobShell(const TYsonString& parameters) override
    {
        ValidateJobRunning();
        EnsureJobProberProxy();

        auto req = JobProberProxy_->PollJobShell();

        ToProto(req->mutable_job_id(), Id_);
        ToProto(req->mutable_parameters(), parameters.Data());
        auto rspOrError = WaitFor(req->Invoke());
        THROW_ERROR_EXCEPTION_IF_FAILED(rspOrError, "Error polling job shell");
        const auto& rsp = rspOrError.Value();

        return TYsonString(rsp->result());
    }


private:
    const TJobId Id_;
    const TOperationId OperationId_;
    NCellNode::TBootstrap* const Bootstrap_;

    TJobSpec JobSpec;

    TSpinLock SpinLock;
    TNodeResources ResourceUsage;

    EJobState JobState_ = EJobState::Waiting;
    EJobPhase JobPhase_ = EJobPhase::Created;

    const TCancelableContextPtr CancelableContext_ = New<TCancelableContext>();

    TFuture<void> PrepareResult_ = VoidFuture;

    double Progress_ = 0.0;

    TYsonString Statistics_;
    TInstant StatisticsLastSendTime_ = TInstant::Now();
    
    bool Signaled_ = false;

    TNullable<TJobResult> JobResult_;

    TNullable<TInstant> PrepareTime_;
    TNullable<TInstant> ExecTime_;
    TNullable<TInstant> FinishTime_;
    TSlotPtr Slot_;

    IProxyControllerPtr ProxyController_;

    EJobState FinalJobState_ = EJobState::Completed;

    std::vector<NDataNode::IChunkPtr> CachedChunks_;

    TNodeDirectoryPtr AuxNodeDirectory_ = New<TNodeDirectory>();

    TNullable<TJobProberServiceProxy> JobProberProxy_;

    NLogging::TLogger Logger = ExecAgentLogger;

    void ValidateJobRunning() const
    {
        if (JobState_ != EJobState::Running) {
            THROW_ERROR_EXCEPTION("Job %v is not running", Id_)
                << TErrorAttribute("job_state", FormatEnum(JobState_));
        }
    }

    void EnsureJobProberProxy()
    {
        if (!JobProberProxy_) {
            YCHECK(Slot_);

            auto jobProberClient = CreateTcpBusClient(Slot_->GetRpcClientConfig());
            auto jobProberChannel = CreateBusChannel(jobProberClient);

            JobProberProxy_.Emplace(jobProberChannel);
            JobProberProxy_->SetDefaultTimeout(Bootstrap_->GetConfig()->ExecAgent->JobProberRpcTimeout);
        }
    }

    void DoPrepare()
    {
        YCHECK(JobPhase_ == EJobPhase::Created);
        JobPhase_ = EJobPhase::PreparingConfig;
        PrepareConfig();

        YCHECK(JobPhase_ == EJobPhase::PreparingConfig);
        JobPhase_ = EJobPhase::PreparingProxy;
        PrepareProxy();

        YCHECK(JobPhase_ == EJobPhase::PreparingProxy);
        JobPhase_ = EJobPhase::PreparingSandbox;
        Slot_->InitSandbox();

        YCHECK(JobPhase_ == EJobPhase::PreparingSandbox);
        JobPhase_ = EJobPhase::PreparingTmpfs;
        PrepareTmpfs();

        YCHECK(JobPhase_ == EJobPhase::PreparingTmpfs);
        JobPhase_ = EJobPhase::PreparingFiles;
        PrepareUserFiles();

        YCHECK(JobPhase_ == EJobPhase::PreparingFiles);
    }

    void DoRun()
    {
        JobPhase_ = EJobPhase::Running;

        {
            TGuard<TSpinLock> guard(SpinLock);
            ExecTime_ = TInstant::Now();
        }

        RunJobProxy();
    }

    void Run()
    {
        try {
            auto prepareResult = BIND(&TJob::DoPrepare, MakeWeak(this))
                .AsyncVia(GetCurrentInvoker())
                .Run();

            {
                TGuard<TSpinLock> guard(SpinLock);
                PrepareResult_ = prepareResult;
            }

            WaitFor(prepareResult)
                .ThrowOnError();

            DoRun();
        } catch (const std::exception& ex) {
            {
                TGuard<TSpinLock> guard(SpinLock);
                if (JobState_ != EJobState::Running) {
                    YCHECK(JobState_ == EJobState::Aborting);
                    return;
                }

                LOG_ERROR(ex, "Scheduler job failed");

                DoSetResult(ex);
                JobState_ = EJobState::Aborting;
            }
            BIND(&TJob::DoAbort, MakeStrong(this))
                .Via(Slot_->GetInvoker())
                .Run();
        }
    }

    // Must be called with set SpinLock.
    void DoSetResult(const TError& error)
    {
        TJobResult jobResult;
        ToProto(jobResult.mutable_error(), error);
        DoSetResult(jobResult);
    }

    // Must be called with set SpinLock.
    void DoSetResult(const TJobResult& jobResult)
    {
        if (JobResult_) {
            auto error = FromProto<TError>(JobResult_->error());
            if (!error.IsOK()) {
                return;
            }
        }

        JobResult_ = jobResult;
        FinishTime_ = TInstant::Now();

        auto error = FromProto<TError>(jobResult.error());

        if (error.IsOK()) {
            return;
        }

        if (IsFatalError(error)) {
            error.Attributes().Set("fatal", IsFatalError(error));
            ToProto(JobResult_->mutable_error(), error);
            FinalJobState_ = EJobState::Failed;
            return;
        }

        auto abortReason = GetAbortReason(jobResult);
        if (abortReason) {
            error.Attributes().Set("abort_reason", abortReason);
            ToProto(JobResult_->mutable_error(), error);
            FinalJobState_ = EJobState::Aborted;
            return;
        }

        FinalJobState_ = EJobState::Failed;
    }

    void PrepareConfig()
    {
        LOG_INFO("Preparing job proxy config");

        INodePtr ioConfigNode;
        const auto& schedulerJobSpecExt = JobSpec.GetExtension(TSchedulerJobSpecExt::scheduler_job_spec_ext);
        try {
            const auto& schedulerJobSpecExt = JobSpec.GetExtension(TSchedulerJobSpecExt::scheduler_job_spec_ext);
            ioConfigNode = ConvertToNode(TYsonString(schedulerJobSpecExt.io_config()));
        } catch (const std::exception& ex) {
            THROW_ERROR_EXCEPTION("Error deserializing job IO configuration")
                << ex;
        }

        auto ioConfig = New<TJobIOConfig>();
        try {
            ioConfig->Load(ioConfigNode);
        } catch (const std::exception& ex) {
            THROW_ERROR_EXCEPTION("Error validating job IO configuration")
                << ex;
        }

        auto proxyConfig = CloneYsonSerializable(Bootstrap_->GetJobProxyConfig());
        proxyConfig->JobIO = ioConfig;
        proxyConfig->UserId = Slot_->GetUserId();
        proxyConfig->RpcServer = Slot_->GetRpcServerConfig();
        proxyConfig->Rack = Bootstrap_->GetMasterConnector()->GetLocalDescriptor().GetRack();
        proxyConfig->Addresses = Bootstrap_->GetMasterConnector()->GetLocalDescriptor().Addresses();

        if (schedulerJobSpecExt.has_user_job_spec() && schedulerJobSpecExt.user_job_spec().has_tmpfs_size()) {
            proxyConfig->TmpfsPath = Slot_->GetTmpfsPath(ESandboxKind::User, schedulerJobSpecExt.user_job_spec().tmpfs_path());
        }

        auto proxyConfigPath = NFS::CombinePaths(
            Slot_->GetWorkingDirectory(),
            ProxyConfigFileName);

        try {
            TFile file(proxyConfigPath, CreateAlways | WrOnly | Seq | CloseOnExec);
            TFileOutput output(file);
            TYsonWriter writer(&output, EYsonFormat::Pretty);
            proxyConfig->Save(&writer);
        } catch (const std::exception& ex) {
            LOG_ERROR(ex, "Error saving job proxy config (Path: %v)",
                proxyConfigPath);
            NLogging::TLogManager::Get()->Shutdown();
            _exit(1);
        }

        LOG_INFO("Job proxy config prepared");
    }

    void PrepareProxy()
    {
        Stroka environmentType = "default";
        try {
            auto environmentManager = Bootstrap_->GetEnvironmentManager();
            ProxyController_ = environmentManager->CreateProxyController(
                //XXX(psushin): execution environment type must not be directly
                // selectable by user -- it is more of the global cluster setting
                //jobSpec.operation_spec().environment(),
                environmentType,
                Id_,
                OperationId_,
                Slot_);
        } catch (const std::exception& ex) {
            THROW_ERROR_EXCEPTION("Failed to create proxy controller for environment %Qv",
                environmentType)
                << ex;
        }
    }

    void PrepareTmpfs()
    {
        const auto& schedulerJobSpecExt = JobSpec.GetExtension(TSchedulerJobSpecExt::scheduler_job_spec_ext);
        if (schedulerJobSpecExt.has_user_job_spec()) {
            const auto& userJobSpec = schedulerJobSpecExt.user_job_spec();
            if (userJobSpec.has_tmpfs_size()) {
                Slot_->PrepareTmpfs(ESandboxKind::User, userJobSpec.tmpfs_size(), userJobSpec.tmpfs_path());
            }
        }
    }

    void PrepareUserFiles()
    {
        const auto& schedulerJobSpecExt = JobSpec.GetExtension(TSchedulerJobSpecExt::scheduler_job_spec_ext);

        if (schedulerJobSpecExt.has_user_job_spec()) {
            const auto& userJobSpec = schedulerJobSpecExt.user_job_spec();

            std::vector<TArtifactInfo> infos;
            for (const auto& descriptor : userJobSpec.files()) {
                infos.push_back(TArtifactInfo{
                    descriptor.file_name(),
                    descriptor.executable(),
                    TArtifactKey(descriptor)});

            }

            PrepareFiles(ESandboxKind::User, infos);
        }

        if (schedulerJobSpecExt.has_input_query_spec()) {
            const auto& querySpec = schedulerJobSpecExt.input_query_spec();

            AuxNodeDirectory_->MergeFrom(querySpec.node_directory());

            std::vector<TArtifactInfo> infos;
            for (const auto& function : querySpec.external_functions()) {
                TArtifactKey key;
                key.set_type(static_cast<int>(NObjectClient::EObjectType::File));
                key.mutable_chunks()->MergeFrom(function.chunk_specs());

                infos.push_back(TArtifactInfo{
                    function.name(),
                    false,
                    key});
            }

            PrepareFiles(ESandboxKind::Udf, infos);
        }
    }

    void RunJobProxy()
    {
        auto runError = WaitFor(ProxyController_->Run());

        // NB: We should explicitly call Kill() to clean up possible child processes.
        ProxyController_->Kill(Slot_->GetProcessGroup());

        runError.ThrowOnError();

        YCHECK(JobResult_.HasValue());
        YCHECK(JobPhase_ == EJobPhase::Running);

        JobPhase_ = EJobPhase::Cleanup;
        Slot_->Clean();
        YCHECK(JobPhase_ == EJobPhase::Cleanup);

        LOG_INFO("Job completed");

        FinalizeJob();
    }

    void FinalizeJob()
    {
        auto slotManager = Bootstrap_->GetExecSlotManager();
        slotManager->ReleaseSlot(Slot_);

        auto resourceDelta = ZeroNodeResources() - ResourceUsage;
        {
            TGuard<TSpinLock> guard(SpinLock);
            SetFinalState();
        }

        ResourcesUpdated_.Fire(resourceDelta);
    }

    // Must be called with set SpinLock.
    void SetFinalState()
    {
        ResourceUsage = ZeroNodeResources();

        JobPhase_ = EJobPhase::Finished;
        JobState_ = FinalJobState_;
    }

    void DoAbort()
    {
        if (GetState() != EJobState::Aborting) {
            return;
        }

        LOG_INFO("Aborting job");

        auto prevJobPhase = JobPhase_;
        JobPhase_ = EJobPhase::Cleanup;

        if (prevJobPhase >= EJobPhase::Running) {
            ProxyController_->Kill(Slot_->GetProcessGroup());
        }

        if (prevJobPhase >= EJobPhase::PreparingSandbox) {
            Slot_->Clean();
        }

        LOG_INFO("Job aborted");

        FinalizeJob();
    }

    struct TArtifactInfo
    {
        Stroka Name;
        bool IsExecutable;
        TArtifactKey Key;
    };

    void PrepareFiles(ESandboxKind sandboxKind, const std::vector<TArtifactInfo>& infos)
    {
        auto chunkCache = Bootstrap_->GetChunkCache();

        std::vector<TFuture<IChunkPtr>> asyncChunks;
        for (const auto& info : infos) {

            LOG_INFO("Preparing user file (FileName: %v, Executable: %v)",
                info.Name,
                info.IsExecutable);

            auto asyncChunk = chunkCache->PrepareArtifact(info.Key, AuxNodeDirectory_)
                .Apply(BIND([fileName = info.Name] (const TErrorOr<IChunkPtr>& chunkOrError) {
                    THROW_ERROR_EXCEPTION_IF_FAILED(chunkOrError,
                        "Failed to prepare user file %Qv",
                        fileName);

                    return chunkOrError
                        .Value();
                }));

            asyncChunks.push_back(asyncChunk);
        }

        auto chunks = WaitFor(Combine(asyncChunks))
            .ValueOrThrow();

        CachedChunks_.insert(CachedChunks_.end(), chunks.begin(), chunks.end());

        const auto& schedulerJobSpecExt = JobSpec.GetExtension(TSchedulerJobSpecExt::scheduler_job_spec_ext);
        bool copyFiles = schedulerJobSpecExt.has_user_job_spec() && schedulerJobSpecExt.user_job_spec().copy_files();

        for (size_t index = 0; index < chunks.size(); ++index) {
            const auto& info = infos[index];
            const auto& chunk = chunks[index];

            if (copyFiles) {
                try {
                    Slot_->MakeCopy(
                        sandboxKind,
                        chunk->GetFileName(),
                        info.Name,
                        info.IsExecutable);
                } catch (const std::exception& ex) {
                    THROW_ERROR_EXCEPTION(
                        "Failed to create a copy of user file %Qv",
                        info.Name)
                        << ex;
                }
            } else {
                try {
                    Slot_->MakeLink(
                        sandboxKind,
                        chunk->GetFileName(),
                        info.Name,
                        info.IsExecutable);
                } catch (const std::exception& ex) {
                    THROW_ERROR_EXCEPTION(
                        "Failed to create a symlink for user file %Qv",
                        info.Name)
                        << ex;
                }
            }

            LOG_INFO("User file prepared successfully (FileName: %v)",
                info.Name);
        }
    }

    TNullable<EAbortReason> GetAbortReason(const TJobResult& jobResult)
    {
        auto resultError = FromProto<TError>(jobResult.error());

        if (jobResult.HasExtension(TSchedulerJobResultExt::scheduler_job_result_ext)) {
            const auto& schedulerResultExt = jobResult.GetExtension(TSchedulerJobResultExt::scheduler_job_result_ext);
            if (schedulerResultExt.failed_chunk_ids_size() > 0) {
                return EAbortReason::FailedChunks;
            }
        }

        if (resultError.FindMatching(NExecAgent::EErrorCode::ResourceOverdraft)) {
            return EAbortReason::ResourceOverdraft;
        }

        if (resultError.FindMatching(NExecAgent::EErrorCode::AbortByScheduler)) {
            return EAbortReason::Scheduler;
        }

        if (resultError.FindMatching(NChunkClient::EErrorCode::AllTargetNodesFailed) ||
            resultError.FindMatching(NChunkClient::EErrorCode::MasterCommunicationFailed) ||
            resultError.FindMatching(NChunkClient::EErrorCode::MasterNotConnected) ||
            resultError.FindMatching(NExecAgent::EErrorCode::ConfigCreationFailed) ||
            resultError.FindMatching(NJobProxy::EErrorCode::MemoryCheckFailed))
        {
            return EAbortReason::Other;
        }

        if (auto processError = resultError.FindMatching(EProcessErrorCode::NonZeroExitCode)) {
            auto exitCode = processError->Attributes().Get<int>("exit_code");
            if (exitCode == static_cast<int>(NExecAgent::EJobProxyExitCode::HeartbeatFailed)) {
                return EAbortReason::Other;
            }
        }

        if (Signaled_) {
            return EAbortReason::UserRequest;
        }

        return Null;
    }

    static bool IsFatalError(const TError& error)
    {
        return
            error.FindMatching(NTableClient::EErrorCode::SortOrderViolation) ||
            error.FindMatching(NSecurityClient::EErrorCode::AuthenticationError) ||
            error.FindMatching(NSecurityClient::EErrorCode::AuthorizationError) ||
            error.FindMatching(NSecurityClient::EErrorCode::AccountLimitExceeded) ||
            error.FindMatching(NSecurityClient::EErrorCode::NoSuchAccount) ||
            error.FindMatching(NNodeTrackerClient::EErrorCode::NoSuchNetwork) ||
            error.FindMatching(NTableClient::EErrorCode::InvalidDoubleValue) ||
            error.FindMatching(NTableClient::EErrorCode::IncomparableType) ||
            error.FindMatching(NTableClient::EErrorCode::UnhashableType);
    }

};

NJobAgent::IJobPtr CreateUserJob(
    const TJobId& jobId,
    const TOperationId& operationId,
    const TNodeResources& resourceUsage,
    TJobSpec&& jobSpec,
    TBootstrap* bootstrap)
{
    return New<TJob>(
        jobId,
        operationId,
        resourceUsage,
        std::move(jobSpec),
        bootstrap);
}

////////////////////////////////////////////////////////////////////////////////

} // namespace NExecAgent
} // namespace NYT

<|MERGE_RESOLUTION|>--- conflicted
+++ resolved
@@ -283,16 +283,12 @@
         }
     }
 
-<<<<<<< HEAD
     virtual bool ShouldSendStatistics() const override 
     {
         return true;
     }
 
-    virtual std::vector<TChunkId> DumpInputContexts() const override
-=======
     virtual std::vector<TChunkId> DumpInputContext() override
->>>>>>> 1d8579f5
     {
         ValidateJobRunning();
         EnsureJobProberProxy();
