--- conflicted
+++ resolved
@@ -46,14 +46,7 @@
 
 #ifdef _linux_
     try {
-<<<<<<< HEAD
-        KillAll(BIND(&NCGroup::TNonOwningCGroup::GetTasks, &ProcessGroup));
-=======
-        if (UserId > 0) {
-            // Kill all processes of this pseudo-user for sanity reasons.
-            RunKiller(UserId);
-        }
->>>>>>> 3aa99092
+        NCGroup::RunKiller(ProcessGroup.GetFullPath());
     } catch (const std::exception& ex) {
         // ToDo(psushin): think about more complex logic of handling fs errors.
         LOG_FATAL(ex, "Slot user cleanup failed (ProcessGroup: %s)", ~ProcessGroup.GetFullPath().Quote());
