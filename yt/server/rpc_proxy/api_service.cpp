--- conflicted
+++ resolved
@@ -2597,13 +2597,7 @@
     }
 };
 
-<<<<<<< HEAD
 IServicePtr CreateApiService(TBootstrap* bootstrap)
-=======
-
-
-IServicePtr CreateApiService(NCellProxy::TBootstrap* bootstrap)
->>>>>>> 56d7a45d
 {
     return New<TApiService>(bootstrap);
 }
