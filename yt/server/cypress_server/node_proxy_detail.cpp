--- conflicted
+++ resolved
@@ -1336,11 +1336,7 @@
     auto force = request->force();
     auto targetPath = GetRequestYPath(context->RequestHeader());
 
-<<<<<<< HEAD
-    context->SetRequestInfo("SourcePath: %v, SourceTransactionId: % "
-=======
     context->SetRequestInfo("SourcePath: %v, TransactionId: %v "
->>>>>>> af0d6f91
         "PreserveAccount: %v, PreserveExpirationTime: %v, PreserveCreationTime: %v, "
         "RemoveSource: %v, Recursive: %v, Force: %v",
         sourcePath,
