#include "stdafx.h"
#include "node_proxy_detail.h"
#include "cypress_traversing.h"
#include "helpers.h"
#include "private.h"

#include <core/misc/string.h>

#include <ytlib/object_client/helpers.h>

#include <ytlib/cypress_client/cypress_ypath_proxy.h>
#include <ytlib/cypress_client/rpc_helpers.h>

#include <core/ytree/ypath_detail.h>
#include <core/ytree/node_detail.h>
#include <core/ytree/convert.h>
#include <core/ytree/ephemeral_node_factory.h>
#include <core/ytree/fluent.h>
#include <core/ytree/ypath_client.h>
#include <core/ytree/exception_helpers.h>

#include <core/ypath/tokenizer.h>

#include <server/cell_master/config.h>

#include <server/security_server/account.h>
#include <server/security_server/security_manager.h>
#include <server/security_server/user.h>

namespace NYT {
namespace NCypressServer {

using namespace NYTree;
using namespace NYson;
using namespace NYPath;
using namespace NRpc;
using namespace NObjectClient;
using namespace NObjectServer;
using namespace NCellMaster;
using namespace NTransactionServer;
using namespace NSecurityServer;
using namespace NCypressClient;

////////////////////////////////////////////////////////////////////////////////

class TNontemplateCypressNodeProxyBase::TCustomAttributeDictionary
    : public IAttributeDictionary
{
public:
    explicit TCustomAttributeDictionary(TNontemplateCypressNodeProxyBase* proxy)
        : Proxy(proxy)
    { }

    virtual std::vector<Stroka> List() const override
    {
        auto keys = ListNodeAttributes(
            Proxy->Bootstrap_,
            Proxy->TrunkNode,
            Proxy->Transaction);
        return std::vector<Stroka>(keys.begin(), keys.end());
    }

    virtual TNullable<TYsonString> FindYson(const Stroka& name) const override
    {
        auto cypressManager = Proxy->Bootstrap_->GetCypressManager();
        auto originators = cypressManager->GetNodeOriginators(Proxy->GetTransaction(), Proxy->GetTrunkNode());
        for (const auto* node : originators) {
            const auto* userAttributes = node->GetAttributes();
            if (userAttributes) {
                auto it = userAttributes->Attributes().find(name);
                if (it != userAttributes->Attributes().end()) {
                    return it->second;
                }
            }
        }

        return Null;
    }

    virtual void SetYson(const Stroka& key, const TYsonString& value) override
    {
        auto cypressManager = Proxy->Bootstrap_->GetCypressManager();

        auto oldValue = FindYson(key);
        Proxy->GuardedValidateCustomAttributeUpdate(key, oldValue, value);

        auto* node = cypressManager->LockNode(
            Proxy->TrunkNode,
            Proxy->Transaction,
            TLockRequest::SharedAttribute(key));

        auto* userAttributes = node->GetMutableAttributes();
        userAttributes->Attributes()[key] = value;

        cypressManager->SetModified(Proxy->TrunkNode, Proxy->Transaction);
    }

    virtual bool Remove(const Stroka& key) override
    {
        auto cypressManager = Proxy->Bootstrap_->GetCypressManager();
        auto originators = cypressManager->GetNodeReverseOriginators(Proxy->GetTransaction(), Proxy->GetTrunkNode());

        auto oldValue = FindYson(key);
        Proxy->GuardedValidateCustomAttributeUpdate(key, oldValue, Null);

        const TTransaction* containingTransaction = nullptr;
        bool contains = false;
        for (const auto* node : originators) {
            const auto* userAttributes = node->GetAttributes();
            if (userAttributes) {
                auto it = userAttributes->Attributes().find(key);
                if (it != userAttributes->Attributes().end()) {
                    contains = it->second.HasValue();
                    if (contains) {
                        containingTransaction = node->GetTransaction();
                    }
                    break;
                }
            }
        }

        if (!contains) {
            return false;
        }

        auto* node = cypressManager->LockNode(
            Proxy->TrunkNode,
            Proxy->Transaction,
            TLockRequest::SharedAttribute(key));

        auto* userAttributes = node->GetMutableAttributes();
        if (containingTransaction == Proxy->Transaction) {
            YCHECK(userAttributes->Attributes().erase(key) == 1);
        } else {
            YCHECK(!containingTransaction);
            userAttributes->Attributes()[key] = Null;
        }

        cypressManager->SetModified(Proxy->TrunkNode, Proxy->Transaction);
        return true;
    }

protected:
    TNontemplateCypressNodeProxyBase* Proxy;

};

////////////////////////////////////////////////////////////////////////////////

class TNontemplateCypressNodeProxyBase::TResourceUsageVisitor
    : public ICypressNodeVisitor
{
public:
    explicit TResourceUsageVisitor(NCellMaster::TBootstrap* Bootstrap_, IYsonConsumer* consumer)
        : Bootstrap_(Bootstrap_)
        , Consumer(consumer)
        , Result(NewPromise<void>())
    { }

    TFuture<void> Run(ICypressNodeProxyPtr rootNode)
    {
        TraverseCypress(Bootstrap_, rootNode, this);
        return Result;
    }

private:
    NCellMaster::TBootstrap* Bootstrap_;
    IYsonConsumer* Consumer;

    TPromise<void> Result;
    TClusterResources ResourceUsage;

    virtual void OnNode(ICypressNodeProxyPtr node) override
    {
        ResourceUsage += node->GetResourceUsage();
    }

    virtual void OnError(const TError& error) override
    {
        auto wrappedError = TError("Error computing recursive resource usage")
            << error;
        Result.Set(wrappedError);
    }

    virtual void OnCompleted() override
    {
        Consume(ResourceUsage, Consumer);
        Result.Set(TError());
    }

};

////////////////////////////////////////////////////////////////////////////////

TNontemplateCypressNodeProxyBase::TNontemplateCypressNodeProxyBase(
    INodeTypeHandlerPtr typeHandler,
    NCellMaster::TBootstrap* bootstrap,
    TTransaction* transaction,
    TCypressNodeBase* trunkNode)
    : TObjectProxyBase(bootstrap, trunkNode)
    , TypeHandler(typeHandler)
    , Config(Bootstrap_->GetConfig()->CypressManager)
    , Transaction(transaction)
    , TrunkNode(trunkNode)
{
    YASSERT(typeHandler);
    YASSERT(trunkNode);
    YASSERT(trunkNode->IsTrunk());
}

INodeFactoryPtr TNontemplateCypressNodeProxyBase::CreateFactory() const
{
    auto* account = GetThisImpl()->GetAccount();
    return CreateCypressFactory(account, false);
}

ICypressNodeFactoryPtr TNontemplateCypressNodeProxyBase::CreateCypressFactory(
    TAccount* account,
    bool preserveAccount) const
{
    auto cypressManager = Bootstrap_->GetCypressManager();
    return cypressManager->CreateNodeFactory(
        Transaction,
        account,
        preserveAccount);
}

INodeResolverPtr TNontemplateCypressNodeProxyBase::GetResolver() const
{
    if (!CachedResolver) {
        auto cypressManager = Bootstrap_->GetCypressManager();
        CachedResolver = cypressManager->CreateResolver(Transaction);
    }
    return CachedResolver;
}

TTransaction* TNontemplateCypressNodeProxyBase::GetTransaction() const
{
    return Transaction;
}

TCypressNodeBase* TNontemplateCypressNodeProxyBase::GetTrunkNode() const
{
    return TrunkNode;
}

ENodeType TNontemplateCypressNodeProxyBase::GetType() const
{
    return TypeHandler->GetNodeType();
}

ICompositeNodePtr TNontemplateCypressNodeProxyBase::GetParent() const
{
    auto* parent = GetThisImpl()->GetParent();
    return parent ? GetProxy(parent)->AsComposite() : nullptr;
}

void TNontemplateCypressNodeProxyBase::SetParent(ICompositeNodePtr parent)
{
    auto* impl = LockThisImpl();
    impl->SetParent(parent ? ToProxy(INodePtr(parent))->GetTrunkNode() : nullptr);
}

const IAttributeDictionary& TNontemplateCypressNodeProxyBase::Attributes() const
{
    return TObjectProxyBase::Attributes();
}

IAttributeDictionary* TNontemplateCypressNodeProxyBase::MutableAttributes()
{
    return TObjectProxyBase::MutableAttributes();
}

TFuture<void> TNontemplateCypressNodeProxyBase::GetBuiltinAttributeAsync(
    const Stroka& key,
    IYsonConsumer* consumer)
{
    if (key == "recursive_resource_usage") {
        auto visitor = New<TResourceUsageVisitor>(Bootstrap_, consumer);
        return visitor->Run(const_cast<TNontemplateCypressNodeProxyBase*>(this));
    }

    return TObjectProxyBase::GetBuiltinAttributeAsync(key, consumer);
}

bool TNontemplateCypressNodeProxyBase::SetBuiltinAttribute(const Stroka& key, const TYsonString& value)
{
    if (key == "account") {
        ValidateNoTransaction();
        
        auto securityManager = Bootstrap_->GetSecurityManager();

        auto name = ConvertTo<Stroka>(value);
        auto* account = securityManager->GetAccountByNameOrThrow(name);

        ValidatePermission(account, EPermission::Use);

        auto* node = LockThisImpl();
        account->ValidateResourceUsageIncrease(node->GetResourceUsage());
        securityManager->SetAccount(node, account);

        return true;
    }

    return TObjectProxyBase::SetBuiltinAttribute(key, value);
}

TVersionedObjectId TNontemplateCypressNodeProxyBase::GetVersionedId() const
{
    return TVersionedObjectId(Object_->GetId(), GetObjectId(Transaction));
}

void TNontemplateCypressNodeProxyBase::ListSystemAttributes(std::vector<TAttributeInfo>* attributes)
{
    const auto* node = GetThisImpl();
    bool hasKey = NodeHasKey(Bootstrap_, node);
    attributes->push_back(TAttributeInfo("parent_id", node->GetParent()));
    attributes->push_back("locks");
    attributes->push_back("lock_mode");
    attributes->push_back(TAttributeInfo("path", true, true));
    attributes->push_back(TAttributeInfo("key", hasKey, false));
    attributes->push_back("creation_time");
    attributes->push_back("modification_time");
    attributes->push_back("access_time");
    attributes->push_back("access_counter");
    attributes->push_back("revision");
    attributes->push_back("resource_usage");
    attributes->push_back(TAttributeInfo("recursive_resource_usage", true, true));
    attributes->push_back(TAttributeInfo("account", true, false, false, EPermission::Administer));
    attributes->push_back("user_attribute_keys");
    TObjectProxyBase::ListSystemAttributes(attributes);
}

bool TNontemplateCypressNodeProxyBase::GetBuiltinAttribute(
    const Stroka& key,
    IYsonConsumer* consumer)
{
    const auto* node = GetThisImpl();
    const auto* trunkNode = node->GetTrunkNode();
    bool hasKey = NodeHasKey(Bootstrap_, node);

    if (key == "parent_id" && node->GetParent()) {
        BuildYsonFluently(consumer)
            .Value(node->GetParent()->GetId());
        return true;
    }

    if (key == "locks") {
        auto printLock = [=] (TFluentList fluent, const TLock* lock) {
            fluent.Item()
                .BeginMap()
                    .Item("id").Value(lock->GetId())
                    .Item("state").Value(lock->GetState())
                    .Item("transaction_id").Value(lock->GetTransaction()->GetId())
                    .Item("mode").Value(lock->Request().Mode)
                    .DoIf(lock->Request().ChildKey.HasValue(), [=] (TFluentMap fluent) {
                        fluent
                            .Item("child_key").Value(*lock->Request().ChildKey);
                    })
                    .DoIf(lock->Request().AttributeKey.HasValue(), [=] (TFluentMap fluent) {
                        fluent
                            .Item("attribute_key").Value(*lock->Request().AttributeKey);
                    })
                .EndMap();
        };

        BuildYsonFluently(consumer)
            .BeginList()
                .DoFor(trunkNode->AcquiredLocks(), printLock)
                .DoFor(trunkNode->PendingLocks(), printLock)
            .EndList();
        return true;
    }

    if (key == "lock_mode") {
        BuildYsonFluently(consumer)
            .Value(FormatEnum(node->GetLockMode()));
        return true;
    }

    if (key == "path") {
        BuildYsonFluently(consumer)
            .Value(GetPath());
        return true;
    }

    if (hasKey && key == "key") {
        BuildYsonFluently(consumer)
            .Value(GetParent()->AsMap()->GetChildKey(this));
        return true;
    }

    if (key == "creation_time") {
        BuildYsonFluently(consumer)
            .Value(node->GetCreationTime());
        return true;
    }

    if (key == "modification_time") {
        BuildYsonFluently(consumer)
            .Value(node->GetModificationTime());
        return true;
    }

    if (key == "access_time") {
        BuildYsonFluently(consumer)
            .Value(trunkNode->GetAccessTime());
        return true;
    }
 
    if (key == "access_counter") {
        BuildYsonFluently(consumer)
            .Value(trunkNode->GetAccessCounter());
        return true;
    }

    if (key == "revision") {
        BuildYsonFluently(consumer)
            .Value(node->GetRevision());
        return true;
    }

    if (key == "resource_usage") {
        BuildYsonFluently(consumer)
            .Value(GetResourceUsage());
        return true;
    }

    if (key == "account") {
        BuildYsonFluently(consumer)
            .Value(node->GetAccount()->GetName());
        return true;
    }

    if (key == "user_attribute_keys") {
        std::vector<TAttributeInfo> systemAttributes;
        ListSystemAttributes(&systemAttributes);

        auto customAttributes = GetCustomAttributes()->List();
        yhash_set<Stroka> customAttributesSet(customAttributes.begin(), customAttributes.end());

        for (const auto& attribute : systemAttributes) {
            if (attribute.IsCustom) {
                customAttributesSet.erase(attribute.Key);
            }
        }

        BuildYsonFluently(consumer)
            .Value(customAttributesSet);
        return true;
    }

    return TObjectProxyBase::GetBuiltinAttribute(key, consumer);
}

void TNontemplateCypressNodeProxyBase::BeforeInvoke(IServiceContextPtr context)
{
    AccessTrackingSuppressed = GetSuppressAccessTracking(context->RequestHeader());
    ModificationTrackingSuppressed = GetSuppressModificationTracking(context->RequestHeader());

    TObjectProxyBase::BeforeInvoke(std::move(context));
}

void TNontemplateCypressNodeProxyBase::AfterInvoke(IServiceContextPtr context)
{
    if (!AccessTrackingSuppressed) {
        SetAccessed();
    }

    TObjectProxyBase::AfterInvoke(std::move(context));
}

bool TNontemplateCypressNodeProxyBase::DoInvoke(NRpc::IServiceContextPtr context)
{
    DISPATCH_YPATH_SERVICE_METHOD(Lock);
    DISPATCH_YPATH_SERVICE_METHOD(Create);
    DISPATCH_YPATH_SERVICE_METHOD(Copy);

    if (TNodeBase::DoInvoke(context)) {
        return true;
    }

    if (TObjectProxyBase::DoInvoke(context)) {
        return true;
    }

    return false;
}

void TNontemplateCypressNodeProxyBase::GetAttribute(
    const TYPath& path,
    TReqGet* request,
    TRspGet* response,
    TCtxGetPtr context)
{
    SuppressAccessTracking();
    TObjectProxyBase::GetAttribute(path, request, response, context);
}

void TNontemplateCypressNodeProxyBase::ListAttribute(
    const TYPath& path,
    TReqList* request,
    TRspList* response,
    TCtxListPtr context)
{
    SuppressAccessTracking();
    TObjectProxyBase::ListAttribute(path, request, response, context);
}

void TNontemplateCypressNodeProxyBase::ExistsSelf(
    TReqExists* request,
    TRspExists* response,
    TCtxExistsPtr context)
{
    SuppressAccessTracking();
    TObjectProxyBase::ExistsSelf(request, response, context);
}

void TNontemplateCypressNodeProxyBase::ExistsRecursive(
    const TYPath& path,
    TReqExists* request,
    TRspExists* response,
    TCtxExistsPtr context)
{
    SuppressAccessTracking();
    TObjectProxyBase::ExistsRecursive(path, request, response, context);
}

void TNontemplateCypressNodeProxyBase::ExistsAttribute(
    const TYPath& path,
    TReqExists* request,
    TRspExists* response,
    TCtxExistsPtr context)
{
    SuppressAccessTracking();
    TObjectProxyBase::ExistsAttribute(path, request, response, context);
}

TCypressNodeBase* TNontemplateCypressNodeProxyBase::GetImpl(TCypressNodeBase* trunkNode) const
{
    auto cypressManager = Bootstrap_->GetCypressManager();
    return cypressManager->GetVersionedNode(trunkNode, Transaction);
}

TCypressNodeBase* TNontemplateCypressNodeProxyBase::LockImpl(
    TCypressNodeBase* trunkNode,
    const TLockRequest& request /*= ELockMode::Exclusive*/,
    bool recursive /*= false*/) const
{
    auto cypressManager = Bootstrap_->GetCypressManager();
    return cypressManager->LockNode(trunkNode, Transaction, request, recursive);
}

TCypressNodeBase* TNontemplateCypressNodeProxyBase::GetThisImpl()
{
    if (CachedNode) {
        return CachedNode;
    }
    auto* node = GetImpl(TrunkNode);
    if (node->GetTransaction() == Transaction) {
        CachedNode = node;
    }
    return node;
}

const TCypressNodeBase* TNontemplateCypressNodeProxyBase::GetThisImpl() const
{
    return const_cast<TNontemplateCypressNodeProxyBase*>(this)->GetThisImpl();
}

TCypressNodeBase* TNontemplateCypressNodeProxyBase::LockThisImpl(
    const TLockRequest& request /*= ELockMode::Exclusive*/,
    bool recursive /*= false*/)
{
    // NB: Cannot use |CachedNode| here.
    CachedNode = nullptr;
    return LockImpl(TrunkNode, request, recursive);
}

ICypressNodeProxyPtr TNontemplateCypressNodeProxyBase::GetProxy(TCypressNodeBase* trunkNode) const
{
    auto cypressManager = Bootstrap_->GetCypressManager();
    return cypressManager->GetNodeProxy(trunkNode, Transaction);
}

TIntrusivePtr<ICypressNodeProxy> TNontemplateCypressNodeProxyBase::ToProxy(INodePtr node)
{
    return dynamic_cast<ICypressNodeProxy*>(node.Get());
}

TIntrusivePtr<const ICypressNodeProxy> TNontemplateCypressNodeProxyBase::ToProxy(IConstNodePtr node)
{
    return dynamic_cast<const ICypressNodeProxy*>(node.Get());
}

std::unique_ptr<IAttributeDictionary> TNontemplateCypressNodeProxyBase::DoCreateCustomAttributes()
{
    return std::unique_ptr<IAttributeDictionary>(new TCustomAttributeDictionary(this));
}

void TNontemplateCypressNodeProxyBase::ValidatePermission(
    EPermissionCheckScope scope,
    EPermission permission)
{
    auto* node = GetThisImpl();
    ValidatePermission(node, scope, permission);
}

void TNontemplateCypressNodeProxyBase::ValidatePermission(
    TCypressNodeBase* node,
    EPermissionCheckScope scope,
    EPermission permission)
{
    if ((scope & EPermissionCheckScope::This) != EPermissionCheckScope::None) {
        ValidatePermission(node, permission);
    }

    if ((scope & EPermissionCheckScope::Parent) != EPermissionCheckScope::None) {
        ValidatePermission(node->GetParent(), permission);
    }

    if ((scope & EPermissionCheckScope::Descendants) != EPermissionCheckScope::None) {
        auto cypressManager = Bootstrap_->GetCypressManager();
        auto* trunkNode = node->GetTrunkNode();
        auto descendants = cypressManager->ListSubtreeNodes(trunkNode, Transaction, false);
        for (auto* descendant : descendants) {
            ValidatePermission(descendant, permission);
        }
    }
}

void TNontemplateCypressNodeProxyBase::SetModified()
{
    if (TrunkNode->IsAlive() && !ModificationTrackingSuppressed) {
        auto cypressManager = Bootstrap_->GetCypressManager();
        cypressManager->SetModified(TrunkNode, Transaction);
    }
}

void TNontemplateCypressNodeProxyBase::SuppressModificationTracking()
{
    ModificationTrackingSuppressed = true;
}

void TNontemplateCypressNodeProxyBase::SetAccessed()
{
    if (TrunkNode->IsAlive()) {
        auto cypressManager = Bootstrap_->GetCypressManager();
        cypressManager->SetAccessed(TrunkNode);
    }
}

void TNontemplateCypressNodeProxyBase::SuppressAccessTracking()
{
    AccessTrackingSuppressed = true;
}

bool TNontemplateCypressNodeProxyBase::CanHaveChildren() const
{
    return false;
}

void TNontemplateCypressNodeProxyBase::SetChildNode(
    INodeFactoryPtr /*factory*/,
    const TYPath& /*path*/,
    INodePtr /*child*/,
    bool /*recursive*/)
{
    YUNREACHABLE();
}

TClusterResources TNontemplateCypressNodeProxyBase::GetResourceUsage() const
{
    return TClusterResources(0, 1, 0);
}

NLogging::TLogger TNontemplateCypressNodeProxyBase::CreateLogger() const
{
    return CypressServerLogger;
}

DEFINE_YPATH_SERVICE_METHOD(TNontemplateCypressNodeProxyBase, Lock)
{
    DeclareMutating();

    auto mode = ELockMode(request->mode());
    bool waitable = request->waitable();

    auto lockRequest = TLockRequest(mode);

    if (request->has_child_key()) {
        if (mode != ELockMode::Shared) {
            THROW_ERROR_EXCEPTION("Only %Qlv locks are allowed on child keys, got %Qlv",
                ELockMode::Shared,
                mode);
        }
        lockRequest.ChildKey = request->child_key();
    }

    if (request->has_attribute_key()) {
        if (mode != ELockMode::Shared) {
            THROW_ERROR_EXCEPTION("Only %Qlv locks are allowed on attribute keys, got %Qlv",
                ELockMode::Shared,
                mode);
        }
        lockRequest.AttributeKey = request->attribute_key();
    }

    if (mode != ELockMode::Snapshot &&
        mode != ELockMode::Shared &&
        mode != ELockMode::Exclusive)
    {
        THROW_ERROR_EXCEPTION("Invalid lock mode %Qlv",
            mode);
    }

    context->SetRequestInfo("Mode: %v, Waitable: %v",
        mode,
        waitable);

    ValidateTransaction();
    ValidatePermission(
        EPermissionCheckScope::This,
        mode == ELockMode::Snapshot ? EPermission::Read : EPermission::Write);

    auto cypressManager = Bootstrap_->GetCypressManager();
    auto* lock = cypressManager->CreateLock(
        TrunkNode,
        Transaction,
        lockRequest,
        waitable);
    auto lockId = GetObjectId(lock);
    ToProto(response->mutable_lock_id(), lockId);

    context->SetResponseInfo("LockId: %v",
        lockId);

    context->Reply();
}

DEFINE_YPATH_SERVICE_METHOD(TNontemplateCypressNodeProxyBase, Create)
{
    DeclareMutating();

    auto type = EObjectType(request->type());
    auto ignoreExisting = request->ignore_existing();
    auto recursive = request->recursive();
    const auto& path = GetRequestYPath(context);

    context->SetRequestInfo("Type: %v, IgnoreExisting: %v, Recursive: %v",
        type,
        ignoreExisting,
        recursive);

    if (path.Empty()) {
        if (ignoreExisting && GetThisImpl()->GetType() == type) {
            ToProto(response->mutable_node_id(), GetId());
            context->Reply();
            return;
        }
        ThrowAlreadyExists(this);
    }

    if (!CanHaveChildren()) {
        ThrowCannotHaveChildren(this);
    }

    ValidatePermission(EPermissionCheckScope::This, EPermission::Write);

    auto* node = GetThisImpl();
    auto* account = node->GetAccount();
    ValidatePermission(account, EPermission::Use);

    auto factory = CreateCypressFactory(account, false);

    auto attributes = request->has_node_attributes()
        ? FromProto(request->node_attributes())
        : CreateEphemeralAttributes();

    auto newProxy = factory->CreateNode(
        type,
        attributes.get(),
        request,
        response);

    SetChildNode(factory, path, newProxy, request->recursive());

    factory->Commit();

    context->SetResponseInfo("NodeId: %v", newProxy->GetId());

    context->Reply();
}

DEFINE_YPATH_SERVICE_METHOD(TNontemplateCypressNodeProxyBase, Copy)
{
    DeclareMutating();

    auto sourcePath = request->source_path();
    bool preserveAccount = request->preserve_account();
    bool removeSource = request->remove_source();
    auto recursive = request->recursive();
    auto force = request->force();
    auto targetPath = GetRequestYPath(context);

    context->SetRequestInfo("SourcePath: %v, PreserveAccount: %v, RemoveSource: %v, Recursive: %v, Force: %v",
        sourcePath,
        preserveAccount,
        removeSource,
        recursive,
        force);

    bool replace = targetPath.empty();
    if (replace && !force) {
        ThrowAlreadyExists(this);
    }

    if (!replace && !CanHaveChildren()) {
        ThrowCannotHaveChildren(this);
    }

    ICompositeNodePtr parent;
    if (replace) {
        parent = GetParent();
        if (!parent) {
            ThrowCannotReplaceRoot();
        }
    }

    auto sourceProxy = ToProxy(GetResolver()->ResolvePath(sourcePath));

    auto* trunkSourceImpl = sourceProxy->GetTrunkNode();
    auto* sourceImpl = removeSource
        ? LockImpl(trunkSourceImpl, ELockMode::Exclusive, true)
        : GetImpl(trunkSourceImpl);

    if (IsParentOf(sourceImpl, GetThisImpl())) {
        THROW_ERROR_EXCEPTION("Cannot copy or move a node to its descendant");
    }

    ValidatePermission(
        replace ? EPermissionCheckScope::This | EPermissionCheckScope::Descendants : EPermissionCheckScope::This,
        EPermission::Write);

    ValidatePermission(
        trunkSourceImpl,
        EPermissionCheckScope::This | EPermissionCheckScope::Descendants,
        removeSource ? EPermission::Read : EPermission::Read | EPermission::Write);

    auto sourceParent = sourceProxy->GetParent();
    if (removeSource) {
        // Cf. TNodeBase::RemoveSelf
        if (!sourceParent) {
            ThrowCannotRemoveRoot();
        }

<<<<<<< HEAD
        ValidatePermission(sourceImpl, EPermissionCheckScope::This, EPermission::Remove);
        ValidatePermission(sourceImpl, EPermissionCheckScope::Descendants, EPermission::Remove);
        ValidatePermission(sourceImpl, EPermissionCheckScope::Parent, EPermission::Write);
=======
        ValidatePermission(
            sourceImpl,
            EPermissionCheckScope::This | EPermissionCheckScope::Descendants | EPermissionCheckScope::Parent,
            EPermission::Write);
>>>>>>> dba7de9f
    }

    auto* account = replace
        ? ToProxy(INodePtr(parent))->GetTrunkNode()->GetAccount()
        : GetThisImpl()->GetAccount();
    auto factory = CreateCypressFactory(account, preserveAccount);

    auto* clonedImpl = factory->CloneNode(
        sourceImpl,
        removeSource ? ENodeCloneMode::Move : ENodeCloneMode::Copy);
    auto* clonedTrunkImpl = clonedImpl->GetTrunkNode();
    auto clonedProxy = GetProxy(clonedTrunkImpl);

    if (replace) {
        parent->ReplaceChild(this, clonedProxy);
    } else {
        SetChildNode(factory, targetPath, clonedProxy, request->recursive());
    }

    factory->Commit();

    if (removeSource) {
        sourceParent->RemoveChild(sourceProxy);
    }

    ToProto(response->mutable_object_id(), clonedTrunkImpl->GetId());

    context->SetRequestInfo("NodeId: %v", clonedTrunkImpl->GetId());

    context->Reply();
}

TAccessControlDescriptor* TNontemplateCypressNodeProxyBase::FindThisAcd()
{
    auto securityManager = Bootstrap_->GetSecurityManager();
    auto* node = GetThisImpl();
    return securityManager->FindAcd(node);
}

////////////////////////////////////////////////////////////////////////////////

TNontemplateCompositeCypressNodeProxyBase::TNontemplateCompositeCypressNodeProxyBase(
    INodeTypeHandlerPtr typeHandler,
    NCellMaster::TBootstrap* bootstrap,
    TTransaction* transaction,
    TCypressNodeBase* trunkNode)
    : TNontemplateCypressNodeProxyBase(
        typeHandler,
        bootstrap,
        transaction,
        trunkNode)
{ }

TIntrusivePtr<const ICompositeNode> TNontemplateCompositeCypressNodeProxyBase::AsComposite() const
{
    return this;
}

TIntrusivePtr<ICompositeNode> TNontemplateCompositeCypressNodeProxyBase::AsComposite()
{
    return this;
}

void TNontemplateCompositeCypressNodeProxyBase::ListSystemAttributes(std::vector<TAttributeInfo>* attributes)
{
    attributes->push_back("count");
    TNontemplateCypressNodeProxyBase::ListSystemAttributes(attributes);
}

bool TNontemplateCompositeCypressNodeProxyBase::GetBuiltinAttribute(const Stroka& key, IYsonConsumer* consumer)
{
    if (key == "count") {
        BuildYsonFluently(consumer)
            .Value(GetChildCount());
        return true;
    }

    return TNontemplateCypressNodeProxyBase::GetBuiltinAttribute(key, consumer);
}

bool TNontemplateCompositeCypressNodeProxyBase::CanHaveChildren() const
{
    return true;
}

////////////////////////////////////////////////////////////////////////////////

TMapNodeProxy::TMapNodeProxy(
    INodeTypeHandlerPtr typeHandler,
    TBootstrap* bootstrap,
    TTransaction* transaction,
    TMapNode* trunkNode)
    : TBase(
        typeHandler,
        bootstrap,
        transaction,
        trunkNode)
{ }

void TMapNodeProxy::Clear()
{
    // Take shared lock for the node itself.
    auto* impl = LockThisTypedImpl(ELockMode::Shared);

    // Construct children list.
    auto keyToChild = GetMapNodeChildren(Bootstrap_, TrunkNode, Transaction);

    // Take shared locks for children.
    typedef std::pair<Stroka, TCypressNodeBase*> TChild;
    std::vector<TChild> children;
    children.reserve(keyToChild.size());
    for (const auto& pair : keyToChild) {
        LockThisImpl(TLockRequest::SharedChild(pair.first));
        auto* childImpl = LockImpl(pair.second);
        children.push_back(std::make_pair(pair.first, childImpl));
    }

    // Insert tombstones (if in transaction).
    for (const auto& pair : children) {
        const auto& key = pair.first;
        auto* child = pair.second;
        DoRemoveChild(impl, key, child);
    }

    SetModified();
}

int TMapNodeProxy::GetChildCount() const
{
    auto cypressManager = Bootstrap_->GetCypressManager();
    auto originators = cypressManager->GetNodeOriginators(Transaction, TrunkNode);

    int result = 0;
    for (const auto* node : originators) {
        const auto* mapNode = static_cast<const TMapNode*>(node);
        result += mapNode->ChildCountDelta();
    }
    return result;
}

std::vector< std::pair<Stroka, INodePtr> > TMapNodeProxy::GetChildren() const
{
    auto keyToChild = GetMapNodeChildren(Bootstrap_, TrunkNode, Transaction);

    std::vector< std::pair<Stroka, INodePtr> > result;
    result.reserve(keyToChild.size());
    for (const auto& pair : keyToChild) {
        result.push_back(std::make_pair(pair.first, GetProxy(pair.second)));
    }

    return result;
}

std::vector<Stroka> TMapNodeProxy::GetKeys() const
{
    auto keyToChild = GetMapNodeChildren(Bootstrap_, TrunkNode, Transaction);

    std::vector<Stroka> result;
    for (const auto& pair : keyToChild) {
        result.push_back(pair.first);
    }

    return result;
}

INodePtr TMapNodeProxy::FindChild(const Stroka& key) const
{
    auto* childTrunkNode = FindMapNodeChild(Bootstrap_, TrunkNode, Transaction, key);
    return childTrunkNode ? GetProxy(childTrunkNode) : nullptr;
}

bool TMapNodeProxy::AddChild(INodePtr child, const Stroka& key)
{
    YASSERT(!key.empty());

    if (FindChild(key)) {
        return false;
    }

    auto* impl = LockThisTypedImpl(TLockRequest::SharedChild(key));
    auto* trunkChildImpl = ToProxy(child)->GetTrunkNode();
    auto* childImpl = LockImpl(trunkChildImpl);

    impl->KeyToChild()[key] = trunkChildImpl;
    YCHECK(impl->ChildToKey().insert(std::make_pair(trunkChildImpl, key)).second);
    ++impl->ChildCountDelta();

    AttachChild(Bootstrap_, TrunkNode, childImpl);

    SetModified();

    return true;
}

bool TMapNodeProxy::RemoveChild(const Stroka& key)
{
    auto* trunkChildImpl = FindMapNodeChild(Bootstrap_, TrunkNode, Transaction, key);
    if (!trunkChildImpl) {
        return false;
    }

    auto* childImpl = LockImpl(trunkChildImpl, ELockMode::Exclusive, true);
    auto* impl = LockThisTypedImpl(TLockRequest::SharedChild(key));
    DoRemoveChild(impl, key, childImpl);

    SetModified();

    return true;
}

void TMapNodeProxy::RemoveChild(INodePtr child)
{
    auto key = GetChildKey(child);
    auto* trunkChildImpl = ToProxy(child)->GetTrunkNode();

    auto* childImpl = LockImpl(trunkChildImpl, ELockMode::Exclusive, true);
    auto* impl = LockThisTypedImpl(TLockRequest::SharedChild(key));
    DoRemoveChild(impl, key, childImpl);

    SetModified();
}

void TMapNodeProxy::ReplaceChild(INodePtr oldChild, INodePtr newChild)
{
    if (oldChild == newChild)
        return;

    auto key = GetChildKey(oldChild);

    auto* oldTrunkChildImpl = ToProxy(oldChild)->GetTrunkNode();
    auto* oldChildImpl = LockImpl(oldTrunkChildImpl, ELockMode::Exclusive, true);

    auto* newTrunkChildImpl = ToProxy(newChild)->GetTrunkNode();
    auto* newChildImpl = LockImpl(newTrunkChildImpl);

    auto* impl = LockThisTypedImpl(TLockRequest::SharedChild(key));

    auto& keyToChild = impl->KeyToChild();
    auto& childToKey = impl->ChildToKey();

    bool ownsOldChild = keyToChild.find(key) != keyToChild.end();
    DetachChild(Bootstrap_, TrunkNode, oldChildImpl, ownsOldChild);

    keyToChild[key] = newTrunkChildImpl;
    childToKey.erase(oldTrunkChildImpl);
    YCHECK(childToKey.insert(std::make_pair(newTrunkChildImpl, key)).second);
    AttachChild(Bootstrap_, TrunkNode, newChildImpl);

    SetModified();
}

Stroka TMapNodeProxy::GetChildKey(IConstNodePtr child)
{
    auto* trunkChildImpl = ToProxy(child)->GetTrunkNode();

    auto cypressManager = Bootstrap_->GetCypressManager();
    auto originators = cypressManager->GetNodeOriginators(Transaction, TrunkNode);

    for (const auto* node : originators) {
        const auto* mapNode = static_cast<const TMapNode*>(node);
        auto it = mapNode->ChildToKey().find(trunkChildImpl);
        if (it != mapNode->ChildToKey().end()) {
            return it->second;
        }
    }

    // COMPAT(babenko)
    return "?";
}

bool TMapNodeProxy::DoInvoke(NRpc::IServiceContextPtr context)
{
    DISPATCH_YPATH_SERVICE_METHOD(List);
    return TBase::DoInvoke(context);
}

void TMapNodeProxy::SetChildNode(
    INodeFactoryPtr factory,
    const TYPath& path,
    INodePtr child,
    bool recursive)
{
    TMapNodeMixin::SetChild(
        factory,
        path,
        child,
        recursive);
}

int TMapNodeProxy::GetMaxChildCount() const
{
    return Config->MaxNodeChildCount.Get(std::numeric_limits<int>::max());
}

IYPathService::TResolveResult TMapNodeProxy::ResolveRecursive(
    const TYPath& path,
    IServiceContextPtr context)
{
    return TMapNodeMixin::ResolveRecursive(path, context);
}

void TMapNodeProxy::DoRemoveChild(
    TMapNode* impl,
    const Stroka& key,
    TCypressNodeBase* childImpl)
{
    auto* trunkChildImpl = childImpl->GetTrunkNode();
    auto& keyToChild = impl->KeyToChild();
    auto& childToKey = impl->ChildToKey();
    if (Transaction) {
        auto it = keyToChild.find(key);
        if (it == keyToChild.end()) {
            YCHECK(keyToChild.insert(std::make_pair(key, nullptr)).second);
            DetachChild(Bootstrap_, TrunkNode, childImpl, false);
        } else {
            it->second = nullptr;
            YCHECK(childToKey.erase(trunkChildImpl) == 1);
            DetachChild(Bootstrap_, TrunkNode, childImpl, true);
        }
    } else {
        YCHECK(keyToChild.erase(key) == 1);
        YCHECK(childToKey.erase(trunkChildImpl) == 1);
        DetachChild(Bootstrap_, TrunkNode, childImpl, true);
    }
    --impl->ChildCountDelta();
}

////////////////////////////////////////////////////////////////////////////////

TListNodeProxy::TListNodeProxy(
    INodeTypeHandlerPtr typeHandler,
    TBootstrap* bootstrap,
    TTransaction* transaction,
    TListNode* trunkNode)
    : TBase(
        typeHandler,
        bootstrap,
        transaction,
        trunkNode)
{ }

void TListNodeProxy::Clear()
{
    auto* impl = LockThisTypedImpl();

    // Lock children and collect impls.
    std::vector<TCypressNodeBase*> children;
    for (auto* trunkChild : impl->IndexToChild()) {
        children.push_back(LockImpl(trunkChild));
    }

    // Detach children.
    for (auto* child : children) {
        DetachChild(Bootstrap_, TrunkNode, child, true);
    }

    impl->IndexToChild().clear();
    impl->ChildToIndex().clear();

    SetModified();
}

int TListNodeProxy::GetChildCount() const
{
    const auto* impl = GetThisTypedImpl();
    return impl->IndexToChild().size();
}

std::vector<INodePtr> TListNodeProxy::GetChildren() const
{
    std::vector<INodePtr> result;
    const auto* impl = GetThisTypedImpl();
    const auto& indexToChild = impl->IndexToChild();
    result.reserve(indexToChild.size());
    for (auto* child : indexToChild) {
        result.push_back(GetProxy(child));
    }
    return result;
}

INodePtr TListNodeProxy::FindChild(int index) const
{
    const auto* impl = GetThisTypedImpl();
    const auto& indexToChild = impl->IndexToChild();
    return index >= 0 && index < indexToChild.size() ? GetProxy(indexToChild[index]) : nullptr;
}

void TListNodeProxy::AddChild(INodePtr child, int beforeIndex /*= -1*/)
{
    auto* impl = LockThisTypedImpl();
    auto& list = impl->IndexToChild();

    auto* trunkChildImpl = ToProxy(child)->GetTrunkNode();
    auto* childImpl = LockImpl(trunkChildImpl);

    if (beforeIndex < 0) {
        YCHECK(impl->ChildToIndex().insert(std::make_pair(trunkChildImpl, static_cast<int>(list.size()))).second);
        list.push_back(trunkChildImpl);
    } else {
        // Update indices.
        for (auto it = list.begin() + beforeIndex; it != list.end(); ++it) {
            ++impl->ChildToIndex()[*it];
        }

        // Insert the new child.
        YCHECK(impl->ChildToIndex().insert(std::make_pair(trunkChildImpl, beforeIndex)).second);
        list.insert(list.begin() + beforeIndex, trunkChildImpl);
    }

    AttachChild(Bootstrap_, TrunkNode, childImpl);

    SetModified();
}

bool TListNodeProxy::RemoveChild(int index)
{
    auto* impl = LockThisTypedImpl();
    auto& list = impl->IndexToChild();

    if (index < 0 || index >= list.size()) {
        return false;
    }

    auto* trunkChildImpl = list[index];
    auto* childImpl = LockImpl(trunkChildImpl, ELockMode::Exclusive, true);

    // Update the indices.
    for (auto it = list.begin() + index + 1; it != list.end(); ++it) {
        --impl->ChildToIndex()[*it];
    }

    // Remove the child.
    list.erase(list.begin() + index);
    YCHECK(impl->ChildToIndex().erase(trunkChildImpl));
    DetachChild(Bootstrap_, TrunkNode, childImpl, true);

    SetModified();
    return true;
}

void TListNodeProxy::RemoveChild(INodePtr child)
{
    int index = GetChildIndex(child);
    YCHECK(RemoveChild(index));
}

void TListNodeProxy::ReplaceChild(INodePtr oldChild, INodePtr newChild)
{
    if (oldChild == newChild)
        return;

    auto* impl = LockThisTypedImpl();

    auto* oldTrunkChildImpl = ToProxy(oldChild)->GetTrunkNode();
    auto* oldChildImpl = LockImpl(oldTrunkChildImpl);

    auto* newTrunkChildImpl = ToProxy(newChild)->GetTrunkNode();
    auto* newChildImpl = LockImpl(newTrunkChildImpl);

    auto it = impl->ChildToIndex().find(oldTrunkChildImpl);
    YASSERT(it != impl->ChildToIndex().end());

    int index = it->second;

    DetachChild(Bootstrap_, TrunkNode, oldChildImpl, true);

    impl->IndexToChild()[index] = newTrunkChildImpl;
    impl->ChildToIndex().erase(it);
    YCHECK(impl->ChildToIndex().insert(std::make_pair(newTrunkChildImpl, index)).second);
    AttachChild(Bootstrap_, TrunkNode, newChildImpl);

    SetModified();
}

int TListNodeProxy::GetChildIndex(IConstNodePtr child)
{
    const auto* impl = GetThisTypedImpl();

    auto* trunkChildImpl = ToProxy(child)->GetTrunkNode();

    auto it = impl->ChildToIndex().find(trunkChildImpl);
    YCHECK(it != impl->ChildToIndex().end());

    return it->second;
}

void TListNodeProxy::SetChildNode(
    INodeFactoryPtr factory,
    const TYPath& path,
    INodePtr child,
    bool recursive)
{
    TListNodeMixin::SetChild(
        factory,
        path,
        child,
        recursive);
}

int TListNodeProxy::GetMaxChildCount() const
{
    return Config->MaxNodeChildCount.Get(std::numeric_limits<int>::max());
}

IYPathService::TResolveResult TListNodeProxy::ResolveRecursive(
    const TYPath& path,
    IServiceContextPtr context)
{
    return TListNodeMixin::ResolveRecursive(path, context);
}

////////////////////////////////////////////////////////////////////////////////

class TLinkNodeProxy::TDoesNotExistService
    : public TYPathServiceBase
    , public TSupportsExists
{
private:
    virtual bool DoInvoke(NRpc::IServiceContextPtr context) override
    {
        DISPATCH_YPATH_SERVICE_METHOD(Exists);
        return TYPathServiceBase::DoInvoke(context);
    }

    virtual TResolveResult Resolve(
        const TYPath& path,
        IServiceContextPtr /*context*/) override
    {
        return TResolveResult::Here(path);
    }

    virtual void ExistsSelf(
        TReqExists* /*request*/,
        TRspExists* /*response*/,
        TCtxExistsPtr context) override
    {
        ExistsAny(context);
    }

    virtual void ExistsRecursive(
        const TYPath& /*path*/,
        TReqExists* /*request*/,
        TRspExists* /*response*/,
        TCtxExistsPtr context) override
    {
        ExistsAny(context);
    }

    virtual void ExistsAttribute(
        const TYPath& /*path*/,
        TReqExists* /*request*/,
        TRspExists* /*response*/,
        TCtxExistsPtr context) override
    {
        ExistsAny(context);
    }

    void ExistsAny(TCtxExistsPtr context)
    {
        context->SetRequestInfo();
        Reply(context, false);
    }
};

////////////////////////////////////////////////////////////////////////////////

TLinkNodeProxy::TLinkNodeProxy(
    INodeTypeHandlerPtr typeHandler,
    TBootstrap* bootstrap,
    TTransaction* transaction,
    TLinkNode* trunkNode)
    : TBase(
        typeHandler,
        bootstrap,
        transaction,
        trunkNode)
{ }

IYPathService::TResolveResult TLinkNodeProxy::Resolve(
    const TYPath& path,
    IServiceContextPtr context)
{
    const auto& method = context->GetMethod();

    auto propagate = [&] () -> TResolveResult {
        if (method == "Exists") {
            auto proxy = FindTargetProxy();
            static const auto doesNotExistService = New<TDoesNotExistService>();
            return proxy
                ? TResolveResult::There(proxy, path)
                : TResolveResult::There(doesNotExistService, path);
        } else {
            return TResolveResult::There(GetTargetProxy(), path);
        }
    };

    NYPath::TTokenizer tokenizer(path);
    switch (tokenizer.Advance()) {
        case NYPath::ETokenType::Ampersand:
            return TBase::Resolve(tokenizer.GetSuffix(), context);

        case NYPath::ETokenType::EndOfStream: {
            // NB: Always handle Remove and Create locally.
            if (method == "Remove" || method == "Create") {
                return TResolveResult::Here(path);
            } else if (method == "Exists") {
                return propagate();
            } else {
                return TResolveResult::There(GetTargetProxy(), path);
            }
        }

        default:
            return propagate();
    }
}

void TLinkNodeProxy::ListSystemAttributes(std::vector<TAttributeInfo>* attributes)
{
    TBase::ListSystemAttributes(attributes);
    attributes->push_back("target_id");
    attributes->push_back(TAttributeInfo("target_path", true, true));
    attributes->push_back("broken");
}

bool TLinkNodeProxy::GetBuiltinAttribute(const Stroka& key, IYsonConsumer* consumer)
{
    const auto* impl = GetThisTypedImpl();
    const auto& targetId = impl->GetTargetId();

    if (key == "target_id") {
        BuildYsonFluently(consumer)
            .Value(targetId);
        return true;
    }

    if (key == "target_path") {
        auto target = FindTargetProxy();
        if (target) {
            auto objectManager = Bootstrap_->GetObjectManager();
            auto* resolver = objectManager->GetObjectResolver();
            auto path = resolver->GetPath(target);
            BuildYsonFluently(consumer)
                .Value(path);
        } else {
            BuildYsonFluently(consumer)
                .Value(FromObjectId(impl->GetTargetId()));
        }
        return true;
    }

    if (key == "broken") {
        BuildYsonFluently(consumer)
            .Value(IsBroken(targetId));
        return true;
    }

    return TBase::GetBuiltinAttribute(key, consumer);
}

bool TLinkNodeProxy::SetBuiltinAttribute(const Stroka& key, const TYsonString& value)
{
    if (key == "target_id") {
        auto targetId = ConvertTo<TObjectId>(value);
        auto* impl = LockThisTypedImpl();
        impl->SetTargetId(targetId);
        return true;
    }

    if (key == "target_path") {
        auto targetPath = ConvertTo<Stroka>(value);
        auto objectManager = Bootstrap_->GetObjectManager();
        auto* resolver = objectManager->GetObjectResolver();
        auto targetProxy = resolver->ResolvePath(targetPath, Transaction);
        auto* impl = LockThisTypedImpl();
        impl->SetTargetId(targetProxy->GetId());
        return true;
    }

    return TBase::SetBuiltinAttribute(key, value);
}

IObjectProxyPtr TLinkNodeProxy::FindTargetProxy() const
{
    const auto* impl = GetThisTypedImpl();
    const auto& targetId = impl->GetTargetId();

    if (IsBroken(targetId)) {
        return nullptr;
    }

    auto objectManager = Bootstrap_->GetObjectManager();
    auto* target = objectManager->GetObject(targetId);
    return objectManager->GetProxy(target, Transaction);
}

IObjectProxyPtr TLinkNodeProxy::GetTargetProxy() const
{
    auto result = FindTargetProxy();
    if (!result) {
        const auto* impl = GetThisTypedImpl();
        THROW_ERROR_EXCEPTION("Link target %v does not exist",
            impl->GetTargetId());
    }
    return result;
}

bool TLinkNodeProxy::IsBroken(const NObjectServer::TObjectId& id) const
{
    if (IsVersionedType(TypeFromId(id))) {
        auto cypressManager = Bootstrap_->GetCypressManager();
        auto* node = cypressManager->FindNode(TVersionedNodeId(id));
        if (!node) {
            return true;
        }
        if (!cypressManager->IsAlive(node, Transaction)) {
            return true;
        }
        return false;
    } else {
        auto objectManager = Bootstrap_->GetObjectManager();
        auto* obj = objectManager->FindObject(id);
        return !IsObjectAlive(obj);
    }
}

////////////////////////////////////////////////////////////////////////////////

TDocumentNodeProxy::TDocumentNodeProxy(
    INodeTypeHandlerPtr typeHandler,
    TBootstrap* bootstrap,
    TTransaction* transaction,
    TDocumentNode* trunkNode)
    : TBase(
        typeHandler,
        bootstrap,
        transaction,
        trunkNode)
{ }

ENodeType TDocumentNodeProxy::GetType() const 
{
    return ENodeType::Entity;
}

TIntrusivePtr<const IEntityNode> TDocumentNodeProxy::AsEntity() const
{
    return this;
}

TIntrusivePtr<IEntityNode> TDocumentNodeProxy::AsEntity()
{
    return this;
}

IYPathService::TResolveResult TDocumentNodeProxy::ResolveRecursive(const TYPath& path, IServiceContextPtr context)
{
    return TResolveResult::Here("/" + path);
}

namespace {

template <class TServerRequest, class TServerResponse, class TContext>
void DelegateInvocation(
    IYPathServicePtr service,
    TServerRequest* serverRequest,
    TServerResponse* serverResponse,
    TIntrusivePtr<TContext> context)
{
    typedef typename TServerRequest::TMessage  TRequestMessage;
    typedef typename TServerResponse::TMessage TResponseMessage;
    
    typedef TTypedYPathRequest<TRequestMessage, TResponseMessage>  TClientRequest;
    typedef TTypedYPathResponse<TRequestMessage, TResponseMessage> TClientResponse;

    auto clientRequest = New<TClientRequest>(context->RequestHeader());
    clientRequest->MergeFrom(*serverRequest);

    auto clientResponseOrError = ExecuteVerb(service, clientRequest).Get();

    if (clientResponseOrError.IsOK()) {
        const auto& clientResponse = clientResponseOrError.Value();
        serverResponse->MergeFrom(*clientResponse);
        context->Reply();
    } else {
        context->Reply(clientResponseOrError);
    }
}

} // namespace

void TDocumentNodeProxy::GetSelf(TReqGet* request, TRspGet* response, TCtxGetPtr context)
{
    ValidatePermission(EPermissionCheckScope::This, EPermission::Read);
    const auto* impl = GetThisTypedImpl();
    DelegateInvocation(impl->GetValue(), request, response, context);
}

void TDocumentNodeProxy::GetRecursive(const TYPath& /*path*/, TReqGet* request, TRspGet* response, TCtxGetPtr context)
{
    ValidatePermission(EPermissionCheckScope::This, EPermission::Read);
    const auto* impl = GetThisTypedImpl();
    DelegateInvocation(impl->GetValue(), request, response, context);
}

void TDocumentNodeProxy::SetSelf(TReqSet* request, TRspSet* /*response*/, TCtxSetPtr context)
{
    ValidatePermission(EPermissionCheckScope::This, EPermission::Write);
    auto* impl = LockThisTypedImpl();
    impl->SetValue(ConvertToNode(TYsonString(request->value())));
    context->Reply();
}

void TDocumentNodeProxy::SetRecursive(const TYPath& /*path*/, TReqSet* request, TRspSet* response, TCtxSetPtr context)
{
    ValidatePermission(EPermissionCheckScope::This, EPermission::Write);
    auto* impl = LockThisTypedImpl();
    DelegateInvocation(impl->GetValue(), request, response, context);
}

void TDocumentNodeProxy::ListSelf(TReqList* request, TRspList* response, TCtxListPtr context)
{
    ValidatePermission(EPermissionCheckScope::This, EPermission::Read);
    const auto* impl = GetThisTypedImpl();
    DelegateInvocation(impl->GetValue(), request, response, context);
}

void TDocumentNodeProxy::ListRecursive(const TYPath& /*path*/, TReqList* request, TRspList* response, TCtxListPtr context)
{
    ValidatePermission(EPermissionCheckScope::This, EPermission::Read);
    const auto* impl = GetThisTypedImpl();
    DelegateInvocation(impl->GetValue(), request, response, context);
}

void TDocumentNodeProxy::RemoveRecursive(const TYPath& /*path*/, TReqRemove* request, TRspRemove* response, TCtxRemovePtr context)
{
    ValidatePermission(EPermissionCheckScope::This, EPermission::Write);
    auto* impl = LockThisTypedImpl();
    DelegateInvocation(impl->GetValue(), request, response, context);
}

void TDocumentNodeProxy::ExistsRecursive(const TYPath& /*path*/, TReqExists* request, TRspExists* response, TCtxExistsPtr context)
{
    ValidatePermission(EPermissionCheckScope::This, EPermission::Read);
    const auto* impl = GetThisTypedImpl();
    DelegateInvocation(impl->GetValue(), request, response, context);
}

void TDocumentNodeProxy::ListSystemAttributes(std::vector<TAttributeInfo>* attributes)
{
    TBase::ListSystemAttributes(attributes);
    attributes->push_back(TAttributeInfo("value", true, true));
}

bool TDocumentNodeProxy::GetBuiltinAttribute(const Stroka& key, IYsonConsumer* consumer)
{
    const auto* impl = GetThisTypedImpl();

    if (key == "value") {
        BuildYsonFluently(consumer)
            .Value(impl->GetValue());
        return true;
    }

    return TBase::GetBuiltinAttribute(key, consumer);
}

bool TDocumentNodeProxy::SetBuiltinAttribute(const Stroka& key, const TYsonString& value)
{
    if (key == "value") {
        auto* impl = LockThisTypedImpl();
        impl->SetValue(ConvertToNode(value));
        return true;
    }

    return TBase::SetBuiltinAttribute(key, value);
}

////////////////////////////////////////////////////////////////////////////////

} // namespace NCypressServer
} // namespace NYT
<|MERGE_RESOLUTION|>--- conflicted
+++ resolved
@@ -854,16 +854,9 @@
             ThrowCannotRemoveRoot();
         }
 
-<<<<<<< HEAD
         ValidatePermission(sourceImpl, EPermissionCheckScope::This, EPermission::Remove);
         ValidatePermission(sourceImpl, EPermissionCheckScope::Descendants, EPermission::Remove);
         ValidatePermission(sourceImpl, EPermissionCheckScope::Parent, EPermission::Write);
-=======
-        ValidatePermission(
-            sourceImpl,
-            EPermissionCheckScope::This | EPermissionCheckScope::Descendants | EPermissionCheckScope::Parent,
-            EPermission::Write);
->>>>>>> dba7de9f
     }
 
     auto* account = replace
