#include "node_proxy_detail.h"
#include "private.h"
#include "cypress_traversing.h"
#include "helpers.h"

#include <yt/server/cell_master/config.h>
#include <yt/server/cell_master/multicell_manager.h>

#include <yt/server/security_server/account.h>
#include <yt/server/security_server/security_manager.h>
#include <yt/server/security_server/user.h>

#include <yt/ytlib/cypress_client/cypress_ypath_proxy.h>
#include <yt/ytlib/cypress_client/rpc_helpers.h>

#include <yt/ytlib/object_client/helpers.h>

#include <yt/core/misc/string.h>

#include <yt/core/ypath/tokenizer.h>

#include <yt/core/ytree/convert.h>
#include <yt/core/ytree/ephemeral_node_factory.h>
#include <yt/core/ytree/exception_helpers.h>
#include <yt/core/ytree/fluent.h>
#include <yt/core/ytree/node_detail.h>
#include <yt/core/ytree/ypath_client.h>
#include <yt/core/ytree/ypath_detail.h>

namespace NYT {
namespace NCypressServer {

using namespace NYTree;
using namespace NYson;
using namespace NYPath;
using namespace NRpc;
using namespace NObjectClient;
using namespace NObjectServer;
using namespace NCellMaster;
using namespace NTransactionServer;
using namespace NSecurityServer;
using namespace NCypressClient;

////////////////////////////////////////////////////////////////////////////////

class TNontemplateCypressNodeProxyBase::TCustomAttributeDictionary
    : public IAttributeDictionary
{
public:
    explicit TCustomAttributeDictionary(TNontemplateCypressNodeProxyBase* proxy)
        : Proxy_(proxy)
    { }

    virtual std::vector<Stroka> List() const override
    {
        auto keys = ListNodeAttributes(
            Proxy_->Bootstrap_,
            Proxy_->TrunkNode,
            Proxy_->Transaction);
        return std::vector<Stroka>(keys.begin(), keys.end());
    }

    virtual TNullable<TYsonString> FindYson(const Stroka& name) const override
    {
        auto cypressManager = Proxy_->Bootstrap_->GetCypressManager();
        auto originators = cypressManager->GetNodeOriginators(Proxy_->GetTransaction(), Proxy_->GetTrunkNode());
        for (const auto* node : originators) {
            const auto* userAttributes = node->GetAttributes();
            if (userAttributes) {
                auto it = userAttributes->Attributes().find(name);
                if (it != userAttributes->Attributes().end()) {
                    return it->second;
                }
            }
        }

        return Null;
    }

    virtual void SetYson(const Stroka& key, const TYsonString& value) override
    {
        auto oldValue = FindYson(key);
        Proxy_->GuardedValidateCustomAttributeUpdate(key, oldValue, value);

        auto cypressManager = Proxy_->Bootstrap_->GetCypressManager();
        auto* node = cypressManager->LockNode(
            Proxy_->TrunkNode,
            Proxy_->Transaction,
            TLockRequest::SharedAttribute(key));

        auto* userAttributes = node->GetMutableAttributes();
        userAttributes->Attributes()[key] = value;

        cypressManager->SetModified(Proxy_->TrunkNode, Proxy_->Transaction);
    }

    virtual bool Remove(const Stroka& key) override
    {
        auto cypressManager = Proxy_->Bootstrap_->GetCypressManager();
        auto originators = cypressManager->GetNodeReverseOriginators(Proxy_->GetTransaction(), Proxy_->GetTrunkNode());

        auto oldValue = FindYson(key);
        Proxy_->GuardedValidateCustomAttributeUpdate(key, oldValue, Null);

        const TTransaction* containingTransaction = nullptr;
        bool contains = false;
        for (const auto* node : originators) {
            const auto* userAttributes = node->GetAttributes();
            if (userAttributes) {
                auto it = userAttributes->Attributes().find(key);
                if (it != userAttributes->Attributes().end()) {
                    contains = it->second.HasValue();
                    if (contains) {
                        containingTransaction = node->GetTransaction();
                    }
                    break;
                }
            }
        }

        if (!contains) {
            return false;
        }

        auto* node = cypressManager->LockNode(
            Proxy_->TrunkNode,
            Proxy_->Transaction,
            TLockRequest::SharedAttribute(key));

        auto* userAttributes = node->GetMutableAttributes();
        if (containingTransaction == Proxy_->Transaction) {
            YCHECK(userAttributes->Attributes().erase(key) == 1);
        } else {
            YCHECK(!containingTransaction);
            userAttributes->Attributes()[key] = Null;
        }

        cypressManager->SetModified(Proxy_->TrunkNode, Proxy_->Transaction);
        return true;
    }

protected:
    TNontemplateCypressNodeProxyBase* const Proxy_;

};

////////////////////////////////////////////////////////////////////////////////

class TNontemplateCypressNodeProxyBase::TResourceUsageVisitor
    : public ICypressNodeVisitor
{
public:
    explicit TResourceUsageVisitor(NCellMaster::TBootstrap* bootstrap)
        : Bootstrap_(bootstrap)
    { }

    TPromise<TYsonString> Run(ICypressNodeProxyPtr rootNode)
    {
        TraverseCypress(Bootstrap_, rootNode, this);
        return Promise_;
    }

private:
    NCellMaster::TBootstrap* const Bootstrap_;

    TPromise<TYsonString> Promise_ = NewPromise<TYsonString>();
    TClusterResources ResourceUsage_;


    virtual void OnNode(ICypressNodeProxyPtr proxy) override
    {
        auto cypressManager = Bootstrap_->GetCypressManager();
        auto* node = cypressManager->GetVersionedNode(proxy->GetTrunkNode(), proxy->GetTransaction());
        auto handler = cypressManager->GetHandler(node);
        ResourceUsage_ += handler->GetTotalResourceUsage(node);
    }

    virtual void OnError(const TError& error) override
    {
        auto wrappedError = TError("Error computing recursive resource usage")
            << error;
        Promise_.Set(wrappedError);
    }

    virtual void OnCompleted() override
    {
        Promise_.Set(ConvertToYsonString(ResourceUsage_));
    }

};

////////////////////////////////////////////////////////////////////////////////

TNontemplateCypressNodeProxyBase::TNontemplateCypressNodeProxyBase(
    INodeTypeHandlerPtr typeHandler,
    NCellMaster::TBootstrap* bootstrap,
    TTransaction* transaction,
    TCypressNodeBase* trunkNode)
    : TObjectProxyBase(bootstrap, trunkNode)
    , TypeHandler(typeHandler)
    , Config(Bootstrap_->GetConfig()->CypressManager)
    , Transaction(transaction)
    , TrunkNode(trunkNode)
{
    YASSERT(typeHandler);
    YASSERT(trunkNode);
    YASSERT(trunkNode->IsTrunk());
}

INodeFactoryPtr TNontemplateCypressNodeProxyBase::CreateFactory() const
{
    auto* account = GetThisImpl()->GetAccount();
    return CreateCypressFactory(account, false);
}

ICypressNodeFactoryPtr TNontemplateCypressNodeProxyBase::CreateCypressFactory(
    TAccount* account,
    bool preserveAccount) const
{
    auto cypressManager = Bootstrap_->GetCypressManager();
    return cypressManager->CreateNodeFactory(
        Transaction,
        account,
        preserveAccount);
}

INodeResolverPtr TNontemplateCypressNodeProxyBase::GetResolver() const
{
    if (!CachedResolver) {
        auto cypressManager = Bootstrap_->GetCypressManager();
        CachedResolver = cypressManager->CreateResolver(Transaction);
    }
    return CachedResolver;
}

TTransaction* TNontemplateCypressNodeProxyBase::GetTransaction() const
{
    return Transaction;
}

TCypressNodeBase* TNontemplateCypressNodeProxyBase::GetTrunkNode() const
{
    return TrunkNode;
}

ENodeType TNontemplateCypressNodeProxyBase::GetType() const
{
    return TypeHandler->GetNodeType();
}

ICompositeNodePtr TNontemplateCypressNodeProxyBase::GetParent() const
{
    auto* parent = GetThisImpl()->GetParent();
    return parent ? GetProxy(parent)->AsComposite() : nullptr;
}

void TNontemplateCypressNodeProxyBase::SetParent(ICompositeNodePtr parent)
{
    auto* impl = LockThisImpl();
    impl->SetParent(parent ? ICypressNodeProxy::FromNode(parent.Get())->GetTrunkNode() : nullptr);
}

const IAttributeDictionary& TNontemplateCypressNodeProxyBase::Attributes() const
{
    return TObjectProxyBase::Attributes();
}

IAttributeDictionary* TNontemplateCypressNodeProxyBase::MutableAttributes()
{
    return TObjectProxyBase::MutableAttributes();
}

TFuture<TYsonString> TNontemplateCypressNodeProxyBase::GetBuiltinAttributeAsync(const Stroka& key)
{
    if (key == "recursive_resource_usage") {
        auto visitor = New<TResourceUsageVisitor>(Bootstrap_);
        return visitor->Run(this);
    }

    auto asyncResult = GetExternalBuiltinAttributeAsync(key);
    if (asyncResult) {
        return asyncResult;
    }

    return TObjectProxyBase::GetBuiltinAttributeAsync(key);
}

TFuture<TYsonString> TNontemplateCypressNodeProxyBase::GetExternalBuiltinAttributeAsync(const Stroka& key)
{
    const auto* node = GetThisImpl();
    if (!node->IsExternal()) {
        return Null;
    }

    auto maybeDescriptor = FindBuiltinAttributeDescriptor(key);
    if (!maybeDescriptor) {
        return Null;
    }

    const auto& descriptor = *maybeDescriptor;
    if (!descriptor.External) {
        return Null;
    }

    auto cellTag = node->GetExternalCellTag();
    auto versionedId = GetVersionedId();

    auto multicellManager = Bootstrap_->GetMulticellManager();
    auto channel = multicellManager->GetMasterChannelOrThrow(
        cellTag,
        NHydra::EPeerKind::LeaderOrFollower);

    auto req = TYPathProxy::Get(FromObjectId(versionedId.ObjectId) + "/@" + key);
    SetTransactionId(req, versionedId.TransactionId);

    TObjectServiceProxy proxy(channel);
    return proxy.Execute(req).Apply(BIND([=] (const TYPathProxy::TErrorOrRspGetPtr& rspOrError) {
        if (!rspOrError.IsOK()) {
            if (rspOrError.GetCode() == NYTree::EErrorCode::ResolveError) {
                return TYsonString();
            }
            THROW_ERROR_EXCEPTION("Error requesting attribute %Qv of object %v from cell %v",
                key,
                versionedId,
                cellTag)
                << rspOrError;
        }

        const auto& rsp = rspOrError.Value();
        return TYsonString(rsp->value());
    }));
}

bool TNontemplateCypressNodeProxyBase::SetBuiltinAttribute(const Stroka& key, const TYsonString& value)
{
    if (key == "account") {
        ValidateNoTransaction();

        auto securityManager = Bootstrap_->GetSecurityManager();

        auto name = ConvertTo<Stroka>(value);
        auto* account = securityManager->GetAccountByNameOrThrow(name);

        ValidatePermission(account, EPermission::Use);

        auto* node = LockThisImpl();
        if (node->GetAccount() != account) {
            account->ValidateResourceUsageIncrease(TClusterResources(0, 1, 0));
            securityManager->SetAccount(node, account);
        }

        return true;
    }

    return TObjectProxyBase::SetBuiltinAttribute(key, value);
}

TVersionedObjectId TNontemplateCypressNodeProxyBase::GetVersionedId() const
{
    return TVersionedObjectId(Object_->GetId(), GetObjectId(Transaction));
}

TAccessControlDescriptor* TNontemplateCypressNodeProxyBase::FindThisAcd()
{
    auto securityManager = Bootstrap_->GetSecurityManager();
    auto* node = GetThisImpl();
    return securityManager->FindAcd(node);
}

void TNontemplateCypressNodeProxyBase::ListSystemAttributes(std::vector<TAttributeDescriptor>* descriptors)
{
    TObjectProxyBase::ListSystemAttributes(descriptors);

    const auto* node = GetThisImpl();
    bool hasKey = NodeHasKey(Bootstrap_, node);
    bool isExternal = node->IsExternal();

    descriptors->push_back(TAttributeDescriptor("parent_id")
        .SetPresent(node->GetParent()));
    descriptors->push_back("external");
    descriptors->push_back(TAttributeDescriptor("external_cell_tag")
        .SetPresent(isExternal));
    descriptors->push_back("accounting_enabled");
    descriptors->push_back("locks");
    descriptors->push_back("lock_mode");
    descriptors->push_back(TAttributeDescriptor("path")
        .SetOpaque(true));
    descriptors->push_back(TAttributeDescriptor("key")
        .SetPresent(hasKey));
    descriptors->push_back("creation_time");
    descriptors->push_back("modification_time");
    descriptors->push_back("access_time");
    descriptors->push_back("access_counter");
    descriptors->push_back("revision");
    descriptors->push_back("resource_usage");
    descriptors->push_back(TAttributeDescriptor("recursive_resource_usage")
        .SetOpaque(true));
    descriptors->push_back(TAttributeDescriptor("account")
        .SetReplicated(true)
        .SetWritePermission(EPermission::Administer));
    descriptors->push_back("user_attribute_keys");
}

bool TNontemplateCypressNodeProxyBase::GetBuiltinAttribute(
    const Stroka& key,
    IYsonConsumer* consumer)
{
    const auto* node = GetThisImpl();
    const auto* trunkNode = node->GetTrunkNode();
    bool hasKey = NodeHasKey(Bootstrap_, node);
    bool isExternal = node->IsExternal();

    if (key == "parent_id" && node->GetParent()) {
        BuildYsonFluently(consumer)
            .Value(node->GetParent()->GetId());
        return true;
    }

    if (key == "external") {
        BuildYsonFluently(consumer)
            .Value(isExternal);
        return true;
    }

    if (key == "external_cell_tag" && isExternal) {
        BuildYsonFluently(consumer)
            .Value(node->GetExternalCellTag());
        return true;
    }

    if (key == "accounting_enabled") {
        BuildYsonFluently(consumer)
            .Value(node->GetAccountingEnabled());
        return true;
    }

    if (key == "locks") {
        auto printLock = [=] (TFluentList fluent, const TLock* lock) {
            fluent.Item()
                .BeginMap()
                    .Item("id").Value(lock->GetId())
                    .Item("state").Value(lock->GetState())
                    .Item("transaction_id").Value(lock->GetTransaction()->GetId())
                    .Item("mode").Value(lock->Request().Mode)
                    .DoIf(lock->Request().ChildKey.HasValue(), [=] (TFluentMap fluent) {
                        fluent
                            .Item("child_key").Value(*lock->Request().ChildKey);
                    })
                    .DoIf(lock->Request().AttributeKey.HasValue(), [=] (TFluentMap fluent) {
                        fluent
                            .Item("attribute_key").Value(*lock->Request().AttributeKey);
                    })
                .EndMap();
        };

        BuildYsonFluently(consumer)
            .BeginList()
                .DoFor(trunkNode->AcquiredLocks(), printLock)
                .DoFor(trunkNode->PendingLocks(), printLock)
            .EndList();
        return true;
    }

    if (key == "lock_mode") {
        BuildYsonFluently(consumer)
            .Value(FormatEnum(node->GetLockMode()));
        return true;
    }

    if (key == "path") {
        BuildYsonFluently(consumer)
            .Value(GetPath());
        return true;
    }

    if (hasKey && key == "key") {
        BuildYsonFluently(consumer)
            .Value(GetParent()->AsMap()->GetChildKey(this));
        return true;
    }

    if (key == "creation_time") {
        BuildYsonFluently(consumer)
            .Value(node->GetCreationTime());
        return true;
    }

    if (key == "modification_time") {
        BuildYsonFluently(consumer)
            .Value(node->GetModificationTime());
        return true;
    }

    if (key == "access_time") {
        BuildYsonFluently(consumer)
            .Value(trunkNode->GetAccessTime());
        return true;
    }
 
    if (key == "access_counter") {
        BuildYsonFluently(consumer)
            .Value(trunkNode->GetAccessCounter());
        return true;
    }

    if (key == "revision") {
        BuildYsonFluently(consumer)
            .Value(node->GetRevision());
        return true;
    }

    if (key == "resource_usage") {
        auto cypressManager = Bootstrap_->GetCypressManager();
        auto handler = cypressManager->GetHandler(node);
        BuildYsonFluently(consumer)
            .Value(handler->GetTotalResourceUsage(node));
        return true;
    }

    if (key == "account") {
        BuildYsonFluently(consumer)
            .Value(node->GetAccount()->GetName());
        return true;
    }

    if (key == "user_attribute_keys") {
        std::vector<TAttributeDescriptor> systemAttributes;
        ListSystemAttributes(&systemAttributes);

        auto customAttributes = GetCustomAttributes()->List();
        yhash_set<Stroka> customAttributesSet(customAttributes.begin(), customAttributes.end());

        for (const auto& attribute : systemAttributes) {
            if (attribute.Custom) {
                customAttributesSet.erase(attribute.Key);
            }
        }

        BuildYsonFluently(consumer)
            .Value(customAttributesSet);
        return true;
    }

    return TObjectProxyBase::GetBuiltinAttribute(key, consumer);
}

void TNontemplateCypressNodeProxyBase::BeforeInvoke(IServiceContextPtr context)
{
    AccessTrackingSuppressed = GetSuppressAccessTracking(context->RequestHeader());
    ModificationTrackingSuppressed = GetSuppressModificationTracking(context->RequestHeader());

    TObjectProxyBase::BeforeInvoke(std::move(context));
}

void TNontemplateCypressNodeProxyBase::AfterInvoke(IServiceContextPtr context)
{
    if (!AccessTrackingSuppressed) {
        SetAccessed();
    }

    TObjectProxyBase::AfterInvoke(std::move(context));
}

bool TNontemplateCypressNodeProxyBase::DoInvoke(NRpc::IServiceContextPtr context)
{
    DISPATCH_YPATH_SERVICE_METHOD(Lock);
    DISPATCH_YPATH_SERVICE_METHOD(Create);
    DISPATCH_YPATH_SERVICE_METHOD(Copy);

    if (TNodeBase::DoInvoke(context)) {
        return true;
    }

    if (TObjectProxyBase::DoInvoke(context)) {
        return true;
    }

    return false;
}

void TNontemplateCypressNodeProxyBase::RemoveSelf(
    TReqRemove* request,
    TRspRemove* response,
    TCtxRemovePtr context)
{
    auto* node = GetThisImpl();
    if (node->IsForeign()) {
        YCHECK(node->IsTrunk());
        YCHECK(node->AcquiredLocks().empty());
        YCHECK(node->GetObjectRefCounter() == 1);
        auto objectManager = Bootstrap_->GetObjectManager();
        objectManager->UnrefObject(node);
    } else {
        TNodeBase::RemoveSelf(request, response, std::move(context));
    }
}

void TNontemplateCypressNodeProxyBase::GetAttribute(
    const TYPath& path,
    TReqGet* request,
    TRspGet* response,
    TCtxGetPtr context)
{
    SuppressAccessTracking();
    TObjectProxyBase::GetAttribute(path, request, response, context);
}

void TNontemplateCypressNodeProxyBase::ListAttribute(
    const TYPath& path,
    TReqList* request,
    TRspList* response,
    TCtxListPtr context)
{
    SuppressAccessTracking();
    TObjectProxyBase::ListAttribute(path, request, response, context);
}

void TNontemplateCypressNodeProxyBase::ExistsSelf(
    TReqExists* request,
    TRspExists* response,
    TCtxExistsPtr context)
{
    SuppressAccessTracking();
    TObjectProxyBase::ExistsSelf(request, response, context);
}

void TNontemplateCypressNodeProxyBase::ExistsRecursive(
    const TYPath& path,
    TReqExists* request,
    TRspExists* response,
    TCtxExistsPtr context)
{
    SuppressAccessTracking();
    TObjectProxyBase::ExistsRecursive(path, request, response, context);
}

void TNontemplateCypressNodeProxyBase::ExistsAttribute(
    const TYPath& path,
    TReqExists* request,
    TRspExists* response,
    TCtxExistsPtr context)
{
    SuppressAccessTracking();
    TObjectProxyBase::ExistsAttribute(path, request, response, context);
}

TCypressNodeBase* TNontemplateCypressNodeProxyBase::GetImpl(TCypressNodeBase* trunkNode) const
{
    auto cypressManager = Bootstrap_->GetCypressManager();
    return cypressManager->GetVersionedNode(trunkNode, Transaction);
}

TCypressNodeBase* TNontemplateCypressNodeProxyBase::LockImpl(
    TCypressNodeBase* trunkNode,
    const TLockRequest& request /*= ELockMode::Exclusive*/,
    bool recursive /*= false*/) const
{
    auto cypressManager = Bootstrap_->GetCypressManager();
    return cypressManager->LockNode(trunkNode, Transaction, request, recursive);
}

TCypressNodeBase* TNontemplateCypressNodeProxyBase::GetThisImpl()
{
    if (CachedNode) {
        return CachedNode;
    }
    auto* node = GetImpl(TrunkNode);
    if (node->GetTransaction() == Transaction) {
        CachedNode = node;
    }
    return node;
}

const TCypressNodeBase* TNontemplateCypressNodeProxyBase::GetThisImpl() const
{
    return const_cast<TNontemplateCypressNodeProxyBase*>(this)->GetThisImpl();
}

TCypressNodeBase* TNontemplateCypressNodeProxyBase::LockThisImpl(
    const TLockRequest& request /*= ELockMode::Exclusive*/,
    bool recursive /*= false*/)
{
    // NB: Cannot use |CachedNode| here.
    CachedNode = nullptr;
    return LockImpl(TrunkNode, request, recursive);
}

ICypressNodeProxyPtr TNontemplateCypressNodeProxyBase::GetProxy(TCypressNodeBase* trunkNode) const
{
    auto cypressManager = Bootstrap_->GetCypressManager();
    return cypressManager->GetNodeProxy(trunkNode, Transaction);
}

std::unique_ptr<IAttributeDictionary> TNontemplateCypressNodeProxyBase::DoCreateCustomAttributes()
{
    return std::unique_ptr<IAttributeDictionary>(new TCustomAttributeDictionary(this));
}

void TNontemplateCypressNodeProxyBase::ValidatePermission(
    EPermissionCheckScope scope,
    EPermission permission)
{
    auto* node = GetThisImpl();
    ValidatePermission(node, scope, permission);
}

void TNontemplateCypressNodeProxyBase::ValidatePermission(
    TCypressNodeBase* node,
    EPermissionCheckScope scope,
    EPermission permission)
{
    if ((scope & EPermissionCheckScope::This) != EPermissionCheckScope::None) {
        ValidatePermission(node, permission);
    }

    if ((scope & EPermissionCheckScope::Parent) != EPermissionCheckScope::None) {
        ValidatePermission(node->GetParent(), permission);
    }

    if ((scope & EPermissionCheckScope::Descendants) != EPermissionCheckScope::None) {
        auto cypressManager = Bootstrap_->GetCypressManager();
        auto* trunkNode = node->GetTrunkNode();
        auto descendants = cypressManager->ListSubtreeNodes(trunkNode, Transaction, false);
        for (auto* descendant : descendants) {
            ValidatePermission(descendant, permission);
        }
    }
}

void TNontemplateCypressNodeProxyBase::ValidateNotExternal()
{
    if (TrunkNode->IsExternal()) {
        THROW_ERROR_EXCEPTION("Operation cannot be performed at an external node");
    }
}

void TNontemplateCypressNodeProxyBase::SetModified()
{
    if (TrunkNode->IsAlive() && !ModificationTrackingSuppressed) {
        auto cypressManager = Bootstrap_->GetCypressManager();
        cypressManager->SetModified(TrunkNode, Transaction);
    }
}

void TNontemplateCypressNodeProxyBase::SuppressModificationTracking()
{
    ModificationTrackingSuppressed = true;
}

void TNontemplateCypressNodeProxyBase::SetAccessed()
{
    if (TrunkNode->IsAlive()) {
        auto cypressManager = Bootstrap_->GetCypressManager();
        cypressManager->SetAccessed(TrunkNode);
    }
}

void TNontemplateCypressNodeProxyBase::SuppressAccessTracking()
{
    AccessTrackingSuppressed = true;
}

bool TNontemplateCypressNodeProxyBase::CanHaveChildren() const
{
    return false;
}

void TNontemplateCypressNodeProxyBase::SetChildNode(
    INodeFactoryPtr /*factory*/,
    const TYPath& /*path*/,
    INodePtr /*child*/,
    bool /*recursive*/)
{
    YUNREACHABLE();
}

TClusterResources TNontemplateCypressNodeProxyBase::GetResourceUsage() const
{
    return TClusterResources(0, 1, 0);
}

DEFINE_YPATH_SERVICE_METHOD(TNontemplateCypressNodeProxyBase, Lock)
{
    DeclareMutating();

    auto mode = ELockMode(request->mode());
    bool waitable = request->waitable();

    auto lockRequest = TLockRequest(mode);

    if (request->has_child_key()) {
        if (mode != ELockMode::Shared) {
            THROW_ERROR_EXCEPTION("Only %Qlv locks are allowed on child keys, got %Qlv",
                ELockMode::Shared,
                mode);
        }
        lockRequest.ChildKey = request->child_key();
    }

    if (request->has_attribute_key()) {
        if (mode != ELockMode::Shared) {
            THROW_ERROR_EXCEPTION("Only %Qlv locks are allowed on attribute keys, got %Qlv",
                ELockMode::Shared,
                mode);
        }
        lockRequest.AttributeKey = request->attribute_key();
    }

    if (mode != ELockMode::Snapshot &&
        mode != ELockMode::Shared &&
        mode != ELockMode::Exclusive)
    {
        THROW_ERROR_EXCEPTION("Invalid lock mode %Qlv",
            mode);
    }

    context->SetRequestInfo("Mode: %v, Waitable: %v",
        mode,
        waitable);

    ValidateTransaction();
    ValidatePermission(
        EPermissionCheckScope::This,
        mode == ELockMode::Snapshot ? EPermission::Read : EPermission::Write);

    auto cypressManager = Bootstrap_->GetCypressManager();
    auto* lock = cypressManager->CreateLock(
        TrunkNode,
        Transaction,
        lockRequest,
        waitable);
    auto lockId = GetObjectId(lock);
    ToProto(response->mutable_lock_id(), lockId);

    context->SetResponseInfo("LockId: %v",
        lockId);

    context->Reply();

    const auto* node = GetThisImpl();
    if (node->IsExternal()) {
        PostToMaster(context, node->GetExternalCellTag());
    }
}

DEFINE_YPATH_SERVICE_METHOD(TNontemplateCypressNodeProxyBase, Create)
{
    DeclareMutating();

    auto type = EObjectType(request->type());
    auto ignoreExisting = request->ignore_existing();
    auto recursive = request->recursive();
    const auto& path = GetRequestYPath(context->RequestHeader());

    context->SetRequestInfo("Type: %v, IgnoreExisting: %v, Recursive: %v",
        type,
        ignoreExisting,
        recursive);

    if (path.Empty()) {
        if (ignoreExisting && GetThisImpl()->GetType() == type) {
            auto* node = GetThisImpl();
            ToProto(response->mutable_node_id(), node->GetId());
            response->set_cell_tag(node->GetExternalCellTag() == NotReplicatedCellTag
                ? Bootstrap_->GetCellTag()
                : node->GetExternalCellTag());
            context->Reply();
            return;
        }
        ThrowAlreadyExists(this);
    }

    if (!CanHaveChildren()) {
        ThrowCannotHaveChildren(this);
    }

    ValidatePermission(EPermissionCheckScope::This, EPermission::Write);

    auto* node = GetThisImpl();
    auto* account = node->GetAccount();
    ValidatePermission(account, EPermission::Use);

    auto factory = CreateCypressFactory(account, false);

    auto attributes = request->has_node_attributes()
        ? FromProto(request->node_attributes())
        : std::unique_ptr<IAttributeDictionary>();

    auto newProxy = factory->CreateNode(
        type,
        request->enable_accounting(),
        attributes.get());

    SetChildNode(
        factory,
        path,
        newProxy,
        request->recursive());

    factory->Commit();

    auto* newNode = newProxy->GetTrunkNode();
    const auto& newNodeId = newNode->GetId();
    auto newNodeCellTag = newNode->GetExternalCellTag() == NotReplicatedCellTag
        ? Bootstrap_->GetCellTag()
        : newNode->GetExternalCellTag();

    ToProto(response->mutable_node_id(), newNode->GetId());
    response->set_cell_tag(newNodeCellTag);

    context->SetResponseInfo("NodeId: %v, CellTag: %v",
        newNodeId,
        newNodeCellTag);

    context->Reply();
}

DEFINE_YPATH_SERVICE_METHOD(TNontemplateCypressNodeProxyBase, Copy)
{
    DeclareMutating();

    auto sourcePath = request->source_path();
    bool preserveAccount = request->preserve_account();
    bool removeSource = request->remove_source();
    auto recursive = request->recursive();
    auto force = request->force();
    auto targetPath = GetRequestYPath(context->RequestHeader());

    context->SetRequestInfo("SourcePath: %v, PreserveAccount: %v, RemoveSource: %v, Recursive: %v, Force: %v",
        sourcePath,
        preserveAccount,
        removeSource,
        recursive,
        force);

    bool replace = targetPath.empty();
    if (replace && !force) {
        ThrowAlreadyExists(this);
    }

    if (!replace && !CanHaveChildren()) {
        ThrowCannotHaveChildren(this);
    }

    ICompositeNodePtr parent;
    if (replace) {
        parent = GetParent();
        if (!parent) {
            ThrowCannotReplaceRoot();
        }
    }

    auto sourceProxy = ICypressNodeProxy::FromNode(GetResolver()->ResolvePath(sourcePath));

    auto* trunkSourceImpl = sourceProxy->GetTrunkNode();
    auto* sourceImpl = removeSource
        ? LockImpl(trunkSourceImpl, ELockMode::Exclusive, true)
        : GetImpl(trunkSourceImpl);

    if (IsParentOf(sourceImpl, GetThisImpl())) {
        THROW_ERROR_EXCEPTION("Cannot copy or move a node to its descendant");
    }

    if (replace) {
        ValidatePermission(EPermissionCheckScope::This | EPermissionCheckScope::Descendants, EPermission::Remove);
        ValidatePermission(EPermissionCheckScope::Parent, EPermission::Write);
    } else {
        ValidatePermission(EPermissionCheckScope::This, EPermission::Write);
    }

    ValidatePermission(sourceImpl, EPermissionCheckScope::This | EPermissionCheckScope::Descendants, EPermission::Read);

    auto sourceParent = sourceProxy->GetParent();
    if (removeSource) {
        // Cf. TNodeBase::RemoveSelf
        if (!sourceParent) {
            ThrowCannotRemoveRoot();
        }

        ValidatePermission(sourceImpl, EPermissionCheckScope::This | EPermissionCheckScope::Descendants, EPermission::Remove);
        ValidatePermission(sourceImpl, EPermissionCheckScope::Parent, EPermission::Write);
    }

    auto* account = replace
        ? ICypressNodeProxy::FromNode(parent.Get())->GetTrunkNode()->GetAccount()
        : GetThisImpl()->GetAccount();
    auto factory = CreateCypressFactory(account, preserveAccount);

    auto* clonedImpl = factory->CloneNode(
        sourceImpl,
        removeSource ? ENodeCloneMode::Move : ENodeCloneMode::Copy);
    auto* clonedTrunkImpl = clonedImpl->GetTrunkNode();
    auto clonedProxy = GetProxy(clonedTrunkImpl);

    if (replace) {
        parent->ReplaceChild(this, clonedProxy);
    } else {
        SetChildNode(factory, targetPath, clonedProxy, request->recursive());
    }

    if (removeSource) {
        sourceParent->RemoveChild(sourceProxy);
    }

<<<<<<< HEAD
    ToProto(response->mutable_node_id(), clonedTrunkImpl->GetId());
=======
    factory->Commit();

    ToProto(response->mutable_object_id(), clonedTrunkImpl->GetId());
>>>>>>> a18ce9b0

    context->SetResponseInfo("NodeId: %v", clonedTrunkImpl->GetId());

    context->Reply();
}

////////////////////////////////////////////////////////////////////////////////

TNontemplateCompositeCypressNodeProxyBase::TNontemplateCompositeCypressNodeProxyBase(
    INodeTypeHandlerPtr typeHandler,
    NCellMaster::TBootstrap* bootstrap,
    TTransaction* transaction,
    TCypressNodeBase* trunkNode)
    : TNontemplateCypressNodeProxyBase(
        typeHandler,
        bootstrap,
        transaction,
        trunkNode)
{ }

TIntrusivePtr<const ICompositeNode> TNontemplateCompositeCypressNodeProxyBase::AsComposite() const
{
    return this;
}

TIntrusivePtr<ICompositeNode> TNontemplateCompositeCypressNodeProxyBase::AsComposite()
{
    return this;
}

void TNontemplateCompositeCypressNodeProxyBase::ListSystemAttributes(std::vector<TAttributeDescriptor>* descriptors)
{
    descriptors->push_back("count");
    TNontemplateCypressNodeProxyBase::ListSystemAttributes(descriptors);
}

bool TNontemplateCompositeCypressNodeProxyBase::GetBuiltinAttribute(const Stroka& key, IYsonConsumer* consumer)
{
    if (key == "count") {
        BuildYsonFluently(consumer)
            .Value(GetChildCount());
        return true;
    }

    return TNontemplateCypressNodeProxyBase::GetBuiltinAttribute(key, consumer);
}

bool TNontemplateCompositeCypressNodeProxyBase::CanHaveChildren() const
{
    return true;
}

////////////////////////////////////////////////////////////////////////////////

TMapNodeProxy::TMapNodeProxy(
    INodeTypeHandlerPtr typeHandler,
    TBootstrap* bootstrap,
    TTransaction* transaction,
    TMapNode* trunkNode)
    : TBase(
        typeHandler,
        bootstrap,
        transaction,
        trunkNode)
{ }

void TMapNodeProxy::Clear()
{
    // Take shared lock for the node itself.
    auto* impl = LockThisTypedImpl(ELockMode::Shared);

    // Construct children list.
    auto keyToChild = GetMapNodeChildren(Bootstrap_, TrunkNode, Transaction);

    // Take shared locks for children.
    typedef std::pair<Stroka, TCypressNodeBase*> TChild;
    std::vector<TChild> children;
    children.reserve(keyToChild.size());
    for (const auto& pair : keyToChild) {
        LockThisImpl(TLockRequest::SharedChild(pair.first));
        auto* childImpl = LockImpl(pair.second);
        children.push_back(std::make_pair(pair.first, childImpl));
    }

    // Insert tombstones (if in transaction).
    for (const auto& pair : children) {
        const auto& key = pair.first;
        auto* child = pair.second;
        DoRemoveChild(impl, key, child);
    }

    SetModified();
}

int TMapNodeProxy::GetChildCount() const
{
    auto cypressManager = Bootstrap_->GetCypressManager();
    auto originators = cypressManager->GetNodeOriginators(Transaction, TrunkNode);

    int result = 0;
    for (const auto* node : originators) {
        const auto* mapNode = static_cast<const TMapNode*>(node);
        result += mapNode->ChildCountDelta();
    }
    return result;
}

std::vector< std::pair<Stroka, INodePtr> > TMapNodeProxy::GetChildren() const
{
    auto keyToChild = GetMapNodeChildren(Bootstrap_, TrunkNode, Transaction);

    std::vector< std::pair<Stroka, INodePtr> > result;
    result.reserve(keyToChild.size());
    for (const auto& pair : keyToChild) {
        result.push_back(std::make_pair(pair.first, GetProxy(pair.second)));
    }

    return result;
}

std::vector<Stroka> TMapNodeProxy::GetKeys() const
{
    auto keyToChild = GetMapNodeChildren(Bootstrap_, TrunkNode, Transaction);

    std::vector<Stroka> result;
    for (const auto& pair : keyToChild) {
        result.push_back(pair.first);
    }

    return result;
}

INodePtr TMapNodeProxy::FindChild(const Stroka& key) const
{
    auto* childTrunkNode = FindMapNodeChild(Bootstrap_, TrunkNode, Transaction, key);
    return childTrunkNode ? GetProxy(childTrunkNode) : nullptr;
}

bool TMapNodeProxy::AddChild(INodePtr child, const Stroka& key)
{
    YASSERT(!key.empty());

    if (FindChild(key)) {
        return false;
    }

    auto* impl = LockThisTypedImpl(TLockRequest::SharedChild(key));
    auto* trunkChildImpl = ICypressNodeProxy::FromNode(child.Get())->GetTrunkNode();
    auto* childImpl = LockImpl(trunkChildImpl);

    impl->KeyToChild()[key] = trunkChildImpl;
    YCHECK(impl->ChildToKey().insert(std::make_pair(trunkChildImpl, key)).second);
    ++impl->ChildCountDelta();

    AttachChild(Bootstrap_, TrunkNode, childImpl);

    SetModified();

    return true;
}

bool TMapNodeProxy::RemoveChild(const Stroka& key)
{
    auto* trunkChildImpl = FindMapNodeChild(Bootstrap_, TrunkNode, Transaction, key);
    if (!trunkChildImpl) {
        return false;
    }

    auto* childImpl = LockImpl(trunkChildImpl, ELockMode::Exclusive, true);
    auto* impl = LockThisTypedImpl(TLockRequest::SharedChild(key));
    DoRemoveChild(impl, key, childImpl);

    SetModified();

    return true;
}

void TMapNodeProxy::RemoveChild(INodePtr child)
{
    auto key = GetChildKey(child);
    auto* trunkChildImpl = ICypressNodeProxy::FromNode(child.Get())->GetTrunkNode();

    auto* childImpl = LockImpl(trunkChildImpl, ELockMode::Exclusive, true);
    auto* impl = LockThisTypedImpl(TLockRequest::SharedChild(key));
    DoRemoveChild(impl, key, childImpl);

    SetModified();
}

void TMapNodeProxy::ReplaceChild(INodePtr oldChild, INodePtr newChild)
{
    if (oldChild == newChild)
        return;

    auto key = GetChildKey(oldChild);

    auto* oldTrunkChildImpl = ICypressNodeProxy::FromNode(oldChild.Get())->GetTrunkNode();
    auto* oldChildImpl = LockImpl(oldTrunkChildImpl, ELockMode::Exclusive, true);

    auto* newTrunkChildImpl = ICypressNodeProxy::FromNode(newChild.Get())->GetTrunkNode();
    auto* newChildImpl = LockImpl(newTrunkChildImpl);

    auto* impl = LockThisTypedImpl(TLockRequest::SharedChild(key));

    auto& keyToChild = impl->KeyToChild();
    auto& childToKey = impl->ChildToKey();

    bool ownsOldChild = keyToChild.find(key) != keyToChild.end();
    DetachChild(Bootstrap_, TrunkNode, oldChildImpl, ownsOldChild);

    keyToChild[key] = newTrunkChildImpl;
    childToKey.erase(oldTrunkChildImpl);
    YCHECK(childToKey.insert(std::make_pair(newTrunkChildImpl, key)).second);
    AttachChild(Bootstrap_, TrunkNode, newChildImpl);

    SetModified();
}

Stroka TMapNodeProxy::GetChildKey(IConstNodePtr child)
{
    auto* trunkChildImpl = ICypressNodeProxy::FromNode(child.Get())->GetTrunkNode();

    auto cypressManager = Bootstrap_->GetCypressManager();
    auto originators = cypressManager->GetNodeOriginators(Transaction, TrunkNode);

    for (const auto* node : originators) {
        const auto* mapNode = static_cast<const TMapNode*>(node);
        auto it = mapNode->ChildToKey().find(trunkChildImpl);
        if (it != mapNode->ChildToKey().end()) {
            return it->second;
        }
    }

    // COMPAT(babenko)
    return "?";
}

bool TMapNodeProxy::DoInvoke(NRpc::IServiceContextPtr context)
{
    DISPATCH_YPATH_SERVICE_METHOD(List);
    return TBase::DoInvoke(context);
}

void TMapNodeProxy::SetChildNode(
    INodeFactoryPtr factory,
    const TYPath& path,
    INodePtr child,
    bool recursive)
{
    TMapNodeMixin::SetChild(
        factory,
        path,
        child,
        recursive);
}

int TMapNodeProxy::GetMaxChildCount() const
{
    return Config->MaxNodeChildCount;
}

IYPathService::TResolveResult TMapNodeProxy::ResolveRecursive(
    const TYPath& path,
    IServiceContextPtr context)
{
    return TMapNodeMixin::ResolveRecursive(path, context);
}

void TMapNodeProxy::DoRemoveChild(
    TMapNode* impl,
    const Stroka& key,
    TCypressNodeBase* childImpl)
{
    auto* trunkChildImpl = childImpl->GetTrunkNode();
    auto& keyToChild = impl->KeyToChild();
    auto& childToKey = impl->ChildToKey();
    if (Transaction) {
        auto it = keyToChild.find(key);
        if (it == keyToChild.end()) {
            YCHECK(keyToChild.insert(std::make_pair(key, nullptr)).second);
            DetachChild(Bootstrap_, TrunkNode, childImpl, false);
        } else {
            it->second = nullptr;
            YCHECK(childToKey.erase(trunkChildImpl) == 1);
            DetachChild(Bootstrap_, TrunkNode, childImpl, true);
        }
    } else {
        YCHECK(keyToChild.erase(key) == 1);
        YCHECK(childToKey.erase(trunkChildImpl) == 1);
        DetachChild(Bootstrap_, TrunkNode, childImpl, true);
    }
    --impl->ChildCountDelta();
}

////////////////////////////////////////////////////////////////////////////////

TListNodeProxy::TListNodeProxy(
    INodeTypeHandlerPtr typeHandler,
    TBootstrap* bootstrap,
    TTransaction* transaction,
    TListNode* trunkNode)
    : TBase(
        typeHandler,
        bootstrap,
        transaction,
        trunkNode)
{ }

void TListNodeProxy::Clear()
{
    auto* impl = LockThisTypedImpl();

    // Lock children and collect impls.
    std::vector<TCypressNodeBase*> children;
    for (auto* trunkChild : impl->IndexToChild()) {
        children.push_back(LockImpl(trunkChild));
    }

    // Detach children.
    for (auto* child : children) {
        DetachChild(Bootstrap_, TrunkNode, child, true);
    }

    impl->IndexToChild().clear();
    impl->ChildToIndex().clear();

    SetModified();
}

int TListNodeProxy::GetChildCount() const
{
    const auto* impl = GetThisTypedImpl();
    return impl->IndexToChild().size();
}

std::vector<INodePtr> TListNodeProxy::GetChildren() const
{
    std::vector<INodePtr> result;
    const auto* impl = GetThisTypedImpl();
    const auto& indexToChild = impl->IndexToChild();
    result.reserve(indexToChild.size());
    for (auto* child : indexToChild) {
        result.push_back(GetProxy(child));
    }
    return result;
}

INodePtr TListNodeProxy::FindChild(int index) const
{
    const auto* impl = GetThisTypedImpl();
    const auto& indexToChild = impl->IndexToChild();
    return index >= 0 && index < indexToChild.size() ? GetProxy(indexToChild[index]) : nullptr;
}

void TListNodeProxy::AddChild(INodePtr child, int beforeIndex /*= -1*/)
{
    auto* impl = LockThisTypedImpl();
    auto& list = impl->IndexToChild();

    auto* trunkChildImpl = ICypressNodeProxy::FromNode(child.Get())->GetTrunkNode();
    auto* childImpl = LockImpl(trunkChildImpl);

    if (beforeIndex < 0) {
        YCHECK(impl->ChildToIndex().insert(std::make_pair(trunkChildImpl, static_cast<int>(list.size()))).second);
        list.push_back(trunkChildImpl);
    } else {
        // Update indices.
        for (auto it = list.begin() + beforeIndex; it != list.end(); ++it) {
            ++impl->ChildToIndex()[*it];
        }

        // Insert the new child.
        YCHECK(impl->ChildToIndex().insert(std::make_pair(trunkChildImpl, beforeIndex)).second);
        list.insert(list.begin() + beforeIndex, trunkChildImpl);
    }

    AttachChild(Bootstrap_, TrunkNode, childImpl);

    SetModified();
}

bool TListNodeProxy::RemoveChild(int index)
{
    auto* impl = LockThisTypedImpl();
    auto& list = impl->IndexToChild();

    if (index < 0 || index >= list.size()) {
        return false;
    }

    auto* trunkChildImpl = list[index];
    auto* childImpl = LockImpl(trunkChildImpl, ELockMode::Exclusive, true);

    // Update the indices.
    for (auto it = list.begin() + index + 1; it != list.end(); ++it) {
        --impl->ChildToIndex()[*it];
    }

    // Remove the child.
    list.erase(list.begin() + index);
    YCHECK(impl->ChildToIndex().erase(trunkChildImpl));
    DetachChild(Bootstrap_, TrunkNode, childImpl, true);

    SetModified();
    return true;
}

void TListNodeProxy::RemoveChild(INodePtr child)
{
    int index = GetChildIndex(child);
    YCHECK(RemoveChild(index));
}

void TListNodeProxy::ReplaceChild(INodePtr oldChild, INodePtr newChild)
{
    if (oldChild == newChild)
        return;

    auto* impl = LockThisTypedImpl();

    auto* oldTrunkChildImpl = ICypressNodeProxy::FromNode(oldChild.Get())->GetTrunkNode();
    auto* oldChildImpl = LockImpl(oldTrunkChildImpl);

    auto* newTrunkChildImpl = ICypressNodeProxy::FromNode(newChild.Get())->GetTrunkNode();
    auto* newChildImpl = LockImpl(newTrunkChildImpl);

    auto it = impl->ChildToIndex().find(oldTrunkChildImpl);
    YASSERT(it != impl->ChildToIndex().end());

    int index = it->second;

    DetachChild(Bootstrap_, TrunkNode, oldChildImpl, true);

    impl->IndexToChild()[index] = newTrunkChildImpl;
    impl->ChildToIndex().erase(it);
    YCHECK(impl->ChildToIndex().insert(std::make_pair(newTrunkChildImpl, index)).second);
    AttachChild(Bootstrap_, TrunkNode, newChildImpl);

    SetModified();
}

int TListNodeProxy::GetChildIndex(IConstNodePtr child)
{
    const auto* impl = GetThisTypedImpl();

    auto* trunkChildImpl = ICypressNodeProxy::FromNode(child.Get())->GetTrunkNode();

    auto it = impl->ChildToIndex().find(trunkChildImpl);
    YCHECK(it != impl->ChildToIndex().end());

    return it->second;
}

void TListNodeProxy::SetChildNode(
    INodeFactoryPtr factory,
    const TYPath& path,
    INodePtr child,
    bool recursive)
{
    TListNodeMixin::SetChild(
        factory,
        path,
        child,
        recursive);
}

int TListNodeProxy::GetMaxChildCount() const
{
    return Config->MaxNodeChildCount;
}

IYPathService::TResolveResult TListNodeProxy::ResolveRecursive(
    const TYPath& path,
    IServiceContextPtr context)
{
    return TListNodeMixin::ResolveRecursive(path, context);
}

////////////////////////////////////////////////////////////////////////////////

TLinkNodeProxy::TLinkNodeProxy(
    INodeTypeHandlerPtr typeHandler,
    TBootstrap* bootstrap,
    TTransaction* transaction,
    TLinkNode* trunkNode)
    : TBase(
        typeHandler,
        bootstrap,
        transaction,
        trunkNode)
{ }

IYPathService::TResolveResult TLinkNodeProxy::Resolve(
    const TYPath& path,
    IServiceContextPtr context)
{
    const auto& method = context->GetMethod();

    auto propagate = [&] () -> TResolveResult {
        if (method == "Exists") {
            auto proxy = FindTargetProxy();
            return proxy
                ? TResolveResult::There(proxy, path)
                : TResolveResult::There(TNonexistingService::Get(), path);
        } else {
            return TResolveResult::There(GetTargetProxy(), path);
        }
    };

    NYPath::TTokenizer tokenizer(path);
    switch (tokenizer.Advance()) {
        case NYPath::ETokenType::Ampersand:
            return TBase::Resolve(tokenizer.GetSuffix(), context);

        case NYPath::ETokenType::EndOfStream: {
            // NB: Always handle Remove and Create locally.
            if (method == "Remove" || method == "Create") {
                return TResolveResult::Here(path);
            } else if (method == "Exists") {
                return propagate();
            } else {
                return TResolveResult::There(GetTargetProxy(), path);
            }
        }

        default:
            return propagate();
    }
}

void TLinkNodeProxy::ListSystemAttributes(std::vector<TAttributeDescriptor>* descriptors)
{
    TBase::ListSystemAttributes(descriptors);

    descriptors->push_back(TAttributeDescriptor("target_id")
        .SetReplicated(true));
    descriptors->push_back(TAttributeDescriptor("target_path")
        .SetOpaque(true));
    descriptors->push_back("broken");
}

bool TLinkNodeProxy::GetBuiltinAttribute(const Stroka& key, IYsonConsumer* consumer)
{
    const auto* impl = GetThisTypedImpl();
    const auto& targetId = impl->GetTargetId();

    if (key == "target_id") {
        BuildYsonFluently(consumer)
            .Value(targetId);
        return true;
    }

    if (key == "target_path") {
        auto target = FindTargetProxy();
        if (target) {
            auto objectManager = Bootstrap_->GetObjectManager();
            auto* resolver = objectManager->GetObjectResolver();
            auto path = resolver->GetPath(target);
            BuildYsonFluently(consumer)
                .Value(path);
        } else {
            BuildYsonFluently(consumer)
                .Value(FromObjectId(impl->GetTargetId()));
        }
        return true;
    }

    if (key == "broken") {
        BuildYsonFluently(consumer)
            .Value(IsBroken(targetId));
        return true;
    }

    return TBase::GetBuiltinAttribute(key, consumer);
}

bool TLinkNodeProxy::SetBuiltinAttribute(const Stroka& key, const TYsonString& value)
{
    if (key == "target_id") {
        auto targetId = ConvertTo<TObjectId>(value);
        auto* impl = LockThisTypedImpl();
        impl->SetTargetId(targetId);
        return true;
    }

    if (key == "target_path") {
        auto targetPath = ConvertTo<Stroka>(value);
        auto objectManager = Bootstrap_->GetObjectManager();
        auto* resolver = objectManager->GetObjectResolver();
        auto targetProxy = resolver->ResolvePath(targetPath, Transaction);
        auto* impl = LockThisTypedImpl();
        impl->SetTargetId(targetProxy->GetId());
        return true;
    }

    return TBase::SetBuiltinAttribute(key, value);
}

IObjectProxyPtr TLinkNodeProxy::FindTargetProxy() const
{
    const auto* impl = GetThisTypedImpl();
    const auto& targetId = impl->GetTargetId();

    if (IsBroken(targetId)) {
        return nullptr;
    }

    auto objectManager = Bootstrap_->GetObjectManager();
    auto* target = objectManager->GetObject(targetId);
    return objectManager->GetProxy(target, Transaction);
}

IObjectProxyPtr TLinkNodeProxy::GetTargetProxy() const
{
    auto result = FindTargetProxy();
    if (!result) {
        const auto* impl = GetThisTypedImpl();
        THROW_ERROR_EXCEPTION("Link target %v does not exist",
            impl->GetTargetId());
    }
    return result;
}

bool TLinkNodeProxy::IsBroken(const NObjectServer::TObjectId& id) const
{
    if (IsVersionedType(TypeFromId(id))) {
        auto cypressManager = Bootstrap_->GetCypressManager();
        auto* node = cypressManager->FindNode(TVersionedNodeId(id));
        if (!node) {
            return true;
        }
        if (!cypressManager->IsAlive(node, Transaction)) {
            return true;
        }
        return false;
    } else {
        auto objectManager = Bootstrap_->GetObjectManager();
        auto* obj = objectManager->FindObject(id);
        return !IsObjectAlive(obj);
    }
}

////////////////////////////////////////////////////////////////////////////////

TDocumentNodeProxy::TDocumentNodeProxy(
    INodeTypeHandlerPtr typeHandler,
    TBootstrap* bootstrap,
    TTransaction* transaction,
    TDocumentNode* trunkNode)
    : TBase(
        typeHandler,
        bootstrap,
        transaction,
        trunkNode)
{ }

ENodeType TDocumentNodeProxy::GetType() const 
{
    return ENodeType::Entity;
}

TIntrusivePtr<const IEntityNode> TDocumentNodeProxy::AsEntity() const
{
    return this;
}

TIntrusivePtr<IEntityNode> TDocumentNodeProxy::AsEntity()
{
    return this;
}

IYPathService::TResolveResult TDocumentNodeProxy::ResolveRecursive(const TYPath& path, IServiceContextPtr context)
{
    return TResolveResult::Here("/" + path);
}

namespace {

template <class TServerRequest, class TServerResponse, class TContext>
void DelegateInvocation(
    IYPathServicePtr service,
    TServerRequest* serverRequest,
    TServerResponse* serverResponse,
    TIntrusivePtr<TContext> context)
{
    typedef typename TServerRequest::TMessage  TRequestMessage;
    typedef typename TServerResponse::TMessage TResponseMessage;
    
    typedef TTypedYPathRequest<TRequestMessage, TResponseMessage>  TClientRequest;
    typedef TTypedYPathResponse<TRequestMessage, TResponseMessage> TClientResponse;

    auto clientRequest = New<TClientRequest>(context->RequestHeader());
    clientRequest->MergeFrom(*serverRequest);

    auto clientResponseOrError = ExecuteVerb(service, clientRequest).Get();

    if (clientResponseOrError.IsOK()) {
        const auto& clientResponse = clientResponseOrError.Value();
        serverResponse->MergeFrom(*clientResponse);
        context->Reply();
    } else {
        context->Reply(clientResponseOrError);
    }
}

} // namespace

void TDocumentNodeProxy::GetSelf(TReqGet* request, TRspGet* response, TCtxGetPtr context)
{
    ValidatePermission(EPermissionCheckScope::This, EPermission::Read);
    const auto* impl = GetThisTypedImpl();
    DelegateInvocation(impl->GetValue(), request, response, context);
}

void TDocumentNodeProxy::GetRecursive(const TYPath& /*path*/, TReqGet* request, TRspGet* response, TCtxGetPtr context)
{
    ValidatePermission(EPermissionCheckScope::This, EPermission::Read);
    const auto* impl = GetThisTypedImpl();
    DelegateInvocation(impl->GetValue(), request, response, context);
}

void TDocumentNodeProxy::SetSelf(TReqSet* request, TRspSet* /*response*/, TCtxSetPtr context)
{
    ValidatePermission(EPermissionCheckScope::This, EPermission::Write);
    auto* impl = LockThisTypedImpl();
    impl->SetValue(ConvertToNode(TYsonString(request->value())));
    context->Reply();
}

void TDocumentNodeProxy::SetRecursive(const TYPath& /*path*/, TReqSet* request, TRspSet* response, TCtxSetPtr context)
{
    ValidatePermission(EPermissionCheckScope::This, EPermission::Write);
    auto* impl = LockThisTypedImpl();
    DelegateInvocation(impl->GetValue(), request, response, context);
}

void TDocumentNodeProxy::ListSelf(TReqList* request, TRspList* response, TCtxListPtr context)
{
    ValidatePermission(EPermissionCheckScope::This, EPermission::Read);
    const auto* impl = GetThisTypedImpl();
    DelegateInvocation(impl->GetValue(), request, response, context);
}

void TDocumentNodeProxy::ListRecursive(const TYPath& /*path*/, TReqList* request, TRspList* response, TCtxListPtr context)
{
    ValidatePermission(EPermissionCheckScope::This, EPermission::Read);
    const auto* impl = GetThisTypedImpl();
    DelegateInvocation(impl->GetValue(), request, response, context);
}

void TDocumentNodeProxy::RemoveRecursive(const TYPath& /*path*/, TReqRemove* request, TRspRemove* response, TCtxRemovePtr context)
{
    ValidatePermission(EPermissionCheckScope::This, EPermission::Write);
    auto* impl = LockThisTypedImpl();
    DelegateInvocation(impl->GetValue(), request, response, context);
}

void TDocumentNodeProxy::ExistsRecursive(const TYPath& /*path*/, TReqExists* request, TRspExists* response, TCtxExistsPtr context)
{
    ValidatePermission(EPermissionCheckScope::This, EPermission::Read);
    const auto* impl = GetThisTypedImpl();
    DelegateInvocation(impl->GetValue(), request, response, context);
}

void TDocumentNodeProxy::ListSystemAttributes(std::vector<TAttributeDescriptor>* descriptors)
{
    TBase::ListSystemAttributes(descriptors);

    descriptors->push_back(TAttributeDescriptor("value")
        .SetOpaque(true)
        .SetReplicated(true));
}

bool TDocumentNodeProxy::GetBuiltinAttribute(const Stroka& key, IYsonConsumer* consumer)
{
    const auto* impl = GetThisTypedImpl();

    if (key == "value") {
        BuildYsonFluently(consumer)
            .Value(impl->GetValue());
        return true;
    }

    return TBase::GetBuiltinAttribute(key, consumer);
}

bool TDocumentNodeProxy::SetBuiltinAttribute(const Stroka& key, const TYsonString& value)
{
    if (key == "value") {
        auto* impl = LockThisTypedImpl();
        impl->SetValue(ConvertToNode(value));
        return true;
    }

    return TBase::SetBuiltinAttribute(key, value);
}

////////////////////////////////////////////////////////////////////////////////

} // namespace NCypressServer
} // namespace NYT
<|MERGE_RESOLUTION|>--- conflicted
+++ resolved
@@ -1002,13 +1002,9 @@
         sourceParent->RemoveChild(sourceProxy);
     }
 
-<<<<<<< HEAD
+    factory->Commit();
+
     ToProto(response->mutable_node_id(), clonedTrunkImpl->GetId());
-=======
-    factory->Commit();
-
-    ToProto(response->mutable_object_id(), clonedTrunkImpl->GetId());
->>>>>>> a18ce9b0
 
     context->SetResponseInfo("NodeId: %v", clonedTrunkImpl->GetId());
 
