--- conflicted
+++ resolved
@@ -1149,15 +1149,9 @@
     // Take shared locks for children.
     typedef std::pair<Stroka, TCypressNodeBase*> TChild;
     std::vector<TChild> children;
-<<<<<<< HEAD
-    children.reserve(keyToChild.size());
-    for (const auto& pair : keyToChild) {
-        LockThisImpl(TLockRequest::MakeSharedChild(pair.first));
-=======
     children.reserve(keyToChildList.size());
     for (const auto& pair : keyToChildList) {
-        LockThisImpl(TLockRequest::SharedChild(pair.first));
->>>>>>> 43e539d2
+        LockThisImpl(TLockRequest::MakeSharedChild(pair.first));
         auto* childImpl = LockImpl(pair.second);
         children.push_back(std::make_pair(pair.first, childImpl));
     }
