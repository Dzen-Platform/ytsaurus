cmake_minimum_required(VERSION 2.8.10 FATAL_ERROR)
if(POLICY CMP0037)
  cmake_policy(SET CMP0037 OLD) # Enable reserved "package" target
endif()
if(POLICY CMP0042)
  cmake_policy(SET CMP0042 NEW) # Set MACOSX_RPATH=YES by default
endif()

project(YT)

#################################################################################
# Specify available build options.

option(YT_BUILD_ENABLE_BENCHMARKS         "Build benchmarks" TRUE)
option(YT_BUILD_ENABLE_DRIVER             "Build driver" TRUE)
option(YT_BUILD_ENABLE_EXPERIMENTS        "Build experiments" TRUE)
option(YT_BUILD_ENABLE_TESTS              "Build tests" TRUE)
option(YT_BUILD_ENABLE_NODEJS             "Build NodeJS bindings" FALSE)
option(YT_BUILD_ENABLE_PYTHON             "Build Python bindings" TRUE)
option(YT_BUILD_ENABLE_PERL               "Build Perl bindings" FALSE)
<<<<<<< HEAD
option(YT_BUILD_ENABLE_LLVM               "Build LLVM MCJIT" TRUE)
=======
>>>>>>> df77f74d
option(YT_BUILD_HAVE_RAGEL                "Do you have Ragel 6.8?" FALSE)
option(YT_BUILD_HAVE_BISON                "Do you have Bison 3.0?" FALSE)
option(YT_BUILD_ENABLE_ASAN               "Build with Address Sanitizer enabled" FALSE)
option(YT_USE_LTO                         "Enable link time optimizations" FALSE)

################################################################################
# Include various CMake modules.

set(CMAKE_MODULE_PATH "${CMAKE_SOURCE_DIR}/cmake")

include(CMakeDependentOption)
include(CMakeCInformation)
include(CMakeCXXInformation)

include(CheckCSourceCompiles)
include(CheckCXXSourceCompiles)
include(CheckIncludeFiles)
include(CheckFunctionExists)

include(DetectCPU)
include(DumpCMakeVariables)

include(LocalFunctions)
include(LocalConfiguration)

include(Version)

################################################################################
# Create CompilationDatabase (build/compile_commands.json).

set(CMAKE_EXPORT_COMPILE_COMMANDS ON)

################################################################################
# Configure all the things!

message(STATUS "Configuring YT ${YT_VERSION}")

################################################################################
# Setup targets.

# Check for various includes.
check_include_files(cxxabi.h       HAVE_CXXABI_H)
check_include_files(dlfcn.h        HAVE_DLFCN_H)
check_include_files(execinfo.h     HAVE_EXECINFO_H)
check_include_files(pthread.h      HAVE_PTHREAD_H)
check_include_files(sys/types.h    HAVE_SYS_TYPES_H)
check_include_files(sys/ucontext.h HAVE_SYS_UCONTEXT_H)
check_include_files(ucontext.h     HAVE_UCONTEXT_H)
check_include_files(unistd.h       HAVE_UNISTD_H)

# XXX(sandello): libunwind support is broken.
# check_include_files(libunwind.h    HAVE_LIBUNWIND_H)
# check_include_files(unwind.h       HAVE_UNWIND_H)
# find_library(HAVE_LIBUNWIND unwind)

# For some reason this header cannot be reliably located with CMake.
if(CMAKE_COMPILER_IS_GNUCXX)
  set(HAVE_CXXABI_H 1)
endif()

include(PCH)
include(PCFromUcontext)

# Using CMake module FindLLVM.cmake form <root>/cmake directory.
find_package(LLVM)

link_directories(${LLVM_LIBRARY_DIRS})
include_directories(${LLVM_INCLUDE_DIRS})

# Discover Python world.
if(YT_BUILD_ENABLE_PYTHON)
  find_package(PythonInterp)
  find_package(PythonLibs)
  if(NOT PYTHONINTERP_FOUND)
    message(FATAL_ERROR "Could not find Python interpreter to build with YT_BUILD_ENABLE_PYTHON=TRUE")
  endif()
  if(NOT PYTHONLIBS_FOUND)
    message(FATAL_ERROR "Could not find Python libraries to build with YT_BUILD_ENABLE_PYTHON=TRUE")
  endif()
  message(STATUS "Using Python: ${PYTHON_EXECUTABLE} (-I${PYTHON_INCLUDE_DIR} -l${PYTHON_LIBRARY})")
endif()

# Discover Perl world.
if(YT_BUILD_ENABLE_PERL)
  find_package(Perl 5.14)
  find_package(PerlLibs 5.14)
  if(NOT PERL_FOUND)
    message(FATAL_ERROR "Could not find Perl interpreter to build with YT_BUILD_ENABLE_PERL=TRUE")
  endif()
  if(NOT PERLLIBS_FOUND)
    message(FATAL_ERROR "Could not find Perl libraries to build with YT_BUILD_ENABLE_PERL=TRUE")
  endif()
  message(STATUS "Using Perl: ${PERL_EXECUTABLE} (-I${PERL_INCLUDE_DIR} -l${PERL_LIBRARY})")
endif()

<<<<<<< HEAD
# Discover LLVM.
if(YT_BUILD_ENABLE_LLVM)
  # Using CMake module FindLLVM.cmake form <root>/cmake directory.
  find_package(LLVM)

  link_directories(${LLVM_LIBRARY_DIRS})
  include_directories(${LLVM_INCLUDE_DIRS})
  add_definitions(-DYT_USE_LLVM)
endif()

=======
>>>>>>> df77f74d
# Check for Ragel.
if(YT_BUILD_HAVE_RAGEL)
  find_program(RAGEL_EXECUTABLE ragel)
  mark_as_advanced(RAGEL_EXECUTABLE)
  if(NOT RAGEL_EXECUTABLE)
    message(FATAL_ERROR "Could not find Ragel")
  endif()
  message(STATUS "Found Ragel: ${RAGEL_EXECUTABLE}")
endif()

# Check for Bison.
if(YT_BUILD_HAVE_BISON)
  find_program(BISON_EXECUTABLE bison)
  mark_as_advanced(BISON_EXECUTABLE)
  if(NOT BISON_EXECUTABLE)
    message(FATAL_ERROR "Could not find Bison")
  endif()
  message(STATUS "Found Bison: ${BISON_EXECUTABLE}")
endif()

add_subdirectory(debian)
add_subdirectory(cmake/deps-protobuf)
add_subdirectory(cmake/deps-farmhash)
add_subdirectory(cmake/deps-arcadia-util)
add_subdirectory(cmake/deps-arcadia-contrib-libs-snappy)
add_subdirectory(cmake/deps-arcadia-contrib-libs-zlib)
add_subdirectory(cmake/deps-arcadia-library-blockcodecs)
add_subdirectory(cmake/deps-arcadia-library-getopt)
add_subdirectory(cmake/deps-arcadia-library-http)
add_subdirectory(cmake/deps-arcadia-library-lfalloc)
add_subdirectory(cmake/deps-arcadia-library-lwtrace)
add_subdirectory(cmake/deps-arcadia-library-malloc-api)
add_subdirectory(cmake/deps-arcadia-library-messagebus)
add_subdirectory(cmake/deps-arcadia-library-streams-lz)
add_subdirectory(cmake/deps-z-lz-lzo)
add_subdirectory(cmake/deps-yt-contrib-jerasure)
add_subdirectory(cmake/deps-yt-contrib-libev)
add_subdirectory(cmake/deps-yajl)
add_subdirectory(cmake/deps-contrib-benchmark)
add_subdirectory(cmake/deps-re2)
add_subdirectory(library/json)
add_subdirectory(python)

add_subdirectory(yt)

add_subdirectory(python)

if(YT_BUILD_ENABLE_PERL)
  add_subdirectory(perl)
endif()

if(YT_BUILD_ENABLE_PYTHON)
  add_subdirectory(cmake/deps-pycxx)
endif()

execute_process(COMMAND lsb_release --codename --short
                OUTPUT_VARIABLE LSB_RELEASE)
if(${LSB_RELEASE} MATCHES "trusty")
  set(DCH_VENDOR_FLAG "--vendor")
else()
  set(DCH_VENDOR_FLAG "--distributor")
endif()

add_custom_target( changelog touch changelog-stamp
  COMMAND cp -r ${CMAKE_SOURCE_DIR}/debian ${CMAKE_BINARY_DIR}/debian
  COMMAND mkdir -p ARTIFACTS
  COMMAND dch
    ${DCH_VENDOR_FLAG} "yandex"
    --distribution "unstable"
    --newversion "${YT_VERSION}"
    --urgency "low"
    --force-distribution
    "Package version bump\; no source changes."
  WORKING_DIRECTORY ${CMAKE_BINARY_DIR}
  COMMENT "Updating changelog..."
)

add_custom_target( package touch package-stamp
  COMMAND debuild
    -e SOURCE_DIR=${CMAKE_SOURCE_DIR}
    --no-tgz-check
    --no-lintian
    --check-dirname-level 0
    -b
  COMMAND mv
    ../yandex-yt*${YT_VERSION}*
    ARTIFACTS
  WORKING_DIRECTORY ${CMAKE_BINARY_DIR}
  COMMENT "Packaging YT..."
  DEPENDS changelog
)

add_custom_target( python-package touch python-package-stamp
  COMMAND cat ${CMAKE_BINARY_DIR}/debian/changelog | sed 's/^yandex-yt/yandex-yt-python-driver/' > ${CMAKE_SOURCE_DIR}/python/yandex-yt-python-driver/debian/changelog
  COMMAND ${CMAKE_SOURCE_DIR}/python/deploy.sh yandex-yt-python-driver
  COMMAND mv
    ../yandex-yt*${YT_VERSION}*
    ${CMAKE_BINARY_DIR}/ARTIFACTS
  WORKING_DIRECTORY ${CMAKE_SOURCE_DIR}/python
  COMMENT "Packaging YT python driver..."
  DEPENDS changelog
)

add_custom_target(
  version
  touch version-stamp
  COMMAND echo "${YT_VERSION}" > ytversion
  WORKING_DIRECTORY ${CMAKE_BINARY_DIR}
  COMMENT "Stamping YT..."
)

add_custom_target(
  install-debian-yandex-yt
  ${CMAKE_COMMAND}
    -DCOMPONENT=Unspecified
    -P ${CMAKE_BINARY_DIR}/cmake_install.cmake
  COMMENT "Installing for package 'yandex-yt'..."
)

add_custom_target( install-debian-yandex-yt-messagebus-proxy
  ${CMAKE_COMMAND}
    -DCOMPONENT=messagebus_proxy
    -P ${CMAKE_BINARY_DIR}/cmake_install.cmake
  COMMENT "Installing for package 'yandex-yt-messagebus-proxy'..."
)

add_custom_target( install-debian-yandex-yt-standalone
  ${CMAKE_COMMAND}
    -DCOMPONENT=standalone
    -P ${CMAKE_BINARY_DIR}/cmake_install.cmake
  COMMENT "Installing for package 'yandex-yt-standalone'..."
)

add_custom_target( install-debian-yandex-yt-http-proxy
  ${CMAKE_COMMAND}
    -DCOMPONENT=nodejs
    -P ${CMAKE_BINARY_DIR}/cmake_install.cmake
  COMMENT "Installing for package 'yandex-yt-http-proxy'..."
)

add_custom_target( install-debian-yandex-yt-perl
  ${CMAKE_COMMAND}
    -DCOMPONENT=perl
    -P ${CMAKE_BINARY_DIR}/cmake_install.cmake
  COMMENT "Installing for package 'yandex-yt-perl'..."
)

add_custom_target( install-debian-yandex-yt-perl-${YT_ABI_VERSION}
  ${CMAKE_COMMAND}
    -DCOMPONENT=perl-abi
    -P ${CMAKE_BINARY_DIR}/cmake_install.cmake
  COMMENT "Installing for package 'yandex-yt-perl-${YT_ABI_VERSION}'..."
)
<|MERGE_RESOLUTION|>--- conflicted
+++ resolved
@@ -18,10 +18,6 @@
 option(YT_BUILD_ENABLE_NODEJS             "Build NodeJS bindings" FALSE)
 option(YT_BUILD_ENABLE_PYTHON             "Build Python bindings" TRUE)
 option(YT_BUILD_ENABLE_PERL               "Build Perl bindings" FALSE)
-<<<<<<< HEAD
-option(YT_BUILD_ENABLE_LLVM               "Build LLVM MCJIT" TRUE)
-=======
->>>>>>> df77f74d
 option(YT_BUILD_HAVE_RAGEL                "Do you have Ragel 6.8?" FALSE)
 option(YT_BUILD_HAVE_BISON                "Do you have Bison 3.0?" FALSE)
 option(YT_BUILD_ENABLE_ASAN               "Build with Address Sanitizer enabled" FALSE)
@@ -117,19 +113,6 @@
   message(STATUS "Using Perl: ${PERL_EXECUTABLE} (-I${PERL_INCLUDE_DIR} -l${PERL_LIBRARY})")
 endif()
 
-<<<<<<< HEAD
-# Discover LLVM.
-if(YT_BUILD_ENABLE_LLVM)
-  # Using CMake module FindLLVM.cmake form <root>/cmake directory.
-  find_package(LLVM)
-
-  link_directories(${LLVM_LIBRARY_DIRS})
-  include_directories(${LLVM_INCLUDE_DIRS})
-  add_definitions(-DYT_USE_LLVM)
-endif()
-
-=======
->>>>>>> df77f74d
 # Check for Ragel.
 if(YT_BUILD_HAVE_RAGEL)
   find_program(RAGEL_EXECUTABLE ragel)
