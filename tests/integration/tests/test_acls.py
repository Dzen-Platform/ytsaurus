import pytest

from yt_env_setup import YTEnvSetup, unix_only
from yt_commands import *

from yt.environment.helpers import assert_items_equal

##################################################################

class TestAcls(YTEnvSetup):
    NUM_MASTERS = 1
    NUM_NODES = 3
    NUM_SCHEDULERS = 1

    def test_empty_names_fail(self):
        with pytest.raises(YtError): create_user("")
        with pytest.raises(YtError): create_group("")

    def test_default_acl_sanity(self):
        create_user("u")
        with pytest.raises(YtError): set("/", {}, authenticated_user="u")
        with pytest.raises(YtError): set("//sys", {}, authenticated_user="u")
        with pytest.raises(YtError): set("//sys/a", "b", authenticated_user="u")
        with pytest.raises(YtError): set("/a", "b", authenticated_user="u")
        with pytest.raises(YtError): remove("//sys", authenticated_user="u")
        with pytest.raises(YtError): remove("//sys/tmp", authenticated_user="u")
        with pytest.raises(YtError): remove("//sys/home", authenticated_user="u")
        with pytest.raises(YtError): set("//sys/home/a", "b", authenticated_user="u")
        set("//tmp/a", "b", authenticated_user="u")
        ls("//tmp", authenticated_user="guest")
        with pytest.raises(YtError): set("//tmp/c", "d", authenticated_user="guest")

    def _test_denying_acl(self, rw_path, rw_user, acl_path, acl_subject):
        set(rw_path, "b", authenticated_user=rw_user)
        assert get(rw_path, authenticated_user=rw_user) == "b"

        set(rw_path, "c", authenticated_user=rw_user)
        assert get(rw_path, authenticated_user=rw_user) == "c"

        set(acl_path + "/@acl/end", make_ace("deny", acl_subject, ["write", "remove"]))
        with pytest.raises(YtError): set(rw_path, "d", authenticated_user=rw_user)
        assert get(rw_path, authenticated_user=rw_user) == "c"

        remove(acl_path + "/@acl/-1")
        set(acl_path + "/@acl/end", make_ace("deny", acl_subject, ["read", "write", "remove"]))
        with pytest.raises(YtError): get(rw_path, authenticated_user=rw_user)
        with pytest.raises(YtError): set(rw_path, "d", authenticated_user=rw_user)

    def test_denying_acl1(self):
        create_user("u")
        self._test_denying_acl("//tmp/a", "u", "//tmp/a", "u")

    def test_denying_acl2(self):
        create_user("u")
        create_group("g")
        add_member("u", "g")
        self._test_denying_acl("//tmp/a", "u", "//tmp/a", "g")

    def test_denying_acl3(self):
        create_user("u")
        set("//tmp/p", {})
        self._test_denying_acl("//tmp/p/a", "u", "//tmp/p", "u")

    def _test_allowing_acl(self, rw_path, rw_user, acl_path, acl_subject):
        set(rw_path, "a")

        with pytest.raises(YtError): set(rw_path, "b", authenticated_user=rw_user)

        set(acl_path + "/@acl/end", make_ace("allow", acl_subject, ["write", "remove"]))
        set(rw_path, "c", authenticated_user=rw_user)

        remove(acl_path + "/@acl/-1")
        set(acl_path + "/@acl/end", make_ace("allow", acl_subject, ["read"]))
        with pytest.raises(YtError): set(rw_path, "d", authenticated_user=rw_user)

    def test_allowing_acl1(self):
        self._test_allowing_acl("//tmp/a", "guest", "//tmp/a", "guest")

    def test_allowing_acl2(self):
        create_group("g")
        add_member("guest", "g")
        self._test_allowing_acl("//tmp/a", "guest", "//tmp/a", "g")

    def test_allowing_acl3(self):
        set("//tmp/p", {})
        self._test_allowing_acl("//tmp/p/a", "guest", "//tmp/p", "guest")

    def test_schema_acl1(self):
        create_user("u")
        create("table", "//tmp/t1", authenticated_user="u")
        set("//sys/schemas/table/@acl/end", make_ace("deny", "u", "create"))
        with pytest.raises(YtError): create("table", "//tmp/t2", authenticated_user="u")

    def test_schema_acl2(self):
        create_user("u")
        start_transaction(authenticated_user="u")
        set("//sys/schemas/transaction/@acl/end", make_ace("deny", "u", "create"))
        with pytest.raises(YtError): start_transaction(authenticated_user="u")

    def test_user_destruction(self):
        old_acl = get("//tmp/@acl")

        create_user("u")
        set("//tmp/@acl/end", make_ace("deny", "u", "write"))

        remove_user("u")
        assert get("//tmp/@acl") == old_acl

    def test_group_destruction(self):
        old_acl = get("//tmp/@acl")

        create_group("g")
        set("//tmp/@acl/end", make_ace("deny", "g", "write"))

        remove_group("g")
        assert get("//tmp/@acl") == old_acl

    def test_account_acl(self):
        create_account("a")
        create_user("u")

        with pytest.raises(YtError):
            create("table", "//tmp/t", authenticated_user="u", attributes={"account": "a"})

        create("table", "//tmp/t", authenticated_user="u")
        assert get("//tmp/t/@account") == "tmp"

        with pytest.raises(YtError):
            set("//tmp/t/@account", "a", authenticated_user="u")

        set("//sys/accounts/a/@acl/end", make_ace("allow", "u", "use"))
        set("//tmp/t/@acl/end", make_ace("deny", "u", "administer"))
        set("//tmp/t/@account", "a", authenticated_user="u")
        assert get("//tmp/t/@account") == "a"

    def test_init_acl_in_create(self):
        create_user("u1")
        create_user("u2")
        create("table", "//tmp/t", attributes={
            "inherit_acl": False,
            "acl" : [make_ace("allow", "u1", "write")]})
        set("//tmp/t/@x", 1, authenticated_user="u1")
        with pytest.raises(YtError): set("//tmp/t/@x", 1, authenticated_user="u2")

    def test_init_acl_in_set(self):
        create_user("u1")
        create_user("u2")
        value = yson.YsonInt64(10)
        value.attributes["acl"] = [make_ace("allow", "u1", "write")]
        value.attributes["inherit_acl"] = False
        set("//tmp/t", value)
        set("//tmp/t/@x", 1, authenticated_user="u1")
        with pytest.raises(YtError): set("//tmp/t/@x", 1, authenticated_user="u2")

    def _prepare_scheduler_test(self):
        create_user("u")
        create_account("a")

        create("table", "//tmp/t1")
        write_table("//tmp/t1", {"a" : "b"})

        create("table", "//tmp/t2")

        # just a sanity check
        map(in_="//tmp/t1", out="//tmp/t2", command="cat", authenticated_user="u")

    @unix_only
    def test_scheduler_in_acl(self):
        self._prepare_scheduler_test()
        set("//tmp/t1/@acl/end", make_ace("deny", "u", "read"))
        with pytest.raises(YtError): map(in_="//tmp/t1", out="//tmp/t2", command="cat", authenticated_user="u")

    @unix_only
    def test_scheduler_out_acl(self):
        self._prepare_scheduler_test()
        set("//tmp/t2/@acl/end", make_ace("deny", "u", "write"))
        with pytest.raises(YtError): map(in_="//tmp/t1", out="//tmp/t2", command="cat", authenticated_user="u")

    @unix_only
    def test_scheduler_account_quota(self):
        self._prepare_scheduler_test()
        set("//tmp/t2/@account", "a")
        set("//sys/accounts/a/@acl/end", make_ace("allow", "u", "use"))
        set_account_disk_space_limit("a", 0)
        with pytest.raises(YtError): map(in_="//tmp/t1", out="//tmp/t2", command="cat", authenticated_user="u")

    def test_scheduler_operation_abort_acl(self):
        self._prepare_scheduler_test()
        create_user("u1")
        op = map(
            dont_track=True,
            in_="//tmp/t1",
            out="//tmp/t2",
            command="cat; while true; do sleep 1; done",
            authenticated_user="u")
        with pytest.raises(YtError): op.abort(authenticated_user="u1")
        op.abort(authenticated_user="u")

    def test_scheduler_operation_abort_by_owners(self):
        self._prepare_scheduler_test()
        create_user("u1")
        op = map(
            dont_track=True,
            in_="//tmp/t1",
            out="//tmp/t2",
            command="cat; while true; do sleep 1; done",
            authenticated_user="u",
            spec={"owners": ["u1"]})
        op.abort(authenticated_user="u1")

    def test_inherit1(self):
        set("//tmp/p", {})
        set("//tmp/p/@inherit_acl", False)

        create_user("u")
        with pytest.raises(YtError): set("//tmp/p/a", "b", authenticated_user="u")
        with pytest.raises(YtError): ls("//tmp/p", authenticated_user="u")

        set("//tmp/p/@acl/end", make_ace("allow", "u", ["read", "write"]))
        set("//tmp/p/a", "b", authenticated_user="u")
        assert ls("//tmp/p", authenticated_user="u") == ["a"]
        assert get("//tmp/p/a", authenticated_user="u") == "b"

    def test_create_in_tx1(self):
        create_user("u")
        tx = start_transaction()
        create("table", "//tmp/a", tx=tx, authenticated_user="u")
        assert read_table("//tmp/a", tx=tx, authenticated_user="u") == []

    def test_create_in_tx2(self):
        create_user("u")
        tx = start_transaction()
        create("table", "//tmp/a/b/c", recursive=True, tx=tx, authenticated_user="u")
        assert read_table("//tmp/a/b/c", tx=tx, authenticated_user="u") == []

    @pytest.mark.xfail(run = False, reason = "In progress")
    def test_snapshot_remove(self):
        set("//tmp/a", {"b" : {"c" : "d"}})
        path = "#" + get("//tmp/a/b/c/@id")
        create_user("u")
        assert get(path, authenticated_user="u") == "d"
        tx = start_transaction()
        lock(path, mode="snapshot", tx=tx)
        assert get(path, authenticated_user="u", tx=tx) == "d"
        remove("//tmp/a")
        assert get(path, authenticated_user="u", tx=tx) == "d"

    @pytest.mark.xfail(run = False, reason = "In progress")
    def test_snapshot_no_inherit(self):
        set("//tmp/a", "b")
        assert get("//tmp/a/@inherit_acl")
        tx = start_transaction()
        lock("//tmp/a", mode="snapshot", tx=tx)
        assert not get("//tmp/a/@inherit_acl", tx=tx)

    def test_administer_permission1(self):
        create_user("u")
        create("table", "//tmp/t")
        with pytest.raises(YtError): set("//tmp/t/@acl", [], authenticated_user="u")

    def test_administer_permission2(self):
        create_user("u")
        create("table", "//tmp/t")
        set("//tmp/t/@acl/end", make_ace("allow", "u", "administer"))
        set("//tmp/t/@acl", [], authenticated_user="u")

    def test_administer_permission3(self):
        create("table", "//tmp/t")
        create_user("u")

        acl = [make_ace("allow", "u", "administer"), make_ace("deny", "u", "write")]
        set("//tmp/t/@acl", acl)

        set("//tmp/t/@inherit_acl", False, authenticated_user="u")
        set("//tmp/t/@acl", acl, authenticated_user="u")
        remove("//tmp/t/@acl/1", authenticated_user="u")

    def test_administer_permission4(self):
        create("table", "//tmp/t")
        create_user("u")

        acl = [make_ace("deny", "u", "administer")]
        set("//tmp/t/@acl", acl)

        with pytest.raises(YtError):
            set("//tmp/t/@acl", [], authenticated_user="u")
        with pytest.raises(YtError):
            set("//tmp/t/@inherit_acl", False, authenticated_user="u")

    def test_user_rename_success(self):
        create_user("u1")
        set("//sys/users/u1/@name", "u2")
        assert get("//sys/users/u2/@name") == "u2"

    def test_user_rename_fail(self):
        create_user("u1")
        create_user("u2")
        with pytest.raises(YtError):
            set("//sys/users/u1/@name", "u2")

    def test_deny_create(self):
        create_user("u")
        with pytest.raises(YtError):
            create("account_map", "//tmp/accounts", authenticated_user="u")

    def test_deny_copy_src(self):
        create_user("u")
        with pytest.raises(YtError):
            copy("//sys", "//tmp/sys", authenticated_user="u")

    def test_deny_copy_dst(self):
        create_user("u")
        create("table", "//tmp/t")
        with pytest.raises(YtError):
            copy("//tmp/t", "//sys/t", authenticated_user="u", preserve_account=True)

    def test_document1(self):
        create_user("u")
        create("document", "//tmp/d")
        set("//tmp/d", {"foo":{}})
        set("//tmp/d/@inherit_acl", False)

        assert get("//tmp", authenticated_user="u") == {"d": None}
        with pytest.raises(YtError): get("//tmp/d", authenticated_user="u") == {"foo": {}}
        with pytest.raises(YtError): get("//tmp/d/@value", authenticated_user="u")
        with pytest.raises(YtError): get("//tmp/d/foo", authenticated_user="u")
        with pytest.raises(YtError): set("//tmp/d/foo", {}, authenticated_user="u")
        with pytest.raises(YtError): set("//tmp/d/@value", {}, authenticated_user="u")
        with pytest.raises(YtError): set("//tmp/d", {"foo":{}}, authenticated_user="u")
        assert ls("//tmp", authenticated_user="u") == ["d"]
        with pytest.raises(YtError): ls("//tmp/d", authenticated_user="u")
        with pytest.raises(YtError): ls("//tmp/d/foo", authenticated_user="u")
        assert exists("//tmp/d", authenticated_user="u")
        with pytest.raises(YtError): exists("//tmp/d/@value", authenticated_user="u")
        with pytest.raises(YtError): exists("//tmp/d/foo", authenticated_user="u")
        with pytest.raises(YtError): remove("//tmp/d/foo", authenticated_user="u")
        with pytest.raises(YtError): remove("//tmp/d", authenticated_user="u")

    def test_document2(self):
        create_user("u")
        create("document", "//tmp/d")
        set("//tmp/d", {"foo":{}})
        set("//tmp/d/@inherit_acl", False)
        set("//tmp/d/@acl/end", make_ace("allow", "u", "read"))

        assert get("//tmp", authenticated_user="u") == {"d": None}
        assert get("//tmp/d", authenticated_user="u") == {"foo": {}}
        assert get("//tmp/d/@value", authenticated_user="u") == {"foo": {}}
        assert get("//tmp/d/foo", authenticated_user="u") == {}
        with pytest.raises(YtError): set("//tmp/d/foo", {}, authenticated_user="u")
        with pytest.raises(YtError): set("//tmp/d/@value", {}, authenticated_user="u")
        with pytest.raises(YtError): set("//tmp/d", {"foo":{}}, authenticated_user="u")
        assert ls("//tmp", authenticated_user="u") == ["d"]
        assert ls("//tmp/d", authenticated_user="u") == ["foo"]
        assert ls("//tmp/d/foo", authenticated_user="u") == []
        assert exists("//tmp/d", authenticated_user="u")
        assert exists("//tmp/d/@value", authenticated_user="u")
        assert exists("//tmp/d/foo", authenticated_user="u")
        with pytest.raises(YtError): remove("//tmp/d/foo", authenticated_user="u")
        with pytest.raises(YtError): remove("//tmp/d", authenticated_user="u")

    def test_document3(self):
        create_user("u")
        create("document", "//tmp/d")
        set("//tmp/d", {"foo":{}})
        set("//tmp/d/@inherit_acl", False)
        set("//tmp/d/@acl/end", make_ace("allow", "u", ["read", "write", "remove"]))

        assert get("//tmp", authenticated_user="u") == {"d": None}
        assert get("//tmp/d", authenticated_user="u") == {"foo": {}}
        assert get("//tmp/d/@value", authenticated_user="u") == {"foo": {}}
        assert get("//tmp/d/foo", authenticated_user="u") == {}
        set("//tmp/d/foo", {}, authenticated_user="u")
        set("//tmp/d/@value", {}, authenticated_user="u")
        set("//tmp/d", {"foo":{}}, authenticated_user="u")
        assert ls("//tmp", authenticated_user="u") == ["d"]
        assert ls("//tmp/d", authenticated_user="u") == ["foo"]
        assert ls("//tmp/d/foo", authenticated_user="u") == []
        assert exists("//tmp/d", authenticated_user="u")
        assert exists("//tmp/d/@value", authenticated_user="u")
        assert exists("//tmp/d/foo", authenticated_user="u")
        remove("//tmp/d/foo", authenticated_user="u")
        remove("//tmp/d", authenticated_user="u")

    def test_copy_account1(self):
        create_account("a")
        create_user("u")

        set("//tmp/x", {})
        set("//tmp/x/@account", "a")

        with pytest.raises(YtError):
            copy("//tmp/x", "//tmp/y", authenticated_user="u", preserve_account=True)

    def test_copy_account2(self):
        create_account("a")
        create_user("u")
        set("//sys/accounts/a/@acl/end", make_ace("allow", "u", "use"))

        set("//tmp/x", {})
        set("//tmp/x/@account", "a")

        copy("//tmp/x", "//tmp/y", authenticated_user="u", preserve_account=True)
        assert get("//tmp/y/@account") == "a"

    def test_copy_account3(self):
        create_account("a")
        create_user("u")

        set("//tmp/x", {"u": "v"})
        set("//tmp/x/u/@account", "a")

        with pytest.raises(YtError):
            copy("//tmp/x", "//tmp/y", authenticated_user="u", preserve_account=True)

    def test_copy_non_writable_src(self):
        # YT-4175
        create_user("u")
        set("//tmp/s", {"x": {"a": 1}})
        set("//tmp/s/@acl/end", make_ace("allow", "u", ["read", "write", "remove"]))
        set("//tmp/s/x/@acl", [make_ace("deny", "u", ["write", "remove"])])
        copy("//tmp/s/x", "//tmp/s/y", authenticated_user="u")
        assert get("//tmp/s/y", authenticated_user="u") == get("//tmp/s/x", authenticated_user="u")

    def test_copy_and_move_require_read_on_source(self):
        create_user("u")
        set("//tmp/s", {"x": {}})
        set("//tmp/s/@acl/end", make_ace("allow", "u", ["read", "write", "remove"]))
        set("//tmp/s/x/@acl", [make_ace("deny", "u", "read")])
        with pytest.raises(YtError): copy("//tmp/s/x", "//tmp/s/y", authenticated_user="u")
        with pytest.raises(YtError): move("//tmp/s/x", "//tmp/s/y", authenticated_user="u")

    def test_copy_and_move_require_write_on_target_parent(self):
        create_user("u")
        set("//tmp/s", {"x": {}})
        set("//tmp/s/@acl/end", make_ace("allow", "u", ["read", "remove"]))
        set("//tmp/s/@acl/end", make_ace("deny", "u", ["write"]))
        with pytest.raises(YtError): copy("//tmp/s/x", "//tmp/s/y", authenticated_user="u")
        with pytest.raises(YtError): move("//tmp/s/x", "//tmp/s/y", authenticated_user="u")

    def test_copy_and_move_requires_remove_on_target_if_exists(self):
        create_user("u")
        set("//tmp/s", {"x": {}, "y": {}})
        set("//tmp/s/@acl/end", make_ace("allow", "u", ["read", "write", "remove"]))
        set("//tmp/s/y/@acl", [make_ace("deny", "u", "remove")])
        with pytest.raises(YtError): copy("//tmp/s/x", "//tmp/s/y", force=True, authenticated_user="u")
        with pytest.raises(YtError): move("//tmp/s/x", "//tmp/s/y", force=True, authenticated_user="u")

    def test_move_requires_remove_on_self_and_write_on_self_parent(self):
        create_user("u")
        set("//tmp/s", {"x": {}})
        set("//tmp/s/@acl", [make_ace("allow", "u", ["read", "write", "remove"])])
        set("//tmp/s/x/@acl", [make_ace("deny", "u", "remove")])
        with pytest.raises(YtError): move("//tmp/s/x", "//tmp/s/y", authenticated_user="u")
        set("//tmp/s/x/@acl", [])
        set("//tmp/s/@acl", [make_ace("allow", "u", ["read", "remove"]), make_ace("deny", "u", "write")])
        with pytest.raises(YtError): move("//tmp/s/x", "//tmp/s/y", authenticated_user="u")
        set("//tmp/s/@acl", [make_ace("allow", "u", ["read", "write", "remove"])])
        move("//tmp/s/x", "//tmp/s/y", authenticated_user="u")

    def test_superusers(self):
        create("table", "//sys/protected")
        create_user("u")
        with pytest.raises(YtError):
            remove("//sys/protected", authenticated_user="u")
        add_member("u", "superusers")
        remove("//sys/protected", authenticated_user="u")

    def test_remove_self_requires_permission(self):
        create_user("u")
        set("//tmp/x", {})
        set("//tmp/x/y", {})

        set("//tmp/x/@inherit_acl", False)
        with pytest.raises(YtError): remove("//tmp/x", authenticated_user="u")
        with pytest.raises(YtError): remove("//tmp/x/y", authenticated_user="u")

        set("//tmp/x/@acl", [make_ace("allow", "u", "write")])
        set("//tmp/x/y/@acl", [make_ace("deny", "u", "remove")])
        with pytest.raises(YtError): remove("//tmp/x", authenticated_user="u")
        with pytest.raises(YtError): remove("//tmp/x/y", authenticated_user="u")

        set("//tmp/x/y/@acl", [make_ace("allow", "u", "remove")])
        with pytest.raises(YtError): remove("//tmp/x", authenticated_user="u")
        remove("//tmp/x/y", authenticated_user="u")
        with pytest.raises(YtError): remove("//tmp/x", authenticated_user="u")

        set("//tmp/x/@acl", [make_ace("allow", "u", "remove")])
        remove("//tmp/x", authenticated_user="u")

    def test_remove_recursive_requires_permission(self):
        create_user("u")
        set("//tmp/x", {})
        set("//tmp/x/y", {})

        set("//tmp/x/@inherit_acl", False)
        with pytest.raises(YtError): remove("//tmp/x/*", authenticated_user="u")
        set("//tmp/x/@acl", [make_ace("allow", "u", "write")])
        set("//tmp/x/y/@acl", [make_ace("deny", "u", "remove")])
        with pytest.raises(YtError): remove("//tmp/x/*", authenticated_user="u")
        set("//tmp/x/y/@acl", [make_ace("allow", "u", "remove")])
        remove("//tmp/x/*", authenticated_user="u")

    def test_set_self_requires_remove_permission(self):
        create_user("u")
        set("//tmp/x", {})
        set("//tmp/x/y", {})

        set("//tmp/x/@inherit_acl", False)
        with pytest.raises(YtError): set("//tmp/x", {}, authenticated_user="u")
        with pytest.raises(YtError): set("//tmp/x/y", {}, authenticated_user="u")

        set("//tmp/x/@acl", [make_ace("allow", "u", "write")])
        set("//tmp/x/y/@acl", [make_ace("deny", "u", "remove")])
        set("//tmp/x/y", {}, authenticated_user="u")
        with pytest.raises(YtError): set("//tmp/x", {}, authenticated_user="u")

        set("//tmp/x/@acl", [make_ace("allow", "u", "write")])
        set("//tmp/x/y/@acl", [make_ace("allow", "u", "remove")])
        set("//tmp/x/y", {}, authenticated_user="u")
        set("//tmp/x", {}, authenticated_user="u")

    def test_guest_can_remove_users_groups_accounts(self):
        create_user("u")
        create_group("g")
        create_account("a")

        with pytest.raises(YtError): remove("//sys/users/u", authenticated_user="guest")
        with pytest.raises(YtError): remove("//sys/groups/g", authenticated_user="guest")
        with pytest.raises(YtError): remove("//sys/accounts/a", authenticated_user="guest")

        set("//sys/schemas/user/@acl/end", make_ace("allow", "guest", "remove"))
        set("//sys/schemas/group/@acl/end", make_ace("allow", "guest", "remove"))
        set("//sys/schemas/account/@acl/end", make_ace("allow", "guest", "remove"))

        remove("//sys/users/u", authenticated_user="guest")
        remove("//sys/groups/g", authenticated_user="guest")
        remove("//sys/accounts/a", authenticated_user="guest")

        remove("//sys/schemas/user/@acl/-1")
        remove("//sys/schemas/group/@acl/-1")
        remove("//sys/schemas/account/@acl/-1")

    def test_set_acl_upon_construction(self):
        create_user("u")
        create("table", "//tmp/t", attributes={
            "acl": [make_ace("allow", "u", "write")],
            "inherit_acl": False})
        assert len(get("//tmp/t/@acl")) == 1

    
    def test_group_write_acl(self):
        create_user("u")
        create_group("g")
        with pytest.raises(YtError): add_member("u", "g", authenticated_user="guest")
        set("//sys/groups/g/@acl/end", make_ace("allow", "guest", "write"))
        add_member("u", "g", authenticated_user="guest")

    def test_user_remove_acl(self):
        create_user("u")
        with pytest.raises(YtError): remove("//sys/users/u", authenticated_user="guest")
        set("//sys/users/u/@acl/end", make_ace("allow", "guest", "remove"))
        remove("//sys/users/u", authenticated_user="guest")

    def test_group_remove_acl(self):
        create_group("g")
        with pytest.raises(YtError): remove("//sys/groups/g", authenticated_user="guest")
        set("//sys/groups/g/@acl/end", make_ace("allow", "guest", "remove"))
        remove("//sys/groups/g", authenticated_user="guest")


    def test_default_inheritance(self):
        create("map_node", "//tmp/m", attributes={"acl": [make_ace("allow", "guest", "remove")]})
        assert get("//tmp/m/@acl/0/inheritance_mode") == "object_and_descendants"

    def test_descendants_only_inheritance(self):
        create("map_node", "//tmp/m", attributes={"acl": [make_ace("allow", "guest", "remove", "descendants_only")]})
        create("map_node", "//tmp/m/s")
        create("map_node", "//tmp/m/s/r")
        assert check_permission("guest", "remove", "//tmp/m/s/r")["action"] == "allow"
        assert check_permission("guest", "remove", "//tmp/m/s")["action"] == "allow"
        assert check_permission("guest", "remove", "//tmp/m")["action"] == "deny"

    def test_object_only_inheritance(self):
        create("map_node", "//tmp/m", attributes={"acl": [make_ace("allow", "guest", "remove", "object_only")]})
        create("map_node", "//tmp/m/s")
        assert check_permission("guest", "remove", "//tmp/m/s")["action"] == "deny"
        assert check_permission("guest", "remove", "//tmp/m")["action"] == "allow"

    def test_immediate_descendants_only_inheritance(self):
        create("map_node", "//tmp/m", attributes={"acl": [make_ace("allow", "guest", "remove", "immediate_descendants_only")]})
        create("map_node", "//tmp/m/s")
        create("map_node", "//tmp/m/s/r")
        assert check_permission("guest", "remove", "//tmp/m/s/r")["action"] == "deny"
        assert check_permission("guest", "remove", "//tmp/m/s")["action"] == "allow"
        assert check_permission("guest", "remove", "//tmp/m")["action"] == "deny"


    def test_default_inheritance(self):
        create("map_node", "//tmp/m", attributes={"acl": [make_ace("allow", "guest", "remove")]})
        assert get("//tmp/m/@acl/0/inheritance_mode") == "object_and_descendants"

    def test_descendants_only_inheritance(self):
        create("map_node", "//tmp/m", attributes={"acl": [make_ace("allow", "guest", "remove", "descendants_only")]})
        create("map_node", "//tmp/m/s")
        create("map_node", "//tmp/m/s/r")
        assert check_permission("guest", "remove", "//tmp/m/s/r")["action"] == "allow"
        assert check_permission("guest", "remove", "//tmp/m/s")["action"] == "allow"
        assert check_permission("guest", "remove", "//tmp/m")["action"] == "deny"

    def test_object_only_inheritance(self):
        create("map_node", "//tmp/m", attributes={"acl": [make_ace("allow", "guest", "remove", "object_only")]})
        create("map_node", "//tmp/m/s")
        assert check_permission("guest", "remove", "//tmp/m/s")["action"] == "deny"
        assert check_permission("guest", "remove", "//tmp/m")["action"] == "allow"

    def test_immediate_descendants_only_inheritance(self):
        create("map_node", "//tmp/m", attributes={"acl": [make_ace("allow", "guest", "remove", "immediate_descendants_only")]})
        create("map_node", "//tmp/m/s")
        create("map_node", "//tmp/m/s/r")
        assert check_permission("guest", "remove", "//tmp/m/s/r")["action"] == "deny"
        assert check_permission("guest", "remove", "//tmp/m/s")["action"] == "allow"
        assert check_permission("guest", "remove", "//tmp/m")["action"] == "deny"

<<<<<<< HEAD
    def test_banned_user_permission(self):
        create_user("u")
        set("//sys/users/u/@banned", True)
        assert check_permission("u", "read", "//tmp")["action"] == "deny"
=======
    def test_read_from_cache(self):
        create_user("u")
        set("//tmp/a", "b")
        set("//tmp/a/@acl/end", make_ace("deny", "u", "read"))
        with pytest.raises(YtError): get("//tmp/a", user="u")
        with pytest.raises(YtError): get("//tmp/a", user="u", read_from="cache")
>>>>>>> 777fd3af

##################################################################

class TestAclsMulticell(TestAcls):
    NUM_SECONDARY_MASTER_CELLS = 2<|MERGE_RESOLUTION|>--- conflicted
+++ resolved
@@ -548,7 +548,7 @@
             "inherit_acl": False})
         assert len(get("//tmp/t/@acl")) == 1
 
-    
+
     def test_group_write_acl(self):
         create_user("u")
         create_group("g")
@@ -595,46 +595,17 @@
         assert check_permission("guest", "remove", "//tmp/m/s")["action"] == "allow"
         assert check_permission("guest", "remove", "//tmp/m")["action"] == "deny"
 
-
-    def test_default_inheritance(self):
-        create("map_node", "//tmp/m", attributes={"acl": [make_ace("allow", "guest", "remove")]})
-        assert get("//tmp/m/@acl/0/inheritance_mode") == "object_and_descendants"
-
-    def test_descendants_only_inheritance(self):
-        create("map_node", "//tmp/m", attributes={"acl": [make_ace("allow", "guest", "remove", "descendants_only")]})
-        create("map_node", "//tmp/m/s")
-        create("map_node", "//tmp/m/s/r")
-        assert check_permission("guest", "remove", "//tmp/m/s/r")["action"] == "allow"
-        assert check_permission("guest", "remove", "//tmp/m/s")["action"] == "allow"
-        assert check_permission("guest", "remove", "//tmp/m")["action"] == "deny"
-
-    def test_object_only_inheritance(self):
-        create("map_node", "//tmp/m", attributes={"acl": [make_ace("allow", "guest", "remove", "object_only")]})
-        create("map_node", "//tmp/m/s")
-        assert check_permission("guest", "remove", "//tmp/m/s")["action"] == "deny"
-        assert check_permission("guest", "remove", "//tmp/m")["action"] == "allow"
-
-    def test_immediate_descendants_only_inheritance(self):
-        create("map_node", "//tmp/m", attributes={"acl": [make_ace("allow", "guest", "remove", "immediate_descendants_only")]})
-        create("map_node", "//tmp/m/s")
-        create("map_node", "//tmp/m/s/r")
-        assert check_permission("guest", "remove", "//tmp/m/s/r")["action"] == "deny"
-        assert check_permission("guest", "remove", "//tmp/m/s")["action"] == "allow"
-        assert check_permission("guest", "remove", "//tmp/m")["action"] == "deny"
-
-<<<<<<< HEAD
     def test_banned_user_permission(self):
         create_user("u")
         set("//sys/users/u/@banned", True)
         assert check_permission("u", "read", "//tmp")["action"] == "deny"
-=======
+
     def test_read_from_cache(self):
         create_user("u")
         set("//tmp/a", "b")
         set("//tmp/a/@acl/end", make_ace("deny", "u", "read"))
-        with pytest.raises(YtError): get("//tmp/a", user="u")
-        with pytest.raises(YtError): get("//tmp/a", user="u", read_from="cache")
->>>>>>> 777fd3af
+        with pytest.raises(YtError): get("//tmp/a", authenticated_user="u")
+        with pytest.raises(YtError): get("//tmp/a", authenticated_user="u", read_from="cache")
 
 ##################################################################
 
