--- conflicted
+++ resolved
@@ -246,7 +246,6 @@
 
         with pytest.raises(YtError):
             remote_copy(in_=["//tmp/t1", "//tmp/t1"], out="//tmp/t2", spec={"cluster_name": "remote", "copy_attributes": True})
-<<<<<<< HEAD
 
 ##################################################################
 
@@ -256,5 +255,3 @@
     @classmethod
     def setup_class(cls):
         super(TestSchedulerRemoteCopyCommandsMulticell, cls).setup_class(2)
-=======
->>>>>>> 81b93d7c
