import pytest

<<<<<<< HEAD
from yt_env_setup import YTEnvSetup, mark_multicell, TOOLS_ROOTDIR
=======
from yt_env_setup import YTEnvSetup
>>>>>>> cd0a9ce7
from yt_commands import *

from collections import defaultdict

##################################################################

class TestSchedulerMapReduceCommands(YTEnvSetup):
    NUM_MASTERS = 3
    NUM_NODES = 5
    NUM_SCHEDULERS = 1

    def do_run_test(self, method):
        text = \
"""
So, so you think you can tell Heaven from Hell,
blue skies from pain.
Can you tell a green field from a cold steel rail?
A smile from a veil?
Do you think you can tell?
And did they get you to trade your heroes for ghosts?
Hot ashes for trees?
Hot air for a cool breeze?
Cold comfort for change?
And did you exchange a walk on part in the war for a lead role in a cage?
How I wish, how I wish you were here.
We're just two lost souls swimming in a fish bowl, year after year,
Running over the same old ground.
What have you found? The same old fears.
Wish you were here.
"""

        # remove punctuation from text
        stop_symbols = ",.?"
        for s in stop_symbols:
            text = text.replace(s, " ")

        mapper = """
import sys

for line in sys.stdin:
    for word in line.lstrip("line=").split():
        print "word=%s\\tcount=1" % word
"""
        reducer = """
import sys

from itertools import groupby

def read_table():
    for line in sys.stdin:
        row = {}
        fields = line.strip().split("\t")
        for field in fields:
            key, value = field.split("=", 1)
            row[key] = value
        yield row

for key, rows in groupby(read_table(), lambda row: row["word"]):
    count = sum(int(row["count"]) for row in rows)
    print "word=%s\\tcount=%s" % (key, count)
"""

        tx = start_transaction(timeout=30000)

        create("table", "//tmp/t_in", tx=tx)
        create("table", "//tmp/t_map_out", tx=tx)
        create("table", "//tmp/t_reduce_in", tx=tx)
        create("table", "//tmp/t_out", tx=tx)

        for line in text.split("\n"):
            write_table("<append=true>//tmp/t_in", {"line": line}, tx=tx)

        create("file", "//tmp/yt_streaming.py")
        create("file", "//tmp/mapper.py")
        create("file", "//tmp/reducer.py")

        write_file("//tmp/mapper.py", mapper, tx=tx)
        write_file("//tmp/reducer.py", reducer, tx=tx)

        if method == "map_sort_reduce":
            map(in_="//tmp/t_in",
                out="//tmp/t_map_out",
                command="python mapper.py",
                file=["//tmp/mapper.py", "//tmp/yt_streaming.py"],
                spec={"mapper": {"format": "dsv"}},
                tx=tx)

            sort(in_="//tmp/t_map_out",
                 out="//tmp/t_reduce_in",
                 sort_by="word",
                 tx=tx)

            reduce(in_="//tmp/t_reduce_in",
                   out="//tmp/t_out",
                   command="python reducer.py",
                   file=["//tmp/reducer.py", "//tmp/yt_streaming.py"],
                   spec={"reducer": {"format": "dsv"}},
                   tx=tx)
        elif method == "map_reduce":
            map_reduce(in_="//tmp/t_in",
                       out="//tmp/t_out",
                       sort_by="word",
                       mapper_command="python mapper.py",
                       mapper_file=["//tmp/mapper.py", "//tmp/yt_streaming.py"],
                       reduce_combiner_command="python reducer.py",
                       reduce_combiner_file=["//tmp/reducer.py", "//tmp/yt_streaming.py"],
                       reducer_command="python reducer.py",
                       reducer_file=["//tmp/reducer.py", "//tmp/yt_streaming.py"],
                       spec={"partition_count": 2, 
                             "map_job_count": 2, 
                             "mapper": {"format": "dsv"}, 
                             "reduce_combiner": {"format": "dsv"}, 
                             "reducer": {"format": "dsv"},
                             "data_size_per_sort_job": 10},
                       tx=tx)
        elif method == "map_reduce_1p":
            map_reduce(in_="//tmp/t_in",
                       out="//tmp/t_out",
                       sort_by="word",
                       mapper_command="python mapper.py",
                       mapper_file=["//tmp/mapper.py", "//tmp/yt_streaming.py"],
                       reducer_command="python reducer.py",
                       reducer_file=["//tmp/reducer.py", "//tmp/yt_streaming.py"],
                       spec={"partition_count": 1, "mapper": {"format": "dsv"}, "reducer": {"format": "dsv"}},
                       tx=tx)
        elif method == "reduce_combiner_dev_null":
            map_reduce(in_="//tmp/t_in",
                       out="//tmp/t_out",
                       sort_by="word",
                       mapper_command="python mapper.py",
                       mapper_file=["//tmp/mapper.py", "//tmp/yt_streaming.py"],
                       reduce_combiner_command="cat >/dev/null",
                       reducer_command="python reducer.py",
                       reducer_file=["//tmp/reducer.py", "//tmp/yt_streaming.py"],
                       spec={"partition_count": 2, 
                             "map_job_count": 2, 
                             "mapper": {"format": "dsv"}, 
                             "reduce_combiner": {"format": "dsv"}, 
                             "reducer": {"format": "dsv"},
                             "data_size_per_sort_job": 10},
                       tx=tx)

        commit_transaction(tx)

        # count the desired output
        expected = defaultdict(int)
        for word in text.split():
            expected[word] += 1

        output = []
        if method != "reduce_combiner_dev_null":
            for word, count in expected.items():
                output.append( {"word": word, "count": str(count)} )
            self.assertItemsEqual(read_table("//tmp/t_out"), output)
        else:
            self.assertItemsEqual(read_table("//tmp/t_out"), output)

    @only_linux
    def test_map_sort_reduce(self):
        self.do_run_test("map_sort_reduce")

    @only_linux
    def test_map_reduce(self):
        self.do_run_test("map_reduce")

    @only_linux
    def test_map_reduce_1partition(self):
        self.do_run_test("map_reduce_1p")

    @only_linux
    def test_map_reduce_reduce_combiner_dev_null(self):
        self.do_run_test("reduce_combiner_dev_null")

    @only_linux
    def test_many_output_tables(self):
        create("table", "//tmp/t_in")
        create("table", "//tmp/t_out1")
        create("table", "//tmp/t_out2")
        write_table("//tmp/t_in", {"line": "some_data"})
        map_reduce(in_="//tmp/t_in",
                   out=["//tmp/t_out1", "//tmp/t_out2"],
                   sort_by="line",
                   reducer_command="cat",
                   spec={"reducer": {"format": "dsv"}})

    @only_linux
    def test_reduce_with_sort(self):
        create("table", "//tmp/t_in")
        create("table", "//tmp/t_out")

        write_table("//tmp/t_in", [ {"x": 1, "y" : 2},
                              {"x": 1, "y" : 1},
                              {"x": 1, "y" : 3} ])

        write_table("<append=true>//tmp/t_in", 
                            [ {"x": 2, "y" : 3},
                              {"x": 2, "y" : 2},
                              {"x": 2, "y" : 4} ])


        reducer = """
import sys
y = 0
for l in sys.stdin:
  l = l.strip('\\n')
  pairs = l.split('\\t')
  pairs = [a.split("=") for a in pairs]
  d = dict([(a[0], int(a[1])) for a in pairs])
  x = d['x']
  y += d['y']
  print l
print "x={0}\ty={1}".format(x, y)
"""

        create("file", "//tmp/reducer.py")
        write_file("//tmp/reducer.py", reducer)

        map_reduce(in_="//tmp/t_in",
                   out="<sorted_by=[x; y]>//tmp/t_out",
                   reduce_by="x",
                   sort_by=["x", "y"],
                   reducer_file=["//tmp/reducer.py"],
                   reducer_command="python reducer.py",
                   spec={
                     "partition_count": 2, 
                     "reducer": {"format": "dsv"}})

        assert read_table("//tmp/t_out") == [{"x": "1", "y" : "1"},
                                       {"x": "1", "y" : "2"},
                                       {"x": "1", "y" : "3"},
                                       {"x": "1", "y" : "6"},
                                       {"x": "2", "y" : "2"},
                                       {"x": "2", "y" : "3"},
                                       {"x": "2", "y" : "4"},
                                       {"x": "2", "y" : "9"}]

    def test_intermediate_live_preview(self):
        create_user("u")
        acl = [{"action": "allow", "subjects": ["u"], "permissions": ["write"]}]

        create("table", "//tmp/t1")
        write_table("//tmp/t1", {"foo": "bar"})
        create("table", "//tmp/t2")

        op_id = map_reduce(dont_track=True, mapper_command="cat", reducer_command="cat; sleep 1",
                           in_="//tmp/t1", out="//tmp/t2",
                           sort_by=["foo"], spec={"intermediate_data_acl": acl})

        time.sleep(0.5)
        assert exists("//sys/operations/{0}/intermediate".format(op_id))
        assert acl == get("//sys/operations/{0}/intermediate/@acl".format(op_id))

        track_op(op_id)
        assert read_table("//tmp/t2") == [{"foo": "bar"}]

    def test_incorrect_intermediate_data_acl(self):
        create_user("u")
        acl = [{"action": "allow", "subjects": ["u"], "permissions": ["blabla"]}]

        create("table", "//tmp/t1")
        write_table("//tmp/t1", {"foo": "bar"})
        create("table", "//tmp/t2")

        with pytest.raises(YtError):
            map_reduce(mapper_command="cat", reducer_command="cat",
                       in_="//tmp/t1", out="//tmp/t2",
                       sort_by=["foo"], spec={"intermediate_data_acl": acl})

    @only_linux
    def test_query_simple(self):
        create("table", "//tmp/t1")
        create("table", "//tmp/t2")
        write_table("//tmp/t1", {"a": "b"})

        map_reduce(in_="//tmp/t1", out="//tmp/t2", mapper_command="cat", reducer_command="cat", sort_by=["a"],
            spec={"input_query": "a", "input_schema": [{"name": "a", "type": "string"}]})

        assert read_table("//tmp/t2") == [{"a": "b"}]

    @only_linux
    def test_query_reader_projection(self):
        create("table", "//tmp/t1")
        create("table", "//tmp/t2")
        write_table("//tmp/t1", {"a": "b", "c": "d"})

        map_reduce(in_="//tmp/t1", out="//tmp/t2", mapper_command="cat", reducer_command="cat", sort_by=["a"],
            spec={"input_query": "a", "input_schema": [{"name": "a", "type": "string"}]})

        assert read_table("//tmp/t2") == [{"a": "b"}]

    @only_linux
    def test_query_with_condition(self):
        create("table", "//tmp/t1")
        create("table", "//tmp/t2")
        write_table("//tmp/t1", [{"a": i} for i in xrange(2)])

        map_reduce(in_="//tmp/t1", out="//tmp/t2", mapper_command="cat", reducer_command="cat", sort_by=["a"],
            spec={"input_query": "a where a > 0", "input_schema": [{"name": "a", "type": "int64"}]})

        assert read_table("//tmp/t2") == [{"a": 1}]

    @only_linux
    def test_query_asterisk(self):
        create("table", "//tmp/t1")
        create("table", "//tmp/t2")
        rows = [
            {"a": 1, "b": 2, "c": 3},
            {"b": 5, "c": 6},
            {"a": 7, "c": 8}]
        write_table("//tmp/t1", rows)

        map_reduce(in_="//tmp/t1", out="//tmp/t2", mapper_command="cat", reducer_command="cat", sort_by=["a"],
            spec={
                "input_query": "* where a > 0 or b > 0",
                "input_schema": [
                    {"name": "z", "type": "int64"},
                    {"name": "a", "type": "int64"},
                    {"name": "y", "type": "int64"},
                    {"name": "b", "type": "int64"},
                    {"name": "x", "type": "int64"},
                    {"name": "c", "type": "int64"},
                    {"name": "u", "type": "int64"}]})

        self.assertItemsEqual(read_table("//tmp/t2"), rows)

    def test_bad_control_attributes(self):
        create("table", "//tmp/t1")
        write_table("//tmp/t1", {"foo": "bar"})
        create("table", "//tmp/t2")

<<<<<<< HEAD
        assert read_table("//tmp/t2") == [{"a": 1}]

##################################################################

@mark_multicell
class TestSchedulerMapReduceCommandsMulticell(TestSchedulerMapReduceCommands):
    NUM_SECONDARY_MASTER_CELLS = 2
=======
        with pytest.raises(YtError):
            map_reduce(mapper_command="cat", reducer_command="cat",
                       in_="//tmp/t1", out="//tmp/t2",
                       sort_by=["foo"], 
                       spec={"reduce_job_io": {"control_attributes" : {"enable_table_index" : "true"}}})
>>>>>>> cd0a9ce7
<|MERGE_RESOLUTION|>--- conflicted
+++ resolved
@@ -1,10 +1,6 @@
 import pytest
 
-<<<<<<< HEAD
 from yt_env_setup import YTEnvSetup, mark_multicell, TOOLS_ROOTDIR
-=======
-from yt_env_setup import YTEnvSetup
->>>>>>> cd0a9ce7
 from yt_commands import *
 
 from collections import defaultdict
@@ -335,18 +331,14 @@
         write_table("//tmp/t1", {"foo": "bar"})
         create("table", "//tmp/t2")
 
-<<<<<<< HEAD
-        assert read_table("//tmp/t2") == [{"a": 1}]
-
-##################################################################
-
-@mark_multicell
-class TestSchedulerMapReduceCommandsMulticell(TestSchedulerMapReduceCommands):
-    NUM_SECONDARY_MASTER_CELLS = 2
-=======
         with pytest.raises(YtError):
             map_reduce(mapper_command="cat", reducer_command="cat",
                        in_="//tmp/t1", out="//tmp/t2",
                        sort_by=["foo"], 
                        spec={"reduce_job_io": {"control_attributes" : {"enable_table_index" : "true"}}})
->>>>>>> cd0a9ce7
+
+##################################################################
+
+@mark_multicell
+class TestSchedulerMapReduceCommandsMulticell(TestSchedulerMapReduceCommands):
+    NUM_SECONDARY_MASTER_CELLS = 2