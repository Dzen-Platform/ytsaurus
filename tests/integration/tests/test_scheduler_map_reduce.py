--- conflicted
+++ resolved
@@ -276,11 +276,7 @@
 
     def test_intermediate_live_preview(self):
         create_user("u")
-<<<<<<< HEAD
         acl = [make_ace("allow", "u", "write")]
-=======
-        acl = [{"action": "allow", "subjects": ["u"], "permissions": ["write"], "inheritance_mode": "object_and_descendants"}]
->>>>>>> ce6f042c
 
         create("table", "//tmp/t1")
         write_table("//tmp/t1", {"foo": "bar"})
