--- conflicted
+++ resolved
@@ -1,11 +1,7 @@
 
 import pytest
 
-<<<<<<< HEAD
-from yt_env_setup import YTEnvSetup, make_ace
-=======
-from yt_env_setup import YTEnvSetup, unix_only
->>>>>>> b81b4fc1
+from yt_env_setup import YTEnvSetup, make_ace, unix_only
 from yt.environment.helpers import assert_almost_equal
 from yt_commands import *
 
