--- conflicted
+++ resolved
@@ -218,11 +218,7 @@
     def test_tag_correctness(self):
         def get_job_nodes(op_id):
             nodes = __builtin__.set()
-<<<<<<< HEAD
             for row in read_table("//sys/scheduler/event_log"):
-=======
-            for row in read("//sys/scheduler/event_log"):
->>>>>>> 04de8798
                 if row.get("event_type") == "job_started" and row.get("operation_id") == op_id:
                     nodes.add(row["node_address"])
             return nodes
