--- conflicted
+++ resolved
@@ -63,22 +63,6 @@
         assert get("//sys/users/u/@request_counter") == 0
 
     def test_builtin_init(self):
-<<<<<<< HEAD
-        self.assertItemsEqual(get("//sys/groups/everyone/@members"), ["users", "guest"])
-        self.assertItemsEqual(get("//sys/groups/users/@members"), ["superusers"])
-        self.assertItemsEqual(get("//sys/groups/superusers/@members"), ["root", "scheduler", "job"])
-
-        self.assertItemsEqual(get("//sys/users/root/@member_of"), ["superusers"])
-        self.assertItemsEqual(get("//sys/users/guest/@member_of"), ["everyone"])
-        self.assertItemsEqual(get("//sys/users/scheduler/@member_of"), ["superusers"])
-        self.assertItemsEqual(get("//sys/users/job/@member_of"), ["superusers"])
-
-        self.assertItemsEqual(get("//sys/users/root/@member_of_closure"), ["superusers", "users", "everyone"])
-        self.assertItemsEqual(get("//sys/users/guest/@member_of_closure"), ["everyone"])
-        self.assertItemsEqual(get("//sys/users/scheduler/@member_of_closure"), ["superusers", "users", "everyone"])
-        self.assertItemsEqual(get("//sys/users/job/@member_of_closure"), ["superusers", "users", "everyone"])
-
-=======
         assert_items_equal(get("//sys/groups/everyone/@members"), ["users", "guest"])
         assert_items_equal(get("//sys/groups/users/@members"), ["superusers"])
         assert_items_equal(get("//sys/groups/superusers/@members"), ["root", "scheduler", "job"])
@@ -93,7 +77,6 @@
         assert_items_equal(get("//sys/users/scheduler/@member_of_closure"), ["superusers", "users", "everyone"])
         assert_items_equal(get("//sys/users/job/@member_of_closure"), ["superusers", "users", "everyone"])
         
->>>>>>> 0dabd01a
     def test_create_user1(self):
         create_user("max")
         assert get("//sys/users/max/@name") == "max"
@@ -219,20 +202,10 @@
         create_group("g")
         add_member("u", "g")
 
-<<<<<<< HEAD
-        self.assertItemsEqual(get("//sys/users/u/@member_of"), ["g", "users"])
-        self.assertItemsEqual(get("//sys/users/u/@member_of_closure"), ["g", "users", "everyone"])
-
-        remove_group("g")
-
-        self.assertItemsEqual(get("//sys/users/u/@member_of"), ["users"])
-        self.assertItemsEqual(get("//sys/users/u/@member_of_closure"), ["users", "everyone"])
-=======
         assert_items_equal(get("//sys/users/u/@member_of"), ["g", "users"])
         assert_items_equal(get("//sys/users/u/@member_of_closure"), ["g", "users", "everyone"])
         
         remove_group("g")
         
         assert_items_equal(get("//sys/users/u/@member_of"), ["users"])
-        assert_items_equal(get("//sys/users/u/@member_of_closure"), ["users", "everyone"])
->>>>>>> 0dabd01a
+        assert_items_equal(get("//sys/users/u/@member_of_closure"), ["users", "everyone"])