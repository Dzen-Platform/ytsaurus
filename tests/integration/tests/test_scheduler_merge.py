import pytest

from yt_env_setup import YTEnvSetup, unix_only
from yt_commands import *

from yt.environment.helpers import assert_items_equal
from time import sleep

##################################################################

class TestSchedulerMergeCommands(YTEnvSetup):
    NUM_MASTERS = 3
    NUM_NODES = 5
    NUM_SCHEDULERS = 1

    def _prepare_tables(self):
        t1 = "//tmp/t1"
        create("table", t1)
        v1 = [{"key" + str(i) : "value" + str(i)} for i in xrange(3)]
        for v in v1:
            write_table("<append=true>" + t1, v)

        t2 = "//tmp/t2"
        create("table", t2)
        v2 = [{"another_key" + str(i) : "another_value" + str(i)} for i in xrange(4)]
        for v in v2:
            write_table("<append=true>" + t2, v)

        self.t1 = t1
        self.t2 = t2

        self.v1 = v1
        self.v2 = v2

        create("table", "//tmp/t_out")

    # usual cases
    def test_unordered(self):
        self._prepare_tables()

        merge(mode="unordered",
              in_=[self.t1, self.t2],
              out="//tmp/t_out")

        assert_items_equal(read_table("//tmp/t_out"), self.v1 + self.v2)
        assert get("//tmp/t_out/@chunk_count") == 7

    def test_unordered_combine(self):
        self._prepare_tables()

        merge(combine_chunks=True,
              mode="unordered",
              in_=[self.t1, self.t2],
              out="//tmp/t_out")

        assert_items_equal(read_table("//tmp/t_out"), self.v1 + self.v2)
        assert get("//tmp/t_out/@chunk_count") == 1

    def test_unordered_with_mixed_chunks(self):
        create("table", "//tmp/t1")
        create("table", "//tmp/t2")
        create("table", "//tmp/t3")

        write_table("//tmp/t1", [{"a": 4}, {"a": 5}, {"a": 6}])
        write_table("//tmp/t2", [{"a": 7}, {"a": 8}, {"a": 9}])
        write_table("//tmp/t3", [{"a": 1}, {"a": 2}, {"a": 3}])

        create("table", "//tmp/t_out")
        merge(mode="unordered",
              in_=["//tmp/t1", "//tmp/t2[:#2]", "//tmp/t3[#1:]"],
              out="//tmp/t_out",
              spec={"data_size_per_job": 1000})

        assert get("//tmp/t_out/@chunk_count") == 2
        assert get("//tmp/t_out/@row_count") == 7
        assert sorted(read_table("//tmp/t_out")) == [{"a": i} for i in range(2, 9)]

    def test_ordered(self):
        self._prepare_tables()

        merge(mode="ordered",
              in_=[self.t1, self.t2],
              out="//tmp/t_out")

        assert read_table("//tmp/t_out") == self.v1 + self.v2
        assert get("//tmp/t_out/@chunk_count") ==7

    def test_ordered_combine(self):
        self._prepare_tables()

        merge(combine_chunks=True,
              mode="ordered",
              in_=[self.t1, self.t2],
              out="//tmp/t_out")

        assert read_table("//tmp/t_out") == self.v1 + self.v2
        assert get("//tmp/t_out/@chunk_count") == 1

    def test_sorted(self):
        create("table", "//tmp/t1")
        create("table", "//tmp/t2")

        write_table("//tmp/t1", [{"a": 1}, {"a": 10}, {"a": 100}], sorted_by="a")
        write_table("//tmp/t2", [{"a": 2}, {"a": 3}, {"a": 15}], sorted_by="a")

        create("table", "//tmp/t_out")
        merge(mode="sorted",
              in_=["//tmp/t1", "//tmp/t2"],
              out="//tmp/t_out")

        assert read_table("//tmp/t_out") == [{"a": 1}, {"a": 2}, {"a": 3}, {"a": 10}, {"a": 15}, {"a": 100}]
        assert get("//tmp/t_out/@chunk_count") == 1 # resulting number of chunks is always equal to 1 (as long they are small)

    def test_sorted_trivial(self):
        create("table", "//tmp/t1")

        write_table("//tmp/t1", [{"a": 1}, {"a": 10}, {"a": 100}], sorted_by="a")

        create("table", "//tmp/t_out")
        merge(combine_chunks=True,
              mode="sorted",
              in_=["//tmp/t1"],
              out="//tmp/t_out")

        assert read_table("//tmp/t_out") == [{"a": 1}, {"a": 10}, {"a": 100}]
        assert get("//tmp/t_out/@chunk_count") == 1 # resulting number of chunks is always equal to 1 (as long they are small)

    def test_append_not_sorted(self):
        create("table", "//tmp/t_in")
        create("table", "//tmp/t_out")

        write_table("//tmp/t_out", [{"a": 1}, {"a": 2}, {"a": 3}], sorted_by="a")
        write_table("//tmp/t_in", [{"a": 0}])

        merge(mode="unordered",
              in_=["//tmp/t_in"],
              out="<append=true>//tmp/t_out")

        assert get("//tmp/t_out/@sorted") == False

    def test_sorted_with_same_chunks(self):
        t1 = "//tmp/t1"
        t2 = "//tmp/t2"
        v = [{"key1" : "value1"}]

        create("table", t1)
        write_table(t1, v[0])
        sort(in_=t1,
             out=t1,
             sort_by="key1")
        copy(t1, t2)

        create("table", "//tmp/t_out")
        merge(mode="sorted",
              in_=[t1, t2],
              out="//tmp/t_out")
        assert_items_equal(read_table("//tmp/t_out"), v + v)

    def test_sorted_combine(self):
        create("table", "//tmp/t1")
        create("table", "//tmp/t2")

        write_table("//tmp/t1", [{"a": 1}, {"a": 10}, {"a": 100}], sorted_by="a")
        write_table("//tmp/t2", [{"a": 2}, {"a": 3}, {"a": 15}], sorted_by="a")

        create("table", "//tmp/t_out")
        merge(combine_chunks=True,
              mode="sorted",
              in_=["//tmp/t1", "//tmp/t2"],
              out="//tmp/t_out")

        assert read_table("//tmp/t_out") == [{"a": 1}, {"a": 2}, {"a": 3}, {"a": 10}, {"a": 15}, {"a": 100}]
        assert get("//tmp/t_out/@chunk_count") == 1

    def test_sorted_passthrough(self):
        create("table", "//tmp/t1")
        create("table", "//tmp/t2")
        create("table", "//tmp/t3")

        write_table("//tmp/t1", [{"k": "a", "s": 0}, {"k": "b", "s": 1}], sorted_by=["k", "s"])
        write_table("//tmp/t2", [{"k": "b", "s": 2}, {"k": "c", "s": 0}], sorted_by=["k", "s"])
        write_table("//tmp/t3", [{"k": "b", "s": 0}, {"k": "b", "s": 3}], sorted_by=["k", "s"])

        create("table", "//tmp/t_out")
        merge(mode="sorted",
              in_=["//tmp/t1", "//tmp/t2", "//tmp/t3", "//tmp/t2[(b, 3) : (b, 7)]"],
              out="//tmp/t_out",
              merge_by="k")

        res = read_table("//tmp/t_out")
        expected = [
            {"k" : "a", "s" : 0},
            {"k" : "b", "s" : 1},
            {"k" : "b", "s" : 0},
            {"k" : "b", "s" : 3},
            {"k" : "b", "s" : 2},
            {"k" : "c", "s" : 0}]

        assert_items_equal(res, expected)

        merge(mode="sorted",
              in_=["//tmp/t1", "//tmp/t2", "//tmp/t3"],
              out="//tmp/t_out",
              merge_by="k")

        res = read_table("//tmp/t_out")
        assert_items_equal(res, expected)

        assert get("//tmp/t_out/@chunk_count") == 3

        merge(mode="sorted",
              in_=["//tmp/t1", "//tmp/t2", "//tmp/t3"],
              out="//tmp/t_out",
              merge_by=["k", "s"])

        res = read_table("//tmp/t_out")
        expected = [
            {"k" : "a", "s" : 0},
            {"k" : "b", "s" : 0},
            {"k" : "b", "s" : 1},
            {"k" : "b", "s" : 2},
            {"k" : "b", "s" : 3},
            {"k" : "c", "s" : 0} ]

        for i, j in zip(res, expected):
            assert i == j

        assert get("//tmp/t_out/@chunk_count") == 1

    def test_sorted_with_maniacs(self):
        create("table", "//tmp/t1")
        create("table", "//tmp/t2")
        create("table", "//tmp/t3")

        write_table("//tmp/t1", [{"a": 3}, {"a": 3}, {"a": 3}], sorted_by="a")
        write_table("//tmp/t2", [{"a": 2}, {"a": 3}, {"a": 15}], sorted_by="a")
        write_table("//tmp/t3", [{"a": 1}, {"a": 3}], sorted_by="a")

        create("table", "//tmp/t_out")
        merge(combine_chunks=True,
              mode="sorted",
              in_=["//tmp/t1", "//tmp/t2", "//tmp/t3"],
              out="//tmp/t_out",
              spec={"data_size_per_job": 1})

        assert read_table("//tmp/t_out") == [{"a": 1}, {"a": 2}, {"a": 3}, {"a": 3}, {"a": 3}, {"a": 3}, {"a": 3}, {"a": 15}]
        assert get("//tmp/t_out/@chunk_count") == 3

    def test_sorted_with_row_limits(self):
        create("table", "//tmp/t1")

        write_table("//tmp/t1", [{"a": 2}, {"a": 3}, {"a": 15}], sorted_by="a")

        create("table", "//tmp/t_out")
        merge(combine_chunks=False,
              mode="sorted",
              in_="//tmp/t1[:#2]",
              out="//tmp/t_out")

        assert read_table("//tmp/t_out") == [{"a": 2}, {"a": 3}]
        assert get("//tmp/t_out/@chunk_count") == 1

    def test_sorted_by(self):
        create("table", "//tmp/t1")
        create("table", "//tmp/t2")

        a1 = {"a": 1, "b": 20}
        a2 = {"a": 10, "b": 1}
        a3 = {"a": 10, "b": 2}

        b1 = {"a": 2, "c": 10}
        b2 = {"a": 10, "c": 0}
        b3 = {"a": 15, "c": 5}

        write_table("//tmp/t1", [a1, a2, a3], sorted_by=["a", "b"])
        write_table("//tmp/t2", [b1, b2, b3], sorted_by=["a", "c"])

        create("table", "//tmp/t_out")

        # error when sorted_by of input tables are different and merge_by is not set
        with pytest.raises(YtError):
            merge(mode="sorted",
                  in_=["//tmp/t1", "//tmp/t2"],
                  out="//tmp/t_out")

        # now merge_by is set
        merge(mode="sorted",
              in_=["//tmp/t1", "//tmp/t2"],
              out="//tmp/t_out",
              merge_by="a")

        result = read_table("//tmp/t_out")
        assert result[:2] == [a1, b1]
        assert_items_equal(result[2:5], [a2, a3, b2])
        assert result[5] == b3

    def test_empty_in(self):
        create("table", "//tmp/t1")
        create("table", "//tmp/t2")
        create("table", "//tmp/t_out")

        v = {"foo": "bar"}
        write_table("//tmp/t1", v)

        merge(mode="ordered",
               in_=["//tmp/t1", "//tmp/t2"],
               out="//tmp/t_out")

        assert read_table("//tmp/t_out") == [v]

    def test_non_empty_out(self):
        create("table", "//tmp/t1")
        create("table", "//tmp/t2")
        create("table", "//tmp/t_out")

        v1 = {"value": 1}
        v2 = {"value": 2}
        v3 = {"value": 3}

        write_table("//tmp/t1", v1)
        write_table("//tmp/t2", v2)
        write_table("//tmp/t_out", v3)

        merge(mode="ordered",
               in_=["//tmp/t1", "//tmp/t2"],
               out="<append=true>//tmp/t_out")

        assert read_table("//tmp/t_out") == [v3, v1, v2]

    def test_multiple_in(self):
        create("table", "//tmp/t_in")
        create("table", "//tmp/t_out")

        v = {"foo": "bar"}

        write_table("//tmp/t_in", v)

        merge(mode="ordered",
               in_=["//tmp/t_in", "//tmp/t_in", "//tmp/t_in"],
               out="//tmp/t_out")

        assert read_table("//tmp/t_out") == [v, v, v]

    def test_in_equal_to_out(self):
        create("table", "//tmp/t_in")

        v = {"foo": "bar"}

        write_table("<append=true>//tmp/t_in", v)
        write_table("<append=true>//tmp/t_in", v)


        merge(combine_chunks=True,
               mode="ordered",
               in_="//tmp/t_in",
               out="<append=true>//tmp/t_in")

        assert read_table("//tmp/t_in") == [v, v, v, v]
        assert get("//tmp/t_in/@chunk_count") == 3 # only result of merge is combined

    def test_selectors(self):
        self._prepare_tables()

        merge(mode="unordered",
              in_=[self.t1 + "[:#1]", self.t2 + "[#1:#2]"],
              out="//tmp/t_out")

        assert_items_equal(read_table("//tmp/t_out"), self.v1[:1] + self.v2[1:2])
        assert get("//tmp/t_out/@chunk_count") == 2

    @unix_only
    def test_query_filtering(self):
        create("table", "//tmp/t1")
        create("table", "//tmp/t2")
        write_table("//tmp/t1", [{"a": i} for i in xrange(2)])

        merge(mode="unordered",
            in_="//tmp/t1",
            out="//tmp/t2",
            spec={
                "force_transform": "true",
                "input_query": "a where a > 0",
                "input_schema": [{"name": "a", "type": "int64"}]})

        assert read_table("//tmp/t2") == [{"a": 1}]

    @unix_only
    def test_merge_chunk_properties(self):
        create("table", "//tmp/t1", attributes={"replication_factor": 1, "vital": False})
        write_table("//tmp/t1", [{"a": 1}])
        chunk_id = get("//tmp/t1/@chunk_ids/0")

        assert get("#" + chunk_id + "/@replication_factor") == 1
        assert not get("#" + chunk_id + "/@vital")

        create("table", "//tmp/t2", attributes={"replication_factor": 3, "vital": True})
        merge(mode="ordered",
              in_=["//tmp/t1"],
              out="//tmp/t2")

        sleep(0.2)
        assert get("#" + chunk_id + "/@replication_factor") == 3
        assert get("#" + chunk_id + "/@vital")

##################################################################

class TestSchedulerMergeCommandsMulticell(TestSchedulerMergeCommands):
    NUM_SECONDARY_MASTER_CELLS = 2

    @unix_only
    def test_multicell_merge_teleport(self):
        create("table", "//tmp/t1", attributes={"external_cell_tag": 1})
        write_table("//tmp/t1", [{"a": 1}])
        chunk_id1 = get("//tmp/t1/@chunk_ids/0")

        create("table", "//tmp/t2", attributes={"external_cell_tag": 2})
        write_table("//tmp/t2", [{"a": 2}])
        chunk_id2 = get("//tmp/t2/@chunk_ids/0")

        assert get("#" + chunk_id1 + "/@ref_counter") == 1
        assert get("#" + chunk_id2 + "/@ref_counter") == 1
<<<<<<< HEAD
        assert get("#" + chunk_id1 + "/@exports") == {}
        assert get("#" + chunk_id2 + "/@exports") == {}
=======
        assert_items_equal(get("#" + chunk_id1 + "/@exports"), {})
        assert_items_equal(get("#" + chunk_id2 + "/@exports"), {})
>>>>>>> 4c21d8c5
        
        create("table", "//tmp/t", attributes={"external": False})
        merge(mode="ordered",
              in_=["//tmp/t1", "//tmp/t2"],
              out="//tmp/t")

        assert get("//tmp/t/@chunk_ids") == [chunk_id1, chunk_id2]
        assert get("#" + chunk_id1 + "/@ref_counter") == 2
        assert get("#" + chunk_id2 + "/@ref_counter") == 2
<<<<<<< HEAD
        assert get("#" + chunk_id1 + "/@exports") == {"0": {"ref_counter": 1}}
        assert get("#" + chunk_id2 + "/@exports") == {"0": {"ref_counter": 1}}
=======
        assert_items_equal(get("#" + chunk_id1 + "/@exports"), {"0": {"ref_counter": 1, "vital": True, "replication_factor": 3}})
        assert_items_equal(get("#" + chunk_id2 + "/@exports"), {"0": {"ref_counter": 1, "vital": True, "replication_factor": 3}})
>>>>>>> 4c21d8c5
        
        assert read_table("//tmp/t") == [{"a": 1}, {"a": 2}]
        
        remove("//tmp/t")

        gc_collect()
        multicell_sleep()
        assert get("#" + chunk_id1 + "/@ref_counter") == 1
        assert get("#" + chunk_id2 + "/@ref_counter") == 1
<<<<<<< HEAD
        get("#" + chunk_id1 + "/@exports") == {}
        get("#" + chunk_id2 + "/@exports") == {}
=======
        assert_items_equal(get("#" + chunk_id1 + "/@exports"), {})
        assert_items_equal(get("#" + chunk_id2 + "/@exports"), {})
>>>>>>> 4c21d8c5
        
    @unix_only
    def test_multicell_merge_multi_teleport(self):
        create("table", "//tmp/t1", attributes={"external_cell_tag": 1})
        write_table("//tmp/t1", [{"a": 1}])
        chunk_id = get("//tmp/t1/@chunk_ids/0")

        assert get("#" + chunk_id + "/@ref_counter") == 1
<<<<<<< HEAD
        assert get("#" + chunk_id + "/@exports") == {}
=======
        assert_items_equal(get("#" + chunk_id + "/@exports"), {})
>>>>>>> 4c21d8c5
        assert not get("#" + chunk_id + "/@foreign")
        assert not exists("#" + chunk_id + "&")
        
        create("table", "//tmp/t2", attributes={"external": False})
        merge(mode="ordered",
              in_=["//tmp/t1", "//tmp/t1"],
              out="//tmp/t2")

        assert get("//tmp/t2/@chunk_ids") == [chunk_id, chunk_id]
        assert get("#" + chunk_id + "/@ref_counter") == 3
<<<<<<< HEAD
        assert get("#" + chunk_id + "/@exports") == {"0": {"ref_counter": 2}}
=======
        assert_items_equal(get("#" + chunk_id + "/@exports"), {"0": {"ref_counter": 2, "vital": True, "replication_factor": 3}})
>>>>>>> 4c21d8c5
        assert get("#" + chunk_id + "&/@import_ref_counter") == 2
        
        assert read_table("//tmp/t2") == [{"a": 1}, {"a": 1}]
        
        create("table", "//tmp/t3", attributes={"external": False})
        merge(mode="ordered",
              in_=["//tmp/t1", "//tmp/t1"],
              out="//tmp/t3")

        assert get("//tmp/t3/@chunk_ids") == [chunk_id, chunk_id]
        assert get("#" + chunk_id + "/@ref_counter") == 5
<<<<<<< HEAD
        assert get("#" + chunk_id + "/@exports") == {"0": {"ref_counter": 4}}
=======
        assert_items_equal(get("#" + chunk_id + "/@exports"), {"0": {"ref_counter": 4, "vital": True, "replication_factor": 3}})
>>>>>>> 4c21d8c5
        assert get("#" + chunk_id + "&/@import_ref_counter") == 4

        assert read_table("//tmp/t3") == [{"a": 1}, {"a": 1}]
        
        remove("//tmp/t2")

        gc_collect()
        multicell_sleep()
        assert get("#" + chunk_id + "/@ref_counter") == 5
<<<<<<< HEAD
        assert get("#" + chunk_id + "/@exports") == {"0": {"ref_counter": 4}}
=======
        assert_items_equal(get("#" + chunk_id + "/@exports"), {"0": {"ref_counter": 4, "vital": True, "replication_factor": 3}})
>>>>>>> 4c21d8c5
        
        remove("//tmp/t3")

        gc_collect()
        multicell_sleep()
        assert get("#" + chunk_id + "/@ref_counter") == 1
<<<<<<< HEAD
        assert get("#" + chunk_id + "/@exports") == {}
=======
        assert_items_equal(get("#" + chunk_id + "/@exports"), {})
>>>>>>> 4c21d8c5
        
        remove("//tmp/t1")

        gc_collect()
        multicell_sleep()
        assert not exists("#" + chunk_id)

    @unix_only
    def test_multicell_merge_chunk_properties(self):
        create("table", "//tmp/t1", attributes={"replication_factor": 1, "vital": False, "external_cell_tag": 1})
        write_table("//tmp/t1", [{"a": 1}])
        chunk_id = get("//tmp/t1/@chunk_ids/0")

        assert get("#" + chunk_id + "/@replication_factor") == 1
        assert not get("#" + chunk_id + "/@vital")

        create("table", "//tmp/t2", attributes={"replication_factor": 3, "vital": False, "external_cell_tag": 2})
        merge(mode="ordered",
              in_=["//tmp/t1"],
              out="//tmp/t2")

        sleep(0.2)
        assert get("#" + chunk_id + "/@replication_factor") == 3
        assert not get("#" + chunk_id + "/@vital")

        set("//tmp/t2/@replication_factor", 2)

        sleep(0.2)
        assert get("#" + chunk_id + "/@replication_factor") == 2

        set("//tmp/t2/@replication_factor", 3)

        sleep(0.2)
        assert get("#" + chunk_id + "/@replication_factor") == 3

        set("//tmp/t2/@vital", True)

        sleep(0.2)
        assert get("#" + chunk_id + "/@vital")
        
        set("//tmp/t1/@replication_factor", 4)

        sleep(0.2)
        assert get("#" + chunk_id + "/@replication_factor") == 4

        set("//tmp/t1/@replication_factor", 1)

        sleep(0.2)
        assert get("#" + chunk_id + "/@replication_factor") == 3

        remove("//tmp/t2")

        sleep(0.2)
        assert get("#" + chunk_id + "/@replication_factor") == 1
        assert not get("#" + chunk_id + "/@vital")<|MERGE_RESOLUTION|>--- conflicted
+++ resolved
@@ -419,13 +419,8 @@
 
         assert get("#" + chunk_id1 + "/@ref_counter") == 1
         assert get("#" + chunk_id2 + "/@ref_counter") == 1
-<<<<<<< HEAD
-        assert get("#" + chunk_id1 + "/@exports") == {}
-        assert get("#" + chunk_id2 + "/@exports") == {}
-=======
         assert_items_equal(get("#" + chunk_id1 + "/@exports"), {})
         assert_items_equal(get("#" + chunk_id2 + "/@exports"), {})
->>>>>>> 4c21d8c5
         
         create("table", "//tmp/t", attributes={"external": False})
         merge(mode="ordered",
@@ -435,13 +430,8 @@
         assert get("//tmp/t/@chunk_ids") == [chunk_id1, chunk_id2]
         assert get("#" + chunk_id1 + "/@ref_counter") == 2
         assert get("#" + chunk_id2 + "/@ref_counter") == 2
-<<<<<<< HEAD
-        assert get("#" + chunk_id1 + "/@exports") == {"0": {"ref_counter": 1}}
-        assert get("#" + chunk_id2 + "/@exports") == {"0": {"ref_counter": 1}}
-=======
         assert_items_equal(get("#" + chunk_id1 + "/@exports"), {"0": {"ref_counter": 1, "vital": True, "replication_factor": 3}})
         assert_items_equal(get("#" + chunk_id2 + "/@exports"), {"0": {"ref_counter": 1, "vital": True, "replication_factor": 3}})
->>>>>>> 4c21d8c5
         
         assert read_table("//tmp/t") == [{"a": 1}, {"a": 2}]
         
@@ -451,13 +441,8 @@
         multicell_sleep()
         assert get("#" + chunk_id1 + "/@ref_counter") == 1
         assert get("#" + chunk_id2 + "/@ref_counter") == 1
-<<<<<<< HEAD
-        get("#" + chunk_id1 + "/@exports") == {}
-        get("#" + chunk_id2 + "/@exports") == {}
-=======
         assert_items_equal(get("#" + chunk_id1 + "/@exports"), {})
         assert_items_equal(get("#" + chunk_id2 + "/@exports"), {})
->>>>>>> 4c21d8c5
         
     @unix_only
     def test_multicell_merge_multi_teleport(self):
@@ -466,11 +451,7 @@
         chunk_id = get("//tmp/t1/@chunk_ids/0")
 
         assert get("#" + chunk_id + "/@ref_counter") == 1
-<<<<<<< HEAD
-        assert get("#" + chunk_id + "/@exports") == {}
-=======
         assert_items_equal(get("#" + chunk_id + "/@exports"), {})
->>>>>>> 4c21d8c5
         assert not get("#" + chunk_id + "/@foreign")
         assert not exists("#" + chunk_id + "&")
         
@@ -481,11 +462,7 @@
 
         assert get("//tmp/t2/@chunk_ids") == [chunk_id, chunk_id]
         assert get("#" + chunk_id + "/@ref_counter") == 3
-<<<<<<< HEAD
-        assert get("#" + chunk_id + "/@exports") == {"0": {"ref_counter": 2}}
-=======
         assert_items_equal(get("#" + chunk_id + "/@exports"), {"0": {"ref_counter": 2, "vital": True, "replication_factor": 3}})
->>>>>>> 4c21d8c5
         assert get("#" + chunk_id + "&/@import_ref_counter") == 2
         
         assert read_table("//tmp/t2") == [{"a": 1}, {"a": 1}]
@@ -497,11 +474,7 @@
 
         assert get("//tmp/t3/@chunk_ids") == [chunk_id, chunk_id]
         assert get("#" + chunk_id + "/@ref_counter") == 5
-<<<<<<< HEAD
-        assert get("#" + chunk_id + "/@exports") == {"0": {"ref_counter": 4}}
-=======
         assert_items_equal(get("#" + chunk_id + "/@exports"), {"0": {"ref_counter": 4, "vital": True, "replication_factor": 3}})
->>>>>>> 4c21d8c5
         assert get("#" + chunk_id + "&/@import_ref_counter") == 4
 
         assert read_table("//tmp/t3") == [{"a": 1}, {"a": 1}]
@@ -511,22 +484,14 @@
         gc_collect()
         multicell_sleep()
         assert get("#" + chunk_id + "/@ref_counter") == 5
-<<<<<<< HEAD
-        assert get("#" + chunk_id + "/@exports") == {"0": {"ref_counter": 4}}
-=======
         assert_items_equal(get("#" + chunk_id + "/@exports"), {"0": {"ref_counter": 4, "vital": True, "replication_factor": 3}})
->>>>>>> 4c21d8c5
         
         remove("//tmp/t3")
 
         gc_collect()
         multicell_sleep()
         assert get("#" + chunk_id + "/@ref_counter") == 1
-<<<<<<< HEAD
-        assert get("#" + chunk_id + "/@exports") == {}
-=======
         assert_items_equal(get("#" + chunk_id + "/@exports"), {})
->>>>>>> 4c21d8c5
         
         remove("//tmp/t1")
 
