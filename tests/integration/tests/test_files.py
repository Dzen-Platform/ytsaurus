--- conflicted
+++ resolved
@@ -127,12 +127,7 @@
 
         assert read_file("//tmp/f") == content
 
-<<<<<<< HEAD
-##################################################################
-
-class TestFilesMulticell(TestFiles):
-    NUM_SECONDARY_MASTER_CELLS = 2
-=======
+    @skip_if_multicell
     def test_concatenate(self):
         create("file", "//tmp/fa")
         write_file("//tmp/fa", "a")
@@ -150,6 +145,7 @@
         concatenate(["//tmp/fa", "//tmp/fb"], "<append=true>//tmp/f")
         assert read_file("//tmp/f") == "abab"
 
+    @skip_if_multicell
     def test_concatenate_incorrect_types(self):
         create("file", "//tmp/f1")
         create("file", "//tmp/f2")
@@ -163,4 +159,8 @@
 
         with pytest.raises(YtError):
             concatenate(["//tmp", "//tmp/t"], "//tmp/t")
->>>>>>> 25aab3cf
+        
+##################################################################
+
+class TestFilesMulticell(TestFiles):
+    NUM_SECONDARY_MASTER_CELLS = 2