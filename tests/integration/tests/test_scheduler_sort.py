--- conflicted
+++ resolved
@@ -190,22 +190,14 @@
         create("table", input)
         create("table", output)
         for i in xrange(20, 0, -1):
-<<<<<<< HEAD
-            write_table("<append=true>" + input, [{"key": i}])
-=======
-            write("<append=true>" + input, [{"key": i, "value" : [1, 2]}])
->>>>>>> 2e69f889
+            write_table("<append=true>" + input, [{"key": i, "value" : [1, 2]}])
 
         args = {"in_": [input], "out" : output, "sort_by" : "key"}
         args.update(kwargs)
 
         sort(**args)
         assert get("//tmp/out/@sorted")
-<<<<<<< HEAD
-        assert read_table(output) == [{"key": i} for i in xrange(1, 21)]
-=======
-        assert read(output + '{key}') == [{"key": i} for i in xrange(1, 21)]
->>>>>>> 2e69f889
+        assert read_table(output + '{key}') == [{"key": i} for i in xrange(1, 21)]
 
     def test_one_partition_no_merge(self):
         self.sort_with_options()
