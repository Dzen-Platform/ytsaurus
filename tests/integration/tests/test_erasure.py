--- conflicted
+++ resolved
@@ -63,20 +63,9 @@
 
         for r in replicas:
             replica_index = r.attributes["index"]
-<<<<<<< HEAD
             address = str(r)
-            print "Banning node %s containing replica %d" % (address, replica_index)
+            print >>sys.stderr, "Banning node %s containing replica %d" % (address, replica_index)
             self.set_node_banned(address, True)
-=======
-            port = int(r.rsplit(":", 1)[1])
-            node_index = filter(lambda x: x == port, self.Env._ports["node"])[0]
-            print >>sys.stderr, "Banning node %d containing replica %d" % (node_index, replica_index)
-            set("//sys/nodes/%s/@banned" % r, True)
-
-            # Give it enough time to unregister the node
-            time.sleep(1.0)
-            assert get("//sys/nodes/%s/@state" % r) == "offline"
->>>>>>> 98e53d56
 
             ok = False
             for i in xrange(10):
