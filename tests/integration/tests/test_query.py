--- conflicted
+++ resolved
@@ -508,11 +508,7 @@
         self.sync_create_cells(1)
         self._sample_data(path="//tmp/u")
         expected = [{"s": 2 * i} for i in xrange(1, 10)]
-<<<<<<< HEAD
-        actual = select_rows("abs_udf(-2 * a) as s from [//tmp/u] where sum_udf2(b, 1, 2) = sum_udf2(3, b)")
-=======
-        actual = select_rows("abs_udf(-2 * a) as s from [{0}//tmp/u]".format(TestQuery.yson_schema_attribute))
->>>>>>> ce6f042c
+        actual = select_rows("abs_udf(-2 * a) as s from [//tmp/u]")
         assert_items_equal(actual, expected)
 
     def test_udaf(self):
@@ -643,34 +639,6 @@
         assert actual[1]["b"] > .95 * 10000
         assert actual[1]["b"] < 1.05 * 10000
 
-<<<<<<< HEAD
-    def test_object_udf(self):
-        registry_path =  "//tmp/udfs"
-        create("map_node", registry_path)
-
-        abs_path = os.path.join(registry_path, "abs_udf_o")
-        create("file", abs_path,
-            attributes = { "function_descriptor": {
-                "name": "abs_udf",
-                "argument_types": [{
-                    "tag": "concrete_type",
-                    "value": "int64"}],
-                "result_type": {
-                    "tag": "concrete_type",
-                    "value": "int64"},
-                "calling_convention": "simple"}})
-
-        abs_impl_path = self._find_ut_file("test_udfs_o.o")
-        write_local_file(abs_path, abs_impl_path)
-
-        self.sync_create_cells(1)
-        self._sample_data(path="//tmp/sou")
-        expected = [{"s": 2 * i} for i in xrange(1, 10)]
-        actual = select_rows("abs_udf_o(-2 * a) as s from [//tmp/sou]")
-        assert_items_equal(actual, expected)
-
-=======
->>>>>>> ce6f042c
     def test_yt_2375(self):
         self.sync_create_cells(1)
         create("table", "//tmp/t",
