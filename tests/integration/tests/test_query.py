import pytest

import os
import os.path

from yt_env_setup import YTEnvSetup
from yt_commands import *

from random import randint
from random import shuffle

from yt.environment.helpers import assert_items_equal

##################################################################


@pytest.mark.skipif('os.environ.get("BUILD_ENABLE_LLVM", None) == "NO"')
class TestQuery(YTEnvSetup):
    NUM_MASTERS = 3
    NUM_NODES = 3
    NUM_SCHEDULERS = 1

    def _sample_data(self, path="//tmp/t", chunks=3, stripe=3):
        create("table", path,
            attributes = {
                "schema": [{"name": "a", "type": "int64"}, {"name": "b", "type": "int64"}]
            })

        for i in xrange(chunks):
            data = [
                {"a": (i * stripe + j), "b": (i * stripe + j) * 10}
                for j in xrange(1, 1 + stripe)]
            write_table("<append=true>" + path, data)

        sort(in_=path, out=path, sort_by=["a", "b"])

    def _create_table(self, path, schema, key_columns, data):
        create("table", path,
            attributes = {
                "schema": schema,
                "key_columns": key_columns
            })
        mount_table(path)
        self._wait_for_tablet_state(path, ["mounted"])
        insert_rows(path, data)

    def test_simple(self):
        for i in xrange(0, 50, 10):
            path = "//tmp/t{0}".format(i)

            self._sample_data(path=path, chunks=i, stripe=10)
            result = select_rows("a, b from [{0}]".format(path), verbose=False)

            assert len(result) == 10 * i

    def test_invalid_data(self):
        path = "//tmp/t"
        create("table", path,
            attributes = {
                "schema": [{"name": "a", "type": "int64"}, {"name": "b", "type": "int64"}]
            })
        data = [{"a" : 1, "b" : 2},
                {"a" : 1, "b" : 2.2},
                {"a" : 1, "b" : "smth"}]

        write_table("<sorted_by=[a; b]>" + path, data)
        with pytest.raises(YtError):
            result = select_rows("a, b from [{0}] where b=b".format(path), verbose=False)
            print >>sys.stderr, result

    def test_project1(self):
        self._sample_data(path="//tmp/t")
        expected = [{"s": 2 * i + 10 * i - 1} for i in xrange(1, 10)]
        actual = select_rows("2 * a + b - 1 as s from [//tmp/t]")
        assert expected == actual

    def test_group_by1(self):
        self._sample_data(path="//tmp/t")
        expected = [{"s": 450}]
<<<<<<< HEAD
        actual = select_rows("sum(b) as s from [//tmp/t] group by 1 as k")
        self.assertItemsEqual(actual, expected)
=======
        actual = select_rows("sum(b) as s from [//tmp/g1] group by 1 as k")
        assert_items_equal(actual, expected)
>>>>>>> 1256c08d

    def test_group_by2(self):
        self._sample_data(path="//tmp/t")
        expected = [{"k": 0, "s": 200}, {"k": 1, "s": 250}]
<<<<<<< HEAD
        actual = select_rows("k, sum(b) as s from [//tmp/t] group by a % 2 as k")
        self.assertItemsEqual(actual, expected)
=======
        actual = select_rows("k, sum(b) as s from [//tmp/g2] group by a % 2 as k")
        assert_items_equal(actual, expected)
>>>>>>> 1256c08d

    def test_merging_group_by(self):
        self._sync_create_cells(3, 3)

        create("table", "//tmp/t",
            attributes = {
                "schema": [
                    {"name": "a", "type": "int64"},
                    {"name": "b", "type": "int64"}],
                "key_columns": ["a"]
            })

        pivots = [[i*5] for i in xrange(0,20)]
        pivots.insert(0, [])
        reshard_table("//tmp/t", pivots)

        mount_table("//tmp/t")

        self._wait_for_tablet_state("//tmp/t", ["mounted"])

        data = [{"a" : i, "b" : i * 10} for i in xrange(0,100)]
        insert_rows("//tmp/t", data)

        expected = [
            {"k": 0, "aa": 49.0, "mb": 0, "ab": 490.0},
            {"k": 1, "aa": 50.0, "mb": 10, "ab": 500.0}]
        actual = select_rows("""
            k, avg(a) as aa, min(b) as mb, avg(b) as ab
            from [//tmp/t]
            group by a % 2 as k
            order by k limit 2""")
        assert expected == actual

    def test_merging_group_by2(self):
        self._sync_create_cells(3, 3)

        create("table", "//tmp/t",
            attributes = {
                "schema": [
                    {"name": "a", "type": "int64"},
                    {"name": "b", "type": "string"}],
                "key_columns": ["a"]
            })

        pivots = [[i*5] for i in xrange(0,20)]
        pivots.insert(0, [])
        reshard_table("//tmp/t", pivots)

        mount_table("//tmp/t")

        self._wait_for_tablet_state("//tmp/t", ["mounted"])

        data = [{"a" : i, "b" : str(i)} for i in xrange(0,100)]
        insert_rows("//tmp/t", data)

        expected = [
            {"k": 0, "m": "98"},
            {"k": 1, "m": "99"}]
        actual = select_rows("k, max(b) as m from [//tmp/t] group by a % 2 as k order by k limit 2")
        assert expected == actual

    def test_limit(self):
        self._sample_data(path="//tmp/t")
        expected = [{"a": 1, "b": 10}]
        actual = select_rows("* from [//tmp/t] limit 1")
        assert expected == actual

    def test_order_by(self):
        self._sync_create_cells(3, 1)

        create("table", "//tmp/t",
            attributes = {
                "schema": [
                    {"name": "k", "type": "int64"},
                    {"name": "u", "type": "int64"},
                    {"name": "v", "type": "int64"}],
                "key_columns": ["k"]
            })

        mount_table("//tmp/t")
        self._wait_for_tablet_state("//tmp/t", ["mounted"])

        values = [i for i in xrange(0, 300)]
        shuffle(values)

        data = [
            {"k": i, "v": values[i], "u": randint(0, 1000)}
            for i in xrange(0, 100)]
        insert_rows("//tmp/t", data)

        def pick_items(row, items):
            return dict((col, v) for col, v in row.iteritems() if col in items)

        expected = [pick_items(row, ['k', 'v']) for row in data if row['u'] > 500]
        expected = sorted(expected, cmp=lambda x, y: x['v'] - y['v'])[0:10]

        actual = select_rows("k, v from [//tmp/t] where u > 500 order by v limit 10")
        assert expected == actual

    def test_join(self):
        self._sync_create_cells(3, 1)

        self._create_table(
            "//tmp/jl",
            [
                {"name": "a", "type": "int64"},
                {"name": "b", "type": "int64"},
                {"name": "c", "type": "int64"}],
            ["a", "b"],
            [
                {"a": 1, "b": 2, "c": 80 },
                {"a": 1, "b": 3, "c": 71 },
                {"a": 1, "b": 4, "c": 62 },
                {"a": 2, "b": 1, "c": 53 },
                {"a": 2, "b": 2, "c": 44 },
                {"a": 2, "b": 3, "c": 35 },
                {"a": 2, "b": 4, "c": 26 },
                {"a": 3, "b": 1, "c": 17 }
            ]);

        self._create_table(
            "//tmp/jr",
            [
                {"name": "c", "type": "int64"},
                {"name": "d", "type": "int64"},
                {"name": "e", "type": "int64"}],
            ["c"],
            [
                {"d": 1, "e": 2, "c": 80 },
                {"d": 1, "e": 3, "c": 71 },
                {"d": 1, "e": 4, "c": 62 },
                {"d": 2, "e": 1, "c": 53 },
                {"d": 2, "e": 2, "c": 44 },
                {"d": 2, "e": 3, "c": 35 },
                {"d": 2, "e": 4, "c": 26 },
                {"d": 3, "e": 1, "c": 17 }
            ]);

        expected = [
            {"a": 1, "b": 2, "c": 80, "d": 1, "e": 2},
            {"a": 1, "b": 3, "c": 71, "d": 1, "e": 3},
            {"a": 1, "b": 4, "c": 62, "d": 1, "e": 4},
            {"a": 2, "b": 1, "c": 53, "d": 2, "e": 1},
            {"a": 2, "b": 2, "c": 44, "d": 2, "e": 2},
            {"a": 2, "b": 3, "c": 35, "d": 2, "e": 3},
            {"a": 2, "b": 4, "c": 26, "d": 2, "e": 4},
            {"a": 3, "b": 1, "c": 17, "d": 3, "e": 1}]

        actual = select_rows("* from [//tmp/jl] join [//tmp/jr] using c where a < 4")
        assert expected == actual

        expected = [
            {"a": 2, "b": 1, "c": 53, "d": 2, "e": 1}]

        actual = select_rows("* from [//tmp/jl] join [//tmp/jr] using c where (a, b) IN ((2, 1))")
        assert expected == actual

        expected = [
            {"l.a": 2, "l.b": 1, "l.c": 53, "r.c": 53, "r.d": 2, "r.e": 1}]

        actual = select_rows("""
            * from [//tmp/jl] as l
            join [//tmp/jr] as r on l.c + 1 = r.c + 1
             where (l.a, l.b) in ((2, 1))""")
        assert expected == actual

    def test_join_many(self):
        self._sync_create_cells(1, 1)

        self._create_table(
            "//tmp/a",
            [
                {"name": "a", "type": "int64"},
                {"name": "c", "type": "string"}],
            ["a"],
            [
                {"a": 1, "c": "a"},
                {"a": 2, "c": "b"},
                {"a": 3, "c": "c"},
                {"a": 4, "c": "a"},
                {"a": 5, "c": "b"},
                {"a": 6, "c": "c"}
            ]);

        self._create_table(
            "//tmp/b",
            [
                {"name": "b", "type": "int64"},
                {"name": "c", "type": "string"},
                {"name": "d", "type": "string"}],
            ["b"],
            [
                {"b": 100, "c": "a", "d": "X"},
                {"b": 200, "c": "b", "d": "Y"},
                {"b": 300, "c": "c", "d": "X"},
                {"b": 400, "c": "a", "d": "Y"},
                {"b": 500, "c": "b", "d": "X"},
                {"b": 600, "c": "c", "d": "Y"}
            ]);

        self._create_table(
            "//tmp/c",
            [
                {"name": "d", "type": "string"},
                {"name": "e", "type": "int64"}],
            ["d"],
            [
                {"d": "X", "e": 1234},
                {"d": "Y", "e": 5678}
            ]);

        expected = [
            {"a": 2, "c": "b", "b": 200, "d": "Y", "e": 5678},
            {"a": 2, "c": "b", "b": 500, "d": "X", "e": 1234},

            {"a": 3, "c": "c", "b": 300, "d": "X", "e": 1234},
            {"a": 3, "c": "c", "b": 600, "d": "Y", "e": 5678},

            {"a": 4, "c": "a", "b": 100, "d": "X", "e": 1234},
            {"a": 4, "c": "a", "b": 400, "d": "Y", "e": 5678}]

        actual = select_rows("* from [//tmp/a] join [//tmp/b] using c join [//tmp/c] using d where a in (2,3,4)")
        assert sorted(expected) == sorted(actual)

    def test_types(self):
        create("table", "//tmp/t")

        format = yson.loads("<boolean_as_string=false;format=text>yson")
        write_table(
            "//tmp/t",
            '{a=10;b=%false;c="hello";d=32u};{a=20;b=%true;c="world";d=64u};',
            input_format=format,
            is_raw=True)

        sort(in_="//tmp/t", out="//tmp/t", sort_by=["a", "b", "c", "d"])
        set("//tmp/t/@schema", [
            {"name": "a", "type": "int64"},
            {"name": "b", "type": "boolean"},
            {"name": "c", "type": "string"},
            {"name": "d", "type": "uint64"},
        ])

        assert select_rows('a, b, c, d from [//tmp/t] where c="hello"', output_format=format) == \
                '{"a"=10;"b"=%false;"c"="hello";"d"=32u};\n'

    def test_tablets(self):
        self._sync_create_cells(3, 1)

        create("table", "//tmp/t",
            attributes = {
                "schema": [{"name": "key", "type": "int64"}, {"name": "value", "type": "int64"}],
                "key_columns": ["key"]
            })

        mount_table("//tmp/t")
        self._wait_for_tablet_state("//tmp/t", ["mounted"])

        stripe = 10

        for i in xrange(0, 10):
            data = [
                {"key": (i * stripe + j), "value": (i * stripe + j) * 10}
                for j in xrange(1, 1 + stripe)]
            insert_rows("//tmp/t", data)

        unmount_table("//tmp/t")
        self._wait_for_tablet_state("//tmp/t", ["unmounted"])
        reshard_table("//tmp/t", [[], [10], [30], [50], [70], [90]])
        mount_table("//tmp/t", first_tablet_index=0, last_tablet_index=2)
        self._wait_for_tablet_state("//tmp/t", ["unmounted", "mounted"])

        select_rows("* from [//tmp/t] where key < 50")

        with pytest.raises(YtError): select_rows("* from [//tmp/t] where key < 51")

    def test_computed_column_simple(self):
        self._sync_create_cells(3, 1)

        create("table", "//tmp/t",
            attributes = {
                "schema": [
                    {"name": "hash", "type": "int64", "expression": "key * 33"},
                    {"name": "key", "type": "int64"},
                    {"name": "value", "type": "int64"}],
                "key_columns": ["hash", "key"]
            })
        reshard_table("//tmp/t", [[]] + [[i] for i in xrange(1, 100 * 33, 1000)])
        mount_table("//tmp/t")
        self._wait_for_tablet_state("//tmp/t", ["mounted"])

        insert_rows("//tmp/t", [{"key": i, "value": i * 2} for i in xrange(0,100)])

        expected = [{"hash": 42 * 33, "key": 42, "value": 42 * 2}]
<<<<<<< HEAD
        actual = select_rows("* from [//tmp/t] where key = 42")
        self.assertItemsEqual(actual, expected)

        expected = [{"hash": i * 33, "key": i, "value": i * 2} for i in xrange(10,80)]
        actual = sorted(select_rows("* from [//tmp/t] where key >= 10 and key < 80"))
        self.assertItemsEqual(actual, expected)

        expected = [{"hash": i * 33, "key": i, "value": i * 2} for i in [10, 20, 30]]
        actual = sorted(select_rows("* from [//tmp/t] where key in (10, 20, 30)"))
        self.assertItemsEqual(actual, expected)
=======
        actual = select_rows("* from [//tmp/tc] where key = 42")
        assert_items_equal(actual, expected)

        expected = [{"hash": i * 33, "key": i, "value": i * 2} for i in xrange(10,80)]
        actual = sorted(select_rows("* from [//tmp/tc] where key >= 10 and key < 80"))
        assert_items_equal(actual, expected)

        expected = [{"hash": i * 33, "key": i, "value": i * 2} for i in [10, 20, 30]]
        actual = sorted(select_rows("* from [//tmp/tc] where key in (10, 20, 30)"))
        assert_items_equal(actual, expected)
>>>>>>> 1256c08d

    def test_computed_column_far_divide(self):
        self._sync_create_cells(3, 1)

        create("table", "//tmp/t",
            attributes = {
                "schema": [
                    {"name": "hash", "type": "int64", "expression": "key2 / 2"},
                    {"name": "key1", "type": "int64"},
                    {"name": "key2", "type": "int64"},
                    {"name": "value", "type": "int64"}],
                "key_columns": ["hash", "key1", "key2"]
            })
        reshard_table("//tmp/t", [[]] + [[i] for i in xrange(1, 500, 10)])
        mount_table("//tmp/t")
        self._wait_for_tablet_state("//tmp/t", ["mounted"])

        def expected(key_range):
            return [{"hash": i / 2, "key1": i, "key2": i, "value": i * 2} for i in key_range]

        insert_rows("//tmp/t", [{"key1": i, "key2": i, "value": i * 2} for i in xrange(0,1000)])

<<<<<<< HEAD
        actual = select_rows("* from [//tmp/t] where key2 = 42")
        self.assertItemsEqual(actual, expected([42]))

        actual = sorted(select_rows("* from [//tmp/t] where key2 >= 10 and key2 < 80"))
        self.assertItemsEqual(actual, expected(xrange(10,80)))

        actual = sorted(select_rows("* from [//tmp/t] where key2 in (10, 20, 30)"))
        self.assertItemsEqual(actual, expected([10, 20, 30]))

        actual = sorted(select_rows("* from [//tmp/t] where key2 in (10, 20, 30) and key1 in (30, 40)"))
        self.assertItemsEqual(actual, expected([30]))
=======
        actual = select_rows("* from [//tmp/tc] where key2 = 42")
        assert_items_equal(actual, expected([42]))

        actual = sorted(select_rows("* from [//tmp/tc] where key2 >= 10 and key2 < 80"))
        assert_items_equal(actual, expected(xrange(10,80)))

        actual = sorted(select_rows("* from [//tmp/tc] where key2 in (10, 20, 30)"))
        assert_items_equal(actual, expected([10, 20, 30]))

        actual = sorted(select_rows("* from [//tmp/tc] where key2 in (10, 20, 30) and key1 in (30, 40)"))
        assert_items_equal(actual, expected([30]))
>>>>>>> 1256c08d

    def test_computed_column_modulo(self):
        self._sync_create_cells(3, 1)

        create("table", "//tmp/t",
            attributes = {
                "schema": [
                    {"name": "hash", "type": "int64", "expression": "key2 % 2"},
                    {"name": "key1", "type": "int64"},
                    {"name": "key2", "type": "int64"},
                    {"name": "value", "type": "int64"}],
                "key_columns": ["hash", "key1", "key2"]
            })
        reshard_table("//tmp/t", [[]] + [[i] for i in xrange(1, 500, 10)])
        mount_table("//tmp/t")
        self._wait_for_tablet_state("//tmp/t", ["mounted"])

        def expected(key_range):
            return [{"hash": i % 2, "key1": i, "key2": i, "value": i * 2} for i in key_range]

        insert_rows("//tmp/t", [{"key1": i, "key2": i, "value": i * 2} for i in xrange(0,1000)])

<<<<<<< HEAD
        actual = select_rows("* from [//tmp/t] where key2 = 42")
        self.assertItemsEqual(actual, expected([42]))

        actual = sorted(select_rows("* from [//tmp/t] where key1 >= 10 and key1 < 80"))
        self.assertItemsEqual(actual, expected(xrange(10,80)))

        actual = sorted(select_rows("* from [//tmp/t] where key1 in (10, 20, 30)"))
        self.assertItemsEqual(actual, expected([10, 20, 30]))

        actual = sorted(select_rows("* from [//tmp/t] where key1 in (10, 20, 30) and key2 in (30, 40)"))
        self.assertItemsEqual(actual, expected([30]))
=======
        actual = select_rows("* from [//tmp/tc] where key2 = 42")
        assert_items_equal(actual, expected([42]))

        actual = sorted(select_rows("* from [//tmp/tc] where key1 >= 10 and key1 < 80"))
        assert_items_equal(actual, expected(xrange(10,80)))

        actual = sorted(select_rows("* from [//tmp/tc] where key1 in (10, 20, 30)"))
        assert_items_equal(actual, expected([10, 20, 30]))

        actual = sorted(select_rows("* from [//tmp/tc] where key1 in (10, 20, 30) and key2 in (30, 40)"))
        assert_items_equal(actual, expected([30]))
>>>>>>> 1256c08d

    def test_udf(self):
        registry_path =  "//tmp/udfs"
        create("map_node", registry_path)

        abs_path = os.path.join(registry_path, "abs_udf")
        create("file", abs_path,
            attributes = { "function_descriptor": {
                "name": "abs_udf",
                "argument_types": [{
                    "tag": "concrete_type",
                    "value": "int64"}],
                "result_type": {
                    "tag": "concrete_type",
                    "value": "int64"},
                "calling_convention": "simple"}})

        sum_path = os.path.join(registry_path, "sum_udf2")
        create("file", sum_path,
            attributes = { "function_descriptor": {
                "name": "sum_udf2",
                "argument_types": [{
                    "tag": "concrete_type",
                    "value": "int64"}],
                "repeated_argument_type": {
                    "tag": "concrete_type",
                    "value": "int64"},
                "result_type": {
                    "tag": "concrete_type",
                    "value": "int64"},
                "calling_convention": "unversioned_value"}})

        abs_impl_path = self._find_ut_file("test_udfs.bc")
        sum_impl_path = self._find_ut_file("sum_udf2.bc")
        write_local_file(abs_path, abs_impl_path)
        write_local_file(sum_path, sum_impl_path)

        self._sample_data(path="//tmp/u")
        expected = [{"s": 2 * i} for i in xrange(1, 10)]
<<<<<<< HEAD
        actual = select_rows("abs_udf(-2 * a) as s from [//tmp/u] where sum_udf2(b, 1, 2) = sum_udf2(3, b)")
        self.assertItemsEqual(actual, expected)

    def test_udaf(self):
        registry_path = "//tmp/udfs"
        create("map_node", registry_path)

        avg_path = os.path.join(registry_path, "avg_udaf")
        create("file", avg_path,
            attributes = { "aggregate_descriptor": {
                "name": "avg_udaf",
                "argument_type": {
                    "tag": "concrete_type",
                    "value": "int64"},
                "state_type": {
                    "tag": "concrete_type",
                    "value": "string"},
                "result_type": {
                    "tag": "concrete_type",
                    "value": "double"},
                "calling_convention": "unversioned_value"}})

        local_implementation_path = self._find_ut_file("test_udfs.bc")
        write_local_file(avg_path, local_implementation_path)

        self._sample_data(path="//tmp/ua")
        expected = [{"x": 5.0}]
        actual = select_rows("avg_udaf(a) as x from [//tmp/ua] group by 1")
        self.assertItemsEqual(actual, expected)

    def test_aggregate_string_capture(self):
        create("table", "//tmp/t",
            attributes = {
                "schema": [{"name": "a", "type": "string"}]
            })

        # Need at least 1024 items to ensure a second batch in the scan operator
        data = [
            {"a": "A" + str(j) + "BCD"}
            for j in xrange(1, 2048)]
        write_table("//tmp/t", data)
        sort(in_="//tmp/t", out="//tmp/t", sort_by=["a"])

        expected = [{"m": "a1000bcd"}]
        actual = select_rows("min(lower(a)) as m from [//tmp/t] group by 1")
        self.assertItemsEqual(actual, expected)

    def test_cardinality(self):
        self._sync_create_cells(3, 3)

        create("table", "//tmp/card",
            attributes = {
                "schema": [
                    {"name": "a", "type": "int64"},
                    {"name": "b", "type": "int64"}],
                "key_columns": ["a"]
            })

        pivots = [[i*1000] for i in xrange(0,20)]
        pivots.insert(0, [])
        reshard_table("//tmp/card", pivots)

        mount_table("//tmp/card")

        self._wait_for_tablet_state("//tmp/card", ["mounted"])

        data = [{"a" : i} for i in xrange(0,20000)]
        insert_rows("//tmp/card", data)
        insert_rows("//tmp/card", data)
        insert_rows("//tmp/card", data)
        insert_rows("//tmp/card", data)

        actual = select_rows("cardinality(a) as b from [//tmp/card] group by a % 2 as k")
        assert actual[0]["b"] > .95 * 10000
        assert actual[0]["b"] < 1.05 * 10000
        assert actual[1]["b"] > .95 * 10000
        assert actual[1]["b"] < 1.05 * 10000

    def test_object_udf(self):
        registry_path =  "//tmp/udfs"
        create("map_node", registry_path)

        abs_path = os.path.join(registry_path, "abs_udf")
        create("file", abs_path,
            attributes = { "function_descriptor": {
                "name": "abs_udf",
                "argument_types": [{
                    "tag": "concrete_type",
                    "value": "int64"}],
                "result_type": {
                    "tag": "concrete_type",
                    "value": "int64"},
                "calling_convention": "simple"}})

        abs_impl_path = self._find_ut_file("test_udfs_o.o")
        write_local_file(abs_path, abs_impl_path)

        self._sample_data(path="//tmp/sou")
        expected = [{"s": 2 * i} for i in xrange(1, 10)]
        actual = select_rows("abs_udf(-2 * a) as s from [//tmp/sou]")
        self.assertItemsEqual(actual, expected)
=======
        actual = select_rows("abs_udf(-2 * a) as s from [//tmp/u] where sum_udf(b, 1, 2) = sum_udf(3, b)")
        assert_items_equal(actual, expected)
>>>>>>> 1256c08d

    def test_YT_2375(self):
        self._sync_create_cells(3, 3)
        create(
            "table", "//tmp/t",
            attributes={
                "schema": [{"name": "key", "type": "int64"}, {"name": "value", "type": "int64"}],
                "key_columns": ["key"],
            })
        reshard_table("//tmp/t", [[]] + [[i] for i in xrange(1, 1000, 10)])
        mount_table("//tmp/t")
        self._wait_for_tablet_state("//tmp/t", ["mounted"])

        insert_rows("//tmp/t", [{"key": i, "value": 10 * i} for i in xrange(0, 1000)])
        # should not raise
        select_rows("sleep(value) from [//tmp/t]", output_row_limit=1, fail_on_incomplete_result=False)

    def test_static_split(self):
        path = "//tmp/t"
        create("table", path,
            attributes = {
                "schema": [{"name": "a", "type": "int64"}, {"name": "b", "type": "int64"}]
            })

        write_table("<sorted_by=[a]>" + path, [{"a": i, "b": i} for i in xrange(2)])
        write_table("<sorted_by=[a];append=true>" + path, [{"a": i, "b": i} for i in xrange(2,4)])
        write_table("<sorted_by=[a];append=true>" + path, [{"a": 4, "b": i} for i in xrange(4,6)])
        assert get("//tmp/t/@sorted")

        self.assertItemsEqual(select_rows("a, b from [//tmp/t] where a = 0"), [{"a": 0, "b": 0}])
        self.assertItemsEqual(select_rows("a, b from [//tmp/t] where a in (0, 1)"), [{"a": i, "b": i} for i in (0,1)])
        self.assertItemsEqual(select_rows("a, b from [//tmp/t] where a in (1, 3)"), [{"a": i, "b": i} for i in (1,3)])
        self.assertItemsEqual(select_rows("a, b from [//tmp/t] where a in (4)"), [{"a": 4, "b": i} for i in (4,5)])
        self.assertItemsEqual(select_rows("a, b from [//tmp/t] where a > 0 and a < 3"), [{"a": i, "b": i} for i in (1,2)])
<|MERGE_RESOLUTION|>--- conflicted
+++ resolved
@@ -77,24 +77,14 @@
     def test_group_by1(self):
         self._sample_data(path="//tmp/t")
         expected = [{"s": 450}]
-<<<<<<< HEAD
         actual = select_rows("sum(b) as s from [//tmp/t] group by 1 as k")
-        self.assertItemsEqual(actual, expected)
-=======
-        actual = select_rows("sum(b) as s from [//tmp/g1] group by 1 as k")
-        assert_items_equal(actual, expected)
->>>>>>> 1256c08d
+        assert_items_equal(actual, expected)
 
     def test_group_by2(self):
         self._sample_data(path="//tmp/t")
         expected = [{"k": 0, "s": 200}, {"k": 1, "s": 250}]
-<<<<<<< HEAD
         actual = select_rows("k, sum(b) as s from [//tmp/t] group by a % 2 as k")
-        self.assertItemsEqual(actual, expected)
-=======
-        actual = select_rows("k, sum(b) as s from [//tmp/g2] group by a % 2 as k")
-        assert_items_equal(actual, expected)
->>>>>>> 1256c08d
+        assert_items_equal(actual, expected)
 
     def test_merging_group_by(self):
         self._sync_create_cells(3, 3)
@@ -388,29 +378,16 @@
         insert_rows("//tmp/t", [{"key": i, "value": i * 2} for i in xrange(0,100)])
 
         expected = [{"hash": 42 * 33, "key": 42, "value": 42 * 2}]
-<<<<<<< HEAD
         actual = select_rows("* from [//tmp/t] where key = 42")
-        self.assertItemsEqual(actual, expected)
+        assert_items_equal(actual, expected)
 
         expected = [{"hash": i * 33, "key": i, "value": i * 2} for i in xrange(10,80)]
         actual = sorted(select_rows("* from [//tmp/t] where key >= 10 and key < 80"))
-        self.assertItemsEqual(actual, expected)
+        assert_items_equal(actual, expected)
 
         expected = [{"hash": i * 33, "key": i, "value": i * 2} for i in [10, 20, 30]]
         actual = sorted(select_rows("* from [//tmp/t] where key in (10, 20, 30)"))
-        self.assertItemsEqual(actual, expected)
-=======
-        actual = select_rows("* from [//tmp/tc] where key = 42")
-        assert_items_equal(actual, expected)
-
-        expected = [{"hash": i * 33, "key": i, "value": i * 2} for i in xrange(10,80)]
-        actual = sorted(select_rows("* from [//tmp/tc] where key >= 10 and key < 80"))
-        assert_items_equal(actual, expected)
-
-        expected = [{"hash": i * 33, "key": i, "value": i * 2} for i in [10, 20, 30]]
-        actual = sorted(select_rows("* from [//tmp/tc] where key in (10, 20, 30)"))
-        assert_items_equal(actual, expected)
->>>>>>> 1256c08d
+        assert_items_equal(actual, expected)
 
     def test_computed_column_far_divide(self):
         self._sync_create_cells(3, 1)
@@ -433,31 +410,17 @@
 
         insert_rows("//tmp/t", [{"key1": i, "key2": i, "value": i * 2} for i in xrange(0,1000)])
 
-<<<<<<< HEAD
         actual = select_rows("* from [//tmp/t] where key2 = 42")
-        self.assertItemsEqual(actual, expected([42]))
+        assert_items_equal(actual, expected([42]))
 
         actual = sorted(select_rows("* from [//tmp/t] where key2 >= 10 and key2 < 80"))
-        self.assertItemsEqual(actual, expected(xrange(10,80)))
+        assert_items_equal(actual, expected(xrange(10,80)))
 
         actual = sorted(select_rows("* from [//tmp/t] where key2 in (10, 20, 30)"))
-        self.assertItemsEqual(actual, expected([10, 20, 30]))
+        assert_items_equal(actual, expected([10, 20, 30]))
 
         actual = sorted(select_rows("* from [//tmp/t] where key2 in (10, 20, 30) and key1 in (30, 40)"))
-        self.assertItemsEqual(actual, expected([30]))
-=======
-        actual = select_rows("* from [//tmp/tc] where key2 = 42")
-        assert_items_equal(actual, expected([42]))
-
-        actual = sorted(select_rows("* from [//tmp/tc] where key2 >= 10 and key2 < 80"))
-        assert_items_equal(actual, expected(xrange(10,80)))
-
-        actual = sorted(select_rows("* from [//tmp/tc] where key2 in (10, 20, 30)"))
-        assert_items_equal(actual, expected([10, 20, 30]))
-
-        actual = sorted(select_rows("* from [//tmp/tc] where key2 in (10, 20, 30) and key1 in (30, 40)"))
         assert_items_equal(actual, expected([30]))
->>>>>>> 1256c08d
 
     def test_computed_column_modulo(self):
         self._sync_create_cells(3, 1)
@@ -480,31 +443,17 @@
 
         insert_rows("//tmp/t", [{"key1": i, "key2": i, "value": i * 2} for i in xrange(0,1000)])
 
-<<<<<<< HEAD
         actual = select_rows("* from [//tmp/t] where key2 = 42")
-        self.assertItemsEqual(actual, expected([42]))
+        assert_items_equal(actual, expected([42]))
 
         actual = sorted(select_rows("* from [//tmp/t] where key1 >= 10 and key1 < 80"))
-        self.assertItemsEqual(actual, expected(xrange(10,80)))
+        assert_items_equal(actual, expected(xrange(10,80)))
 
         actual = sorted(select_rows("* from [//tmp/t] where key1 in (10, 20, 30)"))
-        self.assertItemsEqual(actual, expected([10, 20, 30]))
+        assert_items_equal(actual, expected([10, 20, 30]))
 
         actual = sorted(select_rows("* from [//tmp/t] where key1 in (10, 20, 30) and key2 in (30, 40)"))
-        self.assertItemsEqual(actual, expected([30]))
-=======
-        actual = select_rows("* from [//tmp/tc] where key2 = 42")
-        assert_items_equal(actual, expected([42]))
-
-        actual = sorted(select_rows("* from [//tmp/tc] where key1 >= 10 and key1 < 80"))
-        assert_items_equal(actual, expected(xrange(10,80)))
-
-        actual = sorted(select_rows("* from [//tmp/tc] where key1 in (10, 20, 30)"))
-        assert_items_equal(actual, expected([10, 20, 30]))
-
-        actual = sorted(select_rows("* from [//tmp/tc] where key1 in (10, 20, 30) and key2 in (30, 40)"))
         assert_items_equal(actual, expected([30]))
->>>>>>> 1256c08d
 
     def test_udf(self):
         registry_path =  "//tmp/udfs"
@@ -544,9 +493,8 @@
 
         self._sample_data(path="//tmp/u")
         expected = [{"s": 2 * i} for i in xrange(1, 10)]
-<<<<<<< HEAD
         actual = select_rows("abs_udf(-2 * a) as s from [//tmp/u] where sum_udf2(b, 1, 2) = sum_udf2(3, b)")
-        self.assertItemsEqual(actual, expected)
+        assert_items_equal(actual, expected)
 
     def test_udaf(self):
         registry_path = "//tmp/udfs"
@@ -573,7 +521,7 @@
         self._sample_data(path="//tmp/ua")
         expected = [{"x": 5.0}]
         actual = select_rows("avg_udaf(a) as x from [//tmp/ua] group by 1")
-        self.assertItemsEqual(actual, expected)
+        assert_items_equal(actual, expected)
 
     def test_aggregate_string_capture(self):
         create("table", "//tmp/t",
@@ -590,7 +538,7 @@
 
         expected = [{"m": "a1000bcd"}]
         actual = select_rows("min(lower(a)) as m from [//tmp/t] group by 1")
-        self.assertItemsEqual(actual, expected)
+        assert_items_equal(actual, expected)
 
     def test_cardinality(self):
         self._sync_create_cells(3, 3)
@@ -645,11 +593,7 @@
         self._sample_data(path="//tmp/sou")
         expected = [{"s": 2 * i} for i in xrange(1, 10)]
         actual = select_rows("abs_udf(-2 * a) as s from [//tmp/sou]")
-        self.assertItemsEqual(actual, expected)
-=======
-        actual = select_rows("abs_udf(-2 * a) as s from [//tmp/u] where sum_udf(b, 1, 2) = sum_udf(3, b)")
-        assert_items_equal(actual, expected)
->>>>>>> 1256c08d
+        assert_items_equal(actual, expected)
 
     def test_YT_2375(self):
         self._sync_create_cells(3, 3)
@@ -679,8 +623,8 @@
         write_table("<sorted_by=[a];append=true>" + path, [{"a": 4, "b": i} for i in xrange(4,6)])
         assert get("//tmp/t/@sorted")
 
-        self.assertItemsEqual(select_rows("a, b from [//tmp/t] where a = 0"), [{"a": 0, "b": 0}])
-        self.assertItemsEqual(select_rows("a, b from [//tmp/t] where a in (0, 1)"), [{"a": i, "b": i} for i in (0,1)])
-        self.assertItemsEqual(select_rows("a, b from [//tmp/t] where a in (1, 3)"), [{"a": i, "b": i} for i in (1,3)])
-        self.assertItemsEqual(select_rows("a, b from [//tmp/t] where a in (4)"), [{"a": 4, "b": i} for i in (4,5)])
-        self.assertItemsEqual(select_rows("a, b from [//tmp/t] where a > 0 and a < 3"), [{"a": i, "b": i} for i in (1,2)])
+        assert_items_equal(select_rows("a, b from [//tmp/t] where a = 0"), [{"a": 0, "b": 0}])
+        assert_items_equal(select_rows("a, b from [//tmp/t] where a in (0, 1)"), [{"a": i, "b": i} for i in (0,1)])
+        assert_items_equal(select_rows("a, b from [//tmp/t] where a in (1, 3)"), [{"a": i, "b": i} for i in (1,3)])
+        assert_items_equal(select_rows("a, b from [//tmp/t] where a in (4)"), [{"a": 4, "b": i} for i in (4,5)])
+        assert_items_equal(select_rows("a, b from [//tmp/t] where a > 0 and a < 3"), [{"a": i, "b": i} for i in (1,2)])
