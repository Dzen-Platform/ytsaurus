--- conflicted
+++ resolved
@@ -1025,32 +1025,7 @@
         variation = sampling_rate * (1 - sampling_rate)
         assert sampling_rate - variation <= actual_rate <= sampling_rate + variation
 
-<<<<<<< HEAD
 @linux_only
-=======
-    def _set_banned(self, value):
-        for node in ls("//sys/nodes"):
-            set("//sys/nodes/{0}/@banned".format(node), value)
-
-    def test_banned_node(self):
-        create("table", "//tmp/in")
-        create("table", "//tmp/out")
-        write_table("//tmp/in", [{"key": "value"}])
-
-        try:
-            op_id = map(dont_track=True, in_="//tmp/in", out="//tmp/out", command="cat; sleep 3")
-            time.sleep(2.0)
-            self._set_banned("true")
-            time.sleep(1.0)
-            self._set_banned("false")
-            track_op(op_id)
-            assert get("//sys/operations/{0}/@progress/jobs/aborted/total".format(op_id)) > 0
-            assert [{"key": "value"}] == read_table("//tmp/in")
-        finally:
-            self._set_banned("false")
-
-@only_linux
->>>>>>> 0d85b427
 class TestJobQuery(YTEnvSetup):
     NUM_MASTERS = 3
     NUM_NODES = 5
@@ -1121,8 +1096,6 @@
             {"a": 7, "c": 8}]
         write_table("//tmp/t1", rows)
 
-<<<<<<< HEAD
-=======
         schema = [{"name": "z", "type": "int64"},
             {"name": "a", "type": "int64"},
             {"name": "y", "type": "int64"},
@@ -1137,7 +1110,6 @@
                     row[column["name"]] = None
 
         yamred_format = yson.to_yson_type("yamred_dsv", attributes={"has_subkey": False, "key_column_names": ["a", "b"]})
->>>>>>> 0d85b427
         map(in_="//tmp/t1", out="//tmp/t2", command="cat",
             spec={
                 "input_query": "* where a > 0 or b > 0",
@@ -1169,7 +1141,6 @@
                 spec={"ordered": True, "data_size_per_job": 1})
 
         track_op(op_id)
-        get("//sys/operations/" + op_id + "/jobs/@count")
 
         assert get("//sys/operations/" + op_id + "/jobs/@count") == 10
         assert read_table("//tmp/t_output") == original_data
@@ -1193,7 +1164,6 @@
         assert get("//tmp/t_output/@sorted")
         assert get("//tmp/t_output/@sorted_by") == ["key"]
         assert read_table("//tmp/t_output") == original_data
-<<<<<<< HEAD
 
 ##################################################################
 
@@ -1216,6 +1186,4 @@
             out="//tmp/t_out",
             command="cat")
 
-        assert_items_equal(read_table("//tmp/t_out"), [{"a": 1}, {"a": 2}])
-=======
->>>>>>> 0d85b427
+        assert_items_equal(read_table("//tmp/t_out"), [{"a": 1}, {"a": 2}])