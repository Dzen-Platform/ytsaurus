--- conflicted
+++ resolved
@@ -8,7 +8,6 @@
 
 from yt_env_setup import YTEnvSetup
 from yt_commands import *
-
 
 def get_statistics(statistics, complex_key):
     result = statistics
@@ -17,84 +16,6 @@
             result = result[part]
     return result
 
-
-<<<<<<< HEAD
-class TestWoodpecker(YTEnvSetup):
-    NUM_MASTERS = 3
-    NUM_NODES = 5
-    NUM_SCHEDULERS = 1
-
-    DELTA_SCHEDULER_CONFIG = {
-        "scheduler" : {
-            "event_log" : {
-                "flush_period" : 5000
-            }
-        }
-    }
-
-    DELTA_NODE_CONFIG = {
-        "exec_agent" : {
-            "force_enable_accounting" : True,
-            "iops_threshold" : 5,
-            "block_io_watchdog_period" : 8000
-        }
-    }
-
-    FAIL_IF_HIT_LIMIT="""
-sleep 10
-
-CURRENT_BLKIO_CGROUP=/sys/fs/cgroup/blkio`grep blkio /proc/self/cgroup | cut -d: -f 3`
-echo Current blkio cgroup: $CURRENT_BLKIO_CGROUP >&2
-
-echo "blkio.io_serviced content:" >&2
-cat $CURRENT_BLKIO_CGROUP/blkio.io_serviced >&2
-echo '===' >&2
-
-echo "blkio.throttle.read_iops_device content:" >&2
-CONTENT=`cat $CURRENT_BLKIO_CGROUP/blkio.throttle.read_iops_device`
-echo $CONTENT >&2
-echo $CONTENT | grep ' 5' 1>/dev/null
-"""
-    def _get_stderr(self, op_id):
-        jobs_path = "//sys/operations/" + op_id + "/jobs"
-        for job_id in ls(jobs_path):
-            return read_file(jobs_path + "/" + job_id + "/stderr")
-
-    @block_io_mark
-    def test_hitlimit(self):
-        create("table", "//tmp/t1")
-        create("table", "//tmp/t2")
-        write_table("//tmp/t1", [{"a": "b"}])
-        command="""cat
-sudo -n dd if=/dev/sda of=/dev/null bs=16K count=100 iflag=direct 1>/dev/null
-"""
-        command += self.FAIL_IF_HIT_LIMIT
-        op_id = map(dont_track=True, in_="//tmp/t1", out="//tmp/t2", command=command, spec={"max_failed_job_count": 1})
-
-        track_op(op_id)
-        print self._get_stderr(op_id)
-
-    @block_io_mark
-    def test_do_not_hitlimit(self):
-        create("table", "//tmp/t1")
-        create("table", "//tmp/t2")
-        write_table("//tmp/t1", [{"a": "b"}])
-        command="""
-cat
-sudo -n dd if=/dev/sda of=/dev/null bs=1600K count=1 iflag=direct 1>/dev/null
-"""
-        command += self.FAIL_IF_HIT_LIMIT
-        op_id = map(dont_track=True, in_="//tmp/t1", out="//tmp/t2", command=command, spec={"max_failed_job_count": 1})
-
-        with pytest.raises(YtError):
-            try:
-                track_op(op_id)
-            finally:
-                print self._get_stderr(op_id)
-
-
-=======
->>>>>>> 72d24c96
 class TestCGroups(YTEnvSetup):
     NUM_MASTERS = 3
     NUM_NODES = 5
@@ -113,12 +34,7 @@
     def test_failed_jobs_twice(self):
         create("table", "//tmp/t1")
         create("table", "//tmp/t2")
-<<<<<<< HEAD
         write_table("//tmp/t1", [{"foo": "bar"} for i in xrange(200)])
-        op_id = map(dont_track=True, in_="//tmp/t1", out="//tmp/t2", command='trap "" HUP; bash -c "sleep 60" &; sleep $[( $RANDOM % 5 )]s; exit 42;',
-                    spec={"max_failed_job_count": 1, "job_count": 200})
-=======
-        write("//tmp/t1", [{"foo": "bar"} for i in xrange(200)])
         op_id = map(
             dont_track=True,
             in_="//tmp/t1",
@@ -126,7 +42,6 @@
             command='trap "" HUP; bash -c "sleep 60" &; sleep $[( $RANDOM % 5 )]s; exit 42;',
             spec={"max_failed_job_count": 1, "job_count": 200})
 
->>>>>>> 72d24c96
         with pytest.raises(YtError):
             track_op(op_id)
 
@@ -246,52 +161,6 @@
                 assert trace['trace'].startswith("Process {0} attached".format(pid))
         track_op(op_id)
 
-
-<<<<<<< HEAD
-class TestBlockIO(YTEnvSetup):
-    NUM_MASTERS = 3
-    NUM_NODES = 5
-    NUM_SCHEDULERS = 1
-
-    DELTA_SCHEDULER_CONFIG = {
-        'scheduler' : {
-            'event_log' : {
-                'flush_period' : 5000
-            }
-        }
-    }
-
-    DELTA_NODE_CONFIG = {
-        'exec_agent' : {
-            'force_enable_accounting' : 'true',
-            'enable_cgroup_memory_hierarchy' : 'true',
-            'slot_manager' : {
-                'enable_cgroups' : 'true'
-            }
-        }
-    }
-    @block_io_mark
-    def test_block_io_accounting(self):
-        create("table", "//tmp/t1")
-        create("table", "//tmp/t2")
-        write_table("//tmp/t1", [{"a": "b"}])
-        op_id = map(in_="//tmp/t1", out="//tmp/t2", command="cat; sudo -n dd if=/dev/sda of=/dev/null bs=160K count=50 iflag=direct 1>/dev/null;")
-
-        # wait for scheduler to dump the event log
-        time.sleep(6)
-        res = read_table("//sys/scheduler/event_log")
-        job_completed_line_exist = False
-        for item in res:
-            if item["event_type"] == "job_completed" and item["operation_id"] == op_id:
-                job_completed_line_exist = True
-                stats = item["statistics"]
-                bytes_read = get_statistics(stats, "user_job.block_io.bytes_read")
-                io_read = get_statistics(stats, "user_job.block_io.io_read")
-        assert job_completed_line_exist
-        assert bytes_read == 160*1024*50
-        assert io_read == 50
-
-
 class TestUserStatistics(YTEnvSetup):
     NUM_MASTERS = 3
     NUM_NODES = 5
@@ -387,8 +256,6 @@
                     pass
 
 
-=======
->>>>>>> 72d24c96
 class TestSchedulerMapCommands(YTEnvSetup):
     NUM_MASTERS = 3
     NUM_NODES = 5
@@ -628,7 +495,7 @@
     def test_estimated_statistics(self):
         create("table", "//tmp/t1")
         create("table", "//tmp/t2")
-        write("//tmp/t1", [{"key" : i} for i in xrange(5)])
+        write_table("//tmp/t1", [{"key" : i} for i in xrange(5)])
 
         sort(in_="//tmp/t1", out="//tmp/t1", sort_by="key")
         op_id = map(command="cat", in_="//tmp/t1[:1]", out="//tmp/t2")
@@ -1172,26 +1039,19 @@
         # if all jobs failed then operation is also failed
         with pytest.raises(YtError): track_op(op_id)
 
-<<<<<<< HEAD
-        op_id = map(dont_track=True, in_="//tmp/t1", out="//tmp/t2", command=command,
-                spec={ "mapper": { "input_format" : "dsv", "check_input_fully_consumed": True}})
-        self.assertEqual([], read_table("//tmp/t2"))
-=======
-        assert read("//tmp/t2") == []
+        assert read_table("//tmp/t2") == []
 
     def test_check_input_not_fully_consumed(self):
         create("table", "//tmp/t1")
         create("table", "//tmp/t2")
 
         data = [{"foo": "bar"} for i in xrange(10000)]
-        write("//tmp/t1", data)
+        write_table("//tmp/t1", data)
 
         map(in_="//tmp/t1", out="//tmp/t2", command="head -1",
             spec={"mapper": {"input_format" : "dsv", "output_format" : "dsv"}})
 
-        assert read("//tmp/t2") == [{"foo": "bar"}] 
-
->>>>>>> 72d24c96
+        assert read_table("//tmp/t2") == [{"foo": "bar"}] 
 
     def test_live_preview(self):
         create_user("u")
