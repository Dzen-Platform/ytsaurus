--- conflicted
+++ resolved
@@ -80,11 +80,7 @@
 
         cls.path_to_test = path_to_test
         cls.Env = cls()
-<<<<<<< HEAD
-        cls.Env.start(path_to_run, pids_filename)
-=======
         cls.Env.start(path_to_run, pids_filename, kill_child_processes=True)
->>>>>>> 0dabd01a
 
         if cls.Env.configs['driver']:
             yt_commands.init_driver(cls.Env.configs['driver'])
