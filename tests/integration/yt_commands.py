--- conflicted
+++ resolved
@@ -395,11 +395,7 @@
         self._tmpdir = ""
         self._poll_frequency = 0.1
 
-<<<<<<< HEAD
-    def ensure_jobs_running(self, timeout=10.0):
-=======
     def ensure_jobs_running(self, timeout=20.0):
->>>>>>> e7908b0a
         print >>sys.stderr, "Ensure operation jobs are running %s" % self.id
 
         jobs_path = "//sys/scheduler/orchid/scheduler/operations/{0}/running_jobs".format(self.id)
